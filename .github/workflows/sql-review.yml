--- conflicted
+++ resolved
@@ -7,11 +7,7 @@
     steps:
       - uses: actions/checkout@v3
       - name: Check SQL
-<<<<<<< HEAD
         uses: bytebase/sql-review-action@0.0.3
-=======
-        uses: bytebase/sql-review-action@0.0.2
->>>>>>> 0b749f3a
         with:
           override-file-path: ./sql-review-override.yml
           database-type: POSTGRES