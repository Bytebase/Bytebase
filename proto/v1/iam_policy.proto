--- conflicted
+++ resolved
@@ -31,16 +31,13 @@
   // Collection of binding.
   // A binding binds one or more project members to a single project role.
   repeated Binding bindings = 1;
-<<<<<<< HEAD
 
   // The current etag of the policy.
   // If an etag is provided and does not match the current etag of the poliy,
   // the call will be blocked and an ABORTED error will be returned.
   string etag = 2;
-=======
-  
-  repeated BindingDeltas bindingDeltas = 2;
->>>>>>> b7a7face
+
+  repeated BindingDeltas bindingDeltas = 3;
 }
 
 message Binding {
