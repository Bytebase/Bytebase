syntax = "proto3";

package bytebase.store;

option go_package = "generated-go/store";

message DataSourceExternalSecret {
  enum SecretType {
    SAECRET_TYPE_UNSPECIFIED = 0;
    // ref: https://developer.hashicorp.com/vault/api-docs/secret/kv/kv-v2
    VAULT_KV_V2 = 1;
    // ref: https://docs.aws.amazon.com/secretsmanager/latest/userguide/intro.html
    AWS_SECRETS_MANAGER = 2;
    // ref: https://cloud.google.com/secret-manager/docs
    GCP_SECRET_MANAGER = 3;
  }
  SecretType secret_type = 1;
  string url = 2;

  enum AuthType {
    AUTH_TYPE_UNSPECIFIED = 0;
    // ref: https://developer.hashicorp.com/vault/docs/auth/token
    TOKEN = 1;
    // ref: https://developer.hashicorp.com/vault/docs/auth/approle
    VAULT_APP_ROLE = 2;
  }
  AuthType auth_type = 3;

  message AppRoleAuthOption {
    string role_id = 1;
    // the secret id for the role without ttl.
    string secret_id = 2;

    enum SecretType {
      SECRET_TYPE_UNSPECIFIED = 0;
      PLAIN = 1;
      ENVIRONMENT = 2;
    }

    SecretType type = 3;

    // The path where the approle auth method is mounted.
    string mount_path = 4;
  }

  oneof auth_option {
    AppRoleAuthOption app_role = 4;
    string token = 5;
  }

  // engine name is the name for secret engine.
  string engine_name = 6;
  // the secret name in the engine to store the password.
  string secret_name = 7;
  // the key name for the password.
  string password_key_name = 8;
}

message DataSourceOptions {
  // srv is a boolean flag that indicates whether the host is a DNS SRV record.
  bool srv = 1;

  // authentication_database is the database name to authenticate against, which stores the user credentials.
  string authentication_database = 2;

  string replica_set = 3;

  // sid and service_name are used for Oracle.
  string sid = 4;
  string service_name = 5;
  // SSH related
  // The hostname of the SSH server agent.
  string ssh_host = 6;
  // The port of the SSH server agent. It's 22 typically.
  string ssh_port = 7;
  // The user to login the server.
  string ssh_user = 8;
  // The password to login the server. If it's empty string, no password is required.
  string ssh_obfuscated_password = 9;
  // The private key to login the server. If it's empty string, we will use the system default private key from os.Getenv("SSH_AUTH_SOCK").
  string ssh_obfuscated_private_key = 10;

  // PKCS#8 private key in PEM format. If it's empty string, no private key is required.
  // Used for authentication when connecting to the data source.
  string authentication_private_key_obfuscated = 11;

  DataSourceExternalSecret external_secret = 12;

  enum AuthenticationType {
    AUTHENTICATION_UNSPECIFIED = 0;
    PASSWORD = 1;
    GOOGLE_CLOUD_SQL_IAM = 2;
    AWS_RDS_IAM = 3;
  }

  AuthenticationType authentication_type = 13;

  SASLConfig sasl_config = 14;

  repeated string additional_hosts = 15;

<<<<<<< HEAD
  repeated string additional_ports = 16;
=======
  SASLConfig sasl_config = 13;

  message Address {
    string host = 1;
    string port = 2;
  }
  // additional_addresses is used for MongoDB replica set.
  repeated Address additional_addresses = 14;
  // replica_set is used for MongoDB replica set.
  string replica_set = 15;
>>>>>>> 0f6eb336
}

message SASLConfig {
  oneof mechanism {
    KerberosConfig krb_config = 1;
  }
}

message KerberosConfig {
  string primary = 1;
  string instance = 2;
  string realm = 3;
  string keytab = 4;
  string kdc_host = 5;
  string kdc_port = 6;
  string kdc_transport_protocol = 7;
}<|MERGE_RESOLUTION|>--- conflicted
+++ resolved
@@ -63,28 +63,26 @@
   // authentication_database is the database name to authenticate against, which stores the user credentials.
   string authentication_database = 2;
 
-  string replica_set = 3;
-
   // sid and service_name are used for Oracle.
-  string sid = 4;
-  string service_name = 5;
+  string sid = 3;
+  string service_name = 4;
   // SSH related
   // The hostname of the SSH server agent.
-  string ssh_host = 6;
+  string ssh_host = 5;
   // The port of the SSH server agent. It's 22 typically.
-  string ssh_port = 7;
+  string ssh_port = 6;
   // The user to login the server.
-  string ssh_user = 8;
+  string ssh_user = 7;
   // The password to login the server. If it's empty string, no password is required.
-  string ssh_obfuscated_password = 9;
+  string ssh_obfuscated_password = 8;
   // The private key to login the server. If it's empty string, we will use the system default private key from os.Getenv("SSH_AUTH_SOCK").
-  string ssh_obfuscated_private_key = 10;
+  string ssh_obfuscated_private_key = 9;
 
   // PKCS#8 private key in PEM format. If it's empty string, no private key is required.
   // Used for authentication when connecting to the data source.
-  string authentication_private_key_obfuscated = 11;
+  string authentication_private_key_obfuscated = 10;
 
-  DataSourceExternalSecret external_secret = 12;
+  DataSourceExternalSecret external_secret = 11;
 
   enum AuthenticationType {
     AUTHENTICATION_UNSPECIFIED = 0;
@@ -93,15 +91,8 @@
     AWS_RDS_IAM = 3;
   }
 
-  AuthenticationType authentication_type = 13;
+  AuthenticationType authentication_type = 12;
 
-  SASLConfig sasl_config = 14;
-
-  repeated string additional_hosts = 15;
-
-<<<<<<< HEAD
-  repeated string additional_ports = 16;
-=======
   SASLConfig sasl_config = 13;
 
   message Address {
@@ -112,7 +103,6 @@
   repeated Address additional_addresses = 14;
   // replica_set is used for MongoDB replica set.
   string replica_set = 15;
->>>>>>> 0f6eb336
 }
 
 message SASLConfig {
