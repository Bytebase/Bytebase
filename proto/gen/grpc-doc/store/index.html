<!DOCTYPE html>

<html>
  <head>
    <title>Protocol Documentation</title>
    <meta charset="UTF-8">
    <link rel="stylesheet" type="text/css" href="https://fonts.googleapis.com/css?family=Ubuntu:400,700,400italic"/>
    <style>
      body {
        width: 60em;
        margin: 1em auto;
        color: #222;
        font-family: "Ubuntu", sans-serif;
        padding-bottom: 4em;
      }

      h1 {
        font-weight: normal;
        border-bottom: 1px solid #aaa;
        padding-bottom: 0.5ex;
      }

      h2 {
        border-bottom: 1px solid #aaa;
        padding-bottom: 0.5ex;
        margin: 1.5em 0;
      }

      h3 {
        font-weight: normal;
        border-bottom: 1px solid #aaa;
        padding-bottom: 0.5ex;
      }

      a {
        text-decoration: none;
        color: #567e25;
      }

      table {
        width: 100%;
        font-size: 80%;
        border-collapse: collapse;
      }

      thead {
        font-weight: 700;
        background-color: #dcdcdc;
      }

      tbody tr:nth-child(even) {
        background-color: #fbfbfb;
      }

      td {
        border: 1px solid #ccc;
        padding: 0.5ex 2ex;
      }

      td p {
        text-indent: 1em;
        margin: 0;
      }

      td p:nth-child(1) {
        text-indent: 0;  
      }

       
      .field-table td:nth-child(1) {  
        width: 10em;
      }
      .field-table td:nth-child(2) {  
        width: 10em;
      }
      .field-table td:nth-child(3) {  
        width: 6em;
      }
      .field-table td:nth-child(4) {  
        width: auto;
      }

       
      .extension-table td:nth-child(1) {  
        width: 10em;
      }
      .extension-table td:nth-child(2) {  
        width: 10em;
      }
      .extension-table td:nth-child(3) {  
        width: 10em;
      }
      .extension-table td:nth-child(4) {  
        width: 5em;
      }
      .extension-table td:nth-child(5) {  
        width: auto;
      }

       
      .enum-table td:nth-child(1) {  
        width: 10em;
      }
      .enum-table td:nth-child(2) {  
        width: 10em;
      }
      .enum-table td:nth-child(3) {  
        width: auto;
      }

       
      .scalar-value-types-table tr {
        height: 3em;
      }

       
      #toc-container ul {
        list-style-type: none;
        padding-left: 1em;
        line-height: 180%;
        margin: 0;
      }
      #toc > li > a {
        font-weight: bold;
      }

       
      .file-heading {
        width: 100%;
        display: table;
        border-bottom: 1px solid #aaa;
        margin: 4em 0 1.5em 0;
      }
      .file-heading h2 {
        border: none;
        display: table-cell;
      }
      .file-heading a {
        text-align: right;
        display: table-cell;
      }

       
      .badge {
        width: 1.6em;
        height: 1.6em;
        display: inline-block;

        line-height: 1.6em;
        text-align: center;
        font-weight: bold;
        font-size: 60%;

        color: #89ba48;
        background-color: #dff0c8;

        margin: 0.5ex 1em 0.5ex -1em;
        border: 1px solid #fbfbfb;
        border-radius: 1ex;
      }
    </style>

    
    <link rel="stylesheet" type="text/css" href="stylesheet.css"/>
  </head>

  <body>

    <h1 id="title">Protocol Documentation</h1>

    <h2>Table of Contents</h2>

    <div id="toc-container">
      <ul id="toc">
        
          
          <li>
            <a href="#store%2fcommon.proto">store/common.proto</a>
            <ul>
              
                <li>
                  <a href="#bytebase.store.DatabaseLabel"><span class="badge">M</span>DatabaseLabel</a>
                </li>
              
                <li>
                  <a href="#bytebase.store.PageToken"><span class="badge">M</span>PageToken</a>
                </li>
              
                <li>
                  <a href="#bytebase.store.Position"><span class="badge">M</span>Position</a>
                </li>
              
                <li>
                  <a href="#bytebase.store.Range"><span class="badge">M</span>Range</a>
                </li>
              
              
                <li>
                  <a href="#bytebase.store.Engine"><span class="badge">E</span>Engine</a>
                </li>
              
                <li>
                  <a href="#bytebase.store.ExportFormat"><span class="badge">E</span>ExportFormat</a>
                </li>
              
                <li>
                  <a href="#bytebase.store.MaskingLevel"><span class="badge">E</span>MaskingLevel</a>
                </li>
              
                <li>
                  <a href="#bytebase.store.VCSType"><span class="badge">E</span>VCSType</a>
                </li>
              
              
              
            </ul>
          </li>
        
          
          <li>
            <a href="#store%2fadvice.proto">store/advice.proto</a>
            <ul>
              
                <li>
                  <a href="#bytebase.store.Advice"><span class="badge">M</span>Advice</a>
                </li>
              
              
                <li>
                  <a href="#bytebase.store.Advice.Status"><span class="badge">E</span>Advice.Status</a>
                </li>
              
              
              
            </ul>
          </li>
        
          
          <li>
            <a href="#store%2fanomaly.proto">store/anomaly.proto</a>
            <ul>
              
                <li>
                  <a href="#bytebase.store.AnomalyConnectionPayload"><span class="badge">M</span>AnomalyConnectionPayload</a>
                </li>
              
                <li>
                  <a href="#bytebase.store.AnomalyDatabaseSchemaDriftPayload"><span class="badge">M</span>AnomalyDatabaseSchemaDriftPayload</a>
                </li>
              
              
              
              
            </ul>
          </li>
        
          
          <li>
            <a href="#store%2fapproval.proto">store/approval.proto</a>
            <ul>
              
                <li>
                  <a href="#bytebase.store.ApprovalFlow"><span class="badge">M</span>ApprovalFlow</a>
                </li>
              
                <li>
                  <a href="#bytebase.store.ApprovalNode"><span class="badge">M</span>ApprovalNode</a>
                </li>
              
                <li>
                  <a href="#bytebase.store.ApprovalStep"><span class="badge">M</span>ApprovalStep</a>
                </li>
              
                <li>
                  <a href="#bytebase.store.ApprovalTemplate"><span class="badge">M</span>ApprovalTemplate</a>
                </li>
              
                <li>
                  <a href="#bytebase.store.IssuePayloadApproval"><span class="badge">M</span>IssuePayloadApproval</a>
                </li>
              
                <li>
                  <a href="#bytebase.store.IssuePayloadApproval.Approver"><span class="badge">M</span>IssuePayloadApproval.Approver</a>
                </li>
              
              
                <li>
                  <a href="#bytebase.store.ApprovalNode.GroupValue"><span class="badge">E</span>ApprovalNode.GroupValue</a>
                </li>
              
                <li>
                  <a href="#bytebase.store.ApprovalNode.Type"><span class="badge">E</span>ApprovalNode.Type</a>
                </li>
              
                <li>
                  <a href="#bytebase.store.ApprovalStep.Type"><span class="badge">E</span>ApprovalStep.Type</a>
                </li>
              
                <li>
                  <a href="#bytebase.store.IssuePayloadApproval.Approver.Status"><span class="badge">E</span>IssuePayloadApproval.Approver.Status</a>
                </li>
              
                <li>
                  <a href="#bytebase.store.IssuePayloadApproval.RiskLevel"><span class="badge">E</span>IssuePayloadApproval.RiskLevel</a>
                </li>
              
              
              
            </ul>
          </li>
        
          
          <li>
            <a href="#store%2faudit_log.proto">store/audit_log.proto</a>
            <ul>
              
                <li>
                  <a href="#bytebase.store.AuditLog"><span class="badge">M</span>AuditLog</a>
                </li>
              
                <li>
                  <a href="#bytebase.store.RequestMetadata"><span class="badge">M</span>RequestMetadata</a>
                </li>
              
              
                <li>
                  <a href="#bytebase.store.AuditLog.Severity"><span class="badge">E</span>AuditLog.Severity</a>
                </li>
              
              
              
            </ul>
          </li>
        
          
          <li>
            <a href="#store%2fdatabase.proto">store/database.proto</a>
            <ul>
              
                <li>
                  <a href="#bytebase.store.CheckConstraintMetadata"><span class="badge">M</span>CheckConstraintMetadata</a>
                </li>
              
                <li>
                  <a href="#bytebase.store.ColumnCatalog"><span class="badge">M</span>ColumnCatalog</a>
                </li>
              
                <li>
                  <a href="#bytebase.store.ColumnCatalog.LabelsEntry"><span class="badge">M</span>ColumnCatalog.LabelsEntry</a>
                </li>
              
                <li>
                  <a href="#bytebase.store.ColumnMetadata"><span class="badge">M</span>ColumnMetadata</a>
                </li>
              
                <li>
                  <a href="#bytebase.store.DatabaseConfig"><span class="badge">M</span>DatabaseConfig</a>
                </li>
              
                <li>
                  <a href="#bytebase.store.DatabaseMetadata"><span class="badge">M</span>DatabaseMetadata</a>
                </li>
              
                <li>
                  <a href="#bytebase.store.DatabaseMetadata.LabelsEntry"><span class="badge">M</span>DatabaseMetadata.LabelsEntry</a>
                </li>
              
                <li>
                  <a href="#bytebase.store.DatabaseSchemaMetadata"><span class="badge">M</span>DatabaseSchemaMetadata</a>
                </li>
              
                <li>
                  <a href="#bytebase.store.DependentColumn"><span class="badge">M</span>DependentColumn</a>
                </li>
              
                <li>
                  <a href="#bytebase.store.EnumTypeMetadata"><span class="badge">M</span>EnumTypeMetadata</a>
                </li>
              
                <li>
                  <a href="#bytebase.store.EventMetadata"><span class="badge">M</span>EventMetadata</a>
                </li>
              
                <li>
                  <a href="#bytebase.store.ExtensionMetadata"><span class="badge">M</span>ExtensionMetadata</a>
                </li>
              
                <li>
                  <a href="#bytebase.store.ExternalTableMetadata"><span class="badge">M</span>ExternalTableMetadata</a>
                </li>
              
                <li>
                  <a href="#bytebase.store.ForeignKeyMetadata"><span class="badge">M</span>ForeignKeyMetadata</a>
                </li>
              
                <li>
                  <a href="#bytebase.store.FunctionConfig"><span class="badge">M</span>FunctionConfig</a>
                </li>
              
                <li>
                  <a href="#bytebase.store.FunctionMetadata"><span class="badge">M</span>FunctionMetadata</a>
                </li>
              
                <li>
                  <a href="#bytebase.store.GenerationMetadata"><span class="badge">M</span>GenerationMetadata</a>
                </li>
              
                <li>
                  <a href="#bytebase.store.IndexMetadata"><span class="badge">M</span>IndexMetadata</a>
                </li>
              
                <li>
                  <a href="#bytebase.store.InstanceRoleMetadata"><span class="badge">M</span>InstanceRoleMetadata</a>
                </li>
              
                <li>
                  <a href="#bytebase.store.LinkedDatabaseMetadata"><span class="badge">M</span>LinkedDatabaseMetadata</a>
                </li>
              
                <li>
                  <a href="#bytebase.store.MaterializedViewMetadata"><span class="badge">M</span>MaterializedViewMetadata</a>
                </li>
              
                <li>
                  <a href="#bytebase.store.ObjectSchema"><span class="badge">M</span>ObjectSchema</a>
                </li>
              
                <li>
                  <a href="#bytebase.store.ObjectSchema.ArrayKind"><span class="badge">M</span>ObjectSchema.ArrayKind</a>
                </li>
              
                <li>
                  <a href="#bytebase.store.ObjectSchema.StructKind"><span class="badge">M</span>ObjectSchema.StructKind</a>
                </li>
              
                <li>
                  <a href="#bytebase.store.ObjectSchema.StructKind.PropertiesEntry"><span class="badge">M</span>ObjectSchema.StructKind.PropertiesEntry</a>
                </li>
              
                <li>
                  <a href="#bytebase.store.PackageMetadata"><span class="badge">M</span>PackageMetadata</a>
                </li>
              
                <li>
                  <a href="#bytebase.store.ProcedureConfig"><span class="badge">M</span>ProcedureConfig</a>
                </li>
              
                <li>
                  <a href="#bytebase.store.ProcedureMetadata"><span class="badge">M</span>ProcedureMetadata</a>
                </li>
              
                <li>
                  <a href="#bytebase.store.SchemaCatalog"><span class="badge">M</span>SchemaCatalog</a>
                </li>
              
                <li>
                  <a href="#bytebase.store.SchemaMetadata"><span class="badge">M</span>SchemaMetadata</a>
                </li>
              
                <li>
                  <a href="#bytebase.store.SecretItem"><span class="badge">M</span>SecretItem</a>
                </li>
              
                <li>
                  <a href="#bytebase.store.Secrets"><span class="badge">M</span>Secrets</a>
                </li>
              
                <li>
                  <a href="#bytebase.store.SequenceMetadata"><span class="badge">M</span>SequenceMetadata</a>
                </li>
              
                <li>
                  <a href="#bytebase.store.StreamMetadata"><span class="badge">M</span>StreamMetadata</a>
                </li>
              
                <li>
                  <a href="#bytebase.store.TableCatalog"><span class="badge">M</span>TableCatalog</a>
                </li>
              
                <li>
                  <a href="#bytebase.store.TableMetadata"><span class="badge">M</span>TableMetadata</a>
                </li>
              
                <li>
                  <a href="#bytebase.store.TablePartitionMetadata"><span class="badge">M</span>TablePartitionMetadata</a>
                </li>
              
                <li>
                  <a href="#bytebase.store.TaskMetadata"><span class="badge">M</span>TaskMetadata</a>
                </li>
              
                <li>
                  <a href="#bytebase.store.TriggerMetadata"><span class="badge">M</span>TriggerMetadata</a>
                </li>
              
                <li>
                  <a href="#bytebase.store.ViewConfig"><span class="badge">M</span>ViewConfig</a>
                </li>
              
                <li>
                  <a href="#bytebase.store.ViewMetadata"><span class="badge">M</span>ViewMetadata</a>
                </li>
              
              
                <li>
                  <a href="#bytebase.store.GenerationMetadata.Type"><span class="badge">E</span>GenerationMetadata.Type</a>
                </li>
              
                <li>
                  <a href="#bytebase.store.ObjectSchema.Type"><span class="badge">E</span>ObjectSchema.Type</a>
                </li>
              
                <li>
                  <a href="#bytebase.store.StreamMetadata.Mode"><span class="badge">E</span>StreamMetadata.Mode</a>
                </li>
              
                <li>
                  <a href="#bytebase.store.StreamMetadata.Type"><span class="badge">E</span>StreamMetadata.Type</a>
                </li>
              
                <li>
                  <a href="#bytebase.store.TablePartitionMetadata.Type"><span class="badge">E</span>TablePartitionMetadata.Type</a>
                </li>
              
                <li>
                  <a href="#bytebase.store.TaskMetadata.State"><span class="badge">E</span>TaskMetadata.State</a>
                </li>
              
              
              
            </ul>
          </li>
        
          
          <li>
            <a href="#store%2fbranch.proto">store/branch.proto</a>
            <ul>
              
                <li>
                  <a href="#bytebase.store.BranchConfig"><span class="badge">M</span>BranchConfig</a>
                </li>
              
                <li>
                  <a href="#bytebase.store.BranchSnapshot"><span class="badge">M</span>BranchSnapshot</a>
                </li>
              
              
              
              
            </ul>
          </li>
        
          
          <li>
            <a href="#store%2fchangelist.proto">store/changelist.proto</a>
            <ul>
              
                <li>
                  <a href="#bytebase.store.Changelist"><span class="badge">M</span>Changelist</a>
                </li>
              
                <li>
                  <a href="#bytebase.store.Changelist.Change"><span class="badge">M</span>Changelist.Change</a>
                </li>
              
              
              
              
            </ul>
          </li>
        
          
          <li>
            <a href="#store%2fchangelog.proto">store/changelog.proto</a>
            <ul>
              
                <li>
                  <a href="#bytebase.store.ChangedResourceDatabase"><span class="badge">M</span>ChangedResourceDatabase</a>
                </li>
              
                <li>
                  <a href="#bytebase.store.ChangedResourceFunction"><span class="badge">M</span>ChangedResourceFunction</a>
                </li>
              
                <li>
                  <a href="#bytebase.store.ChangedResourceProcedure"><span class="badge">M</span>ChangedResourceProcedure</a>
                </li>
              
                <li>
                  <a href="#bytebase.store.ChangedResourceSchema"><span class="badge">M</span>ChangedResourceSchema</a>
                </li>
              
                <li>
                  <a href="#bytebase.store.ChangedResourceTable"><span class="badge">M</span>ChangedResourceTable</a>
                </li>
              
                <li>
                  <a href="#bytebase.store.ChangedResourceView"><span class="badge">M</span>ChangedResourceView</a>
                </li>
              
                <li>
                  <a href="#bytebase.store.ChangedResources"><span class="badge">M</span>ChangedResources</a>
                </li>
              
                <li>
                  <a href="#bytebase.store.ChangelogPayload"><span class="badge">M</span>ChangelogPayload</a>
                </li>
              
              
                <li>
                  <a href="#bytebase.store.ChangelogPayload.Type"><span class="badge">E</span>ChangelogPayload.Type</a>
                </li>
              
              
              
            </ul>
          </li>
        
          
          <li>
            <a href="#store%2fdata_source.proto">store/data_source.proto</a>
            <ul>
              
                <li>
                  <a href="#bytebase.store.DataSourceExternalSecret"><span class="badge">M</span>DataSourceExternalSecret</a>
                </li>
              
                <li>
                  <a href="#bytebase.store.DataSourceExternalSecret.AppRoleAuthOption"><span class="badge">M</span>DataSourceExternalSecret.AppRoleAuthOption</a>
                </li>
              
                <li>
                  <a href="#bytebase.store.DataSourceOptions"><span class="badge">M</span>DataSourceOptions</a>
                </li>
              
                <li>
                  <a href="#bytebase.store.DataSourceOptions.Address"><span class="badge">M</span>DataSourceOptions.Address</a>
                </li>
              
                <li>
                  <a href="#bytebase.store.KerberosConfig"><span class="badge">M</span>KerberosConfig</a>
                </li>
              
                <li>
                  <a href="#bytebase.store.SASLConfig"><span class="badge">M</span>SASLConfig</a>
                </li>
              
              
                <li>
                  <a href="#bytebase.store.DataSourceExternalSecret.AppRoleAuthOption.SecretType"><span class="badge">E</span>DataSourceExternalSecret.AppRoleAuthOption.SecretType</a>
                </li>
              
                <li>
                  <a href="#bytebase.store.DataSourceExternalSecret.AuthType"><span class="badge">E</span>DataSourceExternalSecret.AuthType</a>
                </li>
              
                <li>
                  <a href="#bytebase.store.DataSourceExternalSecret.SecretType"><span class="badge">E</span>DataSourceExternalSecret.SecretType</a>
                </li>
              
                <li>
                  <a href="#bytebase.store.DataSourceOptions.AuthenticationType"><span class="badge">E</span>DataSourceOptions.AuthenticationType</a>
                </li>
              
                <li>
                  <a href="#bytebase.store.DataSourceOptions.RedisType"><span class="badge">E</span>DataSourceOptions.RedisType</a>
                </li>
              
              
              
            </ul>
          </li>
        
          
          <li>
            <a href="#store%2fdb_group.proto">store/db_group.proto</a>
            <ul>
              
                <li>
                  <a href="#bytebase.store.DatabaseGroupPayload"><span class="badge">M</span>DatabaseGroupPayload</a>
                </li>
              
              
              
              
            </ul>
          </li>
        
          
          <li>
            <a href="#store%2fdeployment_config.proto">store/deployment_config.proto</a>
            <ul>
              
                <li>
                  <a href="#bytebase.store.DeploymentConfig"><span class="badge">M</span>DeploymentConfig</a>
                </li>
              
                <li>
                  <a href="#bytebase.store.DeploymentSpec"><span class="badge">M</span>DeploymentSpec</a>
                </li>
              
                <li>
                  <a href="#bytebase.store.LabelSelector"><span class="badge">M</span>LabelSelector</a>
                </li>
              
                <li>
                  <a href="#bytebase.store.LabelSelectorRequirement"><span class="badge">M</span>LabelSelectorRequirement</a>
                </li>
              
                <li>
                  <a href="#bytebase.store.Schedule"><span class="badge">M</span>Schedule</a>
                </li>
              
                <li>
                  <a href="#bytebase.store.ScheduleDeployment"><span class="badge">M</span>ScheduleDeployment</a>
                </li>
              
              
                <li>
                  <a href="#bytebase.store.LabelSelectorRequirement.OperatorType"><span class="badge">E</span>LabelSelectorRequirement.OperatorType</a>
                </li>
              
              
              
            </ul>
          </li>
        
          
          <li>
            <a href="#store%2fdeprecated.proto">store/deprecated.proto</a>
            <ul>
              
                <li>
                  <a href="#bytebase.store.DeprecatedMaskData"><span class="badge">M</span>DeprecatedMaskData</a>
                </li>
              
                <li>
                  <a href="#bytebase.store.DeprecatedMaskingPolicy"><span class="badge">M</span>DeprecatedMaskingPolicy</a>
                </li>
              
              
              
              
            </ul>
          </li>
        
          
          <li>
            <a href="#store%2fexport_archive.proto">store/export_archive.proto</a>
            <ul>
              
                <li>
                  <a href="#bytebase.store.ExportArchivePayload"><span class="badge">M</span>ExportArchivePayload</a>
                </li>
              
              
              
              
            </ul>
          </li>
        
          
          <li>
            <a href="#store%2fgroup.proto">store/group.proto</a>
            <ul>
              
                <li>
                  <a href="#bytebase.store.GroupMember"><span class="badge">M</span>GroupMember</a>
                </li>
              
                <li>
                  <a href="#bytebase.store.GroupPayload"><span class="badge">M</span>GroupPayload</a>
                </li>
              
              
                <li>
                  <a href="#bytebase.store.GroupMember.Role"><span class="badge">E</span>GroupMember.Role</a>
                </li>
              
              
              
            </ul>
          </li>
        
          
          <li>
            <a href="#store%2fidp.proto">store/idp.proto</a>
            <ul>
              
                <li>
                  <a href="#bytebase.store.FieldMapping"><span class="badge">M</span>FieldMapping</a>
                </li>
              
                <li>
                  <a href="#bytebase.store.IdentityProviderConfig"><span class="badge">M</span>IdentityProviderConfig</a>
                </li>
              
                <li>
                  <a href="#bytebase.store.IdentityProviderUserInfo"><span class="badge">M</span>IdentityProviderUserInfo</a>
                </li>
              
                <li>
                  <a href="#bytebase.store.LDAPIdentityProviderConfig"><span class="badge">M</span>LDAPIdentityProviderConfig</a>
                </li>
              
                <li>
                  <a href="#bytebase.store.OAuth2IdentityProviderConfig"><span class="badge">M</span>OAuth2IdentityProviderConfig</a>
                </li>
              
                <li>
                  <a href="#bytebase.store.OIDCIdentityProviderConfig"><span class="badge">M</span>OIDCIdentityProviderConfig</a>
                </li>
              
              
                <li>
                  <a href="#bytebase.store.IdentityProviderType"><span class="badge">E</span>IdentityProviderType</a>
                </li>
              
                <li>
                  <a href="#bytebase.store.OAuth2AuthStyle"><span class="badge">E</span>OAuth2AuthStyle</a>
                </li>
              
              
              
            </ul>
          </li>
        
          
          <li>
            <a href="#store%2finstance.proto">store/instance.proto</a>
            <ul>
              
                <li>
                  <a href="#bytebase.store.InstanceMetadata"><span class="badge">M</span>InstanceMetadata</a>
                </li>
              
                <li>
                  <a href="#bytebase.store.InstanceOptions"><span class="badge">M</span>InstanceOptions</a>
                </li>
              
                <li>
                  <a href="#bytebase.store.InstanceRole"><span class="badge">M</span>InstanceRole</a>
                </li>
              
              
              
              
            </ul>
          </li>
        
          
          <li>
            <a href="#store%2finstance_change_history.proto">store/instance_change_history.proto</a>
            <ul>
              
                <li>
                  <a href="#bytebase.store.InstanceChangeHistoryPayload"><span class="badge">M</span>InstanceChangeHistoryPayload</a>
                </li>
              
              
              
              
            </ul>
          </li>
        
          
          <li>
            <a href="#store%2fissue.proto">store/issue.proto</a>
            <ul>
              
                <li>
                  <a href="#bytebase.store.GrantRequest"><span class="badge">M</span>GrantRequest</a>
                </li>
              
                <li>
                  <a href="#bytebase.store.IssuePayload"><span class="badge">M</span>IssuePayload</a>
                </li>
              
              
              
              
            </ul>
          </li>
        
          
          <li>
            <a href="#store%2fissue_comment.proto">store/issue_comment.proto</a>
            <ul>
              
                <li>
                  <a href="#bytebase.store.IssueCommentPayload"><span class="badge">M</span>IssueCommentPayload</a>
                </li>
              
                <li>
                  <a href="#bytebase.store.IssueCommentPayload.Approval"><span class="badge">M</span>IssueCommentPayload.Approval</a>
                </li>
              
                <li>
                  <a href="#bytebase.store.IssueCommentPayload.IssueUpdate"><span class="badge">M</span>IssueCommentPayload.IssueUpdate</a>
                </li>
              
                <li>
                  <a href="#bytebase.store.IssueCommentPayload.StageEnd"><span class="badge">M</span>IssueCommentPayload.StageEnd</a>
                </li>
              
                <li>
                  <a href="#bytebase.store.IssueCommentPayload.TaskPriorBackup"><span class="badge">M</span>IssueCommentPayload.TaskPriorBackup</a>
                </li>
              
                <li>
                  <a href="#bytebase.store.IssueCommentPayload.TaskPriorBackup.Table"><span class="badge">M</span>IssueCommentPayload.TaskPriorBackup.Table</a>
                </li>
              
                <li>
                  <a href="#bytebase.store.IssueCommentPayload.TaskUpdate"><span class="badge">M</span>IssueCommentPayload.TaskUpdate</a>
                </li>
              
              
                <li>
                  <a href="#bytebase.store.IssueCommentPayload.Approval.Status"><span class="badge">E</span>IssueCommentPayload.Approval.Status</a>
                </li>
              
                <li>
                  <a href="#bytebase.store.IssueCommentPayload.IssueUpdate.IssueStatus"><span class="badge">E</span>IssueCommentPayload.IssueUpdate.IssueStatus</a>
                </li>
              
                <li>
                  <a href="#bytebase.store.IssueCommentPayload.TaskUpdate.Status"><span class="badge">E</span>IssueCommentPayload.TaskUpdate.Status</a>
                </li>
              
              
              
            </ul>
          </li>
        
          
          <li>
            <a href="#store%2fplan_check_run.proto">store/plan_check_run.proto</a>
            <ul>
              
                <li>
                  <a href="#bytebase.store.PlanCheckRunConfig"><span class="badge">M</span>PlanCheckRunConfig</a>
                </li>
              
                <li>
                  <a href="#bytebase.store.PlanCheckRunConfig.GhostFlagsEntry"><span class="badge">M</span>PlanCheckRunConfig.GhostFlagsEntry</a>
                </li>
              
                <li>
                  <a href="#bytebase.store.PlanCheckRunResult"><span class="badge">M</span>PlanCheckRunResult</a>
                </li>
              
                <li>
                  <a href="#bytebase.store.PlanCheckRunResult.Result"><span class="badge">M</span>PlanCheckRunResult.Result</a>
                </li>
              
                <li>
                  <a href="#bytebase.store.PlanCheckRunResult.Result.SqlReviewReport"><span class="badge">M</span>PlanCheckRunResult.Result.SqlReviewReport</a>
                </li>
              
                <li>
                  <a href="#bytebase.store.PlanCheckRunResult.Result.SqlSummaryReport"><span class="badge">M</span>PlanCheckRunResult.Result.SqlSummaryReport</a>
                </li>
              
                <li>
                  <a href="#bytebase.store.PreUpdateBackupDetail"><span class="badge">M</span>PreUpdateBackupDetail</a>
                </li>
              
              
                <li>
                  <a href="#bytebase.store.PlanCheckRunConfig.ChangeDatabaseType"><span class="badge">E</span>PlanCheckRunConfig.ChangeDatabaseType</a>
                </li>
              
                <li>
                  <a href="#bytebase.store.PlanCheckRunResult.Result.Status"><span class="badge">E</span>PlanCheckRunResult.Result.Status</a>
                </li>
              
              
              
            </ul>
          </li>
        
          
          <li>
            <a href="#store%2fplan.proto">store/plan.proto</a>
            <ul>
              
                <li>
                  <a href="#bytebase.store.PlanConfig"><span class="badge">M</span>PlanConfig</a>
                </li>
              
                <li>
                  <a href="#bytebase.store.PlanConfig.ChangeDatabaseConfig"><span class="badge">M</span>PlanConfig.ChangeDatabaseConfig</a>
                </li>
              
                <li>
                  <a href="#bytebase.store.PlanConfig.ChangeDatabaseConfig.GhostFlagsEntry"><span class="badge">M</span>PlanConfig.ChangeDatabaseConfig.GhostFlagsEntry</a>
                </li>
              
                <li>
                  <a href="#bytebase.store.PlanConfig.CreateDatabaseConfig"><span class="badge">M</span>PlanConfig.CreateDatabaseConfig</a>
                </li>
              
                <li>
                  <a href="#bytebase.store.PlanConfig.CreateDatabaseConfig.LabelsEntry"><span class="badge">M</span>PlanConfig.CreateDatabaseConfig.LabelsEntry</a>
                </li>
              
                <li>
                  <a href="#bytebase.store.PlanConfig.DeploymentSnapshot"><span class="badge">M</span>PlanConfig.DeploymentSnapshot</a>
                </li>
              
                <li>
                  <a href="#bytebase.store.PlanConfig.DeploymentSnapshot.DatabaseGroupSnapshot"><span class="badge">M</span>PlanConfig.DeploymentSnapshot.DatabaseGroupSnapshot</a>
                </li>
              
                <li>
                  <a href="#bytebase.store.PlanConfig.DeploymentSnapshot.DeploymentConfigSnapshot"><span class="badge">M</span>PlanConfig.DeploymentSnapshot.DeploymentConfigSnapshot</a>
                </li>
              
                <li>
                  <a href="#bytebase.store.PlanConfig.ExportDataConfig"><span class="badge">M</span>PlanConfig.ExportDataConfig</a>
                </li>
              
                <li>
                  <a href="#bytebase.store.PlanConfig.ReleaseSource"><span class="badge">M</span>PlanConfig.ReleaseSource</a>
                </li>
              
                <li>
                  <a href="#bytebase.store.PlanConfig.Spec"><span class="badge">M</span>PlanConfig.Spec</a>
                </li>
              
                <li>
                  <a href="#bytebase.store.PlanConfig.SpecReleaseSource"><span class="badge">M</span>PlanConfig.SpecReleaseSource</a>
                </li>
              
                <li>
                  <a href="#bytebase.store.PlanConfig.Step"><span class="badge">M</span>PlanConfig.Step</a>
                </li>
              
                <li>
                  <a href="#bytebase.store.PlanConfig.VCSSource"><span class="badge">M</span>PlanConfig.VCSSource</a>
                </li>
              
              
                <li>
                  <a href="#bytebase.store.PlanConfig.ChangeDatabaseConfig.Type"><span class="badge">E</span>PlanConfig.ChangeDatabaseConfig.Type</a>
                </li>
              
              
              
            </ul>
          </li>
        
          
          <li>
            <a href="#store%2fpolicy.proto">store/policy.proto</a>
            <ul>
              
                <li>
                  <a href="#bytebase.store.Binding"><span class="badge">M</span>Binding</a>
                </li>
              
                <li>
                  <a href="#bytebase.store.DataSourceQueryPolicy"><span class="badge">M</span>DataSourceQueryPolicy</a>
                </li>
              
                <li>
                  <a href="#bytebase.store.DisableCopyDataPolicy"><span class="badge">M</span>DisableCopyDataPolicy</a>
                </li>
              
                <li>
                  <a href="#bytebase.store.EnvironmentTierPolicy"><span class="badge">M</span>EnvironmentTierPolicy</a>
                </li>
              
                <li>
                  <a href="#bytebase.store.ExportDataPolicy"><span class="badge">M</span>ExportDataPolicy</a>
                </li>
              
                <li>
                  <a href="#bytebase.store.IamPolicy"><span class="badge">M</span>IamPolicy</a>
                </li>
              
                <li>
                  <a href="#bytebase.store.MaskingExceptionPolicy"><span class="badge">M</span>MaskingExceptionPolicy</a>
                </li>
              
                <li>
                  <a href="#bytebase.store.MaskingExceptionPolicy.MaskingException"><span class="badge">M</span>MaskingExceptionPolicy.MaskingException</a>
                </li>
              
                <li>
                  <a href="#bytebase.store.MaskingRulePolicy"><span class="badge">M</span>MaskingRulePolicy</a>
                </li>
              
                <li>
                  <a href="#bytebase.store.MaskingRulePolicy.MaskingRule"><span class="badge">M</span>MaskingRulePolicy.MaskingRule</a>
                </li>
              
                <li>
                  <a href="#bytebase.store.RestrictIssueCreationForSQLReviewPolicy"><span class="badge">M</span>RestrictIssueCreationForSQLReviewPolicy</a>
                </li>
              
                <li>
                  <a href="#bytebase.store.RolloutPolicy"><span class="badge">M</span>RolloutPolicy</a>
                </li>
              
                <li>
                  <a href="#bytebase.store.SQLReviewRule"><span class="badge">M</span>SQLReviewRule</a>
                </li>
              
                <li>
                  <a href="#bytebase.store.SlowQueryPolicy"><span class="badge">M</span>SlowQueryPolicy</a>
                </li>
              
                <li>
                  <a href="#bytebase.store.TagPolicy"><span class="badge">M</span>TagPolicy</a>
                </li>
              
                <li>
                  <a href="#bytebase.store.TagPolicy.TagsEntry"><span class="badge">M</span>TagPolicy.TagsEntry</a>
                </li>
              
              
                <li>
                  <a href="#bytebase.store.DataSourceQueryPolicy.Restriction"><span class="badge">E</span>DataSourceQueryPolicy.Restriction</a>
                </li>
              
                <li>
                  <a href="#bytebase.store.EnvironmentTierPolicy.EnvironmentTier"><span class="badge">E</span>EnvironmentTierPolicy.EnvironmentTier</a>
                </li>
              
                <li>
                  <a href="#bytebase.store.MaskingExceptionPolicy.MaskingException.Action"><span class="badge">E</span>MaskingExceptionPolicy.MaskingException.Action</a>
                </li>
              
                <li>
                  <a href="#bytebase.store.SQLReviewRuleLevel"><span class="badge">E</span>SQLReviewRuleLevel</a>
                </li>
              
              
              
            </ul>
          </li>
        
          
          <li>
            <a href="#store%2fproject.proto">store/project.proto</a>
            <ul>
              
                <li>
                  <a href="#bytebase.store.Label"><span class="badge">M</span>Label</a>
                </li>
              
                <li>
                  <a href="#bytebase.store.Project"><span class="badge">M</span>Project</a>
                </li>
              
              
              
              
            </ul>
          </li>
        
          
          <li>
            <a href="#store%2fproject_webhook.proto">store/project_webhook.proto</a>
            <ul>
              
                <li>
                  <a href="#bytebase.store.ProjectWebhookPayload"><span class="badge">M</span>ProjectWebhookPayload</a>
                </li>
              
              
              
              
            </ul>
          </li>
        
          
          <li>
            <a href="#store%2fquery_history.proto">store/query_history.proto</a>
            <ul>
              
                <li>
                  <a href="#bytebase.store.QueryHistoryPayload"><span class="badge">M</span>QueryHistoryPayload</a>
                </li>
              
              
              
              
            </ul>
          </li>
        
          
          <li>
            <a href="#store%2frelease.proto">store/release.proto</a>
            <ul>
              
                <li>
                  <a href="#bytebase.store.ReleasePayload"><span class="badge">M</span>ReleasePayload</a>
                </li>
              
                <li>
                  <a href="#bytebase.store.ReleasePayload.File"><span class="badge">M</span>ReleasePayload.File</a>
                </li>
              
                <li>
                  <a href="#bytebase.store.ReleasePayload.VCSSource"><span class="badge">M</span>ReleasePayload.VCSSource</a>
                </li>
              
              
                <li>
                  <a href="#bytebase.store.ReleaseFileType"><span class="badge">E</span>ReleaseFileType</a>
                </li>
              
              
              
            </ul>
          </li>
        
          
          <li>
            <a href="#store%2freview_config.proto">store/review_config.proto</a>
            <ul>
              
                <li>
                  <a href="#bytebase.store.ReviewConfigPayload"><span class="badge">M</span>ReviewConfigPayload</a>
                </li>
              
              
              
              
            </ul>
          </li>
        
          
          <li>
            <a href="#store%2frevision.proto">store/revision.proto</a>
            <ul>
              
                <li>
                  <a href="#bytebase.store.RevisionPayload"><span class="badge">M</span>RevisionPayload</a>
                </li>
              
              
              
              
            </ul>
          </li>
        
          
          <li>
            <a href="#store%2frole.proto">store/role.proto</a>
            <ul>
              
                <li>
                  <a href="#bytebase.store.RolePermissions"><span class="badge">M</span>RolePermissions</a>
                </li>
              
              
              
              
            </ul>
          </li>
        
          
          <li>
            <a href="#store%2fsetting.proto">store/setting.proto</a>
            <ul>
              
                <li>
                  <a href="#bytebase.store.AgentPluginSetting"><span class="badge">M</span>AgentPluginSetting</a>
                </li>
              
                <li>
                  <a href="#bytebase.store.Algorithm"><span class="badge">M</span>Algorithm</a>
                </li>
              
                <li>
                  <a href="#bytebase.store.Algorithm.FullMask"><span class="badge">M</span>Algorithm.FullMask</a>
                </li>
              
                <li>
                  <a href="#bytebase.store.Algorithm.InnerOuterMask"><span class="badge">M</span>Algorithm.InnerOuterMask</a>
                </li>
              
                <li>
                  <a href="#bytebase.store.Algorithm.MD5Mask"><span class="badge">M</span>Algorithm.MD5Mask</a>
                </li>
              
                <li>
                  <a href="#bytebase.store.Algorithm.RangeMask"><span class="badge">M</span>Algorithm.RangeMask</a>
                </li>
              
                <li>
                  <a href="#bytebase.store.Algorithm.RangeMask.Slice"><span class="badge">M</span>Algorithm.RangeMask.Slice</a>
                </li>
              
                <li>
                  <a href="#bytebase.store.Announcement"><span class="badge">M</span>Announcement</a>
                </li>
              
                <li>
                  <a href="#bytebase.store.AppIMSetting"><span class="badge">M</span>AppIMSetting</a>
                </li>
              
                <li>
                  <a href="#bytebase.store.AppIMSetting.Feishu"><span class="badge">M</span>AppIMSetting.Feishu</a>
                </li>
              
                <li>
                  <a href="#bytebase.store.AppIMSetting.Lark"><span class="badge">M</span>AppIMSetting.Lark</a>
                </li>
              
                <li>
                  <a href="#bytebase.store.AppIMSetting.Slack"><span class="badge">M</span>AppIMSetting.Slack</a>
                </li>
              
                <li>
                  <a href="#bytebase.store.AppIMSetting.Wecom"><span class="badge">M</span>AppIMSetting.Wecom</a>
                </li>
              
                <li>
                  <a href="#bytebase.store.DataClassificationSetting"><span class="badge">M</span>DataClassificationSetting</a>
                </li>
              
                <li>
                  <a href="#bytebase.store.DataClassificationSetting.DataClassificationConfig"><span class="badge">M</span>DataClassificationSetting.DataClassificationConfig</a>
                </li>
              
                <li>
                  <a href="#bytebase.store.DataClassificationSetting.DataClassificationConfig.ClassificationEntry"><span class="badge">M</span>DataClassificationSetting.DataClassificationConfig.ClassificationEntry</a>
                </li>
              
                <li>
                  <a href="#bytebase.store.DataClassificationSetting.DataClassificationConfig.DataClassification"><span class="badge">M</span>DataClassificationSetting.DataClassificationConfig.DataClassification</a>
                </li>
              
                <li>
                  <a href="#bytebase.store.DataClassificationSetting.DataClassificationConfig.Level"><span class="badge">M</span>DataClassificationSetting.DataClassificationConfig.Level</a>
                </li>
              
                <li>
                  <a href="#bytebase.store.ExternalApprovalPayload"><span class="badge">M</span>ExternalApprovalPayload</a>
                </li>
              
                <li>
                  <a href="#bytebase.store.ExternalApprovalSetting"><span class="badge">M</span>ExternalApprovalSetting</a>
                </li>
              
                <li>
                  <a href="#bytebase.store.ExternalApprovalSetting.Node"><span class="badge">M</span>ExternalApprovalSetting.Node</a>
                </li>
              
                <li>
                  <a href="#bytebase.store.MaximumSQLResultSizeSetting"><span class="badge">M</span>MaximumSQLResultSizeSetting</a>
                </li>
              
                <li>
                  <a href="#bytebase.store.PasswordRestrictionSetting"><span class="badge">M</span>PasswordRestrictionSetting</a>
                </li>
              
                <li>
                  <a href="#bytebase.store.SCIMSetting"><span class="badge">M</span>SCIMSetting</a>
                </li>
              
                <li>
                  <a href="#bytebase.store.SMTPMailDeliverySetting"><span class="badge">M</span>SMTPMailDeliverySetting</a>
                </li>
              
                <li>
                  <a href="#bytebase.store.SchemaTemplateSetting"><span class="badge">M</span>SchemaTemplateSetting</a>
                </li>
              
                <li>
                  <a href="#bytebase.store.SchemaTemplateSetting.ColumnType"><span class="badge">M</span>SchemaTemplateSetting.ColumnType</a>
                </li>
              
                <li>
                  <a href="#bytebase.store.SchemaTemplateSetting.FieldTemplate"><span class="badge">M</span>SchemaTemplateSetting.FieldTemplate</a>
                </li>
              
                <li>
                  <a href="#bytebase.store.SchemaTemplateSetting.TableTemplate"><span class="badge">M</span>SchemaTemplateSetting.TableTemplate</a>
                </li>
              
                <li>
                  <a href="#bytebase.store.SemanticTypeSetting"><span class="badge">M</span>SemanticTypeSetting</a>
                </li>
              
                <li>
                  <a href="#bytebase.store.SemanticTypeSetting.SemanticType"><span class="badge">M</span>SemanticTypeSetting.SemanticType</a>
                </li>
              
                <li>
                  <a href="#bytebase.store.WorkspaceApprovalSetting"><span class="badge">M</span>WorkspaceApprovalSetting</a>
                </li>
              
                <li>
                  <a href="#bytebase.store.WorkspaceApprovalSetting.Rule"><span class="badge">M</span>WorkspaceApprovalSetting.Rule</a>
                </li>
              
                <li>
                  <a href="#bytebase.store.WorkspaceProfileSetting"><span class="badge">M</span>WorkspaceProfileSetting</a>
                </li>
              
              
                <li>
                  <a href="#bytebase.store.Algorithm.InnerOuterMask.MaskType"><span class="badge">E</span>Algorithm.InnerOuterMask.MaskType</a>
                </li>
              
                <li>
                  <a href="#bytebase.store.Announcement.AlertLevel"><span class="badge">E</span>Announcement.AlertLevel</a>
                </li>
              
                <li>
                  <a href="#bytebase.store.DatabaseChangeMode"><span class="badge">E</span>DatabaseChangeMode</a>
                </li>
              
                <li>
                  <a href="#bytebase.store.SMTPMailDeliverySetting.Authentication"><span class="badge">E</span>SMTPMailDeliverySetting.Authentication</a>
                </li>
              
                <li>
                  <a href="#bytebase.store.SMTPMailDeliverySetting.Encryption"><span class="badge">E</span>SMTPMailDeliverySetting.Encryption</a>
                </li>
              
              
              
            </ul>
          </li>
        
          
          <li>
            <a href="#store%2fsheet.proto">store/sheet.proto</a>
            <ul>
              
                <li>
                  <a href="#bytebase.store.SheetCommand"><span class="badge">M</span>SheetCommand</a>
                </li>
              
                <li>
                  <a href="#bytebase.store.SheetPayload"><span class="badge">M</span>SheetPayload</a>
                </li>
              
              
              
              
            </ul>
          </li>
        
          
          <li>
            <a href="#store%2fslow_query.proto">store/slow_query.proto</a>
            <ul>
              
                <li>
                  <a href="#bytebase.store.SlowQueryDetails"><span class="badge">M</span>SlowQueryDetails</a>
                </li>
              
                <li>
                  <a href="#bytebase.store.SlowQueryStatistics"><span class="badge">M</span>SlowQueryStatistics</a>
                </li>
              
                <li>
                  <a href="#bytebase.store.SlowQueryStatisticsItem"><span class="badge">M</span>SlowQueryStatisticsItem</a>
                </li>
              
              
              
              
            </ul>
          </li>
        
          
          <li>
            <a href="#store%2ftask.proto">store/task.proto</a>
            <ul>
              
                <li>
                  <a href="#bytebase.store.TaskDatabaseCreatePayload"><span class="badge">M</span>TaskDatabaseCreatePayload</a>
                </li>
              
                <li>
                  <a href="#bytebase.store.TaskDatabaseDataExportPayload"><span class="badge">M</span>TaskDatabaseDataExportPayload</a>
                </li>
              
                <li>
                  <a href="#bytebase.store.TaskDatabaseUpdatePayload"><span class="badge">M</span>TaskDatabaseUpdatePayload</a>
                </li>
              
                <li>
                  <a href="#bytebase.store.TaskDatabaseUpdatePayload.FlagsEntry"><span class="badge">M</span>TaskDatabaseUpdatePayload.FlagsEntry</a>
                </li>
              
                <li>
                  <a href="#bytebase.store.TaskReleaseSource"><span class="badge">M</span>TaskReleaseSource</a>
                </li>
              
              
              
              
            </ul>
          </li>
        
          
          <li>
            <a href="#store%2ftask_run.proto">store/task_run.proto</a>
            <ul>
              
                <li>
                  <a href="#bytebase.store.PriorBackupDetail"><span class="badge">M</span>PriorBackupDetail</a>
                </li>
              
                <li>
                  <a href="#bytebase.store.PriorBackupDetail.Item"><span class="badge">M</span>PriorBackupDetail.Item</a>
                </li>
              
                <li>
                  <a href="#bytebase.store.PriorBackupDetail.Item.Table"><span class="badge">M</span>PriorBackupDetail.Item.Table</a>
                </li>
              
                <li>
                  <a href="#bytebase.store.SchedulerInfo"><span class="badge">M</span>SchedulerInfo</a>
                </li>
              
                <li>
                  <a href="#bytebase.store.SchedulerInfo.WaitingCause"><span class="badge">M</span>SchedulerInfo.WaitingCause</a>
                </li>
              
                <li>
                  <a href="#bytebase.store.TaskRunResult"><span class="badge">M</span>TaskRunResult</a>
                </li>
              
                <li>
                  <a href="#bytebase.store.TaskRunResult.Position"><span class="badge">M</span>TaskRunResult.Position</a>
                </li>
              
              
              
              
            </ul>
          </li>
        
          
          <li>
            <a href="#store%2ftask_run_log.proto">store/task_run_log.proto</a>
            <ul>
              
                <li>
                  <a href="#bytebase.store.TaskRunLog"><span class="badge">M</span>TaskRunLog</a>
                </li>
              
                <li>
                  <a href="#bytebase.store.TaskRunLog.CommandExecute"><span class="badge">M</span>TaskRunLog.CommandExecute</a>
                </li>
              
                <li>
                  <a href="#bytebase.store.TaskRunLog.CommandResponse"><span class="badge">M</span>TaskRunLog.CommandResponse</a>
                </li>
              
                <li>
                  <a href="#bytebase.store.TaskRunLog.DatabaseSyncEnd"><span class="badge">M</span>TaskRunLog.DatabaseSyncEnd</a>
                </li>
              
                <li>
                  <a href="#bytebase.store.TaskRunLog.DatabaseSyncStart"><span class="badge">M</span>TaskRunLog.DatabaseSyncStart</a>
                </li>
              
                <li>
                  <a href="#bytebase.store.TaskRunLog.PriorBackupEnd"><span class="badge">M</span>TaskRunLog.PriorBackupEnd</a>
                </li>
              
                <li>
                  <a href="#bytebase.store.TaskRunLog.PriorBackupStart"><span class="badge">M</span>TaskRunLog.PriorBackupStart</a>
                </li>
              
                <li>
                  <a href="#bytebase.store.TaskRunLog.SchemaDumpEnd"><span class="badge">M</span>TaskRunLog.SchemaDumpEnd</a>
                </li>
              
                <li>
                  <a href="#bytebase.store.TaskRunLog.SchemaDumpStart"><span class="badge">M</span>TaskRunLog.SchemaDumpStart</a>
                </li>
              
                <li>
                  <a href="#bytebase.store.TaskRunLog.TaskRunStatusUpdate"><span class="badge">M</span>TaskRunLog.TaskRunStatusUpdate</a>
                </li>
              
                <li>
                  <a href="#bytebase.store.TaskRunLog.TransactionControl"><span class="badge">M</span>TaskRunLog.TransactionControl</a>
                </li>
              
              
                <li>
                  <a href="#bytebase.store.TaskRunLog.TaskRunStatusUpdate.Status"><span class="badge">E</span>TaskRunLog.TaskRunStatusUpdate.Status</a>
                </li>
              
                <li>
                  <a href="#bytebase.store.TaskRunLog.TransactionControl.Type"><span class="badge">E</span>TaskRunLog.TransactionControl.Type</a>
                </li>
              
                <li>
                  <a href="#bytebase.store.TaskRunLog.Type"><span class="badge">E</span>TaskRunLog.Type</a>
                </li>
              
              
              
            </ul>
          </li>
        
          
          <li>
            <a href="#store%2fuser.proto">store/user.proto</a>
            <ul>
              
                <li>
                  <a href="#bytebase.store.MFAConfig"><span class="badge">M</span>MFAConfig</a>
                </li>
              
                <li>
                  <a href="#bytebase.store.UserProfile"><span class="badge">M</span>UserProfile</a>
                </li>
              
              
              
              
            </ul>
          </li>
        
          
          <li>
            <a href="#store%2fvcs.proto">store/vcs.proto</a>
            <ul>
              
                <li>
                  <a href="#bytebase.store.VCSConnector"><span class="badge">M</span>VCSConnector</a>
                </li>
              
              
              
              
            </ul>
          </li>
        
        <li><a href="#scalar-value-types">Scalar Value Types</a></li>
      </ul>
    </div>

    
      
      <div class="file-heading">
        <h2 id="store/common.proto">store/common.proto</h2><a href="#title">Top</a>
      </div>
      <p></p>

      
        <h3 id="bytebase.store.DatabaseLabel">DatabaseLabel</h3>
        <p></p>

        
          <table class="field-table">
            <thead>
              <tr><td>Field</td><td>Type</td><td>Label</td><td>Description</td></tr>
            </thead>
            <tbody>
              
                <tr>
                  <td>key</td>
                  <td><a href="#string">string</a></td>
                  <td></td>
                  <td><p> </p></td>
                </tr>
              
                <tr>
                  <td>value</td>
                  <td><a href="#string">string</a></td>
                  <td></td>
                  <td><p> </p></td>
                </tr>
              
            </tbody>
          </table>

          

        
      
        <h3 id="bytebase.store.PageToken">PageToken</h3>
        <p>Used internally for obfuscating the page token.</p>

        
          <table class="field-table">
            <thead>
              <tr><td>Field</td><td>Type</td><td>Label</td><td>Description</td></tr>
            </thead>
            <tbody>
              
                <tr>
                  <td>limit</td>
                  <td><a href="#int32">int32</a></td>
                  <td></td>
                  <td><p> </p></td>
                </tr>
              
                <tr>
                  <td>offset</td>
                  <td><a href="#int32">int32</a></td>
                  <td></td>
                  <td><p> </p></td>
                </tr>
              
            </tbody>
          </table>

          

        
      
        <h3 id="bytebase.store.Position">Position</h3>
        <p></p>

        
          <table class="field-table">
            <thead>
              <tr><td>Field</td><td>Type</td><td>Label</td><td>Description</td></tr>
            </thead>
            <tbody>
              
                <tr>
                  <td>line</td>
                  <td><a href="#int32">int32</a></td>
                  <td></td>
                  <td><p> </p></td>
                </tr>
              
                <tr>
                  <td>column</td>
                  <td><a href="#int32">int32</a></td>
                  <td></td>
                  <td><p> </p></td>
                </tr>
              
            </tbody>
          </table>

          

        
      
        <h3 id="bytebase.store.Range">Range</h3>
        <p></p>

        
          <table class="field-table">
            <thead>
              <tr><td>Field</td><td>Type</td><td>Label</td><td>Description</td></tr>
            </thead>
            <tbody>
              
                <tr>
                  <td>start</td>
                  <td><a href="#int32">int32</a></td>
                  <td></td>
                  <td><p> </p></td>
                </tr>
              
                <tr>
                  <td>end</td>
                  <td><a href="#int32">int32</a></td>
                  <td></td>
                  <td><p> </p></td>
                </tr>
              
            </tbody>
          </table>

          

        
      

      
        <h3 id="bytebase.store.Engine">Engine</h3>
        <p></p>
        <table class="enum-table">
          <thead>
            <tr><td>Name</td><td>Number</td><td>Description</td></tr>
          </thead>
          <tbody>
            
              <tr>
                <td>ENGINE_UNSPECIFIED</td>
                <td>0</td>
                <td><p></p></td>
              </tr>
            
              <tr>
                <td>CLICKHOUSE</td>
                <td>1</td>
                <td><p></p></td>
              </tr>
            
              <tr>
                <td>MYSQL</td>
                <td>2</td>
                <td><p></p></td>
              </tr>
            
              <tr>
                <td>POSTGRES</td>
                <td>3</td>
                <td><p></p></td>
              </tr>
            
              <tr>
                <td>SNOWFLAKE</td>
                <td>4</td>
                <td><p></p></td>
              </tr>
            
              <tr>
                <td>SQLITE</td>
                <td>5</td>
                <td><p></p></td>
              </tr>
            
              <tr>
                <td>TIDB</td>
                <td>6</td>
                <td><p></p></td>
              </tr>
            
              <tr>
                <td>MONGODB</td>
                <td>7</td>
                <td><p></p></td>
              </tr>
            
              <tr>
                <td>REDIS</td>
                <td>8</td>
                <td><p></p></td>
              </tr>
            
              <tr>
                <td>ORACLE</td>
                <td>9</td>
                <td><p></p></td>
              </tr>
            
              <tr>
                <td>SPANNER</td>
                <td>10</td>
                <td><p></p></td>
              </tr>
            
              <tr>
                <td>MSSQL</td>
                <td>11</td>
                <td><p></p></td>
              </tr>
            
              <tr>
                <td>REDSHIFT</td>
                <td>12</td>
                <td><p></p></td>
              </tr>
            
              <tr>
                <td>MARIADB</td>
                <td>13</td>
                <td><p></p></td>
              </tr>
            
              <tr>
                <td>OCEANBASE</td>
                <td>14</td>
                <td><p></p></td>
              </tr>
            
              <tr>
                <td>DM</td>
                <td>15</td>
                <td><p></p></td>
              </tr>
            
              <tr>
                <td>RISINGWAVE</td>
                <td>16</td>
                <td><p></p></td>
              </tr>
            
              <tr>
                <td>OCEANBASE_ORACLE</td>
                <td>17</td>
                <td><p></p></td>
              </tr>
            
              <tr>
                <td>STARROCKS</td>
                <td>18</td>
                <td><p></p></td>
              </tr>
            
              <tr>
                <td>DORIS</td>
                <td>19</td>
                <td><p></p></td>
              </tr>
            
              <tr>
                <td>HIVE</td>
                <td>20</td>
                <td><p></p></td>
              </tr>
            
              <tr>
                <td>ELASTICSEARCH</td>
                <td>21</td>
                <td><p></p></td>
              </tr>
            
              <tr>
                <td>BIGQUERY</td>
                <td>22</td>
                <td><p></p></td>
              </tr>
            
              <tr>
                <td>DYNAMODB</td>
                <td>23</td>
                <td><p></p></td>
              </tr>
            
              <tr>
                <td>DATABRICKS</td>
                <td>24</td>
                <td><p></p></td>
              </tr>
            
              <tr>
                <td>COCKROACHDB</td>
                <td>25</td>
                <td><p></p></td>
              </tr>
            
              <tr>
                <td>COSMOSDB</td>
                <td>26</td>
                <td><p></p></td>
              </tr>
            
          </tbody>
        </table>
      
        <h3 id="bytebase.store.ExportFormat">ExportFormat</h3>
        <p></p>
        <table class="enum-table">
          <thead>
            <tr><td>Name</td><td>Number</td><td>Description</td></tr>
          </thead>
          <tbody>
            
              <tr>
                <td>FORMAT_UNSPECIFIED</td>
                <td>0</td>
                <td><p></p></td>
              </tr>
            
              <tr>
                <td>CSV</td>
                <td>1</td>
                <td><p></p></td>
              </tr>
            
              <tr>
                <td>JSON</td>
                <td>2</td>
                <td><p></p></td>
              </tr>
            
              <tr>
                <td>SQL</td>
                <td>3</td>
                <td><p></p></td>
              </tr>
            
              <tr>
                <td>XLSX</td>
                <td>4</td>
                <td><p></p></td>
              </tr>
            
          </tbody>
        </table>
      
        <h3 id="bytebase.store.MaskingLevel">MaskingLevel</h3>
        <p></p>
        <table class="enum-table">
          <thead>
            <tr><td>Name</td><td>Number</td><td>Description</td></tr>
          </thead>
          <tbody>
            
              <tr>
                <td>MASKING_LEVEL_UNSPECIFIED</td>
                <td>0</td>
                <td><p></p></td>
              </tr>
            
              <tr>
                <td>NONE</td>
                <td>1</td>
                <td><p></p></td>
              </tr>
            
              <tr>
                <td>PARTIAL</td>
                <td>2</td>
                <td><p></p></td>
              </tr>
            
              <tr>
                <td>FULL</td>
                <td>3</td>
                <td><p></p></td>
              </tr>
            
          </tbody>
        </table>
      
        <h3 id="bytebase.store.VCSType">VCSType</h3>
        <p></p>
        <table class="enum-table">
          <thead>
            <tr><td>Name</td><td>Number</td><td>Description</td></tr>
          </thead>
          <tbody>
            
              <tr>
                <td>VCS_TYPE_UNSPECIFIED</td>
                <td>0</td>
                <td><p></p></td>
              </tr>
            
              <tr>
                <td>GITHUB</td>
                <td>1</td>
                <td><p>GitHub type. Using for GitHub community edition(ce).</p></td>
              </tr>
            
              <tr>
                <td>GITLAB</td>
                <td>2</td>
                <td><p>GitLab type. Using for GitLab community edition(ce) and enterprise
edition(ee).</p></td>
              </tr>
            
              <tr>
                <td>BITBUCKET</td>
                <td>3</td>
                <td><p>BitBucket type. Using for BitBucket cloud or BitBucket server.</p></td>
              </tr>
            
              <tr>
                <td>AZURE_DEVOPS</td>
                <td>4</td>
                <td><p>Azure DevOps. Using for Azure DevOps GitOps workflow.</p></td>
              </tr>
            
          </tbody>
        </table>
      

      

      
    
      
      <div class="file-heading">
        <h2 id="store/advice.proto">store/advice.proto</h2><a href="#title">Top</a>
      </div>
      <p></p>

      
        <h3 id="bytebase.store.Advice">Advice</h3>
        <p></p>

        
          <table class="field-table">
            <thead>
              <tr><td>Field</td><td>Type</td><td>Label</td><td>Description</td></tr>
            </thead>
            <tbody>
              
                <tr>
                  <td>status</td>
                  <td><a href="#bytebase.store.Advice.Status">Advice.Status</a></td>
                  <td></td>
                  <td><p>The advice status. </p></td>
                </tr>
              
                <tr>
                  <td>code</td>
                  <td><a href="#int32">int32</a></td>
                  <td></td>
                  <td><p>The advice code. </p></td>
                </tr>
              
                <tr>
                  <td>title</td>
                  <td><a href="#string">string</a></td>
                  <td></td>
                  <td><p>The advice title. </p></td>
                </tr>
              
                <tr>
                  <td>content</td>
                  <td><a href="#string">string</a></td>
                  <td></td>
                  <td><p>The advice content. </p></td>
                </tr>
              
                <tr>
                  <td>detail</td>
                  <td><a href="#string">string</a></td>
                  <td></td>
                  <td><p>The advice detail. </p></td>
                </tr>
              
                <tr>
                  <td>start_position</td>
                  <td><a href="#bytebase.store.Position">Position</a></td>
                  <td></td>
                  <td><p>1-based positions of the sql statment. </p></td>
                </tr>
              
                <tr>
                  <td>end_position</td>
                  <td><a href="#bytebase.store.Position">Position</a></td>
                  <td></td>
                  <td><p> </p></td>
                </tr>
              
            </tbody>
          </table>

          

        
      

      
        <h3 id="bytebase.store.Advice.Status">Advice.Status</h3>
        <p></p>
        <table class="enum-table">
          <thead>
            <tr><td>Name</td><td>Number</td><td>Description</td></tr>
          </thead>
          <tbody>
            
              <tr>
                <td>STATUS_UNSPECIFIED</td>
                <td>0</td>
                <td><p>Unspecified.</p></td>
              </tr>
            
              <tr>
                <td>SUCCESS</td>
                <td>1</td>
                <td><p></p></td>
              </tr>
            
              <tr>
                <td>WARNING</td>
                <td>2</td>
                <td><p></p></td>
              </tr>
            
              <tr>
                <td>ERROR</td>
                <td>3</td>
                <td><p></p></td>
              </tr>
            
          </tbody>
        </table>
      

      

      
    
      
      <div class="file-heading">
        <h2 id="store/anomaly.proto">store/anomaly.proto</h2><a href="#title">Top</a>
      </div>
      <p></p>

      
        <h3 id="bytebase.store.AnomalyConnectionPayload">AnomalyConnectionPayload</h3>
        <p></p>

        
          <table class="field-table">
            <thead>
              <tr><td>Field</td><td>Type</td><td>Label</td><td>Description</td></tr>
            </thead>
            <tbody>
              
                <tr>
                  <td>detail</td>
                  <td><a href="#string">string</a></td>
                  <td></td>
                  <td><p>Connection failure detail </p></td>
                </tr>
              
            </tbody>
          </table>

          

        
      
        <h3 id="bytebase.store.AnomalyDatabaseSchemaDriftPayload">AnomalyDatabaseSchemaDriftPayload</h3>
        <p></p>

        
          <table class="field-table">
            <thead>
              <tr><td>Field</td><td>Type</td><td>Label</td><td>Description</td></tr>
            </thead>
            <tbody>
              
                <tr>
                  <td>version</td>
                  <td><a href="#string">string</a></td>
                  <td></td>
                  <td><p>The schema version corresponds to the expected schema </p></td>
                </tr>
              
                <tr>
                  <td>expect</td>
                  <td><a href="#string">string</a></td>
                  <td></td>
                  <td><p>The expected latest schema stored in the migration history table </p></td>
                </tr>
              
                <tr>
                  <td>actual</td>
                  <td><a href="#string">string</a></td>
                  <td></td>
                  <td><p>The actual schema dumped from the database </p></td>
                </tr>
              
            </tbody>
          </table>

          

        
      

      

      

      
    
      
      <div class="file-heading">
        <h2 id="store/approval.proto">store/approval.proto</h2><a href="#title">Top</a>
      </div>
      <p></p>

      
        <h3 id="bytebase.store.ApprovalFlow">ApprovalFlow</h3>
        <p></p>

        
          <table class="field-table">
            <thead>
              <tr><td>Field</td><td>Type</td><td>Label</td><td>Description</td></tr>
            </thead>
            <tbody>
              
                <tr>
                  <td>steps</td>
                  <td><a href="#bytebase.store.ApprovalStep">ApprovalStep</a></td>
                  <td>repeated</td>
                  <td><p> </p></td>
                </tr>
              
            </tbody>
          </table>

          

        
      
        <h3 id="bytebase.store.ApprovalNode">ApprovalNode</h3>
        <p></p>

        
          <table class="field-table">
            <thead>
              <tr><td>Field</td><td>Type</td><td>Label</td><td>Description</td></tr>
            </thead>
            <tbody>
              
                <tr>
                  <td>type</td>
                  <td><a href="#bytebase.store.ApprovalNode.Type">ApprovalNode.Type</a></td>
                  <td></td>
                  <td><p> </p></td>
                </tr>
              
                <tr>
                  <td>group_value</td>
                  <td><a href="#bytebase.store.ApprovalNode.GroupValue">ApprovalNode.GroupValue</a></td>
                  <td></td>
                  <td><p> </p></td>
                </tr>
              
                <tr>
                  <td>role</td>
                  <td><a href="#string">string</a></td>
                  <td></td>
                  <td><p>Format: roles/{role} </p></td>
                </tr>
              
                <tr>
                  <td>external_node_id</td>
                  <td><a href="#string">string</a></td>
                  <td></td>
                  <td><p> </p></td>
                </tr>
              
            </tbody>
          </table>

          

        
      
        <h3 id="bytebase.store.ApprovalStep">ApprovalStep</h3>
        <p></p>

        
          <table class="field-table">
            <thead>
              <tr><td>Field</td><td>Type</td><td>Label</td><td>Description</td></tr>
            </thead>
            <tbody>
              
                <tr>
                  <td>type</td>
                  <td><a href="#bytebase.store.ApprovalStep.Type">ApprovalStep.Type</a></td>
                  <td></td>
                  <td><p> </p></td>
                </tr>
              
                <tr>
                  <td>nodes</td>
                  <td><a href="#bytebase.store.ApprovalNode">ApprovalNode</a></td>
                  <td>repeated</td>
                  <td><p> </p></td>
                </tr>
              
            </tbody>
          </table>

          

        
      
        <h3 id="bytebase.store.ApprovalTemplate">ApprovalTemplate</h3>
        <p></p>

        
          <table class="field-table">
            <thead>
              <tr><td>Field</td><td>Type</td><td>Label</td><td>Description</td></tr>
            </thead>
            <tbody>
              
                <tr>
                  <td>flow</td>
                  <td><a href="#bytebase.store.ApprovalFlow">ApprovalFlow</a></td>
                  <td></td>
                  <td><p> </p></td>
                </tr>
              
                <tr>
                  <td>title</td>
                  <td><a href="#string">string</a></td>
                  <td></td>
                  <td><p> </p></td>
                </tr>
              
                <tr>
                  <td>description</td>
                  <td><a href="#string">string</a></td>
                  <td></td>
                  <td><p> </p></td>
                </tr>
              
                <tr>
                  <td>creator_id</td>
                  <td><a href="#int32">int32</a></td>
                  <td></td>
                  <td><p> </p></td>
                </tr>
              
            </tbody>
          </table>

          

        
      
        <h3 id="bytebase.store.IssuePayloadApproval">IssuePayloadApproval</h3>
        <p>IssuePayloadApproval is a part of the payload of an issue.</p><p>IssuePayloadApproval records the approval template used and the approval history.</p>

        
          <table class="field-table">
            <thead>
              <tr><td>Field</td><td>Type</td><td>Label</td><td>Description</td></tr>
            </thead>
            <tbody>
              
                <tr>
                  <td>approval_templates</td>
                  <td><a href="#bytebase.store.ApprovalTemplate">ApprovalTemplate</a></td>
                  <td>repeated</td>
                  <td><p> </p></td>
                </tr>
              
                <tr>
                  <td>approvers</td>
                  <td><a href="#bytebase.store.IssuePayloadApproval.Approver">IssuePayloadApproval.Approver</a></td>
                  <td>repeated</td>
                  <td><p> </p></td>
                </tr>
              
                <tr>
                  <td>approval_finding_done</td>
                  <td><a href="#bool">bool</a></td>
                  <td></td>
                  <td><p>If the value is `false`, it means that the backend is still finding matching approval templates.
If `true`, other fields are available. </p></td>
                </tr>
              
                <tr>
                  <td>approval_finding_error</td>
                  <td><a href="#string">string</a></td>
                  <td></td>
                  <td><p> </p></td>
                </tr>
              
                <tr>
                  <td>risk_level</td>
                  <td><a href="#bytebase.store.IssuePayloadApproval.RiskLevel">IssuePayloadApproval.RiskLevel</a></td>
                  <td></td>
                  <td><p> </p></td>
                </tr>
              
            </tbody>
          </table>

          

        
      
        <h3 id="bytebase.store.IssuePayloadApproval.Approver">IssuePayloadApproval.Approver</h3>
        <p></p>

        
          <table class="field-table">
            <thead>
              <tr><td>Field</td><td>Type</td><td>Label</td><td>Description</td></tr>
            </thead>
            <tbody>
              
                <tr>
                  <td>status</td>
                  <td><a href="#bytebase.store.IssuePayloadApproval.Approver.Status">IssuePayloadApproval.Approver.Status</a></td>
                  <td></td>
                  <td><p>The new status. </p></td>
                </tr>
              
                <tr>
                  <td>principal_id</td>
                  <td><a href="#int32">int32</a></td>
                  <td></td>
                  <td><p>The principal id of the approver. </p></td>
                </tr>
              
            </tbody>
          </table>

          

        
      

      
        <h3 id="bytebase.store.ApprovalNode.GroupValue">ApprovalNode.GroupValue</h3>
        <p>The predefined user groups are:</p><p>- WORKSPACE_OWNER</p><p>- WORKSPACE_DBA</p><p>- PROJECT_OWNER</p><p>- PROJECT_MEMBER</p>
        <table class="enum-table">
          <thead>
            <tr><td>Name</td><td>Number</td><td>Description</td></tr>
          </thead>
          <tbody>
            
              <tr>
                <td>GROUP_VALUE_UNSPECIFILED</td>
                <td>0</td>
                <td><p></p></td>
              </tr>
            
              <tr>
                <td>WORKSPACE_OWNER</td>
                <td>1</td>
                <td><p></p></td>
              </tr>
            
              <tr>
                <td>WORKSPACE_DBA</td>
                <td>2</td>
                <td><p></p></td>
              </tr>
            
              <tr>
                <td>PROJECT_OWNER</td>
                <td>3</td>
                <td><p></p></td>
              </tr>
            
              <tr>
                <td>PROJECT_MEMBER</td>
                <td>4</td>
                <td><p></p></td>
              </tr>
            
          </tbody>
        </table>
      
        <h3 id="bytebase.store.ApprovalNode.Type">ApprovalNode.Type</h3>
        <p>Type of the ApprovalNode.</p><p>type determines who should approve this node.</p><p>ANY_IN_GROUP means the ApprovalNode can be approved by an user from our predefined user group.</p><p>See GroupValue below for the predefined user groups.</p>
        <table class="enum-table">
          <thead>
            <tr><td>Name</td><td>Number</td><td>Description</td></tr>
          </thead>
          <tbody>
            
              <tr>
                <td>TYPE_UNSPECIFIED</td>
                <td>0</td>
                <td><p></p></td>
              </tr>
            
              <tr>
                <td>ANY_IN_GROUP</td>
                <td>1</td>
                <td><p></p></td>
              </tr>
            
          </tbody>
        </table>
      
        <h3 id="bytebase.store.ApprovalStep.Type">ApprovalStep.Type</h3>
        <p>Type of the ApprovalStep</p><p>ALL means every node must be approved to proceed.</p><p>ANY means approving any node will proceed.</p>
        <table class="enum-table">
          <thead>
            <tr><td>Name</td><td>Number</td><td>Description</td></tr>
          </thead>
          <tbody>
            
              <tr>
                <td>TYPE_UNSPECIFIED</td>
                <td>0</td>
                <td><p></p></td>
              </tr>
            
              <tr>
                <td>ALL</td>
                <td>1</td>
                <td><p></p></td>
              </tr>
            
              <tr>
                <td>ANY</td>
                <td>2</td>
                <td><p></p></td>
              </tr>
            
          </tbody>
        </table>
      
        <h3 id="bytebase.store.IssuePayloadApproval.Approver.Status">IssuePayloadApproval.Approver.Status</h3>
        <p></p>
        <table class="enum-table">
          <thead>
            <tr><td>Name</td><td>Number</td><td>Description</td></tr>
          </thead>
          <tbody>
            
              <tr>
                <td>STATUS_UNSPECIFIED</td>
                <td>0</td>
                <td><p></p></td>
              </tr>
            
              <tr>
                <td>PENDING</td>
                <td>1</td>
                <td><p></p></td>
              </tr>
            
              <tr>
                <td>APPROVED</td>
                <td>2</td>
                <td><p></p></td>
              </tr>
            
              <tr>
                <td>REJECTED</td>
                <td>3</td>
                <td><p></p></td>
              </tr>
            
          </tbody>
        </table>
      
        <h3 id="bytebase.store.IssuePayloadApproval.RiskLevel">IssuePayloadApproval.RiskLevel</h3>
        <p></p>
        <table class="enum-table">
          <thead>
            <tr><td>Name</td><td>Number</td><td>Description</td></tr>
          </thead>
          <tbody>
            
              <tr>
                <td>RISK_LEVEL_UNSPECIFIED</td>
                <td>0</td>
                <td><p></p></td>
              </tr>
            
              <tr>
                <td>LOW</td>
                <td>1</td>
                <td><p></p></td>
              </tr>
            
              <tr>
                <td>MODERATE</td>
                <td>2</td>
                <td><p></p></td>
              </tr>
            
              <tr>
                <td>HIGH</td>
                <td>3</td>
                <td><p></p></td>
              </tr>
            
          </tbody>
        </table>
      

      

      
    
      
      <div class="file-heading">
        <h2 id="store/audit_log.proto">store/audit_log.proto</h2><a href="#title">Top</a>
      </div>
      <p></p>

      
        <h3 id="bytebase.store.AuditLog">AuditLog</h3>
        <p></p>

        
          <table class="field-table">
            <thead>
              <tr><td>Field</td><td>Type</td><td>Label</td><td>Description</td></tr>
            </thead>
            <tbody>
              
                <tr>
                  <td>parent</td>
                  <td><a href="#string">string</a></td>
                  <td></td>
                  <td><p>The project or workspace the audit log belongs to.
Formats:
- projects/{project}
- workspaces/{workspace} </p></td>
                </tr>
              
                <tr>
                  <td>method</td>
                  <td><a href="#string">string</a></td>
                  <td></td>
                  <td><p>e.g. /bytebase.v1.SQLService/Query </p></td>
                </tr>
              
                <tr>
                  <td>resource</td>
                  <td><a href="#string">string</a></td>
                  <td></td>
                  <td><p>resource name
projects/{project} </p></td>
                </tr>
              
                <tr>
                  <td>user</td>
                  <td><a href="#string">string</a></td>
                  <td></td>
                  <td><p>Format: users/{userUID}. </p></td>
                </tr>
              
                <tr>
                  <td>severity</td>
                  <td><a href="#bytebase.store.AuditLog.Severity">AuditLog.Severity</a></td>
                  <td></td>
                  <td><p> </p></td>
                </tr>
              
                <tr>
                  <td>request</td>
                  <td><a href="#string">string</a></td>
                  <td></td>
                  <td><p>Marshalled request. </p></td>
                </tr>
              
                <tr>
                  <td>response</td>
                  <td><a href="#string">string</a></td>
                  <td></td>
                  <td><p>Marshalled response.
Some fields are omitted because they are too large or contain sensitive information. </p></td>
                </tr>
              
                <tr>
                  <td>status</td>
                  <td><a href="#google.rpc.Status">google.rpc.Status</a></td>
                  <td></td>
                  <td><p> </p></td>
                </tr>
              
                <tr>
                  <td>service_data</td>
                  <td><a href="#google.protobuf.Any">google.protobuf.Any</a></td>
                  <td></td>
                  <td><p>service-specific data about the request, response, and other activities. </p></td>
                </tr>
              
                <tr>
                  <td>request_metadata</td>
                  <td><a href="#bytebase.store.RequestMetadata">RequestMetadata</a></td>
                  <td></td>
                  <td><p>Metadata about the operation. </p></td>
                </tr>
              
            </tbody>
          </table>

          

        
      
        <h3 id="bytebase.store.RequestMetadata">RequestMetadata</h3>
        <p>Metadata about the request.</p>

        
          <table class="field-table">
            <thead>
              <tr><td>Field</td><td>Type</td><td>Label</td><td>Description</td></tr>
            </thead>
            <tbody>
              
                <tr>
                  <td>caller_ip</td>
                  <td><a href="#string">string</a></td>
                  <td></td>
                  <td><p>The IP address of the caller. </p></td>
                </tr>
              
                <tr>
                  <td>caller_supplied_user_agent</td>
                  <td><a href="#string">string</a></td>
                  <td></td>
                  <td><p>The user agent of the caller.
This information is not authenticated and should be treated accordingly. </p></td>
                </tr>
              
            </tbody>
          </table>

          

        
      

      
        <h3 id="bytebase.store.AuditLog.Severity">AuditLog.Severity</h3>
        <p></p>
        <table class="enum-table">
          <thead>
            <tr><td>Name</td><td>Number</td><td>Description</td></tr>
          </thead>
          <tbody>
            
              <tr>
                <td>DEFAULT</td>
                <td>0</td>
                <td><p></p></td>
              </tr>
            
              <tr>
                <td>DEBUG</td>
                <td>1</td>
                <td><p></p></td>
              </tr>
            
              <tr>
                <td>INFO</td>
                <td>2</td>
                <td><p></p></td>
              </tr>
            
              <tr>
                <td>NOTICE</td>
                <td>3</td>
                <td><p></p></td>
              </tr>
            
              <tr>
                <td>WARNING</td>
                <td>4</td>
                <td><p></p></td>
              </tr>
            
              <tr>
                <td>ERROR</td>
                <td>5</td>
                <td><p></p></td>
              </tr>
            
              <tr>
                <td>CRITICAL</td>
                <td>6</td>
                <td><p></p></td>
              </tr>
            
              <tr>
                <td>ALERT</td>
                <td>7</td>
                <td><p></p></td>
              </tr>
            
              <tr>
                <td>EMERGENCY</td>
                <td>8</td>
                <td><p></p></td>
              </tr>
            
          </tbody>
        </table>
      

      

      
    
      
      <div class="file-heading">
        <h2 id="store/database.proto">store/database.proto</h2><a href="#title">Top</a>
      </div>
      <p></p>

      
        <h3 id="bytebase.store.CheckConstraintMetadata">CheckConstraintMetadata</h3>
        <p></p>

        
          <table class="field-table">
            <thead>
              <tr><td>Field</td><td>Type</td><td>Label</td><td>Description</td></tr>
            </thead>
            <tbody>
              
                <tr>
                  <td>name</td>
                  <td><a href="#string">string</a></td>
                  <td></td>
                  <td><p>The name is the name of a check constraint. </p></td>
                </tr>
              
                <tr>
                  <td>expression</td>
                  <td><a href="#string">string</a></td>
                  <td></td>
                  <td><p>The expression is the expression of a check constraint. </p></td>
                </tr>
              
            </tbody>
          </table>

          

        
      
        <h3 id="bytebase.store.ColumnCatalog">ColumnCatalog</h3>
        <p></p>

        
          <table class="field-table">
            <thead>
              <tr><td>Field</td><td>Type</td><td>Label</td><td>Description</td></tr>
            </thead>
            <tbody>
              
                <tr>
                  <td>name</td>
                  <td><a href="#string">string</a></td>
                  <td></td>
                  <td><p>The name is the name of a column. </p></td>
                </tr>
              
                <tr>
                  <td>semantic_type_id</td>
                  <td><a href="#string">string</a></td>
                  <td></td>
                  <td><p> </p></td>
                </tr>
              
                <tr>
                  <td>labels</td>
                  <td><a href="#bytebase.store.ColumnCatalog.LabelsEntry">ColumnCatalog.LabelsEntry</a></td>
                  <td>repeated</td>
                  <td><p>The user labels for a column. </p></td>
                </tr>
              
                <tr>
                  <td>classification_id</td>
                  <td><a href="#string">string</a></td>
                  <td></td>
                  <td><p> </p></td>
                </tr>
              
                <tr>
                  <td>object_schema</td>
                  <td><a href="#bytebase.store.ObjectSchema">ObjectSchema</a></td>
                  <td>optional</td>
                  <td><p> </p></td>
                </tr>
              
<<<<<<< HEAD
=======
                <tr>
                  <td>masking_level</td>
                  <td><a href="#bytebase.store.MaskingLevel">MaskingLevel</a></td>
                  <td></td>
                  <td><p>Deprecated. </p></td>
                </tr>
              
                <tr>
                  <td>full_masking_algorithm_id</td>
                  <td><a href="#string">string</a></td>
                  <td></td>
                  <td><p>Deprecated. </p></td>
                </tr>
              
                <tr>
                  <td>partial_masking_algorithm_id</td>
                  <td><a href="#string">string</a></td>
                  <td></td>
                  <td><p>Deprecated. </p></td>
                </tr>
              
>>>>>>> 9756d0a4
            </tbody>
          </table>

          

        
      
        <h3 id="bytebase.store.ColumnCatalog.LabelsEntry">ColumnCatalog.LabelsEntry</h3>
        <p></p>

        
          <table class="field-table">
            <thead>
              <tr><td>Field</td><td>Type</td><td>Label</td><td>Description</td></tr>
            </thead>
            <tbody>
              
                <tr>
                  <td>key</td>
                  <td><a href="#string">string</a></td>
                  <td></td>
                  <td><p> </p></td>
                </tr>
              
                <tr>
                  <td>value</td>
                  <td><a href="#string">string</a></td>
                  <td></td>
                  <td><p> </p></td>
                </tr>
              
            </tbody>
          </table>

          

        
      
        <h3 id="bytebase.store.ColumnMetadata">ColumnMetadata</h3>
        <p>ColumnMetadata is the metadata for columns.</p>

        
          <table class="field-table">
            <thead>
              <tr><td>Field</td><td>Type</td><td>Label</td><td>Description</td></tr>
            </thead>
            <tbody>
              
                <tr>
                  <td>name</td>
                  <td><a href="#string">string</a></td>
                  <td></td>
                  <td><p>The name is the name of a column. </p></td>
                </tr>
              
                <tr>
                  <td>position</td>
                  <td><a href="#int32">int32</a></td>
                  <td></td>
                  <td><p>The position is the position in columns. </p></td>
                </tr>
              
                <tr>
                  <td>default</td>
                  <td><a href="#google.protobuf.StringValue">google.protobuf.StringValue</a></td>
                  <td></td>
                  <td><p>The default is the default of a column. Use google.protobuf.StringValue
to distinguish between an empty string default value or no default. </p></td>
                </tr>
              
                <tr>
                  <td>default_null</td>
                  <td><a href="#bool">bool</a></td>
                  <td></td>
                  <td><p> </p></td>
                </tr>
              
                <tr>
                  <td>default_expression</td>
                  <td><a href="#string">string</a></td>
                  <td></td>
                  <td><p> </p></td>
                </tr>
              
                <tr>
                  <td>on_update</td>
                  <td><a href="#string">string</a></td>
                  <td></td>
                  <td><p>The on_update is the on update action of a column.
For MySQL like databases, it&#39;s only supported for TIMESTAMP columns with
CURRENT_TIMESTAMP as on update value. </p></td>
                </tr>
              
                <tr>
                  <td>nullable</td>
                  <td><a href="#bool">bool</a></td>
                  <td></td>
                  <td><p>The nullable is the nullable of a column. </p></td>
                </tr>
              
                <tr>
                  <td>type</td>
                  <td><a href="#string">string</a></td>
                  <td></td>
                  <td><p>The type is the type of a column. </p></td>
                </tr>
              
                <tr>
                  <td>character_set</td>
                  <td><a href="#string">string</a></td>
                  <td></td>
                  <td><p>The character_set is the character_set of a column. </p></td>
                </tr>
              
                <tr>
                  <td>collation</td>
                  <td><a href="#string">string</a></td>
                  <td></td>
                  <td><p>The collation is the collation of a column. </p></td>
                </tr>
              
                <tr>
                  <td>comment</td>
                  <td><a href="#string">string</a></td>
                  <td></td>
                  <td><p>The comment is the comment of a column.
classification and user_comment is parsed from the comment. </p></td>
                </tr>
              
                <tr>
                  <td>user_comment</td>
                  <td><a href="#string">string</a></td>
                  <td></td>
                  <td><p>The user_comment is the user comment of a table parsed from the comment. </p></td>
                </tr>
              
                <tr>
                  <td>generation</td>
                  <td><a href="#bytebase.store.GenerationMetadata">GenerationMetadata</a></td>
                  <td></td>
                  <td><p>The generation is for generated columns. </p></td>
                </tr>
              
            </tbody>
          </table>

          

        
      
        <h3 id="bytebase.store.DatabaseConfig">DatabaseConfig</h3>
        <p></p>

        
          <table class="field-table">
            <thead>
              <tr><td>Field</td><td>Type</td><td>Label</td><td>Description</td></tr>
            </thead>
            <tbody>
              
                <tr>
                  <td>name</td>
                  <td><a href="#string">string</a></td>
                  <td></td>
                  <td><p> </p></td>
                </tr>
              
                <tr>
                  <td>schemas</td>
                  <td><a href="#bytebase.store.SchemaCatalog">SchemaCatalog</a></td>
                  <td>repeated</td>
                  <td><p>The schema_configs is the list of configs for schemas in a database. </p></td>
                </tr>
              
            </tbody>
          </table>

          

        
      
        <h3 id="bytebase.store.DatabaseMetadata">DatabaseMetadata</h3>
        <p>DatabaseMetadata is the metadata for databases.</p>

        
          <table class="field-table">
            <thead>
              <tr><td>Field</td><td>Type</td><td>Label</td><td>Description</td></tr>
            </thead>
            <tbody>
              
                <tr>
                  <td>labels</td>
                  <td><a href="#bytebase.store.DatabaseMetadata.LabelsEntry">DatabaseMetadata.LabelsEntry</a></td>
                  <td>repeated</td>
                  <td><p> </p></td>
                </tr>
              
                <tr>
                  <td>last_sync_time</td>
                  <td><a href="#google.protobuf.Timestamp">google.protobuf.Timestamp</a></td>
                  <td></td>
                  <td><p> </p></td>
                </tr>
              
                <tr>
                  <td>backup_available</td>
                  <td><a href="#bool">bool</a></td>
                  <td></td>
                  <td><p> </p></td>
                </tr>
              
            </tbody>
          </table>

          

        
      
        <h3 id="bytebase.store.DatabaseMetadata.LabelsEntry">DatabaseMetadata.LabelsEntry</h3>
        <p></p>

        
          <table class="field-table">
            <thead>
              <tr><td>Field</td><td>Type</td><td>Label</td><td>Description</td></tr>
            </thead>
            <tbody>
              
                <tr>
                  <td>key</td>
                  <td><a href="#string">string</a></td>
                  <td></td>
                  <td><p> </p></td>
                </tr>
              
                <tr>
                  <td>value</td>
                  <td><a href="#string">string</a></td>
                  <td></td>
                  <td><p> </p></td>
                </tr>
              
            </tbody>
          </table>

          

        
      
        <h3 id="bytebase.store.DatabaseSchemaMetadata">DatabaseSchemaMetadata</h3>
        <p>DatabaseSchemaMetadata is the schema metadata for databases.</p>

        
          <table class="field-table">
            <thead>
              <tr><td>Field</td><td>Type</td><td>Label</td><td>Description</td></tr>
            </thead>
            <tbody>
              
                <tr>
                  <td>name</td>
                  <td><a href="#string">string</a></td>
                  <td></td>
                  <td><p> </p></td>
                </tr>
              
                <tr>
                  <td>schemas</td>
                  <td><a href="#bytebase.store.SchemaMetadata">SchemaMetadata</a></td>
                  <td>repeated</td>
                  <td><p>The schemas is the list of schemas in a database. </p></td>
                </tr>
              
                <tr>
                  <td>character_set</td>
                  <td><a href="#string">string</a></td>
                  <td></td>
                  <td><p>The character_set is the character set of a database. </p></td>
                </tr>
              
                <tr>
                  <td>collation</td>
                  <td><a href="#string">string</a></td>
                  <td></td>
                  <td><p>The collation is the collation of a database. </p></td>
                </tr>
              
                <tr>
                  <td>extensions</td>
                  <td><a href="#bytebase.store.ExtensionMetadata">ExtensionMetadata</a></td>
                  <td>repeated</td>
                  <td><p>The extensions is the list of extensions in a database. </p></td>
                </tr>
              
                <tr>
                  <td>datashare</td>
                  <td><a href="#bool">bool</a></td>
                  <td></td>
                  <td><p>The database belongs to a datashare. </p></td>
                </tr>
              
                <tr>
                  <td>service_name</td>
                  <td><a href="#string">string</a></td>
                  <td></td>
                  <td><p>The service name of the database. It&#39;s the Oracle specific concept. </p></td>
                </tr>
              
                <tr>
                  <td>linked_databases</td>
                  <td><a href="#bytebase.store.LinkedDatabaseMetadata">LinkedDatabaseMetadata</a></td>
                  <td>repeated</td>
                  <td><p> </p></td>
                </tr>
              
                <tr>
                  <td>owner</td>
                  <td><a href="#string">string</a></td>
                  <td></td>
                  <td><p> </p></td>
                </tr>
              
            </tbody>
          </table>

          

        
      
        <h3 id="bytebase.store.DependentColumn">DependentColumn</h3>
        <p>DependentColumn is the metadata for dependent columns.</p>

        
          <table class="field-table">
            <thead>
              <tr><td>Field</td><td>Type</td><td>Label</td><td>Description</td></tr>
            </thead>
            <tbody>
              
                <tr>
                  <td>schema</td>
                  <td><a href="#string">string</a></td>
                  <td></td>
                  <td><p>The schema is the schema of a reference column. </p></td>
                </tr>
              
                <tr>
                  <td>table</td>
                  <td><a href="#string">string</a></td>
                  <td></td>
                  <td><p>The table is the table of a reference column. </p></td>
                </tr>
              
                <tr>
                  <td>column</td>
                  <td><a href="#string">string</a></td>
                  <td></td>
                  <td><p>The column is the name of a reference column. </p></td>
                </tr>
              
            </tbody>
          </table>

          

        
      
        <h3 id="bytebase.store.EnumTypeMetadata">EnumTypeMetadata</h3>
        <p></p>

        
          <table class="field-table">
            <thead>
              <tr><td>Field</td><td>Type</td><td>Label</td><td>Description</td></tr>
            </thead>
            <tbody>
              
                <tr>
                  <td>name</td>
                  <td><a href="#string">string</a></td>
                  <td></td>
                  <td><p>The name of a type. </p></td>
                </tr>
              
                <tr>
                  <td>values</td>
                  <td><a href="#string">string</a></td>
                  <td>repeated</td>
                  <td><p>The enum values of a type. </p></td>
                </tr>
              
                <tr>
                  <td>comment</td>
                  <td><a href="#string">string</a></td>
                  <td></td>
                  <td><p> </p></td>
                </tr>
              
            </tbody>
          </table>

          

        
      
        <h3 id="bytebase.store.EventMetadata">EventMetadata</h3>
        <p></p>

        
          <table class="field-table">
            <thead>
              <tr><td>Field</td><td>Type</td><td>Label</td><td>Description</td></tr>
            </thead>
            <tbody>
              
                <tr>
                  <td>name</td>
                  <td><a href="#string">string</a></td>
                  <td></td>
                  <td><p>The name of the event. </p></td>
                </tr>
              
                <tr>
                  <td>definition</td>
                  <td><a href="#string">string</a></td>
                  <td></td>
                  <td><p>The schedule of the event. </p></td>
                </tr>
              
                <tr>
                  <td>time_zone</td>
                  <td><a href="#string">string</a></td>
                  <td></td>
                  <td><p>The time zone of the event. </p></td>
                </tr>
              
                <tr>
                  <td>sql_mode</td>
                  <td><a href="#string">string</a></td>
                  <td></td>
                  <td><p> </p></td>
                </tr>
              
                <tr>
                  <td>character_set_client</td>
                  <td><a href="#string">string</a></td>
                  <td></td>
                  <td><p> </p></td>
                </tr>
              
                <tr>
                  <td>collation_connection</td>
                  <td><a href="#string">string</a></td>
                  <td></td>
                  <td><p> </p></td>
                </tr>
              
            </tbody>
          </table>

          

        
      
        <h3 id="bytebase.store.ExtensionMetadata">ExtensionMetadata</h3>
        <p>ExtensionMetadata is the metadata for extensions.</p>

        
          <table class="field-table">
            <thead>
              <tr><td>Field</td><td>Type</td><td>Label</td><td>Description</td></tr>
            </thead>
            <tbody>
              
                <tr>
                  <td>name</td>
                  <td><a href="#string">string</a></td>
                  <td></td>
                  <td><p>The name is the name of an extension. </p></td>
                </tr>
              
                <tr>
                  <td>schema</td>
                  <td><a href="#string">string</a></td>
                  <td></td>
                  <td><p>The schema is the extension that is installed to. But the extension usage
is not limited to the schema. </p></td>
                </tr>
              
                <tr>
                  <td>version</td>
                  <td><a href="#string">string</a></td>
                  <td></td>
                  <td><p>The version is the version of an extension. </p></td>
                </tr>
              
                <tr>
                  <td>description</td>
                  <td><a href="#string">string</a></td>
                  <td></td>
                  <td><p>The description is the description of an extension. </p></td>
                </tr>
              
            </tbody>
          </table>

          

        
      
        <h3 id="bytebase.store.ExternalTableMetadata">ExternalTableMetadata</h3>
        <p></p>

        
          <table class="field-table">
            <thead>
              <tr><td>Field</td><td>Type</td><td>Label</td><td>Description</td></tr>
            </thead>
            <tbody>
              
                <tr>
                  <td>name</td>
                  <td><a href="#string">string</a></td>
                  <td></td>
                  <td><p>The name is the name of a external table. </p></td>
                </tr>
              
                <tr>
                  <td>external_server_name</td>
                  <td><a href="#string">string</a></td>
                  <td></td>
                  <td><p>The external_server_name is the name of the external server. </p></td>
                </tr>
              
                <tr>
                  <td>external_database_name</td>
                  <td><a href="#string">string</a></td>
                  <td></td>
                  <td><p>The external_database_name is the name of the external database. </p></td>
                </tr>
              
                <tr>
                  <td>columns</td>
                  <td><a href="#bytebase.store.ColumnMetadata">ColumnMetadata</a></td>
                  <td>repeated</td>
                  <td><p>The columns is the ordered list of columns in a foreign table. </p></td>
                </tr>
              
            </tbody>
          </table>

          

        
      
        <h3 id="bytebase.store.ForeignKeyMetadata">ForeignKeyMetadata</h3>
        <p>ForeignKeyMetadata is the metadata for foreign keys.</p>

        
          <table class="field-table">
            <thead>
              <tr><td>Field</td><td>Type</td><td>Label</td><td>Description</td></tr>
            </thead>
            <tbody>
              
                <tr>
                  <td>name</td>
                  <td><a href="#string">string</a></td>
                  <td></td>
                  <td><p>The name is the name of a foreign key. </p></td>
                </tr>
              
                <tr>
                  <td>columns</td>
                  <td><a href="#string">string</a></td>
                  <td>repeated</td>
                  <td><p>The columns are the ordered referencing columns of a foreign key. </p></td>
                </tr>
              
                <tr>
                  <td>referenced_schema</td>
                  <td><a href="#string">string</a></td>
                  <td></td>
                  <td><p>The referenced_schema is the referenced schema name of a foreign key.
It is an empty string for databases without such concept such as MySQL. </p></td>
                </tr>
              
                <tr>
                  <td>referenced_table</td>
                  <td><a href="#string">string</a></td>
                  <td></td>
                  <td><p>The referenced_table is the referenced table name of a foreign key. </p></td>
                </tr>
              
                <tr>
                  <td>referenced_columns</td>
                  <td><a href="#string">string</a></td>
                  <td>repeated</td>
                  <td><p>The referenced_columns are the ordered referenced columns of a foreign key. </p></td>
                </tr>
              
                <tr>
                  <td>on_delete</td>
                  <td><a href="#string">string</a></td>
                  <td></td>
                  <td><p>The on_delete is the on delete action of a foreign key. </p></td>
                </tr>
              
                <tr>
                  <td>on_update</td>
                  <td><a href="#string">string</a></td>
                  <td></td>
                  <td><p>The on_update is the on update action of a foreign key. </p></td>
                </tr>
              
                <tr>
                  <td>match_type</td>
                  <td><a href="#string">string</a></td>
                  <td></td>
                  <td><p>The match_type is the match type of a foreign key.
The match_type is the PostgreSQL specific field.
It&#39;s empty string for other databases. </p></td>
                </tr>
              
            </tbody>
          </table>

          

        
      
        <h3 id="bytebase.store.FunctionConfig">FunctionConfig</h3>
        <p></p>

        
          <table class="field-table">
            <thead>
              <tr><td>Field</td><td>Type</td><td>Label</td><td>Description</td></tr>
            </thead>
            <tbody>
              
                <tr>
                  <td>name</td>
                  <td><a href="#string">string</a></td>
                  <td></td>
                  <td><p>The name is the name of a function. </p></td>
                </tr>
              
                <tr>
                  <td>updater</td>
                  <td><a href="#string">string</a></td>
                  <td></td>
                  <td><p>The last updater of the function in branch.
Format: users/{userUID}. </p></td>
                </tr>
              
                <tr>
                  <td>source_branch</td>
                  <td><a href="#string">string</a></td>
                  <td></td>
                  <td><p>The last change come from branch.
Format: projcets/{project}/branches/{branch} </p></td>
                </tr>
              
                <tr>
                  <td>update_time</td>
                  <td><a href="#google.protobuf.Timestamp">google.protobuf.Timestamp</a></td>
                  <td></td>
                  <td><p>The timestamp when the function is updated in branch. </p></td>
                </tr>
              
            </tbody>
          </table>

          

        
      
        <h3 id="bytebase.store.FunctionMetadata">FunctionMetadata</h3>
        <p>FunctionMetadata is the metadata for functions.</p>

        
          <table class="field-table">
            <thead>
              <tr><td>Field</td><td>Type</td><td>Label</td><td>Description</td></tr>
            </thead>
            <tbody>
              
                <tr>
                  <td>name</td>
                  <td><a href="#string">string</a></td>
                  <td></td>
                  <td><p>The name is the name of a function. </p></td>
                </tr>
              
                <tr>
                  <td>definition</td>
                  <td><a href="#string">string</a></td>
                  <td></td>
                  <td><p>The definition is the definition of a function. </p></td>
                </tr>
              
                <tr>
                  <td>signature</td>
                  <td><a href="#string">string</a></td>
                  <td></td>
                  <td><p>The signature is the name with the number and type of input arguments the
function takes. </p></td>
                </tr>
              
                <tr>
                  <td>character_set_client</td>
                  <td><a href="#string">string</a></td>
                  <td></td>
                  <td><p>MySQL specific metadata. </p></td>
                </tr>
              
                <tr>
                  <td>collation_connection</td>
                  <td><a href="#string">string</a></td>
                  <td></td>
                  <td><p> </p></td>
                </tr>
              
                <tr>
                  <td>database_collation</td>
                  <td><a href="#string">string</a></td>
                  <td></td>
                  <td><p> </p></td>
                </tr>
              
                <tr>
                  <td>sql_mode</td>
                  <td><a href="#string">string</a></td>
                  <td></td>
                  <td><p> </p></td>
                </tr>
              
                <tr>
                  <td>comment</td>
                  <td><a href="#string">string</a></td>
                  <td></td>
                  <td><p> </p></td>
                </tr>
              
            </tbody>
          </table>

          

        
      
        <h3 id="bytebase.store.GenerationMetadata">GenerationMetadata</h3>
        <p></p>

        
          <table class="field-table">
            <thead>
              <tr><td>Field</td><td>Type</td><td>Label</td><td>Description</td></tr>
            </thead>
            <tbody>
              
                <tr>
                  <td>type</td>
                  <td><a href="#bytebase.store.GenerationMetadata.Type">GenerationMetadata.Type</a></td>
                  <td></td>
                  <td><p> </p></td>
                </tr>
              
                <tr>
                  <td>expression</td>
                  <td><a href="#string">string</a></td>
                  <td></td>
                  <td><p> </p></td>
                </tr>
              
            </tbody>
          </table>

          

        
      
        <h3 id="bytebase.store.IndexMetadata">IndexMetadata</h3>
        <p>IndexMetadata is the metadata for indexes.</p>

        
          <table class="field-table">
            <thead>
              <tr><td>Field</td><td>Type</td><td>Label</td><td>Description</td></tr>
            </thead>
            <tbody>
              
                <tr>
                  <td>name</td>
                  <td><a href="#string">string</a></td>
                  <td></td>
                  <td><p>The name is the name of an index. </p></td>
                </tr>
              
                <tr>
                  <td>expressions</td>
                  <td><a href="#string">string</a></td>
                  <td>repeated</td>
                  <td><p>The expressions are the ordered columns or expressions of an index.
This could refer to a column or an expression. </p></td>
                </tr>
              
                <tr>
                  <td>key_length</td>
                  <td><a href="#int64">int64</a></td>
                  <td>repeated</td>
                  <td><p>The key_lengths are the ordered key lengths of an index.
If the key length is not specified, it&#39;s -1. </p></td>
                </tr>
              
                <tr>
                  <td>descending</td>
                  <td><a href="#bool">bool</a></td>
                  <td>repeated</td>
                  <td><p>The descending is the ordered descending of an index. </p></td>
                </tr>
              
                <tr>
                  <td>type</td>
                  <td><a href="#string">string</a></td>
                  <td></td>
                  <td><p>The type is the type of an index. </p></td>
                </tr>
              
                <tr>
                  <td>unique</td>
                  <td><a href="#bool">bool</a></td>
                  <td></td>
                  <td><p>The unique is whether the index is unique. </p></td>
                </tr>
              
                <tr>
                  <td>primary</td>
                  <td><a href="#bool">bool</a></td>
                  <td></td>
                  <td><p>The primary is whether the index is a primary key index. </p></td>
                </tr>
              
                <tr>
                  <td>visible</td>
                  <td><a href="#bool">bool</a></td>
                  <td></td>
                  <td><p>The visible is whether the index is visible. </p></td>
                </tr>
              
                <tr>
                  <td>comment</td>
                  <td><a href="#string">string</a></td>
                  <td></td>
                  <td><p>The comment is the comment of an index. </p></td>
                </tr>
              
                <tr>
                  <td>definition</td>
                  <td><a href="#string">string</a></td>
                  <td></td>
                  <td><p>The definition of an index. </p></td>
                </tr>
              
                <tr>
                  <td>parent_index_schema</td>
                  <td><a href="#string">string</a></td>
                  <td></td>
                  <td><p>The schema name of the parent index. </p></td>
                </tr>
              
                <tr>
                  <td>parent_index_name</td>
                  <td><a href="#string">string</a></td>
                  <td></td>
                  <td><p>The index name of the parent index. </p></td>
                </tr>
              
                <tr>
                  <td>granularity</td>
                  <td><a href="#int64">int64</a></td>
                  <td></td>
                  <td><p>The number of granules in the block. It&#39;s a ClickHouse specific field. </p></td>
                </tr>
              
                <tr>
                  <td>is_constraint</td>
                  <td><a href="#bool">bool</a></td>
                  <td></td>
                  <td><p>It&#39;s a PostgreSQL specific field.
The unique constraint and unique index are not the same thing in PostgreSQL. </p></td>
                </tr>
              
            </tbody>
          </table>

          

        
      
        <h3 id="bytebase.store.InstanceRoleMetadata">InstanceRoleMetadata</h3>
        <p>InstanceRoleMetadata is the message for instance role.</p>

        
          <table class="field-table">
            <thead>
              <tr><td>Field</td><td>Type</td><td>Label</td><td>Description</td></tr>
            </thead>
            <tbody>
              
                <tr>
                  <td>name</td>
                  <td><a href="#string">string</a></td>
                  <td></td>
                  <td><p>The role name. It&#39;s unique within the instance. </p></td>
                </tr>
              
                <tr>
                  <td>grant</td>
                  <td><a href="#string">string</a></td>
                  <td></td>
                  <td><p>The grant display string on the instance. It&#39;s generated by database
engine. </p></td>
                </tr>
              
            </tbody>
          </table>

          

        
      
        <h3 id="bytebase.store.LinkedDatabaseMetadata">LinkedDatabaseMetadata</h3>
        <p></p>

        
          <table class="field-table">
            <thead>
              <tr><td>Field</td><td>Type</td><td>Label</td><td>Description</td></tr>
            </thead>
            <tbody>
              
                <tr>
                  <td>name</td>
                  <td><a href="#string">string</a></td>
                  <td></td>
                  <td><p> </p></td>
                </tr>
              
                <tr>
                  <td>username</td>
                  <td><a href="#string">string</a></td>
                  <td></td>
                  <td><p> </p></td>
                </tr>
              
                <tr>
                  <td>host</td>
                  <td><a href="#string">string</a></td>
                  <td></td>
                  <td><p> </p></td>
                </tr>
              
            </tbody>
          </table>

          

        
      
        <h3 id="bytebase.store.MaterializedViewMetadata">MaterializedViewMetadata</h3>
        <p>MaterializedViewMetadata is the metadata for materialized views.</p>

        
          <table class="field-table">
            <thead>
              <tr><td>Field</td><td>Type</td><td>Label</td><td>Description</td></tr>
            </thead>
            <tbody>
              
                <tr>
                  <td>name</td>
                  <td><a href="#string">string</a></td>
                  <td></td>
                  <td><p>The name is the name of a view. </p></td>
                </tr>
              
                <tr>
                  <td>definition</td>
                  <td><a href="#string">string</a></td>
                  <td></td>
                  <td><p>The definition is the definition of a view. </p></td>
                </tr>
              
                <tr>
                  <td>comment</td>
                  <td><a href="#string">string</a></td>
                  <td></td>
                  <td><p>The comment is the comment of a view. </p></td>
                </tr>
              
                <tr>
                  <td>dependent_columns</td>
                  <td><a href="#bytebase.store.DependentColumn">DependentColumn</a></td>
                  <td>repeated</td>
                  <td><p>The dependent_columns is the list of dependent columns of a view. </p></td>
                </tr>
              
                <tr>
                  <td>triggers</td>
                  <td><a href="#bytebase.store.TriggerMetadata">TriggerMetadata</a></td>
                  <td>repeated</td>
                  <td><p>The columns is the ordered list of columns in a table. </p></td>
                </tr>
              
                <tr>
                  <td>indexes</td>
                  <td><a href="#bytebase.store.IndexMetadata">IndexMetadata</a></td>
                  <td>repeated</td>
                  <td><p>The indexes is the list of indexes in a table. </p></td>
                </tr>
              
            </tbody>
          </table>

          

        
      
        <h3 id="bytebase.store.ObjectSchema">ObjectSchema</h3>
        <p></p>

        
          <table class="field-table">
            <thead>
              <tr><td>Field</td><td>Type</td><td>Label</td><td>Description</td></tr>
            </thead>
            <tbody>
              
                <tr>
                  <td>type</td>
                  <td><a href="#bytebase.store.ObjectSchema.Type">ObjectSchema.Type</a></td>
                  <td></td>
                  <td><p> </p></td>
                </tr>
              
                <tr>
                  <td>struct_kind</td>
                  <td><a href="#bytebase.store.ObjectSchema.StructKind">ObjectSchema.StructKind</a></td>
                  <td></td>
                  <td><p> </p></td>
                </tr>
              
                <tr>
                  <td>array_kind</td>
                  <td><a href="#bytebase.store.ObjectSchema.ArrayKind">ObjectSchema.ArrayKind</a></td>
                  <td></td>
                  <td><p> </p></td>
                </tr>
              
            </tbody>
          </table>

          

        
      
        <h3 id="bytebase.store.ObjectSchema.ArrayKind">ObjectSchema.ArrayKind</h3>
        <p></p>

        
          <table class="field-table">
            <thead>
              <tr><td>Field</td><td>Type</td><td>Label</td><td>Description</td></tr>
            </thead>
            <tbody>
              
                <tr>
                  <td>kind</td>
                  <td><a href="#bytebase.store.ObjectSchema">ObjectSchema</a></td>
                  <td></td>
                  <td><p> </p></td>
                </tr>
              
            </tbody>
          </table>

          

        
      
        <h3 id="bytebase.store.ObjectSchema.StructKind">ObjectSchema.StructKind</h3>
        <p></p>

        
          <table class="field-table">
            <thead>
              <tr><td>Field</td><td>Type</td><td>Label</td><td>Description</td></tr>
            </thead>
            <tbody>
              
                <tr>
                  <td>properties</td>
                  <td><a href="#bytebase.store.ObjectSchema.StructKind.PropertiesEntry">ObjectSchema.StructKind.PropertiesEntry</a></td>
                  <td>repeated</td>
                  <td><p> </p></td>
                </tr>
              
            </tbody>
          </table>

          

        
      
        <h3 id="bytebase.store.ObjectSchema.StructKind.PropertiesEntry">ObjectSchema.StructKind.PropertiesEntry</h3>
        <p></p>

        
          <table class="field-table">
            <thead>
              <tr><td>Field</td><td>Type</td><td>Label</td><td>Description</td></tr>
            </thead>
            <tbody>
              
                <tr>
                  <td>key</td>
                  <td><a href="#string">string</a></td>
                  <td></td>
                  <td><p> </p></td>
                </tr>
              
                <tr>
                  <td>value</td>
                  <td><a href="#bytebase.store.ObjectSchema">ObjectSchema</a></td>
                  <td></td>
                  <td><p> </p></td>
                </tr>
              
            </tbody>
          </table>

          

        
      
        <h3 id="bytebase.store.PackageMetadata">PackageMetadata</h3>
        <p>PackageMetadata is the metadata for packages.</p>

        
          <table class="field-table">
            <thead>
              <tr><td>Field</td><td>Type</td><td>Label</td><td>Description</td></tr>
            </thead>
            <tbody>
              
                <tr>
                  <td>name</td>
                  <td><a href="#string">string</a></td>
                  <td></td>
                  <td><p>The name is the name of a package. </p></td>
                </tr>
              
                <tr>
                  <td>definition</td>
                  <td><a href="#string">string</a></td>
                  <td></td>
                  <td><p>The definition is the definition of a package. </p></td>
                </tr>
              
            </tbody>
          </table>

          

        
      
        <h3 id="bytebase.store.ProcedureConfig">ProcedureConfig</h3>
        <p></p>

        
          <table class="field-table">
            <thead>
              <tr><td>Field</td><td>Type</td><td>Label</td><td>Description</td></tr>
            </thead>
            <tbody>
              
                <tr>
                  <td>name</td>
                  <td><a href="#string">string</a></td>
                  <td></td>
                  <td><p>The name is the name of a procedure. </p></td>
                </tr>
              
                <tr>
                  <td>updater</td>
                  <td><a href="#string">string</a></td>
                  <td></td>
                  <td><p>The last updater of the procedure in branch.
Format: users/{userUID}. </p></td>
                </tr>
              
                <tr>
                  <td>source_branch</td>
                  <td><a href="#string">string</a></td>
                  <td></td>
                  <td><p>The last change come from branch.
Format: projcets/{project}/branches/{branch} </p></td>
                </tr>
              
                <tr>
                  <td>update_time</td>
                  <td><a href="#google.protobuf.Timestamp">google.protobuf.Timestamp</a></td>
                  <td></td>
                  <td><p>The timestamp when the procedure is updated in branch. </p></td>
                </tr>
              
            </tbody>
          </table>

          

        
      
        <h3 id="bytebase.store.ProcedureMetadata">ProcedureMetadata</h3>
        <p>ProcedureMetadata is the metadata for procedures.</p>

        
          <table class="field-table">
            <thead>
              <tr><td>Field</td><td>Type</td><td>Label</td><td>Description</td></tr>
            </thead>
            <tbody>
              
                <tr>
                  <td>name</td>
                  <td><a href="#string">string</a></td>
                  <td></td>
                  <td><p>The name is the name of a procedure. </p></td>
                </tr>
              
                <tr>
                  <td>definition</td>
                  <td><a href="#string">string</a></td>
                  <td></td>
                  <td><p>The definition is the definition of a procedure. </p></td>
                </tr>
              
                <tr>
                  <td>signature</td>
                  <td><a href="#string">string</a></td>
                  <td></td>
                  <td><p>The signature is the name with the number and type of input arguments the
function takes. </p></td>
                </tr>
              
                <tr>
                  <td>character_set_client</td>
                  <td><a href="#string">string</a></td>
                  <td></td>
                  <td><p>MySQL specific metadata. </p></td>
                </tr>
              
                <tr>
                  <td>collation_connection</td>
                  <td><a href="#string">string</a></td>
                  <td></td>
                  <td><p> </p></td>
                </tr>
              
                <tr>
                  <td>database_collation</td>
                  <td><a href="#string">string</a></td>
                  <td></td>
                  <td><p> </p></td>
                </tr>
              
                <tr>
                  <td>sql_mode</td>
                  <td><a href="#string">string</a></td>
                  <td></td>
                  <td><p> </p></td>
                </tr>
              
            </tbody>
          </table>

          

        
      
        <h3 id="bytebase.store.SchemaCatalog">SchemaCatalog</h3>
        <p></p>

        
          <table class="field-table">
            <thead>
              <tr><td>Field</td><td>Type</td><td>Label</td><td>Description</td></tr>
            </thead>
            <tbody>
              
                <tr>
                  <td>name</td>
                  <td><a href="#string">string</a></td>
                  <td></td>
                  <td><p>The name is the schema name.
It is an empty string for databases without such concept such as MySQL. </p></td>
                </tr>
              
                <tr>
                  <td>tables</td>
                  <td><a href="#bytebase.store.TableCatalog">TableCatalog</a></td>
                  <td>repeated</td>
                  <td><p>The table_configs is the list of configs for tables in a schema. </p></td>
                </tr>
              
                <tr>
                  <td>function_configs</td>
                  <td><a href="#bytebase.store.FunctionConfig">FunctionConfig</a></td>
                  <td>repeated</td>
                  <td><p> </p></td>
                </tr>
              
                <tr>
                  <td>procedure_configs</td>
                  <td><a href="#bytebase.store.ProcedureConfig">ProcedureConfig</a></td>
                  <td>repeated</td>
                  <td><p> </p></td>
                </tr>
              
                <tr>
                  <td>view_configs</td>
                  <td><a href="#bytebase.store.ViewConfig">ViewConfig</a></td>
                  <td>repeated</td>
                  <td><p> </p></td>
                </tr>
              
            </tbody>
          </table>

          

        
      
        <h3 id="bytebase.store.SchemaMetadata">SchemaMetadata</h3>
        <p>SchemaMetadata is the metadata for schemas.</p><p>This is the concept of schema in Postgres, but it's a no-op for MySQL.</p>

        
          <table class="field-table">
            <thead>
              <tr><td>Field</td><td>Type</td><td>Label</td><td>Description</td></tr>
            </thead>
            <tbody>
              
                <tr>
                  <td>name</td>
                  <td><a href="#string">string</a></td>
                  <td></td>
                  <td><p>The name is the schema name.
It is an empty string for databases without such concept such as MySQL. </p></td>
                </tr>
              
                <tr>
                  <td>tables</td>
                  <td><a href="#bytebase.store.TableMetadata">TableMetadata</a></td>
                  <td>repeated</td>
                  <td><p>The tables is the list of tables in a schema. </p></td>
                </tr>
              
                <tr>
                  <td>external_tables</td>
                  <td><a href="#bytebase.store.ExternalTableMetadata">ExternalTableMetadata</a></td>
                  <td>repeated</td>
                  <td><p>The external_tables is the list of external tables in a schema. </p></td>
                </tr>
              
                <tr>
                  <td>views</td>
                  <td><a href="#bytebase.store.ViewMetadata">ViewMetadata</a></td>
                  <td>repeated</td>
                  <td><p>The views is the list of views in a schema. </p></td>
                </tr>
              
                <tr>
                  <td>functions</td>
                  <td><a href="#bytebase.store.FunctionMetadata">FunctionMetadata</a></td>
                  <td>repeated</td>
                  <td><p>The functions is the list of functions in a schema. </p></td>
                </tr>
              
                <tr>
                  <td>procedures</td>
                  <td><a href="#bytebase.store.ProcedureMetadata">ProcedureMetadata</a></td>
                  <td>repeated</td>
                  <td><p>The procedures is the list of procedures in a schema. </p></td>
                </tr>
              
                <tr>
                  <td>streams</td>
                  <td><a href="#bytebase.store.StreamMetadata">StreamMetadata</a></td>
                  <td>repeated</td>
                  <td><p>The streams is the list of streams in a schema, currently, only used for
Snowflake. </p></td>
                </tr>
              
                <tr>
                  <td>tasks</td>
                  <td><a href="#bytebase.store.TaskMetadata">TaskMetadata</a></td>
                  <td>repeated</td>
                  <td><p>The routines is the list of routines in a schema, currently, only used for
Snowflake. </p></td>
                </tr>
              
                <tr>
                  <td>materialized_views</td>
                  <td><a href="#bytebase.store.MaterializedViewMetadata">MaterializedViewMetadata</a></td>
                  <td>repeated</td>
                  <td><p>The materialized_views is the list of materialized views in a schema. </p></td>
                </tr>
              
                <tr>
                  <td>sequences</td>
                  <td><a href="#bytebase.store.SequenceMetadata">SequenceMetadata</a></td>
                  <td>repeated</td>
                  <td><p>The sequences is the list of sequences in a schema. </p></td>
                </tr>
              
                <tr>
                  <td>packages</td>
                  <td><a href="#bytebase.store.PackageMetadata">PackageMetadata</a></td>
                  <td>repeated</td>
                  <td><p>The packages is the list of packages in a schema. </p></td>
                </tr>
              
                <tr>
                  <td>owner</td>
                  <td><a href="#string">string</a></td>
                  <td></td>
                  <td><p> </p></td>
                </tr>
              
                <tr>
                  <td>events</td>
                  <td><a href="#bytebase.store.EventMetadata">EventMetadata</a></td>
                  <td>repeated</td>
                  <td><p> </p></td>
                </tr>
              
                <tr>
                  <td>enum_types</td>
                  <td><a href="#bytebase.store.EnumTypeMetadata">EnumTypeMetadata</a></td>
                  <td>repeated</td>
                  <td><p> </p></td>
                </tr>
              
            </tbody>
          </table>

          

        
      
        <h3 id="bytebase.store.SecretItem">SecretItem</h3>
        <p></p>

        
          <table class="field-table">
            <thead>
              <tr><td>Field</td><td>Type</td><td>Label</td><td>Description</td></tr>
            </thead>
            <tbody>
              
                <tr>
                  <td>name</td>
                  <td><a href="#string">string</a></td>
                  <td></td>
                  <td><p>The name is the name of the secret. </p></td>
                </tr>
              
                <tr>
                  <td>value</td>
                  <td><a href="#string">string</a></td>
                  <td></td>
                  <td><p>The value is the value of the secret. </p></td>
                </tr>
              
                <tr>
                  <td>description</td>
                  <td><a href="#string">string</a></td>
                  <td></td>
                  <td><p>The description is the description of the secret. </p></td>
                </tr>
              
            </tbody>
          </table>

          

        
      
        <h3 id="bytebase.store.Secrets">Secrets</h3>
        <p></p>

        
          <table class="field-table">
            <thead>
              <tr><td>Field</td><td>Type</td><td>Label</td><td>Description</td></tr>
            </thead>
            <tbody>
              
                <tr>
                  <td>items</td>
                  <td><a href="#bytebase.store.SecretItem">SecretItem</a></td>
                  <td>repeated</td>
                  <td><p>The list of secrets. </p></td>
                </tr>
              
            </tbody>
          </table>

          

        
      
        <h3 id="bytebase.store.SequenceMetadata">SequenceMetadata</h3>
        <p></p>

        
          <table class="field-table">
            <thead>
              <tr><td>Field</td><td>Type</td><td>Label</td><td>Description</td></tr>
            </thead>
            <tbody>
              
                <tr>
                  <td>name</td>
                  <td><a href="#string">string</a></td>
                  <td></td>
                  <td><p>The name of a sequence. </p></td>
                </tr>
              
                <tr>
                  <td>data_type</td>
                  <td><a href="#string">string</a></td>
                  <td></td>
                  <td><p>The data type of a sequence. </p></td>
                </tr>
              
                <tr>
                  <td>start</td>
                  <td><a href="#string">string</a></td>
                  <td></td>
                  <td><p>The start value of a sequence. </p></td>
                </tr>
              
                <tr>
                  <td>min_value</td>
                  <td><a href="#string">string</a></td>
                  <td></td>
                  <td><p>The minimum value of a sequence. </p></td>
                </tr>
              
                <tr>
                  <td>max_value</td>
                  <td><a href="#string">string</a></td>
                  <td></td>
                  <td><p>The maximum value of a sequence. </p></td>
                </tr>
              
                <tr>
                  <td>increment</td>
                  <td><a href="#string">string</a></td>
                  <td></td>
                  <td><p>Increment value of a sequence. </p></td>
                </tr>
              
                <tr>
                  <td>cycle</td>
                  <td><a href="#bool">bool</a></td>
                  <td></td>
                  <td><p>Cycle is whether the sequence cycles. </p></td>
                </tr>
              
                <tr>
                  <td>cache_size</td>
                  <td><a href="#string">string</a></td>
                  <td></td>
                  <td><p>Cache size of a sequence. </p></td>
                </tr>
              
                <tr>
                  <td>last_value</td>
                  <td><a href="#string">string</a></td>
                  <td></td>
                  <td><p>Last value of a sequence. </p></td>
                </tr>
              
                <tr>
                  <td>owner_table</td>
                  <td><a href="#string">string</a></td>
                  <td></td>
                  <td><p>The owner table of the sequence. </p></td>
                </tr>
              
                <tr>
                  <td>owner_column</td>
                  <td><a href="#string">string</a></td>
                  <td></td>
                  <td><p>The owner column of the sequence. </p></td>
                </tr>
              
                <tr>
                  <td>comment</td>
                  <td><a href="#string">string</a></td>
                  <td></td>
                  <td><p> </p></td>
                </tr>
              
            </tbody>
          </table>

          

        
      
        <h3 id="bytebase.store.StreamMetadata">StreamMetadata</h3>
        <p></p>

        
          <table class="field-table">
            <thead>
              <tr><td>Field</td><td>Type</td><td>Label</td><td>Description</td></tr>
            </thead>
            <tbody>
              
                <tr>
                  <td>name</td>
                  <td><a href="#string">string</a></td>
                  <td></td>
                  <td><p>The name is the name of a stream. </p></td>
                </tr>
              
                <tr>
                  <td>table_name</td>
                  <td><a href="#string">string</a></td>
                  <td></td>
                  <td><p>The table_name is the name of the table/view that the stream is created on. </p></td>
                </tr>
              
                <tr>
                  <td>owner</td>
                  <td><a href="#string">string</a></td>
                  <td></td>
                  <td><p>The owner of the stream. </p></td>
                </tr>
              
                <tr>
                  <td>comment</td>
                  <td><a href="#string">string</a></td>
                  <td></td>
                  <td><p>The comment of the stream. </p></td>
                </tr>
              
                <tr>
                  <td>type</td>
                  <td><a href="#bytebase.store.StreamMetadata.Type">StreamMetadata.Type</a></td>
                  <td></td>
                  <td><p>The type of the stream. </p></td>
                </tr>
              
                <tr>
                  <td>stale</td>
                  <td><a href="#bool">bool</a></td>
                  <td></td>
                  <td><p>Indicates whether the stream was last read before the `stale_after` time. </p></td>
                </tr>
              
                <tr>
                  <td>mode</td>
                  <td><a href="#bytebase.store.StreamMetadata.Mode">StreamMetadata.Mode</a></td>
                  <td></td>
                  <td><p>The mode of the stream. </p></td>
                </tr>
              
                <tr>
                  <td>definition</td>
                  <td><a href="#string">string</a></td>
                  <td></td>
                  <td><p>The definition of the stream. </p></td>
                </tr>
              
            </tbody>
          </table>

          

        
      
        <h3 id="bytebase.store.TableCatalog">TableCatalog</h3>
        <p></p>

        
          <table class="field-table">
            <thead>
              <tr><td>Field</td><td>Type</td><td>Label</td><td>Description</td></tr>
            </thead>
            <tbody>
              
                <tr>
                  <td>name</td>
                  <td><a href="#string">string</a></td>
                  <td></td>
                  <td><p>The name is the name of a table. </p></td>
                </tr>
              
                <tr>
                  <td>columns</td>
                  <td><a href="#bytebase.store.ColumnCatalog">ColumnCatalog</a></td>
                  <td>repeated</td>
                  <td><p>The column_configs is the ordered list of configs for columns in a table. </p></td>
                </tr>
              
                <tr>
                  <td>object_schema</td>
                  <td><a href="#bytebase.store.ObjectSchema">ObjectSchema</a></td>
                  <td>optional</td>
                  <td><p> </p></td>
                </tr>
              
                <tr>
                  <td>classification_id</td>
                  <td><a href="#string">string</a></td>
                  <td></td>
                  <td><p> </p></td>
                </tr>
              
                <tr>
                  <td>updater</td>
                  <td><a href="#string">string</a></td>
                  <td></td>
                  <td><p>The last updater of the table in branch.
Format: users/{userUID}. </p></td>
                </tr>
              
                <tr>
                  <td>source_branch</td>
                  <td><a href="#string">string</a></td>
                  <td></td>
                  <td><p>The last change come from branch.
Format: projcets/{project}/branches/{branch} </p></td>
                </tr>
              
                <tr>
                  <td>update_time</td>
                  <td><a href="#google.protobuf.Timestamp">google.protobuf.Timestamp</a></td>
                  <td></td>
                  <td><p>The timestamp when the table is updated in branch. </p></td>
                </tr>
              
            </tbody>
          </table>

          

        
      
        <h3 id="bytebase.store.TableMetadata">TableMetadata</h3>
        <p>TableMetadata is the metadata for tables.</p>

        
          <table class="field-table">
            <thead>
              <tr><td>Field</td><td>Type</td><td>Label</td><td>Description</td></tr>
            </thead>
            <tbody>
              
                <tr>
                  <td>name</td>
                  <td><a href="#string">string</a></td>
                  <td></td>
                  <td><p>The name is the name of a table. </p></td>
                </tr>
              
                <tr>
                  <td>columns</td>
                  <td><a href="#bytebase.store.ColumnMetadata">ColumnMetadata</a></td>
                  <td>repeated</td>
                  <td><p>The columns is the ordered list of columns in a table. </p></td>
                </tr>
              
                <tr>
                  <td>indexes</td>
                  <td><a href="#bytebase.store.IndexMetadata">IndexMetadata</a></td>
                  <td>repeated</td>
                  <td><p>The indexes is the list of indexes in a table. </p></td>
                </tr>
              
                <tr>
                  <td>engine</td>
                  <td><a href="#string">string</a></td>
                  <td></td>
                  <td><p>The engine is the engine of a table. </p></td>
                </tr>
              
                <tr>
                  <td>collation</td>
                  <td><a href="#string">string</a></td>
                  <td></td>
                  <td><p>The collation is the collation of a table. </p></td>
                </tr>
              
                <tr>
                  <td>charset</td>
                  <td><a href="#string">string</a></td>
                  <td></td>
                  <td><p>The character set of table. </p></td>
                </tr>
              
                <tr>
                  <td>row_count</td>
                  <td><a href="#int64">int64</a></td>
                  <td></td>
                  <td><p>The row_count is the estimated number of rows of a table. </p></td>
                </tr>
              
                <tr>
                  <td>data_size</td>
                  <td><a href="#int64">int64</a></td>
                  <td></td>
                  <td><p>The data_size is the estimated data size of a table. </p></td>
                </tr>
              
                <tr>
                  <td>index_size</td>
                  <td><a href="#int64">int64</a></td>
                  <td></td>
                  <td><p>The index_size is the estimated index size of a table. </p></td>
                </tr>
              
                <tr>
                  <td>data_free</td>
                  <td><a href="#int64">int64</a></td>
                  <td></td>
                  <td><p>The data_free is the estimated free data size of a table. </p></td>
                </tr>
              
                <tr>
                  <td>create_options</td>
                  <td><a href="#string">string</a></td>
                  <td></td>
                  <td><p>The create_options is the create option of a table. </p></td>
                </tr>
              
                <tr>
                  <td>comment</td>
                  <td><a href="#string">string</a></td>
                  <td></td>
                  <td><p>The comment is the comment of a table.
classification and user_comment is parsed from the comment. </p></td>
                </tr>
              
                <tr>
                  <td>user_comment</td>
                  <td><a href="#string">string</a></td>
                  <td></td>
                  <td><p>The user_comment is the user comment of a table parsed from the comment. </p></td>
                </tr>
              
                <tr>
                  <td>foreign_keys</td>
                  <td><a href="#bytebase.store.ForeignKeyMetadata">ForeignKeyMetadata</a></td>
                  <td>repeated</td>
                  <td><p>The foreign_keys is the list of foreign keys in a table. </p></td>
                </tr>
              
                <tr>
                  <td>partitions</td>
                  <td><a href="#bytebase.store.TablePartitionMetadata">TablePartitionMetadata</a></td>
                  <td>repeated</td>
                  <td><p>The partitions is the list of partitions in a table. </p></td>
                </tr>
              
                <tr>
                  <td>check_constraints</td>
                  <td><a href="#bytebase.store.CheckConstraintMetadata">CheckConstraintMetadata</a></td>
                  <td>repeated</td>
                  <td><p>The check_constraints is the list of check constraints in a table. </p></td>
                </tr>
              
                <tr>
                  <td>owner</td>
                  <td><a href="#string">string</a></td>
                  <td></td>
                  <td><p> </p></td>
                </tr>
              
                <tr>
                  <td>sorting_keys</td>
                  <td><a href="#string">string</a></td>
                  <td>repeated</td>
                  <td><p>The sorting_keys is a tuple of column names or arbitrary expressions. ClickHouse specific field.
Reference: https://clickhouse.com/docs/en/engines/table-engines/mergetree-family/mergetree#order_by </p></td>
                </tr>
              
                <tr>
                  <td>triggers</td>
                  <td><a href="#bytebase.store.TriggerMetadata">TriggerMetadata</a></td>
                  <td>repeated</td>
                  <td><p> </p></td>
                </tr>
              
            </tbody>
          </table>

          

        
      
        <h3 id="bytebase.store.TablePartitionMetadata">TablePartitionMetadata</h3>
        <p>TablePartitionMetadata is the metadata for table partitions.</p>

        
          <table class="field-table">
            <thead>
              <tr><td>Field</td><td>Type</td><td>Label</td><td>Description</td></tr>
            </thead>
            <tbody>
              
                <tr>
                  <td>name</td>
                  <td><a href="#string">string</a></td>
                  <td></td>
                  <td><p>The name is the name of a table partition. </p></td>
                </tr>
              
                <tr>
                  <td>type</td>
                  <td><a href="#bytebase.store.TablePartitionMetadata.Type">TablePartitionMetadata.Type</a></td>
                  <td></td>
                  <td><p>The type of a table partition. </p></td>
                </tr>
              
                <tr>
                  <td>expression</td>
                  <td><a href="#string">string</a></td>
                  <td></td>
                  <td><p>The expression is the expression of a table partition.
For PostgreSQL, the expression is the text of {FOR VALUES
partition_bound_spec}, see
https://www.postgresql.org/docs/current/sql-createtable.html. For MySQL,
the expression is the `expr` or `column_list` of the following syntax.
PARTITION BY
   { [LINEAR] HASH(expr)
   | [LINEAR] KEY [ALGORITHM={1 | 2}] (column_list)
   | RANGE{(expr) | COLUMNS(column_list)}
   | LIST{(expr) | COLUMNS(column_list)} }. </p></td>
                </tr>
              
                <tr>
                  <td>value</td>
                  <td><a href="#string">string</a></td>
                  <td></td>
                  <td><p>The value is the value of a table partition.
For MySQL, the value is for RANGE and LIST partition types,
- For a RANGE partition, it contains the value set in the partition&#39;s
VALUES LESS THAN clause, which can be either an integer or MAXVALUE.
- For a LIST partition, this column contains the values defined in the
partition&#39;s VALUES IN clause, which is a list of comma-separated integer
values.
- For others, it&#39;s an empty string. </p></td>
                </tr>
              
                <tr>
                  <td>use_default</td>
                  <td><a href="#string">string</a></td>
                  <td></td>
                  <td><p>The use_default is whether the users use the default partition, it stores
the different value for different database engines. For MySQL, it&#39;s [INT]
type, 0 means not use default partition, otherwise, it&#39;s equals to number
in syntax [SUB]PARTITION {number}. </p></td>
                </tr>
              
                <tr>
                  <td>subpartitions</td>
                  <td><a href="#bytebase.store.TablePartitionMetadata">TablePartitionMetadata</a></td>
                  <td>repeated</td>
                  <td><p>The subpartitions is the list of subpartitions in a table partition. </p></td>
                </tr>
              
                <tr>
                  <td>indexes</td>
                  <td><a href="#bytebase.store.IndexMetadata">IndexMetadata</a></td>
                  <td>repeated</td>
                  <td><p> </p></td>
                </tr>
              
            </tbody>
          </table>

          

        
      
        <h3 id="bytebase.store.TaskMetadata">TaskMetadata</h3>
        <p></p>

        
          <table class="field-table">
            <thead>
              <tr><td>Field</td><td>Type</td><td>Label</td><td>Description</td></tr>
            </thead>
            <tbody>
              
                <tr>
                  <td>name</td>
                  <td><a href="#string">string</a></td>
                  <td></td>
                  <td><p>The name is the name of a task. </p></td>
                </tr>
              
                <tr>
                  <td>id</td>
                  <td><a href="#string">string</a></td>
                  <td></td>
                  <td><p>The id is the snowflake-generated id of a task.
Example: 01ad32a0-1bb6-5e93-0000-000000000001 </p></td>
                </tr>
              
                <tr>
                  <td>owner</td>
                  <td><a href="#string">string</a></td>
                  <td></td>
                  <td><p>The owner of the task. </p></td>
                </tr>
              
                <tr>
                  <td>comment</td>
                  <td><a href="#string">string</a></td>
                  <td></td>
                  <td><p>The comment of the task. </p></td>
                </tr>
              
                <tr>
                  <td>warehouse</td>
                  <td><a href="#string">string</a></td>
                  <td></td>
                  <td><p>The warehouse of the task. </p></td>
                </tr>
              
                <tr>
                  <td>schedule</td>
                  <td><a href="#string">string</a></td>
                  <td></td>
                  <td><p>The schedule interval of the task. </p></td>
                </tr>
              
                <tr>
                  <td>predecessors</td>
                  <td><a href="#string">string</a></td>
                  <td>repeated</td>
                  <td><p>The predecessor tasks of the task. </p></td>
                </tr>
              
                <tr>
                  <td>state</td>
                  <td><a href="#bytebase.store.TaskMetadata.State">TaskMetadata.State</a></td>
                  <td></td>
                  <td><p>The state of the task. </p></td>
                </tr>
              
                <tr>
                  <td>condition</td>
                  <td><a href="#string">string</a></td>
                  <td></td>
                  <td><p>The condition of the task. </p></td>
                </tr>
              
                <tr>
                  <td>definition</td>
                  <td><a href="#string">string</a></td>
                  <td></td>
                  <td><p>The definition of the task. </p></td>
                </tr>
              
            </tbody>
          </table>

          

        
      
        <h3 id="bytebase.store.TriggerMetadata">TriggerMetadata</h3>
        <p></p>

        
          <table class="field-table">
            <thead>
              <tr><td>Field</td><td>Type</td><td>Label</td><td>Description</td></tr>
            </thead>
            <tbody>
              
                <tr>
                  <td>name</td>
                  <td><a href="#string">string</a></td>
                  <td></td>
                  <td><p>The name is the name of the trigger. </p></td>
                </tr>
              
                <tr>
                  <td>event</td>
                  <td><a href="#string">string</a></td>
                  <td></td>
                  <td><p>The event is the event of the trigger, such as INSERT, UPDATE, DELETE,
TRUNCATE. </p></td>
                </tr>
              
                <tr>
                  <td>timing</td>
                  <td><a href="#string">string</a></td>
                  <td></td>
                  <td><p>The timing is the timing of the trigger, such as BEFORE, AFTER. </p></td>
                </tr>
              
                <tr>
                  <td>body</td>
                  <td><a href="#string">string</a></td>
                  <td></td>
                  <td><p>The body is the body of the trigger. </p></td>
                </tr>
              
                <tr>
                  <td>sql_mode</td>
                  <td><a href="#string">string</a></td>
                  <td></td>
                  <td><p> </p></td>
                </tr>
              
                <tr>
                  <td>character_set_client</td>
                  <td><a href="#string">string</a></td>
                  <td></td>
                  <td><p> </p></td>
                </tr>
              
                <tr>
                  <td>collation_connection</td>
                  <td><a href="#string">string</a></td>
                  <td></td>
                  <td><p> </p></td>
                </tr>
              
                <tr>
                  <td>comment</td>
                  <td><a href="#string">string</a></td>
                  <td></td>
                  <td><p> </p></td>
                </tr>
              
            </tbody>
          </table>

          

        
      
        <h3 id="bytebase.store.ViewConfig">ViewConfig</h3>
        <p></p>

        
          <table class="field-table">
            <thead>
              <tr><td>Field</td><td>Type</td><td>Label</td><td>Description</td></tr>
            </thead>
            <tbody>
              
                <tr>
                  <td>name</td>
                  <td><a href="#string">string</a></td>
                  <td></td>
                  <td><p>The name is the name of a view. </p></td>
                </tr>
              
                <tr>
                  <td>updater</td>
                  <td><a href="#string">string</a></td>
                  <td></td>
                  <td><p>The last updater of the view in branch.
Format: users/{userUID}. </p></td>
                </tr>
              
                <tr>
                  <td>source_branch</td>
                  <td><a href="#string">string</a></td>
                  <td></td>
                  <td><p>The last change come from branch.
Format: projcets/{project}/branches/{branch} </p></td>
                </tr>
              
                <tr>
                  <td>update_time</td>
                  <td><a href="#google.protobuf.Timestamp">google.protobuf.Timestamp</a></td>
                  <td></td>
                  <td><p>The timestamp when the view is updated in branch. </p></td>
                </tr>
              
            </tbody>
          </table>

          

        
      
        <h3 id="bytebase.store.ViewMetadata">ViewMetadata</h3>
        <p>ViewMetadata is the metadata for views.</p>

        
          <table class="field-table">
            <thead>
              <tr><td>Field</td><td>Type</td><td>Label</td><td>Description</td></tr>
            </thead>
            <tbody>
              
                <tr>
                  <td>name</td>
                  <td><a href="#string">string</a></td>
                  <td></td>
                  <td><p>The name is the name of a view. </p></td>
                </tr>
              
                <tr>
                  <td>definition</td>
                  <td><a href="#string">string</a></td>
                  <td></td>
                  <td><p>The definition is the definition of a view. </p></td>
                </tr>
              
                <tr>
                  <td>comment</td>
                  <td><a href="#string">string</a></td>
                  <td></td>
                  <td><p>The comment is the comment of a view. </p></td>
                </tr>
              
                <tr>
                  <td>dependent_columns</td>
                  <td><a href="#bytebase.store.DependentColumn">DependentColumn</a></td>
                  <td>repeated</td>
                  <td><p>The dependent_columns is the list of dependent columns of a view. </p></td>
                </tr>
              
                <tr>
                  <td>columns</td>
                  <td><a href="#bytebase.store.ColumnMetadata">ColumnMetadata</a></td>
                  <td>repeated</td>
                  <td><p>The columns is the ordered list of columns in a table. </p></td>
                </tr>
              
                <tr>
                  <td>triggers</td>
                  <td><a href="#bytebase.store.TriggerMetadata">TriggerMetadata</a></td>
                  <td>repeated</td>
                  <td><p>The triggers is the list of triggers in a view. </p></td>
                </tr>
              
            </tbody>
          </table>

          

        
      

      
        <h3 id="bytebase.store.GenerationMetadata.Type">GenerationMetadata.Type</h3>
        <p></p>
        <table class="enum-table">
          <thead>
            <tr><td>Name</td><td>Number</td><td>Description</td></tr>
          </thead>
          <tbody>
            
              <tr>
                <td>TYPE_UNSPECIFIED</td>
                <td>0</td>
                <td><p></p></td>
              </tr>
            
              <tr>
                <td>TYPE_VIRTUAL</td>
                <td>1</td>
                <td><p></p></td>
              </tr>
            
              <tr>
                <td>TYPE_STORED</td>
                <td>2</td>
                <td><p></p></td>
              </tr>
            
          </tbody>
        </table>
      
        <h3 id="bytebase.store.ObjectSchema.Type">ObjectSchema.Type</h3>
        <p></p>
        <table class="enum-table">
          <thead>
            <tr><td>Name</td><td>Number</td><td>Description</td></tr>
          </thead>
          <tbody>
            
              <tr>
                <td>TYPE_UNSPECIFIED</td>
                <td>0</td>
                <td><p></p></td>
              </tr>
            
              <tr>
                <td>STRING</td>
                <td>1</td>
                <td><p></p></td>
              </tr>
            
              <tr>
                <td>NUMBER</td>
                <td>2</td>
                <td><p></p></td>
              </tr>
            
              <tr>
                <td>BOOLEAN</td>
                <td>3</td>
                <td><p></p></td>
              </tr>
            
              <tr>
                <td>OBJECT</td>
                <td>4</td>
                <td><p></p></td>
              </tr>
            
              <tr>
                <td>ARRAY</td>
                <td>5</td>
                <td><p></p></td>
              </tr>
            
          </tbody>
        </table>
      
        <h3 id="bytebase.store.StreamMetadata.Mode">StreamMetadata.Mode</h3>
        <p></p>
        <table class="enum-table">
          <thead>
            <tr><td>Name</td><td>Number</td><td>Description</td></tr>
          </thead>
          <tbody>
            
              <tr>
                <td>MODE_UNSPECIFIED</td>
                <td>0</td>
                <td><p></p></td>
              </tr>
            
              <tr>
                <td>MODE_DEFAULT</td>
                <td>1</td>
                <td><p></p></td>
              </tr>
            
              <tr>
                <td>MODE_APPEND_ONLY</td>
                <td>2</td>
                <td><p></p></td>
              </tr>
            
              <tr>
                <td>MODE_INSERT_ONLY</td>
                <td>3</td>
                <td><p></p></td>
              </tr>
            
          </tbody>
        </table>
      
        <h3 id="bytebase.store.StreamMetadata.Type">StreamMetadata.Type</h3>
        <p></p>
        <table class="enum-table">
          <thead>
            <tr><td>Name</td><td>Number</td><td>Description</td></tr>
          </thead>
          <tbody>
            
              <tr>
                <td>TYPE_UNSPECIFIED</td>
                <td>0</td>
                <td><p></p></td>
              </tr>
            
              <tr>
                <td>TYPE_DELTA</td>
                <td>1</td>
                <td><p></p></td>
              </tr>
            
          </tbody>
        </table>
      
        <h3 id="bytebase.store.TablePartitionMetadata.Type">TablePartitionMetadata.Type</h3>
        <p>Type is the type of a table partition, some database engines may not</p><p>support all types. Only avilable for the following database engines now:</p><p>MySQL: RANGE, RANGE COLUMNS, LIST, LIST COLUMNS, HASH, LINEAR HASH, KEY,</p><p>LINEAR_KEY</p><p>(https://dev.mysql.com/doc/refman/8.0/en/partitioning-types.html) TiDB:</p><p>RANGE, RANGE COLUMNS, LIST, LIST COLUMNS, HASH, KEY PostgreSQL: RANGE,</p><p>LIST, HASH (https://www.postgresql.org/docs/current/ddl-partitioning.html)</p>
        <table class="enum-table">
          <thead>
            <tr><td>Name</td><td>Number</td><td>Description</td></tr>
          </thead>
          <tbody>
            
              <tr>
                <td>TYPE_UNSPECIFIED</td>
                <td>0</td>
                <td><p></p></td>
              </tr>
            
              <tr>
                <td>RANGE</td>
                <td>1</td>
                <td><p></p></td>
              </tr>
            
              <tr>
                <td>RANGE_COLUMNS</td>
                <td>2</td>
                <td><p></p></td>
              </tr>
            
              <tr>
                <td>LIST</td>
                <td>3</td>
                <td><p></p></td>
              </tr>
            
              <tr>
                <td>LIST_COLUMNS</td>
                <td>4</td>
                <td><p></p></td>
              </tr>
            
              <tr>
                <td>HASH</td>
                <td>5</td>
                <td><p></p></td>
              </tr>
            
              <tr>
                <td>LINEAR_HASH</td>
                <td>6</td>
                <td><p></p></td>
              </tr>
            
              <tr>
                <td>KEY</td>
                <td>7</td>
                <td><p></p></td>
              </tr>
            
              <tr>
                <td>LINEAR_KEY</td>
                <td>8</td>
                <td><p></p></td>
              </tr>
            
          </tbody>
        </table>
      
        <h3 id="bytebase.store.TaskMetadata.State">TaskMetadata.State</h3>
        <p></p>
        <table class="enum-table">
          <thead>
            <tr><td>Name</td><td>Number</td><td>Description</td></tr>
          </thead>
          <tbody>
            
              <tr>
                <td>STATE_UNSPECIFIED</td>
                <td>0</td>
                <td><p></p></td>
              </tr>
            
              <tr>
                <td>STATE_STARTED</td>
                <td>1</td>
                <td><p></p></td>
              </tr>
            
              <tr>
                <td>STATE_SUSPENDED</td>
                <td>2</td>
                <td><p></p></td>
              </tr>
            
          </tbody>
        </table>
      

      

      
    
      
      <div class="file-heading">
        <h2 id="store/branch.proto">store/branch.proto</h2><a href="#title">Top</a>
      </div>
      <p></p>

      
        <h3 id="bytebase.store.BranchConfig">BranchConfig</h3>
        <p></p>

        
          <table class="field-table">
            <thead>
              <tr><td>Field</td><td>Type</td><td>Label</td><td>Description</td></tr>
            </thead>
            <tbody>
              
                <tr>
                  <td>source_database</td>
                  <td><a href="#string">string</a></td>
                  <td></td>
                  <td><p>The name of source database.
Optional.
Example: instances/instance-id/databases/database-name. </p></td>
                </tr>
              
                <tr>
                  <td>source_branch</td>
                  <td><a href="#string">string</a></td>
                  <td></td>
                  <td><p>The name of the source branch.
Optional.
Example: projects/project-id/branches/branch-id. </p></td>
                </tr>
              
            </tbody>
          </table>

          

        
      
        <h3 id="bytebase.store.BranchSnapshot">BranchSnapshot</h3>
        <p></p>

        
          <table class="field-table">
            <thead>
              <tr><td>Field</td><td>Type</td><td>Label</td><td>Description</td></tr>
            </thead>
            <tbody>
              
                <tr>
                  <td>metadata</td>
                  <td><a href="#bytebase.store.DatabaseSchemaMetadata">DatabaseSchemaMetadata</a></td>
                  <td></td>
                  <td><p> </p></td>
                </tr>
              
                <tr>
                  <td>database_config</td>
                  <td><a href="#bytebase.store.DatabaseConfig">DatabaseConfig</a></td>
                  <td></td>
                  <td><p> </p></td>
                </tr>
              
            </tbody>
          </table>

          

        
      

      

      

      
    
      
      <div class="file-heading">
        <h2 id="store/changelist.proto">store/changelist.proto</h2><a href="#title">Top</a>
      </div>
      <p></p>

      
        <h3 id="bytebase.store.Changelist">Changelist</h3>
        <p></p>

        
          <table class="field-table">
            <thead>
              <tr><td>Field</td><td>Type</td><td>Label</td><td>Description</td></tr>
            </thead>
            <tbody>
              
                <tr>
                  <td>description</td>
                  <td><a href="#string">string</a></td>
                  <td></td>
                  <td><p> </p></td>
                </tr>
              
                <tr>
                  <td>changes</td>
                  <td><a href="#bytebase.store.Changelist.Change">Changelist.Change</a></td>
                  <td>repeated</td>
                  <td><p> </p></td>
                </tr>
              
            </tbody>
          </table>

          

        
      
        <h3 id="bytebase.store.Changelist.Change">Changelist.Change</h3>
        <p></p>

        
          <table class="field-table">
            <thead>
              <tr><td>Field</td><td>Type</td><td>Label</td><td>Description</td></tr>
            </thead>
            <tbody>
              
                <tr>
                  <td>sheet</td>
                  <td><a href="#string">string</a></td>
                  <td></td>
                  <td><p>The name of a sheet. </p></td>
                </tr>
              
                <tr>
                  <td>source</td>
                  <td><a href="#string">string</a></td>
                  <td></td>
                  <td><p>The source of origin.
1) changes: instances/{instance}/databases/{database}/changelogs/{changelog}.
2) raw SQL if empty. </p></td>
                </tr>
              
                <tr>
                  <td>version</td>
                  <td><a href="#string">string</a></td>
                  <td></td>
                  <td><p>The migration version for a change. </p></td>
                </tr>
              
            </tbody>
          </table>

          

        
      

      

      

      
    
      
      <div class="file-heading">
        <h2 id="store/changelog.proto">store/changelog.proto</h2><a href="#title">Top</a>
      </div>
      <p></p>

      
        <h3 id="bytebase.store.ChangedResourceDatabase">ChangedResourceDatabase</h3>
        <p></p>

        
          <table class="field-table">
            <thead>
              <tr><td>Field</td><td>Type</td><td>Label</td><td>Description</td></tr>
            </thead>
            <tbody>
              
                <tr>
                  <td>name</td>
                  <td><a href="#string">string</a></td>
                  <td></td>
                  <td><p> </p></td>
                </tr>
              
                <tr>
                  <td>schemas</td>
                  <td><a href="#bytebase.store.ChangedResourceSchema">ChangedResourceSchema</a></td>
                  <td>repeated</td>
                  <td><p> </p></td>
                </tr>
              
            </tbody>
          </table>

          

        
      
        <h3 id="bytebase.store.ChangedResourceFunction">ChangedResourceFunction</h3>
        <p></p>

        
          <table class="field-table">
            <thead>
              <tr><td>Field</td><td>Type</td><td>Label</td><td>Description</td></tr>
            </thead>
            <tbody>
              
                <tr>
                  <td>name</td>
                  <td><a href="#string">string</a></td>
                  <td></td>
                  <td><p> </p></td>
                </tr>
              
                <tr>
                  <td>ranges</td>
                  <td><a href="#bytebase.store.Range">Range</a></td>
                  <td>repeated</td>
                  <td><p>The ranges of sub-strings correspond to the statements on the sheet. </p></td>
                </tr>
              
            </tbody>
          </table>

          

        
      
        <h3 id="bytebase.store.ChangedResourceProcedure">ChangedResourceProcedure</h3>
        <p></p>

        
          <table class="field-table">
            <thead>
              <tr><td>Field</td><td>Type</td><td>Label</td><td>Description</td></tr>
            </thead>
            <tbody>
              
                <tr>
                  <td>name</td>
                  <td><a href="#string">string</a></td>
                  <td></td>
                  <td><p> </p></td>
                </tr>
              
                <tr>
                  <td>ranges</td>
                  <td><a href="#bytebase.store.Range">Range</a></td>
                  <td>repeated</td>
                  <td><p>The ranges of sub-strings correspond to the statements on the sheet. </p></td>
                </tr>
              
            </tbody>
          </table>

          

        
      
        <h3 id="bytebase.store.ChangedResourceSchema">ChangedResourceSchema</h3>
        <p></p>

        
          <table class="field-table">
            <thead>
              <tr><td>Field</td><td>Type</td><td>Label</td><td>Description</td></tr>
            </thead>
            <tbody>
              
                <tr>
                  <td>name</td>
                  <td><a href="#string">string</a></td>
                  <td></td>
                  <td><p> </p></td>
                </tr>
              
                <tr>
                  <td>tables</td>
                  <td><a href="#bytebase.store.ChangedResourceTable">ChangedResourceTable</a></td>
                  <td>repeated</td>
                  <td><p> </p></td>
                </tr>
              
                <tr>
                  <td>views</td>
                  <td><a href="#bytebase.store.ChangedResourceView">ChangedResourceView</a></td>
                  <td>repeated</td>
                  <td><p> </p></td>
                </tr>
              
                <tr>
                  <td>functions</td>
                  <td><a href="#bytebase.store.ChangedResourceFunction">ChangedResourceFunction</a></td>
                  <td>repeated</td>
                  <td><p> </p></td>
                </tr>
              
                <tr>
                  <td>procedures</td>
                  <td><a href="#bytebase.store.ChangedResourceProcedure">ChangedResourceProcedure</a></td>
                  <td>repeated</td>
                  <td><p> </p></td>
                </tr>
              
            </tbody>
          </table>

          

        
      
        <h3 id="bytebase.store.ChangedResourceTable">ChangedResourceTable</h3>
        <p></p>

        
          <table class="field-table">
            <thead>
              <tr><td>Field</td><td>Type</td><td>Label</td><td>Description</td></tr>
            </thead>
            <tbody>
              
                <tr>
                  <td>name</td>
                  <td><a href="#string">string</a></td>
                  <td></td>
                  <td><p> </p></td>
                </tr>
              
                <tr>
                  <td>table_rows</td>
                  <td><a href="#int64">int64</a></td>
                  <td></td>
                  <td><p>estimated row count of the table </p></td>
                </tr>
              
                <tr>
                  <td>ranges</td>
                  <td><a href="#bytebase.store.Range">Range</a></td>
                  <td>repeated</td>
                  <td><p>The ranges of sub-strings correspond to the statements on the sheet. </p></td>
                </tr>
              
            </tbody>
          </table>

          

        
      
        <h3 id="bytebase.store.ChangedResourceView">ChangedResourceView</h3>
        <p></p>

        
          <table class="field-table">
            <thead>
              <tr><td>Field</td><td>Type</td><td>Label</td><td>Description</td></tr>
            </thead>
            <tbody>
              
                <tr>
                  <td>name</td>
                  <td><a href="#string">string</a></td>
                  <td></td>
                  <td><p> </p></td>
                </tr>
              
                <tr>
                  <td>ranges</td>
                  <td><a href="#bytebase.store.Range">Range</a></td>
                  <td>repeated</td>
                  <td><p>The ranges of sub-strings correspond to the statements on the sheet. </p></td>
                </tr>
              
            </tbody>
          </table>

          

        
      
        <h3 id="bytebase.store.ChangedResources">ChangedResources</h3>
        <p></p>

        
          <table class="field-table">
            <thead>
              <tr><td>Field</td><td>Type</td><td>Label</td><td>Description</td></tr>
            </thead>
            <tbody>
              
                <tr>
                  <td>databases</td>
                  <td><a href="#bytebase.store.ChangedResourceDatabase">ChangedResourceDatabase</a></td>
                  <td>repeated</td>
                  <td><p> </p></td>
                </tr>
              
            </tbody>
          </table>

          

        
      
        <h3 id="bytebase.store.ChangelogPayload">ChangelogPayload</h3>
        <p></p>

        
          <table class="field-table">
            <thead>
              <tr><td>Field</td><td>Type</td><td>Label</td><td>Description</td></tr>
            </thead>
            <tbody>
              
                <tr>
                  <td>task_run</td>
                  <td><a href="#string">string</a></td>
                  <td></td>
                  <td><p>Format: projects/{project}/rollouts/{rollout}/stages/{stage}/tasks/{task}/taskruns/{taskrun} </p></td>
                </tr>
              
                <tr>
                  <td>issue</td>
                  <td><a href="#string">string</a></td>
                  <td></td>
                  <td><p>Format: projects/{project}/issues/{issue} </p></td>
                </tr>
              
                <tr>
                  <td>revision</td>
                  <td><a href="#int64">int64</a></td>
                  <td></td>
                  <td><p>The revision uid.
optional </p></td>
                </tr>
              
                <tr>
                  <td>changed_resources</td>
                  <td><a href="#bytebase.store.ChangedResources">ChangedResources</a></td>
                  <td></td>
                  <td><p> </p></td>
                </tr>
              
                <tr>
                  <td>sheet</td>
                  <td><a href="#string">string</a></td>
                  <td></td>
                  <td><p>The sheet that holds the content.
Format: projects/{project}/sheets/{sheet} </p></td>
                </tr>
              
                <tr>
                  <td>version</td>
                  <td><a href="#string">string</a></td>
                  <td></td>
                  <td><p> </p></td>
                </tr>
              
                <tr>
                  <td>type</td>
                  <td><a href="#bytebase.store.ChangelogPayload.Type">ChangelogPayload.Type</a></td>
                  <td></td>
                  <td><p> </p></td>
                </tr>
              
            </tbody>
          </table>

          

        
      

      
        <h3 id="bytebase.store.ChangelogPayload.Type">ChangelogPayload.Type</h3>
        <p></p>
        <table class="enum-table">
          <thead>
            <tr><td>Name</td><td>Number</td><td>Description</td></tr>
          </thead>
          <tbody>
            
              <tr>
                <td>TYPE_UNSPECIFIED</td>
                <td>0</td>
                <td><p></p></td>
              </tr>
            
              <tr>
                <td>BASELINE</td>
                <td>1</td>
                <td><p></p></td>
              </tr>
            
              <tr>
                <td>MIGRATE</td>
                <td>2</td>
                <td><p></p></td>
              </tr>
            
              <tr>
                <td>MIGRATE_SDL</td>
                <td>3</td>
                <td><p></p></td>
              </tr>
            
              <tr>
                <td>MIGRATE_GHOST</td>
                <td>4</td>
                <td><p></p></td>
              </tr>
            
              <tr>
                <td>DATA</td>
                <td>6</td>
                <td><p></p></td>
              </tr>
            
          </tbody>
        </table>
      

      

      
    
      
      <div class="file-heading">
        <h2 id="store/data_source.proto">store/data_source.proto</h2><a href="#title">Top</a>
      </div>
      <p></p>

      
        <h3 id="bytebase.store.DataSourceExternalSecret">DataSourceExternalSecret</h3>
        <p></p>

        
          <table class="field-table">
            <thead>
              <tr><td>Field</td><td>Type</td><td>Label</td><td>Description</td></tr>
            </thead>
            <tbody>
              
                <tr>
                  <td>secret_type</td>
                  <td><a href="#bytebase.store.DataSourceExternalSecret.SecretType">DataSourceExternalSecret.SecretType</a></td>
                  <td></td>
                  <td><p> </p></td>
                </tr>
              
                <tr>
                  <td>url</td>
                  <td><a href="#string">string</a></td>
                  <td></td>
                  <td><p> </p></td>
                </tr>
              
                <tr>
                  <td>auth_type</td>
                  <td><a href="#bytebase.store.DataSourceExternalSecret.AuthType">DataSourceExternalSecret.AuthType</a></td>
                  <td></td>
                  <td><p> </p></td>
                </tr>
              
                <tr>
                  <td>app_role</td>
                  <td><a href="#bytebase.store.DataSourceExternalSecret.AppRoleAuthOption">DataSourceExternalSecret.AppRoleAuthOption</a></td>
                  <td></td>
                  <td><p> </p></td>
                </tr>
              
                <tr>
                  <td>token</td>
                  <td><a href="#string">string</a></td>
                  <td></td>
                  <td><p> </p></td>
                </tr>
              
                <tr>
                  <td>engine_name</td>
                  <td><a href="#string">string</a></td>
                  <td></td>
                  <td><p>engine name is the name for secret engine. </p></td>
                </tr>
              
                <tr>
                  <td>secret_name</td>
                  <td><a href="#string">string</a></td>
                  <td></td>
                  <td><p>the secret name in the engine to store the password. </p></td>
                </tr>
              
                <tr>
                  <td>password_key_name</td>
                  <td><a href="#string">string</a></td>
                  <td></td>
                  <td><p>the key name for the password. </p></td>
                </tr>
              
            </tbody>
          </table>

          

        
      
        <h3 id="bytebase.store.DataSourceExternalSecret.AppRoleAuthOption">DataSourceExternalSecret.AppRoleAuthOption</h3>
        <p></p>

        
          <table class="field-table">
            <thead>
              <tr><td>Field</td><td>Type</td><td>Label</td><td>Description</td></tr>
            </thead>
            <tbody>
              
                <tr>
                  <td>role_id</td>
                  <td><a href="#string">string</a></td>
                  <td></td>
                  <td><p> </p></td>
                </tr>
              
                <tr>
                  <td>secret_id</td>
                  <td><a href="#string">string</a></td>
                  <td></td>
                  <td><p>the secret id for the role without ttl. </p></td>
                </tr>
              
                <tr>
                  <td>type</td>
                  <td><a href="#bytebase.store.DataSourceExternalSecret.AppRoleAuthOption.SecretType">DataSourceExternalSecret.AppRoleAuthOption.SecretType</a></td>
                  <td></td>
                  <td><p> </p></td>
                </tr>
              
                <tr>
                  <td>mount_path</td>
                  <td><a href="#string">string</a></td>
                  <td></td>
                  <td><p>The path where the approle auth method is mounted. </p></td>
                </tr>
              
            </tbody>
          </table>

          

        
      
        <h3 id="bytebase.store.DataSourceOptions">DataSourceOptions</h3>
        <p></p>

        
          <table class="field-table">
            <thead>
              <tr><td>Field</td><td>Type</td><td>Label</td><td>Description</td></tr>
            </thead>
            <tbody>
              
                <tr>
                  <td>srv</td>
                  <td><a href="#bool">bool</a></td>
                  <td></td>
                  <td><p>srv is a boolean flag that indicates whether the host is a DNS SRV record. </p></td>
                </tr>
              
                <tr>
                  <td>authentication_database</td>
                  <td><a href="#string">string</a></td>
                  <td></td>
                  <td><p>authentication_database is the database name to authenticate against, which stores the user credentials. </p></td>
                </tr>
              
                <tr>
                  <td>sid</td>
                  <td><a href="#string">string</a></td>
                  <td></td>
                  <td><p>sid and service_name are used for Oracle. </p></td>
                </tr>
              
                <tr>
                  <td>service_name</td>
                  <td><a href="#string">string</a></td>
                  <td></td>
                  <td><p> </p></td>
                </tr>
              
                <tr>
                  <td>ssh_host</td>
                  <td><a href="#string">string</a></td>
                  <td></td>
                  <td><p>SSH related
The hostname of the SSH server agent. </p></td>
                </tr>
              
                <tr>
                  <td>ssh_port</td>
                  <td><a href="#string">string</a></td>
                  <td></td>
                  <td><p>The port of the SSH server agent. It&#39;s 22 typically. </p></td>
                </tr>
              
                <tr>
                  <td>ssh_user</td>
                  <td><a href="#string">string</a></td>
                  <td></td>
                  <td><p>The user to login the server. </p></td>
                </tr>
              
                <tr>
                  <td>ssh_obfuscated_password</td>
                  <td><a href="#string">string</a></td>
                  <td></td>
                  <td><p>The password to login the server. If it&#39;s empty string, no password is required. </p></td>
                </tr>
              
                <tr>
                  <td>ssh_obfuscated_private_key</td>
                  <td><a href="#string">string</a></td>
                  <td></td>
                  <td><p>The private key to login the server. If it&#39;s empty string, we will use the system default private key from os.Getenv(&#34;SSH_AUTH_SOCK&#34;). </p></td>
                </tr>
              
                <tr>
                  <td>authentication_private_key_obfuscated</td>
                  <td><a href="#string">string</a></td>
                  <td></td>
                  <td><p>PKCS#8 private key in PEM format. If it&#39;s empty string, no private key is required.
Used for authentication when connecting to the data source. </p></td>
                </tr>
              
                <tr>
                  <td>external_secret</td>
                  <td><a href="#bytebase.store.DataSourceExternalSecret">DataSourceExternalSecret</a></td>
                  <td></td>
                  <td><p> </p></td>
                </tr>
              
                <tr>
                  <td>authentication_type</td>
                  <td><a href="#bytebase.store.DataSourceOptions.AuthenticationType">DataSourceOptions.AuthenticationType</a></td>
                  <td></td>
                  <td><p> </p></td>
                </tr>
              
                <tr>
                  <td>sasl_config</td>
                  <td><a href="#bytebase.store.SASLConfig">SASLConfig</a></td>
                  <td></td>
                  <td><p> </p></td>
                </tr>
              
                <tr>
                  <td>additional_addresses</td>
                  <td><a href="#bytebase.store.DataSourceOptions.Address">DataSourceOptions.Address</a></td>
                  <td>repeated</td>
                  <td><p>additional_addresses is used for MongoDB replica set. </p></td>
                </tr>
              
                <tr>
                  <td>replica_set</td>
                  <td><a href="#string">string</a></td>
                  <td></td>
                  <td><p>replica_set is used for MongoDB replica set. </p></td>
                </tr>
              
                <tr>
                  <td>direct_connection</td>
                  <td><a href="#bool">bool</a></td>
                  <td></td>
                  <td><p>direct_connection is used for MongoDB to dispatch all the operations to the node specified in the connection string. </p></td>
                </tr>
              
                <tr>
                  <td>region</td>
                  <td><a href="#string">string</a></td>
                  <td></td>
                  <td><p>region is the location of where the DB is, works for AWS RDS. For example, us-east-1. </p></td>
                </tr>
              
                <tr>
                  <td>warehouse_id</td>
                  <td><a href="#string">string</a></td>
                  <td></td>
                  <td><p>warehouse_id is used by Databricks. </p></td>
                </tr>
              
                <tr>
                  <td>master_name</td>
                  <td><a href="#string">string</a></td>
                  <td></td>
                  <td><p>master_name is the master name used by connecting redis-master via redis sentinel. </p></td>
                </tr>
              
                <tr>
                  <td>master_username</td>
                  <td><a href="#string">string</a></td>
                  <td></td>
                  <td><p>master_username and master_obfuscated_password are master credentials used by redis sentinel mode. </p></td>
                </tr>
              
                <tr>
                  <td>master_obfuscated_password</td>
                  <td><a href="#string">string</a></td>
                  <td></td>
                  <td><p> </p></td>
                </tr>
              
                <tr>
                  <td>redis_type</td>
                  <td><a href="#bytebase.store.DataSourceOptions.RedisType">DataSourceOptions.RedisType</a></td>
                  <td></td>
                  <td><p> </p></td>
                </tr>
              
                <tr>
                  <td>use_ssl</td>
                  <td><a href="#bool">bool</a></td>
                  <td></td>
                  <td><p>Use SSL to connect to the data source. By default, we use system default SSL configuration. </p></td>
                </tr>
              
                <tr>
                  <td>cluster</td>
                  <td><a href="#string">string</a></td>
                  <td></td>
                  <td><p>Cluster is the cluster name for the data source. Used by CockroachDB. </p></td>
                </tr>
              
            </tbody>
          </table>

          

        
      
        <h3 id="bytebase.store.DataSourceOptions.Address">DataSourceOptions.Address</h3>
        <p></p>

        
          <table class="field-table">
            <thead>
              <tr><td>Field</td><td>Type</td><td>Label</td><td>Description</td></tr>
            </thead>
            <tbody>
              
                <tr>
                  <td>host</td>
                  <td><a href="#string">string</a></td>
                  <td></td>
                  <td><p> </p></td>
                </tr>
              
                <tr>
                  <td>port</td>
                  <td><a href="#string">string</a></td>
                  <td></td>
                  <td><p> </p></td>
                </tr>
              
            </tbody>
          </table>

          

        
      
        <h3 id="bytebase.store.KerberosConfig">KerberosConfig</h3>
        <p></p>

        
          <table class="field-table">
            <thead>
              <tr><td>Field</td><td>Type</td><td>Label</td><td>Description</td></tr>
            </thead>
            <tbody>
              
                <tr>
                  <td>primary</td>
                  <td><a href="#string">string</a></td>
                  <td></td>
                  <td><p> </p></td>
                </tr>
              
                <tr>
                  <td>instance</td>
                  <td><a href="#string">string</a></td>
                  <td></td>
                  <td><p> </p></td>
                </tr>
              
                <tr>
                  <td>realm</td>
                  <td><a href="#string">string</a></td>
                  <td></td>
                  <td><p> </p></td>
                </tr>
              
                <tr>
                  <td>keytab</td>
                  <td><a href="#bytes">bytes</a></td>
                  <td></td>
                  <td><p> </p></td>
                </tr>
              
                <tr>
                  <td>kdc_host</td>
                  <td><a href="#string">string</a></td>
                  <td></td>
                  <td><p> </p></td>
                </tr>
              
                <tr>
                  <td>kdc_port</td>
                  <td><a href="#string">string</a></td>
                  <td></td>
                  <td><p> </p></td>
                </tr>
              
                <tr>
                  <td>kdc_transport_protocol</td>
                  <td><a href="#string">string</a></td>
                  <td></td>
                  <td><p> </p></td>
                </tr>
              
            </tbody>
          </table>

          

        
      
        <h3 id="bytebase.store.SASLConfig">SASLConfig</h3>
        <p></p>

        
          <table class="field-table">
            <thead>
              <tr><td>Field</td><td>Type</td><td>Label</td><td>Description</td></tr>
            </thead>
            <tbody>
              
                <tr>
                  <td>krb_config</td>
                  <td><a href="#bytebase.store.KerberosConfig">KerberosConfig</a></td>
                  <td></td>
                  <td><p> </p></td>
                </tr>
              
            </tbody>
          </table>

          

        
      

      
        <h3 id="bytebase.store.DataSourceExternalSecret.AppRoleAuthOption.SecretType">DataSourceExternalSecret.AppRoleAuthOption.SecretType</h3>
        <p></p>
        <table class="enum-table">
          <thead>
            <tr><td>Name</td><td>Number</td><td>Description</td></tr>
          </thead>
          <tbody>
            
              <tr>
                <td>SECRET_TYPE_UNSPECIFIED</td>
                <td>0</td>
                <td><p></p></td>
              </tr>
            
              <tr>
                <td>PLAIN</td>
                <td>1</td>
                <td><p></p></td>
              </tr>
            
              <tr>
                <td>ENVIRONMENT</td>
                <td>2</td>
                <td><p></p></td>
              </tr>
            
          </tbody>
        </table>
      
        <h3 id="bytebase.store.DataSourceExternalSecret.AuthType">DataSourceExternalSecret.AuthType</h3>
        <p></p>
        <table class="enum-table">
          <thead>
            <tr><td>Name</td><td>Number</td><td>Description</td></tr>
          </thead>
          <tbody>
            
              <tr>
                <td>AUTH_TYPE_UNSPECIFIED</td>
                <td>0</td>
                <td><p></p></td>
              </tr>
            
              <tr>
                <td>TOKEN</td>
                <td>1</td>
                <td><p>ref: https://developer.hashicorp.com/vault/docs/auth/token</p></td>
              </tr>
            
              <tr>
                <td>VAULT_APP_ROLE</td>
                <td>2</td>
                <td><p>ref: https://developer.hashicorp.com/vault/docs/auth/approle</p></td>
              </tr>
            
          </tbody>
        </table>
      
        <h3 id="bytebase.store.DataSourceExternalSecret.SecretType">DataSourceExternalSecret.SecretType</h3>
        <p></p>
        <table class="enum-table">
          <thead>
            <tr><td>Name</td><td>Number</td><td>Description</td></tr>
          </thead>
          <tbody>
            
              <tr>
                <td>SAECRET_TYPE_UNSPECIFIED</td>
                <td>0</td>
                <td><p></p></td>
              </tr>
            
              <tr>
                <td>VAULT_KV_V2</td>
                <td>1</td>
                <td><p>ref: https://developer.hashicorp.com/vault/api-docs/secret/kv/kv-v2</p></td>
              </tr>
            
              <tr>
                <td>AWS_SECRETS_MANAGER</td>
                <td>2</td>
                <td><p>ref: https://docs.aws.amazon.com/secretsmanager/latest/userguide/intro.html</p></td>
              </tr>
            
              <tr>
                <td>GCP_SECRET_MANAGER</td>
                <td>3</td>
                <td><p>ref: https://cloud.google.com/secret-manager/docs</p></td>
              </tr>
            
          </tbody>
        </table>
      
        <h3 id="bytebase.store.DataSourceOptions.AuthenticationType">DataSourceOptions.AuthenticationType</h3>
        <p></p>
        <table class="enum-table">
          <thead>
            <tr><td>Name</td><td>Number</td><td>Description</td></tr>
          </thead>
          <tbody>
            
              <tr>
                <td>AUTHENTICATION_UNSPECIFIED</td>
                <td>0</td>
                <td><p></p></td>
              </tr>
            
              <tr>
                <td>PASSWORD</td>
                <td>1</td>
                <td><p></p></td>
              </tr>
            
              <tr>
                <td>GOOGLE_CLOUD_SQL_IAM</td>
                <td>2</td>
                <td><p></p></td>
              </tr>
            
              <tr>
                <td>AWS_RDS_IAM</td>
                <td>3</td>
                <td><p></p></td>
              </tr>
            
          </tbody>
        </table>
      
        <h3 id="bytebase.store.DataSourceOptions.RedisType">DataSourceOptions.RedisType</h3>
        <p></p>
        <table class="enum-table">
          <thead>
            <tr><td>Name</td><td>Number</td><td>Description</td></tr>
          </thead>
          <tbody>
            
              <tr>
                <td>REDIS_TYPE_UNSPECIFIED</td>
                <td>0</td>
                <td><p></p></td>
              </tr>
            
              <tr>
                <td>STANDALONE</td>
                <td>1</td>
                <td><p></p></td>
              </tr>
            
              <tr>
                <td>SENTINEL</td>
                <td>2</td>
                <td><p></p></td>
              </tr>
            
              <tr>
                <td>CLUSTER</td>
                <td>3</td>
                <td><p></p></td>
              </tr>
            
          </tbody>
        </table>
      

      

      
    
      
      <div class="file-heading">
        <h2 id="store/db_group.proto">store/db_group.proto</h2><a href="#title">Top</a>
      </div>
      <p></p>

      
        <h3 id="bytebase.store.DatabaseGroupPayload">DatabaseGroupPayload</h3>
        <p></p>

        
          <table class="field-table">
            <thead>
              <tr><td>Field</td><td>Type</td><td>Label</td><td>Description</td></tr>
            </thead>
            <tbody>
              
                <tr>
                  <td>multitenancy</td>
                  <td><a href="#bool">bool</a></td>
                  <td></td>
                  <td><p> </p></td>
                </tr>
              
            </tbody>
          </table>

          

        
      

      

      

      
    
      
      <div class="file-heading">
        <h2 id="store/deployment_config.proto">store/deployment_config.proto</h2><a href="#title">Top</a>
      </div>
      <p></p>

      
        <h3 id="bytebase.store.DeploymentConfig">DeploymentConfig</h3>
        <p></p>

        
          <table class="field-table">
            <thead>
              <tr><td>Field</td><td>Type</td><td>Label</td><td>Description</td></tr>
            </thead>
            <tbody>
              
                <tr>
                  <td>schedule</td>
                  <td><a href="#bytebase.store.Schedule">Schedule</a></td>
                  <td></td>
                  <td><p> </p></td>
                </tr>
              
            </tbody>
          </table>

          

        
      
        <h3 id="bytebase.store.DeploymentSpec">DeploymentSpec</h3>
        <p></p>

        
          <table class="field-table">
            <thead>
              <tr><td>Field</td><td>Type</td><td>Label</td><td>Description</td></tr>
            </thead>
            <tbody>
              
                <tr>
                  <td>selector</td>
                  <td><a href="#bytebase.store.LabelSelector">LabelSelector</a></td>
                  <td></td>
                  <td><p> </p></td>
                </tr>
              
            </tbody>
          </table>

          

        
      
        <h3 id="bytebase.store.LabelSelector">LabelSelector</h3>
        <p></p>

        
          <table class="field-table">
            <thead>
              <tr><td>Field</td><td>Type</td><td>Label</td><td>Description</td></tr>
            </thead>
            <tbody>
              
                <tr>
                  <td>match_expressions</td>
                  <td><a href="#bytebase.store.LabelSelectorRequirement">LabelSelectorRequirement</a></td>
                  <td>repeated</td>
                  <td><p>match_expressions is a list of label selector requirements. The requirements are ANDed. </p></td>
                </tr>
              
            </tbody>
          </table>

          

        
      
        <h3 id="bytebase.store.LabelSelectorRequirement">LabelSelectorRequirement</h3>
        <p></p>

        
          <table class="field-table">
            <thead>
              <tr><td>Field</td><td>Type</td><td>Label</td><td>Description</td></tr>
            </thead>
            <tbody>
              
                <tr>
                  <td>key</td>
                  <td><a href="#string">string</a></td>
                  <td></td>
                  <td><p> </p></td>
                </tr>
              
                <tr>
                  <td>operator</td>
                  <td><a href="#bytebase.store.LabelSelectorRequirement.OperatorType">LabelSelectorRequirement.OperatorType</a></td>
                  <td></td>
                  <td><p> </p></td>
                </tr>
              
                <tr>
                  <td>values</td>
                  <td><a href="#string">string</a></td>
                  <td>repeated</td>
                  <td><p>Values is an array of string values. If the operator is In or NotIn, the values array must be non-empty. If the operator is Exists or DoesNotExist, the values array must be empty. This array is replaced during a strategic merge patch. </p></td>
                </tr>
              
            </tbody>
          </table>

          

        
      
        <h3 id="bytebase.store.Schedule">Schedule</h3>
        <p>Schedule is the message for deployment schedule.</p>

        
          <table class="field-table">
            <thead>
              <tr><td>Field</td><td>Type</td><td>Label</td><td>Description</td></tr>
            </thead>
            <tbody>
              
                <tr>
                  <td>deployments</td>
                  <td><a href="#bytebase.store.ScheduleDeployment">ScheduleDeployment</a></td>
                  <td>repeated</td>
                  <td><p> </p></td>
                </tr>
              
            </tbody>
          </table>

          

        
      
        <h3 id="bytebase.store.ScheduleDeployment">ScheduleDeployment</h3>
        <p></p>

        
          <table class="field-table">
            <thead>
              <tr><td>Field</td><td>Type</td><td>Label</td><td>Description</td></tr>
            </thead>
            <tbody>
              
                <tr>
                  <td>title</td>
                  <td><a href="#string">string</a></td>
                  <td></td>
                  <td><p>The title of the deployment (stage) in a schedule. </p></td>
                </tr>
              
                <tr>
                  <td>id</td>
                  <td><a href="#string">string</a></td>
                  <td></td>
                  <td><p> </p></td>
                </tr>
              
                <tr>
                  <td>spec</td>
                  <td><a href="#bytebase.store.DeploymentSpec">DeploymentSpec</a></td>
                  <td></td>
                  <td><p> </p></td>
                </tr>
              
            </tbody>
          </table>

          

        
      

      
        <h3 id="bytebase.store.LabelSelectorRequirement.OperatorType">LabelSelectorRequirement.OperatorType</h3>
        <p></p>
        <table class="enum-table">
          <thead>
            <tr><td>Name</td><td>Number</td><td>Description</td></tr>
          </thead>
          <tbody>
            
              <tr>
                <td>OPERATOR_TYPE_UNSPECIFIED</td>
                <td>0</td>
                <td><p>The operator is not specified.</p></td>
              </tr>
            
              <tr>
                <td>IN</td>
                <td>1</td>
                <td><p>The operator is &#34;In&#34;.</p></td>
              </tr>
            
              <tr>
                <td>EXISTS</td>
                <td>2</td>
                <td><p>The operator is &#34;Exists&#34;.</p></td>
              </tr>
            
              <tr>
                <td>NOT_IN</td>
                <td>3</td>
                <td><p>The operator is &#34;Not In&#34;.</p></td>
              </tr>
            
          </tbody>
        </table>
      

      

      
    
      
      <div class="file-heading">
        <h2 id="store/deprecated.proto">store/deprecated.proto</h2><a href="#title">Top</a>
      </div>
      <p></p>

      
        <h3 id="bytebase.store.DeprecatedMaskData">DeprecatedMaskData</h3>
        <p></p>

        
          <table class="field-table">
            <thead>
              <tr><td>Field</td><td>Type</td><td>Label</td><td>Description</td></tr>
            </thead>
            <tbody>
              
                <tr>
                  <td>schema</td>
                  <td><a href="#string">string</a></td>
                  <td></td>
                  <td><p> </p></td>
                </tr>
              
                <tr>
                  <td>table</td>
                  <td><a href="#string">string</a></td>
                  <td></td>
                  <td><p> </p></td>
                </tr>
              
                <tr>
                  <td>column</td>
                  <td><a href="#string">string</a></td>
                  <td></td>
                  <td><p> </p></td>
                </tr>
              
                <tr>
                  <td>masking_level</td>
                  <td><a href="#bytebase.store.MaskingLevel">MaskingLevel</a></td>
                  <td></td>
                  <td><p> </p></td>
                </tr>
              
                <tr>
                  <td>full_masking_algorithm_id</td>
                  <td><a href="#string">string</a></td>
                  <td></td>
                  <td><p> </p></td>
                </tr>
              
                <tr>
                  <td>partial_masking_algorithm_id</td>
                  <td><a href="#string">string</a></td>
                  <td></td>
                  <td><p> </p></td>
                </tr>
              
            </tbody>
          </table>

          

        
      
        <h3 id="bytebase.store.DeprecatedMaskingPolicy">DeprecatedMaskingPolicy</h3>
        <p></p>

        
          <table class="field-table">
            <thead>
              <tr><td>Field</td><td>Type</td><td>Label</td><td>Description</td></tr>
            </thead>
            <tbody>
              
                <tr>
                  <td>mask_data</td>
                  <td><a href="#bytebase.store.DeprecatedMaskData">DeprecatedMaskData</a></td>
                  <td>repeated</td>
                  <td><p> </p></td>
                </tr>
              
            </tbody>
          </table>

          

        
      

      

      

      
    
      
      <div class="file-heading">
        <h2 id="store/export_archive.proto">store/export_archive.proto</h2><a href="#title">Top</a>
      </div>
      <p></p>

      
        <h3 id="bytebase.store.ExportArchivePayload">ExportArchivePayload</h3>
        <p></p>

        
          <table class="field-table">
            <thead>
              <tr><td>Field</td><td>Type</td><td>Label</td><td>Description</td></tr>
            </thead>
            <tbody>
              
                <tr>
                  <td>file_format</td>
                  <td><a href="#bytebase.store.ExportFormat">ExportFormat</a></td>
                  <td></td>
                  <td><p>The exported file format. e.g. JSON, CSV, SQL </p></td>
                </tr>
              
            </tbody>
          </table>

          

        
      

      

      

      
    
      
      <div class="file-heading">
        <h2 id="store/group.proto">store/group.proto</h2><a href="#title">Top</a>
      </div>
      <p></p>

      
        <h3 id="bytebase.store.GroupMember">GroupMember</h3>
        <p></p>

        
          <table class="field-table">
            <thead>
              <tr><td>Field</td><td>Type</td><td>Label</td><td>Description</td></tr>
            </thead>
            <tbody>
              
                <tr>
                  <td>member</td>
                  <td><a href="#string">string</a></td>
                  <td></td>
                  <td><p>Member is the principal who belong to this group.

Format: users/{userUID}. </p></td>
                </tr>
              
                <tr>
                  <td>role</td>
                  <td><a href="#bytebase.store.GroupMember.Role">GroupMember.Role</a></td>
                  <td></td>
                  <td><p> </p></td>
                </tr>
              
            </tbody>
          </table>

          

        
      
        <h3 id="bytebase.store.GroupPayload">GroupPayload</h3>
        <p></p>

        
          <table class="field-table">
            <thead>
              <tr><td>Field</td><td>Type</td><td>Label</td><td>Description</td></tr>
            </thead>
            <tbody>
              
                <tr>
                  <td>members</td>
                  <td><a href="#bytebase.store.GroupMember">GroupMember</a></td>
                  <td>repeated</td>
                  <td><p> </p></td>
                </tr>
              
                <tr>
                  <td>source</td>
                  <td><a href="#string">string</a></td>
                  <td></td>
                  <td><p>source means where the group comes from. For now we support Entra ID SCIM sync, so the source could be Entra ID. </p></td>
                </tr>
              
            </tbody>
          </table>

          

        
      

      
        <h3 id="bytebase.store.GroupMember.Role">GroupMember.Role</h3>
        <p></p>
        <table class="enum-table">
          <thead>
            <tr><td>Name</td><td>Number</td><td>Description</td></tr>
          </thead>
          <tbody>
            
              <tr>
                <td>ROLE_UNSPECIFIED</td>
                <td>0</td>
                <td><p></p></td>
              </tr>
            
              <tr>
                <td>OWNER</td>
                <td>1</td>
                <td><p></p></td>
              </tr>
            
              <tr>
                <td>MEMBER</td>
                <td>2</td>
                <td><p></p></td>
              </tr>
            
          </tbody>
        </table>
      

      

      
    
      
      <div class="file-heading">
        <h2 id="store/idp.proto">store/idp.proto</h2><a href="#title">Top</a>
      </div>
      <p></p>

      
        <h3 id="bytebase.store.FieldMapping">FieldMapping</h3>
        <p>FieldMapping saves the field names from user info API of identity provider.</p><p>As we save all raw json string of user info response data into `principal.idp_user_info`,</p><p>we can extract the relevant data based with `FieldMapping`.</p><p>e.g. For GitHub authenticated user API, it will return `login`, `name` and `email` in response.</p><p>Then the identifier of FieldMapping will be `login`, display_name will be `name`,</p><p>and email will be `email`.</p><p>reference: https://docs.github.com/en/rest/users/users?apiVersion=2022-11-28#get-the-authenticated-user</p>

        
          <table class="field-table">
            <thead>
              <tr><td>Field</td><td>Type</td><td>Label</td><td>Description</td></tr>
            </thead>
            <tbody>
              
                <tr>
                  <td>identifier</td>
                  <td><a href="#string">string</a></td>
                  <td></td>
                  <td><p>Identifier is the field name of the unique identifier in 3rd-party idp user info. Required. </p></td>
                </tr>
              
                <tr>
                  <td>display_name</td>
                  <td><a href="#string">string</a></td>
                  <td></td>
                  <td><p>DisplayName is the field name of display name in 3rd-party idp user info. Optional. </p></td>
                </tr>
              
                <tr>
                  <td>email</td>
                  <td><a href="#string">string</a></td>
                  <td></td>
                  <td><p>Email is the field name of primary email in 3rd-party idp user info. Optional. </p></td>
                </tr>
              
                <tr>
                  <td>phone</td>
                  <td><a href="#string">string</a></td>
                  <td></td>
                  <td><p>Phone is the field name of primary phone in 3rd-party idp user info. Optional. </p></td>
                </tr>
              
            </tbody>
          </table>

          

        
      
        <h3 id="bytebase.store.IdentityProviderConfig">IdentityProviderConfig</h3>
        <p></p>

        
          <table class="field-table">
            <thead>
              <tr><td>Field</td><td>Type</td><td>Label</td><td>Description</td></tr>
            </thead>
            <tbody>
              
                <tr>
                  <td>oauth2_config</td>
                  <td><a href="#bytebase.store.OAuth2IdentityProviderConfig">OAuth2IdentityProviderConfig</a></td>
                  <td></td>
                  <td><p> </p></td>
                </tr>
              
                <tr>
                  <td>oidc_config</td>
                  <td><a href="#bytebase.store.OIDCIdentityProviderConfig">OIDCIdentityProviderConfig</a></td>
                  <td></td>
                  <td><p> </p></td>
                </tr>
              
                <tr>
                  <td>ldap_config</td>
                  <td><a href="#bytebase.store.LDAPIdentityProviderConfig">LDAPIdentityProviderConfig</a></td>
                  <td></td>
                  <td><p> </p></td>
                </tr>
              
            </tbody>
          </table>

          

        
      
        <h3 id="bytebase.store.IdentityProviderUserInfo">IdentityProviderUserInfo</h3>
        <p></p>

        
          <table class="field-table">
            <thead>
              <tr><td>Field</td><td>Type</td><td>Label</td><td>Description</td></tr>
            </thead>
            <tbody>
              
                <tr>
                  <td>identifier</td>
                  <td><a href="#string">string</a></td>
                  <td></td>
                  <td><p>Identifier is the value of the unique identifier in 3rd-party idp user info. </p></td>
                </tr>
              
                <tr>
                  <td>display_name</td>
                  <td><a href="#string">string</a></td>
                  <td></td>
                  <td><p>DisplayName is the value of display name in 3rd-party idp user info. </p></td>
                </tr>
              
                <tr>
                  <td>email</td>
                  <td><a href="#string">string</a></td>
                  <td></td>
                  <td><p>Email is the value of primary email in 3rd-party idp user info. </p></td>
                </tr>
              
                <tr>
                  <td>phone</td>
                  <td><a href="#string">string</a></td>
                  <td></td>
                  <td><p>Phone is the value of primary phone in 3rd-party idp user info. </p></td>
                </tr>
              
            </tbody>
          </table>

          

        
      
        <h3 id="bytebase.store.LDAPIdentityProviderConfig">LDAPIdentityProviderConfig</h3>
        <p>LDAPIdentityProviderConfig is the structure for LDAP identity provider config.</p>

        
          <table class="field-table">
            <thead>
              <tr><td>Field</td><td>Type</td><td>Label</td><td>Description</td></tr>
            </thead>
            <tbody>
              
                <tr>
                  <td>host</td>
                  <td><a href="#string">string</a></td>
                  <td></td>
                  <td><p>Host is the hostname or IP address of the LDAP server, e.g.
&#34;ldap.example.com&#34;. </p></td>
                </tr>
              
                <tr>
                  <td>port</td>
                  <td><a href="#int32">int32</a></td>
                  <td></td>
                  <td><p>Port is the port number of the LDAP server, e.g. 389. When not set, the
default port of the corresponding security protocol will be used, i.e. 389
for StartTLS and 636 for LDAPS. </p></td>
                </tr>
              
                <tr>
                  <td>skip_tls_verify</td>
                  <td><a href="#bool">bool</a></td>
                  <td></td>
                  <td><p>SkipTLSVerify controls whether to skip TLS certificate verification. </p></td>
                </tr>
              
                <tr>
                  <td>bind_dn</td>
                  <td><a href="#string">string</a></td>
                  <td></td>
                  <td><p>BindDN is the DN of the user to bind as a service account to perform
search requests. </p></td>
                </tr>
              
                <tr>
                  <td>bind_password</td>
                  <td><a href="#string">string</a></td>
                  <td></td>
                  <td><p>BindPassword is the password of the user to bind as a service account. </p></td>
                </tr>
              
                <tr>
                  <td>base_dn</td>
                  <td><a href="#string">string</a></td>
                  <td></td>
                  <td><p>BaseDN is the base DN to search for users, e.g. &#34;ou=users,dc=example,dc=com&#34;. </p></td>
                </tr>
              
                <tr>
                  <td>user_filter</td>
                  <td><a href="#string">string</a></td>
                  <td></td>
                  <td><p>UserFilter is the filter to search for users, e.g. &#34;(uid=%s)&#34;. </p></td>
                </tr>
              
                <tr>
                  <td>security_protocol</td>
                  <td><a href="#string">string</a></td>
                  <td></td>
                  <td><p>SecurityProtocol is the security protocol to be used for establishing
connections with the LDAP server. It should be either StartTLS or LDAPS, and
cannot be empty. </p></td>
                </tr>
              
                <tr>
                  <td>field_mapping</td>
                  <td><a href="#bytebase.store.FieldMapping">FieldMapping</a></td>
                  <td></td>
                  <td><p>FieldMapping is the mapping of the user attributes returned by the LDAP
server. </p></td>
                </tr>
              
            </tbody>
          </table>

          

        
      
        <h3 id="bytebase.store.OAuth2IdentityProviderConfig">OAuth2IdentityProviderConfig</h3>
        <p>OAuth2IdentityProviderConfig is the structure for OAuth2 identity provider config.</p>

        
          <table class="field-table">
            <thead>
              <tr><td>Field</td><td>Type</td><td>Label</td><td>Description</td></tr>
            </thead>
            <tbody>
              
                <tr>
                  <td>auth_url</td>
                  <td><a href="#string">string</a></td>
                  <td></td>
                  <td><p> </p></td>
                </tr>
              
                <tr>
                  <td>token_url</td>
                  <td><a href="#string">string</a></td>
                  <td></td>
                  <td><p> </p></td>
                </tr>
              
                <tr>
                  <td>user_info_url</td>
                  <td><a href="#string">string</a></td>
                  <td></td>
                  <td><p> </p></td>
                </tr>
              
                <tr>
                  <td>client_id</td>
                  <td><a href="#string">string</a></td>
                  <td></td>
                  <td><p> </p></td>
                </tr>
              
                <tr>
                  <td>client_secret</td>
                  <td><a href="#string">string</a></td>
                  <td></td>
                  <td><p> </p></td>
                </tr>
              
                <tr>
                  <td>scopes</td>
                  <td><a href="#string">string</a></td>
                  <td>repeated</td>
                  <td><p> </p></td>
                </tr>
              
                <tr>
                  <td>field_mapping</td>
                  <td><a href="#bytebase.store.FieldMapping">FieldMapping</a></td>
                  <td></td>
                  <td><p> </p></td>
                </tr>
              
                <tr>
                  <td>skip_tls_verify</td>
                  <td><a href="#bool">bool</a></td>
                  <td></td>
                  <td><p> </p></td>
                </tr>
              
                <tr>
                  <td>auth_style</td>
                  <td><a href="#bytebase.store.OAuth2AuthStyle">OAuth2AuthStyle</a></td>
                  <td></td>
                  <td><p> </p></td>
                </tr>
              
            </tbody>
          </table>

          

        
      
        <h3 id="bytebase.store.OIDCIdentityProviderConfig">OIDCIdentityProviderConfig</h3>
        <p>OIDCIdentityProviderConfig is the structure for OIDC identity provider config.</p>

        
          <table class="field-table">
            <thead>
              <tr><td>Field</td><td>Type</td><td>Label</td><td>Description</td></tr>
            </thead>
            <tbody>
              
                <tr>
                  <td>issuer</td>
                  <td><a href="#string">string</a></td>
                  <td></td>
                  <td><p> </p></td>
                </tr>
              
                <tr>
                  <td>client_id</td>
                  <td><a href="#string">string</a></td>
                  <td></td>
                  <td><p> </p></td>
                </tr>
              
                <tr>
                  <td>client_secret</td>
                  <td><a href="#string">string</a></td>
                  <td></td>
                  <td><p> </p></td>
                </tr>
              
                <tr>
                  <td>field_mapping</td>
                  <td><a href="#bytebase.store.FieldMapping">FieldMapping</a></td>
                  <td></td>
                  <td><p> </p></td>
                </tr>
              
                <tr>
                  <td>skip_tls_verify</td>
                  <td><a href="#bool">bool</a></td>
                  <td></td>
                  <td><p> </p></td>
                </tr>
              
                <tr>
                  <td>auth_style</td>
                  <td><a href="#bytebase.store.OAuth2AuthStyle">OAuth2AuthStyle</a></td>
                  <td></td>
                  <td><p> </p></td>
                </tr>
              
            </tbody>
          </table>

          

        
      

      
        <h3 id="bytebase.store.IdentityProviderType">IdentityProviderType</h3>
        <p></p>
        <table class="enum-table">
          <thead>
            <tr><td>Name</td><td>Number</td><td>Description</td></tr>
          </thead>
          <tbody>
            
              <tr>
                <td>IDENTITY_PROVIDER_TYPE_UNSPECIFIED</td>
                <td>0</td>
                <td><p></p></td>
              </tr>
            
              <tr>
                <td>OAUTH2</td>
                <td>1</td>
                <td><p></p></td>
              </tr>
            
              <tr>
                <td>OIDC</td>
                <td>2</td>
                <td><p></p></td>
              </tr>
            
              <tr>
                <td>LDAP</td>
                <td>3</td>
                <td><p></p></td>
              </tr>
            
          </tbody>
        </table>
      
        <h3 id="bytebase.store.OAuth2AuthStyle">OAuth2AuthStyle</h3>
        <p></p>
        <table class="enum-table">
          <thead>
            <tr><td>Name</td><td>Number</td><td>Description</td></tr>
          </thead>
          <tbody>
            
              <tr>
                <td>OAUTH2_AUTH_STYLE_UNSPECIFIED</td>
                <td>0</td>
                <td><p></p></td>
              </tr>
            
              <tr>
                <td>IN_PARAMS</td>
                <td>1</td>
                <td><p>IN_PARAMS sends the &#34;client_id&#34; and &#34;client_secret&#34; in the POST body
as application/x-www-form-urlencoded parameters.</p></td>
              </tr>
            
              <tr>
                <td>IN_HEADER</td>
                <td>2</td>
                <td><p>IN_HEADER sends the client_id and client_password using HTTP Basic Authorization.
This is an optional style described in the OAuth2 RFC 6749 section 2.3.1.</p></td>
              </tr>
            
          </tbody>
        </table>
      

      

      
    
      
      <div class="file-heading">
        <h2 id="store/instance.proto">store/instance.proto</h2><a href="#title">Top</a>
      </div>
      <p></p>

      
        <h3 id="bytebase.store.InstanceMetadata">InstanceMetadata</h3>
        <p>InstanceMetadata is the metadata for instances.</p>

        
          <table class="field-table">
            <thead>
              <tr><td>Field</td><td>Type</td><td>Label</td><td>Description</td></tr>
            </thead>
            <tbody>
              
                <tr>
                  <td>mysql_lower_case_table_names</td>
                  <td><a href="#int32">int32</a></td>
                  <td></td>
                  <td><p>The lower_case_table_names config for MySQL instances.
It is used to determine whether the table names and database names are case sensitive. </p></td>
                </tr>
              
                <tr>
                  <td>last_sync_time</td>
                  <td><a href="#google.protobuf.Timestamp">google.protobuf.Timestamp</a></td>
                  <td></td>
                  <td><p> </p></td>
                </tr>
              
                <tr>
                  <td>roles</td>
                  <td><a href="#bytebase.store.InstanceRole">InstanceRole</a></td>
                  <td>repeated</td>
                  <td><p> </p></td>
                </tr>
              
            </tbody>
          </table>

          

        
      
        <h3 id="bytebase.store.InstanceOptions">InstanceOptions</h3>
        <p>InstanceOptions is the option for instances.</p>

        
          <table class="field-table">
            <thead>
              <tr><td>Field</td><td>Type</td><td>Label</td><td>Description</td></tr>
            </thead>
            <tbody>
              
                <tr>
                  <td>sync_interval</td>
                  <td><a href="#google.protobuf.Duration">google.protobuf.Duration</a></td>
                  <td></td>
                  <td><p>How often the instance is synced. </p></td>
                </tr>
              
                <tr>
                  <td>maximum_connections</td>
                  <td><a href="#int32">int32</a></td>
                  <td></td>
                  <td><p>The maximum number of connections.
The default is 10 if the value is unset or zero. </p></td>
                </tr>
              
                <tr>
                  <td>sync_databases</td>
                  <td><a href="#string">string</a></td>
                  <td>repeated</td>
                  <td><p>Enable sync for following databases.
Default empty, means sync all schemas &amp; databases. </p></td>
                </tr>
              
            </tbody>
          </table>

          

        
      
        <h3 id="bytebase.store.InstanceRole">InstanceRole</h3>
        <p>InstanceRole is the API message for instance role.</p>

        
          <table class="field-table">
            <thead>
              <tr><td>Field</td><td>Type</td><td>Label</td><td>Description</td></tr>
            </thead>
            <tbody>
              
                <tr>
                  <td>name</td>
                  <td><a href="#string">string</a></td>
                  <td></td>
                  <td><p>The role name. </p></td>
                </tr>
              
                <tr>
                  <td>connection_limit</td>
                  <td><a href="#int32">int32</a></td>
                  <td>optional</td>
                  <td><p>The connection count limit for this role. </p></td>
                </tr>
              
                <tr>
                  <td>valid_until</td>
                  <td><a href="#string">string</a></td>
                  <td>optional</td>
                  <td><p>The expiration for the role&#39;s password. </p></td>
                </tr>
              
                <tr>
                  <td>attribute</td>
                  <td><a href="#string">string</a></td>
                  <td>optional</td>
                  <td><p>The role attribute.
For PostgreSQL, it containt super_user, no_inherit, create_role, create_db, can_login, replication and bypass_rls. Docs: https://www.postgresql.org/docs/current/role-attributes.html
For MySQL, it&#39;s the global privileges as GRANT statements, which means it only contains &#34;GRANT ... ON *.* TO ...&#34;. Docs: https://dev.mysql.com/doc/refman/8.0/en/grant.html </p></td>
                </tr>
              
            </tbody>
          </table>

          

        
      

      

      

      
    
      
      <div class="file-heading">
        <h2 id="store/instance_change_history.proto">store/instance_change_history.proto</h2><a href="#title">Top</a>
      </div>
      <p></p>

      
        <h3 id="bytebase.store.InstanceChangeHistoryPayload">InstanceChangeHistoryPayload</h3>
        <p></p>

        
          <table class="field-table">
            <thead>
              <tr><td>Field</td><td>Type</td><td>Label</td><td>Description</td></tr>
            </thead>
            <tbody>
              
                <tr>
                  <td>changed_resources</td>
                  <td><a href="#bytebase.store.ChangedResources">ChangedResources</a></td>
                  <td></td>
                  <td><p> </p></td>
                </tr>
              
            </tbody>
          </table>

          

        
      

      

      

      
    
      
      <div class="file-heading">
        <h2 id="store/issue.proto">store/issue.proto</h2><a href="#title">Top</a>
      </div>
      <p></p>

      
        <h3 id="bytebase.store.GrantRequest">GrantRequest</h3>
        <p></p>

        
          <table class="field-table">
            <thead>
              <tr><td>Field</td><td>Type</td><td>Label</td><td>Description</td></tr>
            </thead>
            <tbody>
              
                <tr>
                  <td>role</td>
                  <td><a href="#string">string</a></td>
                  <td></td>
                  <td><p>The requested role.
Format: roles/EXPORTER. </p></td>
                </tr>
              
                <tr>
                  <td>user</td>
                  <td><a href="#string">string</a></td>
                  <td></td>
                  <td><p>The user to be granted.
Format: users/{userUID}. </p></td>
                </tr>
              
                <tr>
                  <td>condition</td>
                  <td><a href="#google.type.Expr">google.type.Expr</a></td>
                  <td></td>
                  <td><p> </p></td>
                </tr>
              
                <tr>
                  <td>expiration</td>
                  <td><a href="#google.protobuf.Duration">google.protobuf.Duration</a></td>
                  <td></td>
                  <td><p> </p></td>
                </tr>
              
            </tbody>
          </table>

          

        
      
        <h3 id="bytebase.store.IssuePayload">IssuePayload</h3>
        <p></p>

        
          <table class="field-table">
            <thead>
              <tr><td>Field</td><td>Type</td><td>Label</td><td>Description</td></tr>
            </thead>
            <tbody>
              
                <tr>
                  <td>approval</td>
                  <td><a href="#bytebase.store.IssuePayloadApproval">IssuePayloadApproval</a></td>
                  <td></td>
                  <td><p> </p></td>
                </tr>
              
                <tr>
                  <td>grant_request</td>
                  <td><a href="#bytebase.store.GrantRequest">GrantRequest</a></td>
                  <td></td>
                  <td><p> </p></td>
                </tr>
              
                <tr>
                  <td>labels</td>
                  <td><a href="#string">string</a></td>
                  <td>repeated</td>
                  <td><p> </p></td>
                </tr>
              
            </tbody>
          </table>

          

        
      

      

      

      
    
      
      <div class="file-heading">
        <h2 id="store/issue_comment.proto">store/issue_comment.proto</h2><a href="#title">Top</a>
      </div>
      <p></p>

      
        <h3 id="bytebase.store.IssueCommentPayload">IssueCommentPayload</h3>
        <p></p>

        
          <table class="field-table">
            <thead>
              <tr><td>Field</td><td>Type</td><td>Label</td><td>Description</td></tr>
            </thead>
            <tbody>
              
                <tr>
                  <td>comment</td>
                  <td><a href="#string">string</a></td>
                  <td></td>
                  <td><p> </p></td>
                </tr>
              
                <tr>
                  <td>approval</td>
                  <td><a href="#bytebase.store.IssueCommentPayload.Approval">IssueCommentPayload.Approval</a></td>
                  <td></td>
                  <td><p> </p></td>
                </tr>
              
                <tr>
                  <td>issue_update</td>
                  <td><a href="#bytebase.store.IssueCommentPayload.IssueUpdate">IssueCommentPayload.IssueUpdate</a></td>
                  <td></td>
                  <td><p> </p></td>
                </tr>
              
                <tr>
                  <td>stage_end</td>
                  <td><a href="#bytebase.store.IssueCommentPayload.StageEnd">IssueCommentPayload.StageEnd</a></td>
                  <td></td>
                  <td><p> </p></td>
                </tr>
              
                <tr>
                  <td>task_update</td>
                  <td><a href="#bytebase.store.IssueCommentPayload.TaskUpdate">IssueCommentPayload.TaskUpdate</a></td>
                  <td></td>
                  <td><p> </p></td>
                </tr>
              
                <tr>
                  <td>task_prior_backup</td>
                  <td><a href="#bytebase.store.IssueCommentPayload.TaskPriorBackup">IssueCommentPayload.TaskPriorBackup</a></td>
                  <td></td>
                  <td><p> </p></td>
                </tr>
              
            </tbody>
          </table>

          

        
      
        <h3 id="bytebase.store.IssueCommentPayload.Approval">IssueCommentPayload.Approval</h3>
        <p></p>

        
          <table class="field-table">
            <thead>
              <tr><td>Field</td><td>Type</td><td>Label</td><td>Description</td></tr>
            </thead>
            <tbody>
              
                <tr>
                  <td>status</td>
                  <td><a href="#bytebase.store.IssueCommentPayload.Approval.Status">IssueCommentPayload.Approval.Status</a></td>
                  <td></td>
                  <td><p> </p></td>
                </tr>
              
            </tbody>
          </table>

          

        
      
        <h3 id="bytebase.store.IssueCommentPayload.IssueUpdate">IssueCommentPayload.IssueUpdate</h3>
        <p></p>

        
          <table class="field-table">
            <thead>
              <tr><td>Field</td><td>Type</td><td>Label</td><td>Description</td></tr>
            </thead>
            <tbody>
              
                <tr>
                  <td>from_title</td>
                  <td><a href="#string">string</a></td>
                  <td>optional</td>
                  <td><p> </p></td>
                </tr>
              
                <tr>
                  <td>to_title</td>
                  <td><a href="#string">string</a></td>
                  <td>optional</td>
                  <td><p> </p></td>
                </tr>
              
                <tr>
                  <td>from_description</td>
                  <td><a href="#string">string</a></td>
                  <td>optional</td>
                  <td><p> </p></td>
                </tr>
              
                <tr>
                  <td>to_description</td>
                  <td><a href="#string">string</a></td>
                  <td>optional</td>
                  <td><p> </p></td>
                </tr>
              
                <tr>
                  <td>from_status</td>
                  <td><a href="#bytebase.store.IssueCommentPayload.IssueUpdate.IssueStatus">IssueCommentPayload.IssueUpdate.IssueStatus</a></td>
                  <td>optional</td>
                  <td><p> </p></td>
                </tr>
              
                <tr>
                  <td>to_status</td>
                  <td><a href="#bytebase.store.IssueCommentPayload.IssueUpdate.IssueStatus">IssueCommentPayload.IssueUpdate.IssueStatus</a></td>
                  <td>optional</td>
                  <td><p> </p></td>
                </tr>
              
                <tr>
                  <td>from_labels</td>
                  <td><a href="#string">string</a></td>
                  <td>repeated</td>
                  <td><p> </p></td>
                </tr>
              
                <tr>
                  <td>to_labels</td>
                  <td><a href="#string">string</a></td>
                  <td>repeated</td>
                  <td><p> </p></td>
                </tr>
              
            </tbody>
          </table>

          

        
      
        <h3 id="bytebase.store.IssueCommentPayload.StageEnd">IssueCommentPayload.StageEnd</h3>
        <p></p>

        
          <table class="field-table">
            <thead>
              <tr><td>Field</td><td>Type</td><td>Label</td><td>Description</td></tr>
            </thead>
            <tbody>
              
                <tr>
                  <td>stage</td>
                  <td><a href="#string">string</a></td>
                  <td></td>
                  <td><p> </p></td>
                </tr>
              
            </tbody>
          </table>

          

        
      
        <h3 id="bytebase.store.IssueCommentPayload.TaskPriorBackup">IssueCommentPayload.TaskPriorBackup</h3>
        <p></p>

        
          <table class="field-table">
            <thead>
              <tr><td>Field</td><td>Type</td><td>Label</td><td>Description</td></tr>
            </thead>
            <tbody>
              
                <tr>
                  <td>task</td>
                  <td><a href="#string">string</a></td>
                  <td></td>
                  <td><p> </p></td>
                </tr>
              
                <tr>
                  <td>tables</td>
                  <td><a href="#bytebase.store.IssueCommentPayload.TaskPriorBackup.Table">IssueCommentPayload.TaskPriorBackup.Table</a></td>
                  <td>repeated</td>
                  <td><p> </p></td>
                </tr>
              
                <tr>
                  <td>original_line</td>
                  <td><a href="#int32">int32</a></td>
                  <td>optional</td>
                  <td><p> </p></td>
                </tr>
              
                <tr>
                  <td>database</td>
                  <td><a href="#string">string</a></td>
                  <td></td>
                  <td><p> </p></td>
                </tr>
              
                <tr>
                  <td>error</td>
                  <td><a href="#string">string</a></td>
                  <td></td>
                  <td><p> </p></td>
                </tr>
              
            </tbody>
          </table>

          

        
      
        <h3 id="bytebase.store.IssueCommentPayload.TaskPriorBackup.Table">IssueCommentPayload.TaskPriorBackup.Table</h3>
        <p></p>

        
          <table class="field-table">
            <thead>
              <tr><td>Field</td><td>Type</td><td>Label</td><td>Description</td></tr>
            </thead>
            <tbody>
              
                <tr>
                  <td>schema</td>
                  <td><a href="#string">string</a></td>
                  <td></td>
                  <td><p> </p></td>
                </tr>
              
                <tr>
                  <td>table</td>
                  <td><a href="#string">string</a></td>
                  <td></td>
                  <td><p> </p></td>
                </tr>
              
            </tbody>
          </table>

          

        
      
        <h3 id="bytebase.store.IssueCommentPayload.TaskUpdate">IssueCommentPayload.TaskUpdate</h3>
        <p></p>

        
          <table class="field-table">
            <thead>
              <tr><td>Field</td><td>Type</td><td>Label</td><td>Description</td></tr>
            </thead>
            <tbody>
              
                <tr>
                  <td>tasks</td>
                  <td><a href="#string">string</a></td>
                  <td>repeated</td>
                  <td><p> </p></td>
                </tr>
              
                <tr>
                  <td>from_sheet</td>
                  <td><a href="#string">string</a></td>
                  <td>optional</td>
                  <td><p>Format: projects/{project}/sheets/{sheet} </p></td>
                </tr>
              
                <tr>
                  <td>to_sheet</td>
                  <td><a href="#string">string</a></td>
                  <td>optional</td>
                  <td><p>Format: projects/{project}/sheets/{sheet} </p></td>
                </tr>
              
                <tr>
                  <td>from_earliest_allowed_time</td>
                  <td><a href="#google.protobuf.Timestamp">google.protobuf.Timestamp</a></td>
                  <td>optional</td>
                  <td><p> </p></td>
                </tr>
              
                <tr>
                  <td>to_earliest_allowed_time</td>
                  <td><a href="#google.protobuf.Timestamp">google.protobuf.Timestamp</a></td>
                  <td>optional</td>
                  <td><p> </p></td>
                </tr>
              
                <tr>
                  <td>to_status</td>
                  <td><a href="#bytebase.store.IssueCommentPayload.TaskUpdate.Status">IssueCommentPayload.TaskUpdate.Status</a></td>
                  <td>optional</td>
                  <td><p> </p></td>
                </tr>
              
            </tbody>
          </table>

          

        
      

      
        <h3 id="bytebase.store.IssueCommentPayload.Approval.Status">IssueCommentPayload.Approval.Status</h3>
        <p></p>
        <table class="enum-table">
          <thead>
            <tr><td>Name</td><td>Number</td><td>Description</td></tr>
          </thead>
          <tbody>
            
              <tr>
                <td>STATUS_UNSPECIFIED</td>
                <td>0</td>
                <td><p></p></td>
              </tr>
            
              <tr>
                <td>PENDING</td>
                <td>1</td>
                <td><p></p></td>
              </tr>
            
              <tr>
                <td>APPROVED</td>
                <td>2</td>
                <td><p></p></td>
              </tr>
            
              <tr>
                <td>REJECTED</td>
                <td>3</td>
                <td><p></p></td>
              </tr>
            
          </tbody>
        </table>
      
        <h3 id="bytebase.store.IssueCommentPayload.IssueUpdate.IssueStatus">IssueCommentPayload.IssueUpdate.IssueStatus</h3>
        <p></p>
        <table class="enum-table">
          <thead>
            <tr><td>Name</td><td>Number</td><td>Description</td></tr>
          </thead>
          <tbody>
            
              <tr>
                <td>ISSUE_STATUS_UNSPECIFIED</td>
                <td>0</td>
                <td><p></p></td>
              </tr>
            
              <tr>
                <td>OPEN</td>
                <td>1</td>
                <td><p></p></td>
              </tr>
            
              <tr>
                <td>DONE</td>
                <td>2</td>
                <td><p></p></td>
              </tr>
            
              <tr>
                <td>CANCELED</td>
                <td>3</td>
                <td><p></p></td>
              </tr>
            
          </tbody>
        </table>
      
        <h3 id="bytebase.store.IssueCommentPayload.TaskUpdate.Status">IssueCommentPayload.TaskUpdate.Status</h3>
        <p></p>
        <table class="enum-table">
          <thead>
            <tr><td>Name</td><td>Number</td><td>Description</td></tr>
          </thead>
          <tbody>
            
              <tr>
                <td>STATUS_UNSPECIFIED</td>
                <td>0</td>
                <td><p></p></td>
              </tr>
            
              <tr>
                <td>PENDING</td>
                <td>1</td>
                <td><p></p></td>
              </tr>
            
              <tr>
                <td>RUNNING</td>
                <td>2</td>
                <td><p></p></td>
              </tr>
            
              <tr>
                <td>DONE</td>
                <td>3</td>
                <td><p></p></td>
              </tr>
            
              <tr>
                <td>FAILED</td>
                <td>4</td>
                <td><p></p></td>
              </tr>
            
              <tr>
                <td>SKIPPED</td>
                <td>5</td>
                <td><p></p></td>
              </tr>
            
              <tr>
                <td>CANCELED</td>
                <td>6</td>
                <td><p></p></td>
              </tr>
            
          </tbody>
        </table>
      

      

      
    
      
      <div class="file-heading">
        <h2 id="store/plan_check_run.proto">store/plan_check_run.proto</h2><a href="#title">Top</a>
      </div>
      <p></p>

      
        <h3 id="bytebase.store.PlanCheckRunConfig">PlanCheckRunConfig</h3>
        <p></p>

        
          <table class="field-table">
            <thead>
              <tr><td>Field</td><td>Type</td><td>Label</td><td>Description</td></tr>
            </thead>
            <tbody>
              
                <tr>
                  <td>sheet_uid</td>
                  <td><a href="#int32">int32</a></td>
                  <td></td>
                  <td><p> </p></td>
                </tr>
              
                <tr>
                  <td>change_database_type</td>
                  <td><a href="#bytebase.store.PlanCheckRunConfig.ChangeDatabaseType">PlanCheckRunConfig.ChangeDatabaseType</a></td>
                  <td></td>
                  <td><p> </p></td>
                </tr>
              
                <tr>
                  <td>instance_uid</td>
                  <td><a href="#int32">int32</a></td>
                  <td></td>
                  <td><p> </p></td>
                </tr>
              
                <tr>
                  <td>database_name</td>
                  <td><a href="#string">string</a></td>
                  <td></td>
                  <td><p> </p></td>
                </tr>
              
                <tr>
                  <td>database_group_uid</td>
                  <td><a href="#int64">int64</a></td>
                  <td>optional</td>
                  <td><p><strong>Deprecated.</strong>  </p></td>
                </tr>
              
                <tr>
                  <td>ghost_flags</td>
                  <td><a href="#bytebase.store.PlanCheckRunConfig.GhostFlagsEntry">PlanCheckRunConfig.GhostFlagsEntry</a></td>
                  <td>repeated</td>
                  <td><p> </p></td>
                </tr>
              
                <tr>
                  <td>pre_update_backup_detail</td>
                  <td><a href="#bytebase.store.PreUpdateBackupDetail">PreUpdateBackupDetail</a></td>
                  <td>optional</td>
                  <td><p>If set, a backup of the modified data will be created automatically before any changes are applied. </p></td>
                </tr>
              
            </tbody>
          </table>

          
            
            
            <h4>Fields with deprecated option</h4>
            <table>
              <thead>
                <tr>
                  <td>Name</td>
                  <td>Option</td>
                </tr>
              </thead>
              <tbody>
              
                <tr>
                  <td>database_group_uid</td>
                  <td><p>true</p></td>
                </tr>
              
              </tbody>
            </table>
            
          

        
      
        <h3 id="bytebase.store.PlanCheckRunConfig.GhostFlagsEntry">PlanCheckRunConfig.GhostFlagsEntry</h3>
        <p></p>

        
          <table class="field-table">
            <thead>
              <tr><td>Field</td><td>Type</td><td>Label</td><td>Description</td></tr>
            </thead>
            <tbody>
              
                <tr>
                  <td>key</td>
                  <td><a href="#string">string</a></td>
                  <td></td>
                  <td><p> </p></td>
                </tr>
              
                <tr>
                  <td>value</td>
                  <td><a href="#string">string</a></td>
                  <td></td>
                  <td><p> </p></td>
                </tr>
              
            </tbody>
          </table>

          

        
      
        <h3 id="bytebase.store.PlanCheckRunResult">PlanCheckRunResult</h3>
        <p></p>

        
          <table class="field-table">
            <thead>
              <tr><td>Field</td><td>Type</td><td>Label</td><td>Description</td></tr>
            </thead>
            <tbody>
              
                <tr>
                  <td>results</td>
                  <td><a href="#bytebase.store.PlanCheckRunResult.Result">PlanCheckRunResult.Result</a></td>
                  <td>repeated</td>
                  <td><p> </p></td>
                </tr>
              
                <tr>
                  <td>error</td>
                  <td><a href="#string">string</a></td>
                  <td></td>
                  <td><p> </p></td>
                </tr>
              
            </tbody>
          </table>

          

        
      
        <h3 id="bytebase.store.PlanCheckRunResult.Result">PlanCheckRunResult.Result</h3>
        <p></p>

        
          <table class="field-table">
            <thead>
              <tr><td>Field</td><td>Type</td><td>Label</td><td>Description</td></tr>
            </thead>
            <tbody>
              
                <tr>
                  <td>status</td>
                  <td><a href="#bytebase.store.PlanCheckRunResult.Result.Status">PlanCheckRunResult.Result.Status</a></td>
                  <td></td>
                  <td><p> </p></td>
                </tr>
              
                <tr>
                  <td>title</td>
                  <td><a href="#string">string</a></td>
                  <td></td>
                  <td><p> </p></td>
                </tr>
              
                <tr>
                  <td>content</td>
                  <td><a href="#string">string</a></td>
                  <td></td>
                  <td><p> </p></td>
                </tr>
              
                <tr>
                  <td>code</td>
                  <td><a href="#int32">int32</a></td>
                  <td></td>
                  <td><p> </p></td>
                </tr>
              
                <tr>
                  <td>sql_summary_report</td>
                  <td><a href="#bytebase.store.PlanCheckRunResult.Result.SqlSummaryReport">PlanCheckRunResult.Result.SqlSummaryReport</a></td>
                  <td></td>
                  <td><p> </p></td>
                </tr>
              
                <tr>
                  <td>sql_review_report</td>
                  <td><a href="#bytebase.store.PlanCheckRunResult.Result.SqlReviewReport">PlanCheckRunResult.Result.SqlReviewReport</a></td>
                  <td></td>
                  <td><p> </p></td>
                </tr>
              
            </tbody>
          </table>

          

        
      
        <h3 id="bytebase.store.PlanCheckRunResult.Result.SqlReviewReport">PlanCheckRunResult.Result.SqlReviewReport</h3>
        <p></p>

        
          <table class="field-table">
            <thead>
              <tr><td>Field</td><td>Type</td><td>Label</td><td>Description</td></tr>
            </thead>
            <tbody>
              
                <tr>
                  <td>line</td>
                  <td><a href="#int32">int32</a></td>
                  <td></td>
                  <td><p> </p></td>
                </tr>
              
                <tr>
                  <td>column</td>
                  <td><a href="#int32">int32</a></td>
                  <td></td>
                  <td><p> </p></td>
                </tr>
              
                <tr>
                  <td>detail</td>
                  <td><a href="#string">string</a></td>
                  <td></td>
                  <td><p> </p></td>
                </tr>
              
                <tr>
                  <td>code</td>
                  <td><a href="#int32">int32</a></td>
                  <td></td>
                  <td><p>Code from sql review. </p></td>
                </tr>
              
                <tr>
                  <td>start_position</td>
                  <td><a href="#bytebase.store.Position">Position</a></td>
                  <td></td>
                  <td><p>1-based Position of the SQL statement.
To supersede `line` and `column` above. </p></td>
                </tr>
              
                <tr>
                  <td>end_position</td>
                  <td><a href="#bytebase.store.Position">Position</a></td>
                  <td></td>
                  <td><p> </p></td>
                </tr>
              
            </tbody>
          </table>

          

        
      
        <h3 id="bytebase.store.PlanCheckRunResult.Result.SqlSummaryReport">PlanCheckRunResult.Result.SqlSummaryReport</h3>
        <p></p>

        
          <table class="field-table">
            <thead>
              <tr><td>Field</td><td>Type</td><td>Label</td><td>Description</td></tr>
            </thead>
            <tbody>
              
                <tr>
                  <td>code</td>
                  <td><a href="#int32">int32</a></td>
                  <td></td>
                  <td><p> </p></td>
                </tr>
              
                <tr>
                  <td>statement_types</td>
                  <td><a href="#string">string</a></td>
                  <td>repeated</td>
                  <td><p>statement_types are the types of statements that are found in the sql. </p></td>
                </tr>
              
                <tr>
                  <td>affected_rows</td>
                  <td><a href="#int32">int32</a></td>
                  <td></td>
                  <td><p> </p></td>
                </tr>
              
                <tr>
                  <td>changed_resources</td>
                  <td><a href="#bytebase.store.ChangedResources">ChangedResources</a></td>
                  <td></td>
                  <td><p> </p></td>
                </tr>
              
            </tbody>
          </table>

          

        
      
        <h3 id="bytebase.store.PreUpdateBackupDetail">PreUpdateBackupDetail</h3>
        <p></p>

        
          <table class="field-table">
            <thead>
              <tr><td>Field</td><td>Type</td><td>Label</td><td>Description</td></tr>
            </thead>
            <tbody>
              
                <tr>
                  <td>database</td>
                  <td><a href="#string">string</a></td>
                  <td></td>
                  <td><p>The database for keeping the backup data.
Format: instances/{instance}/databases/{database} </p></td>
                </tr>
              
            </tbody>
          </table>

          

        
      

      
        <h3 id="bytebase.store.PlanCheckRunConfig.ChangeDatabaseType">PlanCheckRunConfig.ChangeDatabaseType</h3>
        <p></p>
        <table class="enum-table">
          <thead>
            <tr><td>Name</td><td>Number</td><td>Description</td></tr>
          </thead>
          <tbody>
            
              <tr>
                <td>CHANGE_DATABASE_TYPE_UNSPECIFIED</td>
                <td>0</td>
                <td><p></p></td>
              </tr>
            
              <tr>
                <td>DDL</td>
                <td>1</td>
                <td><p></p></td>
              </tr>
            
              <tr>
                <td>DML</td>
                <td>2</td>
                <td><p></p></td>
              </tr>
            
              <tr>
                <td>SDL</td>
                <td>3</td>
                <td><p></p></td>
              </tr>
            
              <tr>
                <td>DDL_GHOST</td>
                <td>4</td>
                <td><p></p></td>
              </tr>
            
              <tr>
                <td>SQL_EDITOR</td>
                <td>5</td>
                <td><p></p></td>
              </tr>
            
          </tbody>
        </table>
      
        <h3 id="bytebase.store.PlanCheckRunResult.Result.Status">PlanCheckRunResult.Result.Status</h3>
        <p></p>
        <table class="enum-table">
          <thead>
            <tr><td>Name</td><td>Number</td><td>Description</td></tr>
          </thead>
          <tbody>
            
              <tr>
                <td>STATUS_UNSPECIFIED</td>
                <td>0</td>
                <td><p></p></td>
              </tr>
            
              <tr>
                <td>ERROR</td>
                <td>1</td>
                <td><p></p></td>
              </tr>
            
              <tr>
                <td>WARNING</td>
                <td>2</td>
                <td><p></p></td>
              </tr>
            
              <tr>
                <td>SUCCESS</td>
                <td>3</td>
                <td><p></p></td>
              </tr>
            
          </tbody>
        </table>
      

      

      
    
      
      <div class="file-heading">
        <h2 id="store/plan.proto">store/plan.proto</h2><a href="#title">Top</a>
      </div>
      <p></p>

      
        <h3 id="bytebase.store.PlanConfig">PlanConfig</h3>
        <p></p>

        
          <table class="field-table">
            <thead>
              <tr><td>Field</td><td>Type</td><td>Label</td><td>Description</td></tr>
            </thead>
            <tbody>
              
                <tr>
                  <td>steps</td>
                  <td><a href="#bytebase.store.PlanConfig.Step">PlanConfig.Step</a></td>
                  <td>repeated</td>
                  <td><p> </p></td>
                </tr>
              
                <tr>
                  <td>vcs_source</td>
                  <td><a href="#bytebase.store.PlanConfig.VCSSource">PlanConfig.VCSSource</a></td>
                  <td></td>
                  <td><p> </p></td>
                </tr>
              
                <tr>
                  <td>release_source</td>
                  <td><a href="#bytebase.store.PlanConfig.ReleaseSource">PlanConfig.ReleaseSource</a></td>
                  <td></td>
                  <td><p> </p></td>
                </tr>
              
                <tr>
                  <td>deployment_snapshot</td>
                  <td><a href="#bytebase.store.PlanConfig.DeploymentSnapshot">PlanConfig.DeploymentSnapshot</a></td>
                  <td></td>
                  <td><p> </p></td>
                </tr>
              
            </tbody>
          </table>

          

        
      
        <h3 id="bytebase.store.PlanConfig.ChangeDatabaseConfig">PlanConfig.ChangeDatabaseConfig</h3>
        <p></p>

        
          <table class="field-table">
            <thead>
              <tr><td>Field</td><td>Type</td><td>Label</td><td>Description</td></tr>
            </thead>
            <tbody>
              
                <tr>
                  <td>target</td>
                  <td><a href="#string">string</a></td>
                  <td></td>
                  <td><p>The resource name of the target.
Format: instances/{instance-id}/databases/{database-name}.
Format: projects/{project}/databaseGroups/{databaseGroup}. </p></td>
                </tr>
              
                <tr>
                  <td>sheet</td>
                  <td><a href="#string">string</a></td>
                  <td></td>
                  <td><p>The resource name of the sheet.
Format: projects/{project}/sheets/{sheet} </p></td>
                </tr>
              
                <tr>
                  <td>type</td>
                  <td><a href="#bytebase.store.PlanConfig.ChangeDatabaseConfig.Type">PlanConfig.ChangeDatabaseConfig.Type</a></td>
                  <td></td>
                  <td><p> </p></td>
                </tr>
              
                <tr>
                  <td>schema_version</td>
                  <td><a href="#string">string</a></td>
                  <td></td>
                  <td><p>schema_version is parsed from VCS file name.
It is automatically generated in the UI workflow. </p></td>
                </tr>
              
                <tr>
                  <td>ghost_flags</td>
                  <td><a href="#bytebase.store.PlanConfig.ChangeDatabaseConfig.GhostFlagsEntry">PlanConfig.ChangeDatabaseConfig.GhostFlagsEntry</a></td>
                  <td>repeated</td>
                  <td><p> </p></td>
                </tr>
              
                <tr>
                  <td>pre_update_backup_detail</td>
                  <td><a href="#bytebase.store.PreUpdateBackupDetail">PreUpdateBackupDetail</a></td>
                  <td>optional</td>
                  <td><p>If set, a backup of the modified data will be created automatically before any changes are applied. </p></td>
                </tr>
              
            </tbody>
          </table>

          

        
      
        <h3 id="bytebase.store.PlanConfig.ChangeDatabaseConfig.GhostFlagsEntry">PlanConfig.ChangeDatabaseConfig.GhostFlagsEntry</h3>
        <p></p>

        
          <table class="field-table">
            <thead>
              <tr><td>Field</td><td>Type</td><td>Label</td><td>Description</td></tr>
            </thead>
            <tbody>
              
                <tr>
                  <td>key</td>
                  <td><a href="#string">string</a></td>
                  <td></td>
                  <td><p> </p></td>
                </tr>
              
                <tr>
                  <td>value</td>
                  <td><a href="#string">string</a></td>
                  <td></td>
                  <td><p> </p></td>
                </tr>
              
            </tbody>
          </table>

          

        
      
        <h3 id="bytebase.store.PlanConfig.CreateDatabaseConfig">PlanConfig.CreateDatabaseConfig</h3>
        <p></p>

        
          <table class="field-table">
            <thead>
              <tr><td>Field</td><td>Type</td><td>Label</td><td>Description</td></tr>
            </thead>
            <tbody>
              
                <tr>
                  <td>target</td>
                  <td><a href="#string">string</a></td>
                  <td></td>
                  <td><p>The resource name of the instance on which the database is created.
Format: instances/{instance} </p></td>
                </tr>
              
                <tr>
                  <td>database</td>
                  <td><a href="#string">string</a></td>
                  <td></td>
                  <td><p>The name of the database to create. </p></td>
                </tr>
              
                <tr>
                  <td>table</td>
                  <td><a href="#string">string</a></td>
                  <td></td>
                  <td><p>table is the name of the table, if it is not empty, Bytebase should create a table after creating the database.
For example, in MongoDB, it only creates the database when we first store data in that database. </p></td>
                </tr>
              
                <tr>
                  <td>character_set</td>
                  <td><a href="#string">string</a></td>
                  <td></td>
                  <td><p>character_set is the character set of the database. </p></td>
                </tr>
              
                <tr>
                  <td>collation</td>
                  <td><a href="#string">string</a></td>
                  <td></td>
                  <td><p>collation is the collation of the database. </p></td>
                </tr>
              
                <tr>
                  <td>cluster</td>
                  <td><a href="#string">string</a></td>
                  <td></td>
                  <td><p>cluster is the cluster of the database. This is only applicable to ClickHouse for &#34;ON CLUSTER &lt;&lt;cluster&gt;&gt;&#34;. </p></td>
                </tr>
              
                <tr>
                  <td>owner</td>
                  <td><a href="#string">string</a></td>
                  <td></td>
                  <td><p>owner is the owner of the database. This is only applicable to Postgres for &#34;WITH OWNER &lt;&lt;owner&gt;&gt;&#34;. </p></td>
                </tr>
              
                <tr>
                  <td>backup</td>
                  <td><a href="#string">string</a></td>
                  <td></td>
                  <td><p>backup is the resource name of the backup.
Format: instances/{instance}/databases/{database}/backups/{backup-name} </p></td>
                </tr>
              
                <tr>
                  <td>environment</td>
                  <td><a href="#string">string</a></td>
                  <td></td>
                  <td><p>The environment resource.
Format: environments/prod where prod is the environment resource ID. </p></td>
                </tr>
              
                <tr>
                  <td>labels</td>
                  <td><a href="#bytebase.store.PlanConfig.CreateDatabaseConfig.LabelsEntry">PlanConfig.CreateDatabaseConfig.LabelsEntry</a></td>
                  <td>repeated</td>
                  <td><p>labels of the database. </p></td>
                </tr>
              
            </tbody>
          </table>

          

        
      
        <h3 id="bytebase.store.PlanConfig.CreateDatabaseConfig.LabelsEntry">PlanConfig.CreateDatabaseConfig.LabelsEntry</h3>
        <p></p>

        
          <table class="field-table">
            <thead>
              <tr><td>Field</td><td>Type</td><td>Label</td><td>Description</td></tr>
            </thead>
            <tbody>
              
                <tr>
                  <td>key</td>
                  <td><a href="#string">string</a></td>
                  <td></td>
                  <td><p> </p></td>
                </tr>
              
                <tr>
                  <td>value</td>
                  <td><a href="#string">string</a></td>
                  <td></td>
                  <td><p> </p></td>
                </tr>
              
            </tbody>
          </table>

          

        
      
        <h3 id="bytebase.store.PlanConfig.DeploymentSnapshot">PlanConfig.DeploymentSnapshot</h3>
        <p></p>

        
          <table class="field-table">
            <thead>
              <tr><td>Field</td><td>Type</td><td>Label</td><td>Description</td></tr>
            </thead>
            <tbody>
              
                <tr>
                  <td>deployment_config_snapshot</td>
                  <td><a href="#bytebase.store.PlanConfig.DeploymentSnapshot.DeploymentConfigSnapshot">PlanConfig.DeploymentSnapshot.DeploymentConfigSnapshot</a></td>
                  <td></td>
                  <td><p> </p></td>
                </tr>
              
                <tr>
                  <td>database_group_snapshots</td>
                  <td><a href="#bytebase.store.PlanConfig.DeploymentSnapshot.DatabaseGroupSnapshot">PlanConfig.DeploymentSnapshot.DatabaseGroupSnapshot</a></td>
                  <td>repeated</td>
                  <td><p> </p></td>
                </tr>
              
            </tbody>
          </table>

          

        
      
        <h3 id="bytebase.store.PlanConfig.DeploymentSnapshot.DatabaseGroupSnapshot">PlanConfig.DeploymentSnapshot.DatabaseGroupSnapshot</h3>
        <p>The snapshot of the database group at the time of creation.</p>

        
          <table class="field-table">
            <thead>
              <tr><td>Field</td><td>Type</td><td>Label</td><td>Description</td></tr>
            </thead>
            <tbody>
              
                <tr>
                  <td>database_group</td>
                  <td><a href="#string">string</a></td>
                  <td></td>
                  <td><p>Format: projects/{project}/databaseGroups/{databaseGroup}. </p></td>
                </tr>
              
                <tr>
                  <td>databases</td>
                  <td><a href="#string">string</a></td>
                  <td>repeated</td>
                  <td><p>Format: instances/{instance-id}/databases/{database-name}. </p></td>
                </tr>
              
            </tbody>
          </table>

          

        
      
        <h3 id="bytebase.store.PlanConfig.DeploymentSnapshot.DeploymentConfigSnapshot">PlanConfig.DeploymentSnapshot.DeploymentConfigSnapshot</h3>
        <p>The snapshot of the project deployment config at the time of creation.</p>

        
          <table class="field-table">
            <thead>
              <tr><td>Field</td><td>Type</td><td>Label</td><td>Description</td></tr>
            </thead>
            <tbody>
              
                <tr>
                  <td>name</td>
                  <td><a href="#string">string</a></td>
                  <td></td>
                  <td><p> </p></td>
                </tr>
              
                <tr>
                  <td>title</td>
                  <td><a href="#string">string</a></td>
                  <td></td>
                  <td><p> </p></td>
                </tr>
              
                <tr>
                  <td>deployment_config</td>
                  <td><a href="#bytebase.store.DeploymentConfig">DeploymentConfig</a></td>
                  <td></td>
                  <td><p> </p></td>
                </tr>
              
            </tbody>
          </table>

          

        
      
        <h3 id="bytebase.store.PlanConfig.ExportDataConfig">PlanConfig.ExportDataConfig</h3>
        <p></p>

        
          <table class="field-table">
            <thead>
              <tr><td>Field</td><td>Type</td><td>Label</td><td>Description</td></tr>
            </thead>
            <tbody>
              
                <tr>
                  <td>target</td>
                  <td><a href="#string">string</a></td>
                  <td></td>
                  <td><p>The resource name of the target.
Format: instances/{instance-id}/databases/{database-name} </p></td>
                </tr>
              
                <tr>
                  <td>sheet</td>
                  <td><a href="#string">string</a></td>
                  <td></td>
                  <td><p>The resource name of the sheet.
Format: projects/{project}/sheets/{sheet} </p></td>
                </tr>
              
                <tr>
                  <td>format</td>
                  <td><a href="#bytebase.store.ExportFormat">ExportFormat</a></td>
                  <td></td>
                  <td><p>The format of the exported file. </p></td>
                </tr>
              
                <tr>
                  <td>password</td>
                  <td><a href="#string">string</a></td>
                  <td>optional</td>
                  <td><p>The zip password provide by users.
Leave it empty if no needs to encrypt the zip file. </p></td>
                </tr>
              
            </tbody>
          </table>

          

        
      
        <h3 id="bytebase.store.PlanConfig.ReleaseSource">PlanConfig.ReleaseSource</h3>
        <p></p>

        
          <table class="field-table">
            <thead>
              <tr><td>Field</td><td>Type</td><td>Label</td><td>Description</td></tr>
            </thead>
            <tbody>
              
                <tr>
                  <td>release</td>
                  <td><a href="#string">string</a></td>
                  <td></td>
                  <td><p>The release.
Format: projects/{project}/releases/{release} </p></td>
                </tr>
              
            </tbody>
          </table>

          

        
      
        <h3 id="bytebase.store.PlanConfig.Spec">PlanConfig.Spec</h3>
        <p></p>

        
          <table class="field-table">
            <thead>
              <tr><td>Field</td><td>Type</td><td>Label</td><td>Description</td></tr>
            </thead>
            <tbody>
              
                <tr>
                  <td>earliest_allowed_time</td>
                  <td><a href="#google.protobuf.Timestamp">google.protobuf.Timestamp</a></td>
                  <td></td>
                  <td><p>earliest_allowed_time the earliest execution time of the change. </p></td>
                </tr>
              
                <tr>
                  <td>id</td>
                  <td><a href="#string">string</a></td>
                  <td></td>
                  <td><p>A UUID4 string that uniquely identifies the Spec. </p></td>
                </tr>
              
                <tr>
                  <td>depends_on_specs</td>
                  <td><a href="#string">string</a></td>
                  <td>repeated</td>
                  <td><p>IDs of the specs that this spec depends on.
Must be a subset of the specs in the same step. </p></td>
                </tr>
              
                <tr>
                  <td>spec_release_source</td>
                  <td><a href="#bytebase.store.PlanConfig.SpecReleaseSource">PlanConfig.SpecReleaseSource</a></td>
                  <td></td>
                  <td><p> </p></td>
                </tr>
              
                <tr>
                  <td>create_database_config</td>
                  <td><a href="#bytebase.store.PlanConfig.CreateDatabaseConfig">PlanConfig.CreateDatabaseConfig</a></td>
                  <td></td>
                  <td><p> </p></td>
                </tr>
              
                <tr>
                  <td>change_database_config</td>
                  <td><a href="#bytebase.store.PlanConfig.ChangeDatabaseConfig">PlanConfig.ChangeDatabaseConfig</a></td>
                  <td></td>
                  <td><p> </p></td>
                </tr>
              
                <tr>
                  <td>export_data_config</td>
                  <td><a href="#bytebase.store.PlanConfig.ExportDataConfig">PlanConfig.ExportDataConfig</a></td>
                  <td></td>
                  <td><p> </p></td>
                </tr>
              
            </tbody>
          </table>

          

        
      
        <h3 id="bytebase.store.PlanConfig.SpecReleaseSource">PlanConfig.SpecReleaseSource</h3>
        <p></p>

        
          <table class="field-table">
            <thead>
              <tr><td>Field</td><td>Type</td><td>Label</td><td>Description</td></tr>
            </thead>
            <tbody>
              
                <tr>
                  <td>file</td>
                  <td><a href="#string">string</a></td>
                  <td></td>
                  <td><p>Format: projects/{project}/releases/{release}/files/{id} </p></td>
                </tr>
              
            </tbody>
          </table>

          

        
      
        <h3 id="bytebase.store.PlanConfig.Step">PlanConfig.Step</h3>
        <p></p>

        
          <table class="field-table">
            <thead>
              <tr><td>Field</td><td>Type</td><td>Label</td><td>Description</td></tr>
            </thead>
            <tbody>
              
                <tr>
                  <td>title</td>
                  <td><a href="#string">string</a></td>
                  <td></td>
                  <td><p>Use the title if set.
Use a generated title if empty. </p></td>
                </tr>
              
                <tr>
                  <td>specs</td>
                  <td><a href="#bytebase.store.PlanConfig.Spec">PlanConfig.Spec</a></td>
                  <td>repeated</td>
                  <td><p> </p></td>
                </tr>
              
            </tbody>
          </table>

          

        
      
        <h3 id="bytebase.store.PlanConfig.VCSSource">PlanConfig.VCSSource</h3>
        <p></p>

        
          <table class="field-table">
            <thead>
              <tr><td>Field</td><td>Type</td><td>Label</td><td>Description</td></tr>
            </thead>
            <tbody>
              
                <tr>
                  <td>vcs_type</td>
                  <td><a href="#bytebase.store.VCSType">VCSType</a></td>
                  <td></td>
                  <td><p> </p></td>
                </tr>
              
                <tr>
                  <td>vcs_connector</td>
                  <td><a href="#string">string</a></td>
                  <td></td>
                  <td><p>Optional.
If present, we will update the pull request for rollout status.
Format: projects/{project-ID}/vcsConnectors/{vcs-connector} </p></td>
                </tr>
              
                <tr>
                  <td>pull_request_url</td>
                  <td><a href="#string">string</a></td>
                  <td></td>
                  <td><p> </p></td>
                </tr>
              
            </tbody>
          </table>

          

        
      

      
        <h3 id="bytebase.store.PlanConfig.ChangeDatabaseConfig.Type">PlanConfig.ChangeDatabaseConfig.Type</h3>
        <p>Type is the database change type.</p>
        <table class="enum-table">
          <thead>
            <tr><td>Name</td><td>Number</td><td>Description</td></tr>
          </thead>
          <tbody>
            
              <tr>
                <td>TYPE_UNSPECIFIED</td>
                <td>0</td>
                <td><p></p></td>
              </tr>
            
              <tr>
                <td>BASELINE</td>
                <td>1</td>
                <td><p>Used for establishing schema baseline, this is used when
1. Onboard the database into Bytebase since Bytebase needs to know the current database schema.
2. Had schema drift and need to re-establish the baseline.</p></td>
              </tr>
            
              <tr>
                <td>MIGRATE</td>
                <td>2</td>
                <td><p>Used for DDL changes including CREATE DATABASE.</p></td>
              </tr>
            
              <tr>
                <td>MIGRATE_SDL</td>
                <td>3</td>
                <td><p>Used for schema changes via state-based schema migration including CREATE DATABASE.</p></td>
              </tr>
            
              <tr>
                <td>MIGRATE_GHOST</td>
                <td>4</td>
                <td><p>Used for DDL changes using gh-ost.</p></td>
              </tr>
            
              <tr>
                <td>BRANCH</td>
                <td>5</td>
                <td><p>Used when restoring from a backup (the restored database branched from the original backup).</p></td>
              </tr>
            
              <tr>
                <td>DATA</td>
                <td>6</td>
                <td><p>Used for DML change.</p></td>
              </tr>
            
          </tbody>
        </table>
      

      

      
    
      
      <div class="file-heading">
        <h2 id="store/policy.proto">store/policy.proto</h2><a href="#title">Top</a>
      </div>
      <p></p>

      
        <h3 id="bytebase.store.Binding">Binding</h3>
        <p></p>

        
          <table class="field-table">
            <thead>
              <tr><td>Field</td><td>Type</td><td>Label</td><td>Description</td></tr>
            </thead>
            <tbody>
              
                <tr>
                  <td>role</td>
                  <td><a href="#string">string</a></td>
                  <td></td>
                  <td><p>The role that is assigned to the members.
Format: roles/{role} </p></td>
                </tr>
              
                <tr>
                  <td>members</td>
                  <td><a href="#string">string</a></td>
                  <td>repeated</td>
                  <td><p>Specifies the principals requesting access for a Bytebase resource.
For users, the member should be: users/{userUID}
For groups, the member should be: groups/{email} </p></td>
                </tr>
              
                <tr>
                  <td>condition</td>
                  <td><a href="#google.type.Expr">google.type.Expr</a></td>
                  <td></td>
                  <td><p>The condition that is associated with this binding.
If the condition evaluates to true, then this binding applies to the current request.
If the condition evaluates to false, then this binding does not apply to the current request. However, a different role binding might grant the same role to one or more of the principals in this binding. </p></td>
                </tr>
              
            </tbody>
          </table>

          

        
      
        <h3 id="bytebase.store.DataSourceQueryPolicy">DataSourceQueryPolicy</h3>
        <p>DataSourceQueryPolicy is the policy configuration for running statements in the SQL editor.</p>

        
          <table class="field-table">
            <thead>
              <tr><td>Field</td><td>Type</td><td>Label</td><td>Description</td></tr>
            </thead>
            <tbody>
              
                <tr>
                  <td>admin_data_source_restriction</td>
                  <td><a href="#bytebase.store.DataSourceQueryPolicy.Restriction">DataSourceQueryPolicy.Restriction</a></td>
                  <td></td>
                  <td><p> </p></td>
                </tr>
              
                <tr>
                  <td>disallow_ddl</td>
                  <td><a href="#bool">bool</a></td>
                  <td></td>
                  <td><p>Disallow running DDL statements in the SQL editor. </p></td>
                </tr>
              
                <tr>
                  <td>disallow_dml</td>
                  <td><a href="#bool">bool</a></td>
                  <td></td>
                  <td><p>Disallow running DML statements in the SQL editor. </p></td>
                </tr>
              
            </tbody>
          </table>

          

        
      
        <h3 id="bytebase.store.DisableCopyDataPolicy">DisableCopyDataPolicy</h3>
        <p>DisableCopyDataPolicy is the policy configuration for disabling copying data.</p>

        
          <table class="field-table">
            <thead>
              <tr><td>Field</td><td>Type</td><td>Label</td><td>Description</td></tr>
            </thead>
            <tbody>
              
                <tr>
                  <td>active</td>
                  <td><a href="#bool">bool</a></td>
                  <td></td>
                  <td><p> </p></td>
                </tr>
              
            </tbody>
          </table>

          

        
      
        <h3 id="bytebase.store.EnvironmentTierPolicy">EnvironmentTierPolicy</h3>
        <p>EnvironmentTierPolicy is the tier of an environment.</p>

        
          <table class="field-table">
            <thead>
              <tr><td>Field</td><td>Type</td><td>Label</td><td>Description</td></tr>
            </thead>
            <tbody>
              
                <tr>
                  <td>environment_tier</td>
                  <td><a href="#bytebase.store.EnvironmentTierPolicy.EnvironmentTier">EnvironmentTierPolicy.EnvironmentTier</a></td>
                  <td></td>
                  <td><p> </p></td>
                </tr>
              
                <tr>
                  <td>color</td>
                  <td><a href="#string">string</a></td>
                  <td></td>
                  <td><p> </p></td>
                </tr>
              
            </tbody>
          </table>

          

        
      
        <h3 id="bytebase.store.ExportDataPolicy">ExportDataPolicy</h3>
        <p>ExportDataPolicy is the policy configuration for export data.</p>

        
          <table class="field-table">
            <thead>
              <tr><td>Field</td><td>Type</td><td>Label</td><td>Description</td></tr>
            </thead>
            <tbody>
              
                <tr>
                  <td>disable</td>
                  <td><a href="#bool">bool</a></td>
                  <td></td>
                  <td><p> </p></td>
                </tr>
              
            </tbody>
          </table>

          

        
      
        <h3 id="bytebase.store.IamPolicy">IamPolicy</h3>
        <p></p>

        
          <table class="field-table">
            <thead>
              <tr><td>Field</td><td>Type</td><td>Label</td><td>Description</td></tr>
            </thead>
            <tbody>
              
                <tr>
                  <td>bindings</td>
                  <td><a href="#bytebase.store.Binding">Binding</a></td>
                  <td>repeated</td>
                  <td><p>Collection of binding.
A binding binds one or more members or groups to a single role. </p></td>
                </tr>
              
            </tbody>
          </table>

          

        
      
        <h3 id="bytebase.store.MaskingExceptionPolicy">MaskingExceptionPolicy</h3>
        <p>MaskingExceptionPolicy is the allowlist of users who can access sensitive data.</p>

        
          <table class="field-table">
            <thead>
              <tr><td>Field</td><td>Type</td><td>Label</td><td>Description</td></tr>
            </thead>
            <tbody>
              
                <tr>
                  <td>masking_exceptions</td>
                  <td><a href="#bytebase.store.MaskingExceptionPolicy.MaskingException">MaskingExceptionPolicy.MaskingException</a></td>
                  <td>repeated</td>
                  <td><p> </p></td>
                </tr>
              
            </tbody>
          </table>

          

        
      
        <h3 id="bytebase.store.MaskingExceptionPolicy.MaskingException">MaskingExceptionPolicy.MaskingException</h3>
        <p></p>

        
          <table class="field-table">
            <thead>
              <tr><td>Field</td><td>Type</td><td>Label</td><td>Description</td></tr>
            </thead>
            <tbody>
              
                <tr>
                  <td>action</td>
                  <td><a href="#bytebase.store.MaskingExceptionPolicy.MaskingException.Action">MaskingExceptionPolicy.MaskingException.Action</a></td>
                  <td></td>
                  <td><p>action is the action that the user can access sensitive data. </p></td>
                </tr>
              
                <tr>
                  <td>member</td>
                  <td><a href="#string">string</a></td>
                  <td></td>
                  <td><p>Member is the principal who bind to this exception policy instance.

Format: users/{userUID} or groups/{group email} </p></td>
                </tr>
              
                <tr>
                  <td>condition</td>
                  <td><a href="#google.type.Expr">google.type.Expr</a></td>
                  <td></td>
                  <td><p>The condition that is associated with this exception policy instance. </p></td>
                </tr>
              
            </tbody>
          </table>

          

        
      
        <h3 id="bytebase.store.MaskingRulePolicy">MaskingRulePolicy</h3>
        <p></p>

        
          <table class="field-table">
            <thead>
              <tr><td>Field</td><td>Type</td><td>Label</td><td>Description</td></tr>
            </thead>
            <tbody>
              
                <tr>
                  <td>rules</td>
                  <td><a href="#bytebase.store.MaskingRulePolicy.MaskingRule">MaskingRulePolicy.MaskingRule</a></td>
                  <td>repeated</td>
                  <td><p> </p></td>
                </tr>
              
            </tbody>
          </table>

          

        
      
        <h3 id="bytebase.store.MaskingRulePolicy.MaskingRule">MaskingRulePolicy.MaskingRule</h3>
        <p></p>

        
          <table class="field-table">
            <thead>
              <tr><td>Field</td><td>Type</td><td>Label</td><td>Description</td></tr>
            </thead>
            <tbody>
              
                <tr>
                  <td>id</td>
                  <td><a href="#string">string</a></td>
                  <td></td>
                  <td><p>A unique identifier for a node in UUID format. </p></td>
                </tr>
              
                <tr>
                  <td>condition</td>
                  <td><a href="#google.type.Expr">google.type.Expr</a></td>
                  <td></td>
                  <td><p> </p></td>
                </tr>
              
                <tr>
                  <td>semantic_type</td>
                  <td><a href="#string">string</a></td>
                  <td></td>
                  <td><p> </p></td>
                </tr>
              
            </tbody>
          </table>

          

        
      
        <h3 id="bytebase.store.RestrictIssueCreationForSQLReviewPolicy">RestrictIssueCreationForSQLReviewPolicy</h3>
        <p>RestrictIssueCreationForSQLReviewPolicy is the policy configuration for restricting issue creation for SQL review.</p>

        
          <table class="field-table">
            <thead>
              <tr><td>Field</td><td>Type</td><td>Label</td><td>Description</td></tr>
            </thead>
            <tbody>
              
                <tr>
                  <td>disallow</td>
                  <td><a href="#bool">bool</a></td>
                  <td></td>
                  <td><p> </p></td>
                </tr>
              
            </tbody>
          </table>

          

        
      
        <h3 id="bytebase.store.RolloutPolicy">RolloutPolicy</h3>
        <p></p>

        
          <table class="field-table">
            <thead>
              <tr><td>Field</td><td>Type</td><td>Label</td><td>Description</td></tr>
            </thead>
            <tbody>
              
                <tr>
                  <td>automatic</td>
                  <td><a href="#bool">bool</a></td>
                  <td></td>
                  <td><p> </p></td>
                </tr>
              
                <tr>
                  <td>workspace_roles</td>
                  <td><a href="#string">string</a></td>
                  <td>repeated</td>
                  <td><p> </p></td>
                </tr>
              
                <tr>
                  <td>project_roles</td>
                  <td><a href="#string">string</a></td>
                  <td>repeated</td>
                  <td><p> </p></td>
                </tr>
              
                <tr>
                  <td>issue_roles</td>
                  <td><a href="#string">string</a></td>
                  <td>repeated</td>
                  <td><p>roles/LAST_APPROVER
roles/CREATOR </p></td>
                </tr>
              
            </tbody>
          </table>

          

        
      
        <h3 id="bytebase.store.SQLReviewRule">SQLReviewRule</h3>
        <p></p>

        
          <table class="field-table">
            <thead>
              <tr><td>Field</td><td>Type</td><td>Label</td><td>Description</td></tr>
            </thead>
            <tbody>
              
                <tr>
                  <td>type</td>
                  <td><a href="#string">string</a></td>
                  <td></td>
                  <td><p> </p></td>
                </tr>
              
                <tr>
                  <td>level</td>
                  <td><a href="#bytebase.store.SQLReviewRuleLevel">SQLReviewRuleLevel</a></td>
                  <td></td>
                  <td><p> </p></td>
                </tr>
              
                <tr>
                  <td>payload</td>
                  <td><a href="#string">string</a></td>
                  <td></td>
                  <td><p> </p></td>
                </tr>
              
                <tr>
                  <td>engine</td>
                  <td><a href="#bytebase.store.Engine">Engine</a></td>
                  <td></td>
                  <td><p> </p></td>
                </tr>
              
                <tr>
                  <td>comment</td>
                  <td><a href="#string">string</a></td>
                  <td></td>
                  <td><p> </p></td>
                </tr>
              
            </tbody>
          </table>

          

        
      
        <h3 id="bytebase.store.SlowQueryPolicy">SlowQueryPolicy</h3>
        <p>SlowQueryPolicy is the policy configuration for slow query.</p>

        
          <table class="field-table">
            <thead>
              <tr><td>Field</td><td>Type</td><td>Label</td><td>Description</td></tr>
            </thead>
            <tbody>
              
                <tr>
                  <td>active</td>
                  <td><a href="#bool">bool</a></td>
                  <td></td>
                  <td><p> </p></td>
                </tr>
              
            </tbody>
          </table>

          

        
      
        <h3 id="bytebase.store.TagPolicy">TagPolicy</h3>
        <p></p>

        
          <table class="field-table">
            <thead>
              <tr><td>Field</td><td>Type</td><td>Label</td><td>Description</td></tr>
            </thead>
            <tbody>
              
                <tr>
                  <td>tags</td>
                  <td><a href="#bytebase.store.TagPolicy.TagsEntry">TagPolicy.TagsEntry</a></td>
                  <td>repeated</td>
                  <td><p>tags is the key - value map for resources.
for example, the environment resource can have the sql review config tag, like &#34;bb.tag.review_config&#34;: &#34;reviewConfigs/{review config resource id}&#34; </p></td>
                </tr>
              
            </tbody>
          </table>

          

        
      
        <h3 id="bytebase.store.TagPolicy.TagsEntry">TagPolicy.TagsEntry</h3>
        <p></p>

        
          <table class="field-table">
            <thead>
              <tr><td>Field</td><td>Type</td><td>Label</td><td>Description</td></tr>
            </thead>
            <tbody>
              
                <tr>
                  <td>key</td>
                  <td><a href="#string">string</a></td>
                  <td></td>
                  <td><p> </p></td>
                </tr>
              
                <tr>
                  <td>value</td>
                  <td><a href="#string">string</a></td>
                  <td></td>
                  <td><p> </p></td>
                </tr>
              
            </tbody>
          </table>

          

        
      

      
        <h3 id="bytebase.store.DataSourceQueryPolicy.Restriction">DataSourceQueryPolicy.Restriction</h3>
        <p></p>
        <table class="enum-table">
          <thead>
            <tr><td>Name</td><td>Number</td><td>Description</td></tr>
          </thead>
          <tbody>
            
              <tr>
                <td>RESTRICTION_UNSPECIFIED</td>
                <td>0</td>
                <td><p></p></td>
              </tr>
            
              <tr>
                <td>FALLBACK</td>
                <td>1</td>
                <td><p>Allow to query admin data sources when there is no read-only data source.</p></td>
              </tr>
            
              <tr>
                <td>DISALLOW</td>
                <td>2</td>
                <td><p>Disallow to query admin data sources.</p></td>
              </tr>
            
          </tbody>
        </table>
      
        <h3 id="bytebase.store.EnvironmentTierPolicy.EnvironmentTier">EnvironmentTierPolicy.EnvironmentTier</h3>
        <p></p>
        <table class="enum-table">
          <thead>
            <tr><td>Name</td><td>Number</td><td>Description</td></tr>
          </thead>
          <tbody>
            
              <tr>
                <td>ENVIRONMENT_TIER_UNSPECIFIED</td>
                <td>0</td>
                <td><p></p></td>
              </tr>
            
              <tr>
                <td>PROTECTED</td>
                <td>1</td>
                <td><p></p></td>
              </tr>
            
              <tr>
                <td>UNPROTECTED</td>
                <td>2</td>
                <td><p></p></td>
              </tr>
            
          </tbody>
        </table>
      
        <h3 id="bytebase.store.MaskingExceptionPolicy.MaskingException.Action">MaskingExceptionPolicy.MaskingException.Action</h3>
        <p></p>
        <table class="enum-table">
          <thead>
            <tr><td>Name</td><td>Number</td><td>Description</td></tr>
          </thead>
          <tbody>
            
              <tr>
                <td>ACTION_UNSPECIFIED</td>
                <td>0</td>
                <td><p></p></td>
              </tr>
            
              <tr>
                <td>QUERY</td>
                <td>1</td>
                <td><p></p></td>
              </tr>
            
              <tr>
                <td>EXPORT</td>
                <td>2</td>
                <td><p></p></td>
              </tr>
            
          </tbody>
        </table>
      
        <h3 id="bytebase.store.SQLReviewRuleLevel">SQLReviewRuleLevel</h3>
        <p></p>
        <table class="enum-table">
          <thead>
            <tr><td>Name</td><td>Number</td><td>Description</td></tr>
          </thead>
          <tbody>
            
              <tr>
                <td>LEVEL_UNSPECIFIED</td>
                <td>0</td>
                <td><p></p></td>
              </tr>
            
              <tr>
                <td>ERROR</td>
                <td>1</td>
                <td><p></p></td>
              </tr>
            
              <tr>
                <td>WARNING</td>
                <td>2</td>
                <td><p></p></td>
              </tr>
            
              <tr>
                <td>DISABLED</td>
                <td>3</td>
                <td><p></p></td>
              </tr>
            
          </tbody>
        </table>
      

      

      
    
      
      <div class="file-heading">
        <h2 id="store/project.proto">store/project.proto</h2><a href="#title">Top</a>
      </div>
      <p></p>

      
        <h3 id="bytebase.store.Label">Label</h3>
        <p></p>

        
          <table class="field-table">
            <thead>
              <tr><td>Field</td><td>Type</td><td>Label</td><td>Description</td></tr>
            </thead>
            <tbody>
              
                <tr>
                  <td>value</td>
                  <td><a href="#string">string</a></td>
                  <td></td>
                  <td><p> </p></td>
                </tr>
              
                <tr>
                  <td>color</td>
                  <td><a href="#string">string</a></td>
                  <td></td>
                  <td><p> </p></td>
                </tr>
              
                <tr>
                  <td>group</td>
                  <td><a href="#string">string</a></td>
                  <td></td>
                  <td><p> </p></td>
                </tr>
              
            </tbody>
          </table>

          

        
      
        <h3 id="bytebase.store.Project">Project</h3>
        <p></p>

        
          <table class="field-table">
            <thead>
              <tr><td>Field</td><td>Type</td><td>Label</td><td>Description</td></tr>
            </thead>
            <tbody>
              
                <tr>
                  <td>issue_labels</td>
                  <td><a href="#bytebase.store.Label">Label</a></td>
                  <td>repeated</td>
                  <td><p> </p></td>
                </tr>
              
                <tr>
                  <td>force_issue_labels</td>
                  <td><a href="#bool">bool</a></td>
                  <td></td>
                  <td><p>Force issue labels to be used when creating an issue. </p></td>
                </tr>
              
                <tr>
                  <td>allow_modify_statement</td>
                  <td><a href="#bool">bool</a></td>
                  <td></td>
                  <td><p>Allow modifying statement after issue is created. </p></td>
                </tr>
              
                <tr>
                  <td>auto_resolve_issue</td>
                  <td><a href="#bool">bool</a></td>
                  <td></td>
                  <td><p>Enable auto resolve issue. </p></td>
                </tr>
              
                <tr>
                  <td>enforce_issue_title</td>
                  <td><a href="#bool">bool</a></td>
                  <td></td>
                  <td><p>Enforce issue title created by user instead of generated by Bytebase. </p></td>
                </tr>
              
                <tr>
                  <td>auto_enable_backup</td>
                  <td><a href="#bool">bool</a></td>
                  <td></td>
                  <td><p>Whether to automatically enable backup. </p></td>
                </tr>
              
                <tr>
                  <td>skip_backup_errors</td>
                  <td><a href="#bool">bool</a></td>
                  <td></td>
                  <td><p>Whether to skip backup errors and continue the data migration. </p></td>
                </tr>
              
                <tr>
                  <td>postgres_database_tenant_mode</td>
                  <td><a href="#bool">bool</a></td>
                  <td></td>
                  <td><p>Whether to enable the database tenant mode for PostgreSQL.
If enabled, the issue will be created with the pre-appended &#34;set role &lt;db_owner&gt;&#34; statement. </p></td>
                </tr>
              
                <tr>
                  <td>allow_self_approval</td>
                  <td><a href="#bool">bool</a></td>
                  <td></td>
                  <td><p>Whether to allow the issue creator to self-approve the issue. </p></td>
                </tr>
              
            </tbody>
          </table>

          

        
      

      

      

      
    
      
      <div class="file-heading">
        <h2 id="store/project_webhook.proto">store/project_webhook.proto</h2><a href="#title">Top</a>
      </div>
      <p></p>

      
        <h3 id="bytebase.store.ProjectWebhookPayload">ProjectWebhookPayload</h3>
        <p></p>

        
          <table class="field-table">
            <thead>
              <tr><td>Field</td><td>Type</td><td>Label</td><td>Description</td></tr>
            </thead>
            <tbody>
              
                <tr>
                  <td>direct_message</td>
                  <td><a href="#bool">bool</a></td>
                  <td></td>
                  <td><p>if direct_message is set, the notification is sent directly
to the persons and url will be ignored.
IM integration setting should be set for this function to work. </p></td>
                </tr>
              
            </tbody>
          </table>

          

        
      

      

      

      
    
      
      <div class="file-heading">
        <h2 id="store/query_history.proto">store/query_history.proto</h2><a href="#title">Top</a>
      </div>
      <p></p>

      
        <h3 id="bytebase.store.QueryHistoryPayload">QueryHistoryPayload</h3>
        <p></p>

        
          <table class="field-table">
            <thead>
              <tr><td>Field</td><td>Type</td><td>Label</td><td>Description</td></tr>
            </thead>
            <tbody>
              
                <tr>
                  <td>error</td>
                  <td><a href="#string">string</a></td>
                  <td>optional</td>
                  <td><p> </p></td>
                </tr>
              
                <tr>
                  <td>duration</td>
                  <td><a href="#google.protobuf.Duration">google.protobuf.Duration</a></td>
                  <td></td>
                  <td><p> </p></td>
                </tr>
              
            </tbody>
          </table>

          

        
      

      

      

      
    
      
      <div class="file-heading">
        <h2 id="store/release.proto">store/release.proto</h2><a href="#title">Top</a>
      </div>
      <p></p>

      
        <h3 id="bytebase.store.ReleasePayload">ReleasePayload</h3>
        <p></p>

        
          <table class="field-table">
            <thead>
              <tr><td>Field</td><td>Type</td><td>Label</td><td>Description</td></tr>
            </thead>
            <tbody>
              
                <tr>
                  <td>title</td>
                  <td><a href="#string">string</a></td>
                  <td></td>
                  <td><p> </p></td>
                </tr>
              
                <tr>
                  <td>files</td>
                  <td><a href="#bytebase.store.ReleasePayload.File">ReleasePayload.File</a></td>
                  <td>repeated</td>
                  <td><p> </p></td>
                </tr>
              
                <tr>
                  <td>vcs_source</td>
                  <td><a href="#bytebase.store.ReleasePayload.VCSSource">ReleasePayload.VCSSource</a></td>
                  <td></td>
                  <td><p> </p></td>
                </tr>
              
            </tbody>
          </table>

          

        
      
        <h3 id="bytebase.store.ReleasePayload.File">ReleasePayload.File</h3>
        <p></p>

        
          <table class="field-table">
            <thead>
              <tr><td>Field</td><td>Type</td><td>Label</td><td>Description</td></tr>
            </thead>
            <tbody>
              
                <tr>
                  <td>id</td>
                  <td><a href="#string">string</a></td>
                  <td></td>
                  <td><p>The unique identifier for the file. </p></td>
                </tr>
              
                <tr>
                  <td>path</td>
                  <td><a href="#string">string</a></td>
                  <td></td>
                  <td><p>The path of the file. e.g. `2.2/V0001_create_table.sql`. </p></td>
                </tr>
              
                <tr>
                  <td>sheet</td>
                  <td><a href="#string">string</a></td>
                  <td></td>
                  <td><p>The sheet that holds the content.
Format: projects/{project}/sheets/{sheet} </p></td>
                </tr>
              
                <tr>
                  <td>sheet_sha256</td>
                  <td><a href="#string">string</a></td>
                  <td></td>
                  <td><p>The SHA256 hash value of the sheet. </p></td>
                </tr>
              
                <tr>
                  <td>type</td>
                  <td><a href="#bytebase.store.ReleaseFileType">ReleaseFileType</a></td>
                  <td></td>
                  <td><p> </p></td>
                </tr>
              
                <tr>
                  <td>version</td>
                  <td><a href="#string">string</a></td>
                  <td></td>
                  <td><p> </p></td>
                </tr>
              
            </tbody>
          </table>

          

        
      
        <h3 id="bytebase.store.ReleasePayload.VCSSource">ReleasePayload.VCSSource</h3>
        <p></p>

        
          <table class="field-table">
            <thead>
              <tr><td>Field</td><td>Type</td><td>Label</td><td>Description</td></tr>
            </thead>
            <tbody>
              
                <tr>
                  <td>vcs_type</td>
                  <td><a href="#bytebase.store.VCSType">VCSType</a></td>
                  <td></td>
                  <td><p> </p></td>
                </tr>
              
                <tr>
                  <td>pull_request_url</td>
                  <td><a href="#string">string</a></td>
                  <td></td>
                  <td><p> </p></td>
                </tr>
              
            </tbody>
          </table>

          

        
      

      
        <h3 id="bytebase.store.ReleaseFileType">ReleaseFileType</h3>
        <p></p>
        <table class="enum-table">
          <thead>
            <tr><td>Name</td><td>Number</td><td>Description</td></tr>
          </thead>
          <tbody>
            
              <tr>
                <td>TYPE_UNSPECIFIED</td>
                <td>0</td>
                <td><p></p></td>
              </tr>
            
              <tr>
                <td>VERSIONED</td>
                <td>1</td>
                <td><p></p></td>
              </tr>
            
          </tbody>
        </table>
      

      

      
    
      
      <div class="file-heading">
        <h2 id="store/review_config.proto">store/review_config.proto</h2><a href="#title">Top</a>
      </div>
      <p></p>

      
        <h3 id="bytebase.store.ReviewConfigPayload">ReviewConfigPayload</h3>
        <p></p>

        
          <table class="field-table">
            <thead>
              <tr><td>Field</td><td>Type</td><td>Label</td><td>Description</td></tr>
            </thead>
            <tbody>
              
                <tr>
                  <td>sql_review_rules</td>
                  <td><a href="#bytebase.store.SQLReviewRule">SQLReviewRule</a></td>
                  <td>repeated</td>
                  <td><p> </p></td>
                </tr>
              
            </tbody>
          </table>

          

        
      

      

      

      
    
      
      <div class="file-heading">
        <h2 id="store/revision.proto">store/revision.proto</h2><a href="#title">Top</a>
      </div>
      <p></p>

      
        <h3 id="bytebase.store.RevisionPayload">RevisionPayload</h3>
        <p></p>

        
          <table class="field-table">
            <thead>
              <tr><td>Field</td><td>Type</td><td>Label</td><td>Description</td></tr>
            </thead>
            <tbody>
              
                <tr>
                  <td>release</td>
                  <td><a href="#string">string</a></td>
                  <td></td>
                  <td><p>Format: projects/{project}/releases/{release}
Can be empty. </p></td>
                </tr>
              
                <tr>
                  <td>file</td>
                  <td><a href="#string">string</a></td>
                  <td></td>
                  <td><p>Format: projects/{project}/releases/{release}/files/{id}
Can be empty. </p></td>
                </tr>
              
                <tr>
                  <td>sheet</td>
                  <td><a href="#string">string</a></td>
                  <td></td>
                  <td><p>The sheet that holds the content.
Format: projects/{project}/sheets/{sheet} </p></td>
                </tr>
              
                <tr>
                  <td>sheet_sha256</td>
                  <td><a href="#string">string</a></td>
                  <td></td>
                  <td><p>The SHA256 hash value of the sheet. </p></td>
                </tr>
              
                <tr>
                  <td>task_run</td>
                  <td><a href="#string">string</a></td>
                  <td></td>
                  <td><p>The task run associated with the revision.
Can be empty.
Format: projects/{project}/rollouts/{rollout}/stages/{stage}/tasks/{task}/taskRuns/{taskRun} </p></td>
                </tr>
              
            </tbody>
          </table>

          

        
      

      

      

      
    
      
      <div class="file-heading">
        <h2 id="store/role.proto">store/role.proto</h2><a href="#title">Top</a>
      </div>
      <p></p>

      
        <h3 id="bytebase.store.RolePermissions">RolePermissions</h3>
        <p></p>

        
          <table class="field-table">
            <thead>
              <tr><td>Field</td><td>Type</td><td>Label</td><td>Description</td></tr>
            </thead>
            <tbody>
              
                <tr>
                  <td>permissions</td>
                  <td><a href="#string">string</a></td>
                  <td>repeated</td>
                  <td><p> </p></td>
                </tr>
              
            </tbody>
          </table>

          

        
      

      

      

      
    
      
      <div class="file-heading">
        <h2 id="store/setting.proto">store/setting.proto</h2><a href="#title">Top</a>
      </div>
      <p></p>

      
        <h3 id="bytebase.store.AgentPluginSetting">AgentPluginSetting</h3>
        <p></p>

        
          <table class="field-table">
            <thead>
              <tr><td>Field</td><td>Type</td><td>Label</td><td>Description</td></tr>
            </thead>
            <tbody>
              
                <tr>
                  <td>url</td>
                  <td><a href="#string">string</a></td>
                  <td></td>
                  <td><p>The URL for the agent API. </p></td>
                </tr>
              
                <tr>
                  <td>token</td>
                  <td><a href="#string">string</a></td>
                  <td></td>
                  <td><p>The token for the agent. </p></td>
                </tr>
              
            </tbody>
          </table>

          

        
      
        <h3 id="bytebase.store.Algorithm">Algorithm</h3>
        <p></p>

        
          <table class="field-table">
            <thead>
              <tr><td>Field</td><td>Type</td><td>Label</td><td>Description</td></tr>
            </thead>
            <tbody>
              
                <tr>
                  <td>full_mask</td>
                  <td><a href="#bytebase.store.Algorithm.FullMask">Algorithm.FullMask</a></td>
                  <td></td>
                  <td><p> </p></td>
                </tr>
              
                <tr>
                  <td>range_mask</td>
                  <td><a href="#bytebase.store.Algorithm.RangeMask">Algorithm.RangeMask</a></td>
                  <td></td>
                  <td><p> </p></td>
                </tr>
              
                <tr>
                  <td>md5_mask</td>
                  <td><a href="#bytebase.store.Algorithm.MD5Mask">Algorithm.MD5Mask</a></td>
                  <td></td>
                  <td><p> </p></td>
                </tr>
              
                <tr>
                  <td>inner_outer_mask</td>
                  <td><a href="#bytebase.store.Algorithm.InnerOuterMask">Algorithm.InnerOuterMask</a></td>
                  <td></td>
                  <td><p> </p></td>
                </tr>
              
            </tbody>
          </table>

          

        
      
        <h3 id="bytebase.store.Algorithm.FullMask">Algorithm.FullMask</h3>
        <p></p>

        
          <table class="field-table">
            <thead>
              <tr><td>Field</td><td>Type</td><td>Label</td><td>Description</td></tr>
            </thead>
            <tbody>
              
                <tr>
                  <td>substitution</td>
                  <td><a href="#string">string</a></td>
                  <td></td>
                  <td><p>substitution is the string used to replace the original value, the
max length of the string is 16 bytes. </p></td>
                </tr>
              
            </tbody>
          </table>

          

        
      
        <h3 id="bytebase.store.Algorithm.InnerOuterMask">Algorithm.InnerOuterMask</h3>
        <p></p>

        
          <table class="field-table">
            <thead>
              <tr><td>Field</td><td>Type</td><td>Label</td><td>Description</td></tr>
            </thead>
            <tbody>
              
                <tr>
                  <td>prefix_len</td>
                  <td><a href="#int32">int32</a></td>
                  <td></td>
                  <td><p> </p></td>
                </tr>
              
                <tr>
                  <td>suffix_len</td>
                  <td><a href="#int32">int32</a></td>
                  <td></td>
                  <td><p> </p></td>
                </tr>
              
                <tr>
                  <td>substitution</td>
                  <td><a href="#string">string</a></td>
                  <td></td>
                  <td><p> </p></td>
                </tr>
              
                <tr>
                  <td>type</td>
                  <td><a href="#bytebase.store.Algorithm.InnerOuterMask.MaskType">Algorithm.InnerOuterMask.MaskType</a></td>
                  <td></td>
                  <td><p> </p></td>
                </tr>
              
            </tbody>
          </table>

          

        
      
        <h3 id="bytebase.store.Algorithm.MD5Mask">Algorithm.MD5Mask</h3>
        <p></p>

        
          <table class="field-table">
            <thead>
              <tr><td>Field</td><td>Type</td><td>Label</td><td>Description</td></tr>
            </thead>
            <tbody>
              
                <tr>
                  <td>salt</td>
                  <td><a href="#string">string</a></td>
                  <td></td>
                  <td><p>salt is the salt value to generate a different hash that with the word alone. </p></td>
                </tr>
              
            </tbody>
          </table>

          

        
      
        <h3 id="bytebase.store.Algorithm.RangeMask">Algorithm.RangeMask</h3>
        <p></p>

        
          <table class="field-table">
            <thead>
              <tr><td>Field</td><td>Type</td><td>Label</td><td>Description</td></tr>
            </thead>
            <tbody>
              
                <tr>
                  <td>slices</td>
                  <td><a href="#bytebase.store.Algorithm.RangeMask.Slice">Algorithm.RangeMask.Slice</a></td>
                  <td>repeated</td>
                  <td><p>We store it as a repeated field to face the fact that the original value may have multiple parts should be masked.
But frontend can be started with a single rule easily. </p></td>
                </tr>
              
            </tbody>
          </table>

          

        
      
        <h3 id="bytebase.store.Algorithm.RangeMask.Slice">Algorithm.RangeMask.Slice</h3>
        <p></p>

        
          <table class="field-table">
            <thead>
              <tr><td>Field</td><td>Type</td><td>Label</td><td>Description</td></tr>
            </thead>
            <tbody>
              
                <tr>
                  <td>start</td>
                  <td><a href="#int32">int32</a></td>
                  <td></td>
                  <td><p>start is the start index of the original value, start from 0 and should be less than stop. </p></td>
                </tr>
              
                <tr>
                  <td>end</td>
                  <td><a href="#int32">int32</a></td>
                  <td></td>
                  <td><p>stop is the stop index of the original value, should be less than the length of the original value. </p></td>
                </tr>
              
                <tr>
                  <td>substitution</td>
                  <td><a href="#string">string</a></td>
                  <td></td>
                  <td><p>OriginalValue[start:end) would be replaced with replace_with. </p></td>
                </tr>
              
            </tbody>
          </table>

          

        
      
        <h3 id="bytebase.store.Announcement">Announcement</h3>
        <p></p>

        
          <table class="field-table">
            <thead>
              <tr><td>Field</td><td>Type</td><td>Label</td><td>Description</td></tr>
            </thead>
            <tbody>
              
                <tr>
                  <td>level</td>
                  <td><a href="#bytebase.store.Announcement.AlertLevel">Announcement.AlertLevel</a></td>
                  <td></td>
                  <td><p>The alert level of announcemnt </p></td>
                </tr>
              
                <tr>
                  <td>text</td>
                  <td><a href="#string">string</a></td>
                  <td></td>
                  <td><p>The text of announcemnt </p></td>
                </tr>
              
                <tr>
                  <td>link</td>
                  <td><a href="#string">string</a></td>
                  <td></td>
                  <td><p>The optional link, user can follow the link to check extra details </p></td>
                </tr>
              
            </tbody>
          </table>

          

        
      
        <h3 id="bytebase.store.AppIMSetting">AppIMSetting</h3>
        <p></p>

        
          <table class="field-table">
            <thead>
              <tr><td>Field</td><td>Type</td><td>Label</td><td>Description</td></tr>
            </thead>
            <tbody>
              
                <tr>
                  <td>slack</td>
                  <td><a href="#bytebase.store.AppIMSetting.Slack">AppIMSetting.Slack</a></td>
                  <td></td>
                  <td><p> </p></td>
                </tr>
              
                <tr>
                  <td>feishu</td>
                  <td><a href="#bytebase.store.AppIMSetting.Feishu">AppIMSetting.Feishu</a></td>
                  <td></td>
                  <td><p> </p></td>
                </tr>
              
                <tr>
                  <td>wecom</td>
                  <td><a href="#bytebase.store.AppIMSetting.Wecom">AppIMSetting.Wecom</a></td>
                  <td></td>
                  <td><p> </p></td>
                </tr>
              
                <tr>
                  <td>lark</td>
                  <td><a href="#bytebase.store.AppIMSetting.Lark">AppIMSetting.Lark</a></td>
                  <td></td>
                  <td><p> </p></td>
                </tr>
              
            </tbody>
          </table>

          

        
      
        <h3 id="bytebase.store.AppIMSetting.Feishu">AppIMSetting.Feishu</h3>
        <p></p>

        
          <table class="field-table">
            <thead>
              <tr><td>Field</td><td>Type</td><td>Label</td><td>Description</td></tr>
            </thead>
            <tbody>
              
                <tr>
                  <td>enabled</td>
                  <td><a href="#bool">bool</a></td>
                  <td></td>
                  <td><p> </p></td>
                </tr>
              
                <tr>
                  <td>app_id</td>
                  <td><a href="#string">string</a></td>
                  <td></td>
                  <td><p> </p></td>
                </tr>
              
                <tr>
                  <td>app_secret</td>
                  <td><a href="#string">string</a></td>
                  <td></td>
                  <td><p> </p></td>
                </tr>
              
            </tbody>
          </table>

          

        
      
        <h3 id="bytebase.store.AppIMSetting.Lark">AppIMSetting.Lark</h3>
        <p></p>

        
          <table class="field-table">
            <thead>
              <tr><td>Field</td><td>Type</td><td>Label</td><td>Description</td></tr>
            </thead>
            <tbody>
              
                <tr>
                  <td>enabled</td>
                  <td><a href="#bool">bool</a></td>
                  <td></td>
                  <td><p> </p></td>
                </tr>
              
                <tr>
                  <td>app_id</td>
                  <td><a href="#string">string</a></td>
                  <td></td>
                  <td><p> </p></td>
                </tr>
              
                <tr>
                  <td>app_secret</td>
                  <td><a href="#string">string</a></td>
                  <td></td>
                  <td><p> </p></td>
                </tr>
              
            </tbody>
          </table>

          

        
      
        <h3 id="bytebase.store.AppIMSetting.Slack">AppIMSetting.Slack</h3>
        <p></p>

        
          <table class="field-table">
            <thead>
              <tr><td>Field</td><td>Type</td><td>Label</td><td>Description</td></tr>
            </thead>
            <tbody>
              
                <tr>
                  <td>enabled</td>
                  <td><a href="#bool">bool</a></td>
                  <td></td>
                  <td><p> </p></td>
                </tr>
              
                <tr>
                  <td>token</td>
                  <td><a href="#string">string</a></td>
                  <td></td>
                  <td><p> </p></td>
                </tr>
              
            </tbody>
          </table>

          

        
      
        <h3 id="bytebase.store.AppIMSetting.Wecom">AppIMSetting.Wecom</h3>
        <p></p>

        
          <table class="field-table">
            <thead>
              <tr><td>Field</td><td>Type</td><td>Label</td><td>Description</td></tr>
            </thead>
            <tbody>
              
                <tr>
                  <td>enabled</td>
                  <td><a href="#bool">bool</a></td>
                  <td></td>
                  <td><p> </p></td>
                </tr>
              
                <tr>
                  <td>corp_id</td>
                  <td><a href="#string">string</a></td>
                  <td></td>
                  <td><p> </p></td>
                </tr>
              
                <tr>
                  <td>agent_id</td>
                  <td><a href="#string">string</a></td>
                  <td></td>
                  <td><p> </p></td>
                </tr>
              
                <tr>
                  <td>secret</td>
                  <td><a href="#string">string</a></td>
                  <td></td>
                  <td><p> </p></td>
                </tr>
              
            </tbody>
          </table>

          

        
      
        <h3 id="bytebase.store.DataClassificationSetting">DataClassificationSetting</h3>
        <p></p>

        
          <table class="field-table">
            <thead>
              <tr><td>Field</td><td>Type</td><td>Label</td><td>Description</td></tr>
            </thead>
            <tbody>
              
                <tr>
                  <td>configs</td>
                  <td><a href="#bytebase.store.DataClassificationSetting.DataClassificationConfig">DataClassificationSetting.DataClassificationConfig</a></td>
                  <td>repeated</td>
                  <td><p> </p></td>
                </tr>
              
            </tbody>
          </table>

          

        
      
        <h3 id="bytebase.store.DataClassificationSetting.DataClassificationConfig">DataClassificationSetting.DataClassificationConfig</h3>
        <p></p>

        
          <table class="field-table">
            <thead>
              <tr><td>Field</td><td>Type</td><td>Label</td><td>Description</td></tr>
            </thead>
            <tbody>
              
                <tr>
                  <td>id</td>
                  <td><a href="#string">string</a></td>
                  <td></td>
                  <td><p>id is the uuid for classification. Each project can chose one
classification config. </p></td>
                </tr>
              
                <tr>
                  <td>title</td>
                  <td><a href="#string">string</a></td>
                  <td></td>
                  <td><p> </p></td>
                </tr>
              
                <tr>
                  <td>levels</td>
                  <td><a href="#bytebase.store.DataClassificationSetting.DataClassificationConfig.Level">DataClassificationSetting.DataClassificationConfig.Level</a></td>
                  <td>repeated</td>
                  <td><p>levels is user defined level list for classification.
The order for the level decides its priority. </p></td>
                </tr>
              
                <tr>
                  <td>classification</td>
                  <td><a href="#bytebase.store.DataClassificationSetting.DataClassificationConfig.ClassificationEntry">DataClassificationSetting.DataClassificationConfig.ClassificationEntry</a></td>
                  <td>repeated</td>
                  <td><p>classification is the id - DataClassification map.
The id should in [0-9]&#43;-[0-9]&#43;-[0-9]&#43; format. </p></td>
                </tr>
              
                <tr>
                  <td>classification_from_config</td>
                  <td><a href="#bool">bool</a></td>
                  <td></td>
                  <td><p>If true, we will only store the classification in the config.
Otherwise we will get the classification from table/column comment,
and write back to the schema metadata. </p></td>
                </tr>
              
            </tbody>
          </table>

          

        
      
        <h3 id="bytebase.store.DataClassificationSetting.DataClassificationConfig.ClassificationEntry">DataClassificationSetting.DataClassificationConfig.ClassificationEntry</h3>
        <p></p>

        
          <table class="field-table">
            <thead>
              <tr><td>Field</td><td>Type</td><td>Label</td><td>Description</td></tr>
            </thead>
            <tbody>
              
                <tr>
                  <td>key</td>
                  <td><a href="#string">string</a></td>
                  <td></td>
                  <td><p> </p></td>
                </tr>
              
                <tr>
                  <td>value</td>
                  <td><a href="#bytebase.store.DataClassificationSetting.DataClassificationConfig.DataClassification">DataClassificationSetting.DataClassificationConfig.DataClassification</a></td>
                  <td></td>
                  <td><p> </p></td>
                </tr>
              
            </tbody>
          </table>

          

        
      
        <h3 id="bytebase.store.DataClassificationSetting.DataClassificationConfig.DataClassification">DataClassificationSetting.DataClassificationConfig.DataClassification</h3>
        <p></p>

        
          <table class="field-table">
            <thead>
              <tr><td>Field</td><td>Type</td><td>Label</td><td>Description</td></tr>
            </thead>
            <tbody>
              
                <tr>
                  <td>id</td>
                  <td><a href="#string">string</a></td>
                  <td></td>
                  <td><p>id is the classification id in [0-9]&#43;-[0-9]&#43;-[0-9]&#43; format. </p></td>
                </tr>
              
                <tr>
                  <td>title</td>
                  <td><a href="#string">string</a></td>
                  <td></td>
                  <td><p> </p></td>
                </tr>
              
                <tr>
                  <td>description</td>
                  <td><a href="#string">string</a></td>
                  <td></td>
                  <td><p> </p></td>
                </tr>
              
                <tr>
                  <td>level_id</td>
                  <td><a href="#string">string</a></td>
                  <td>optional</td>
                  <td><p> </p></td>
                </tr>
              
            </tbody>
          </table>

          

        
      
        <h3 id="bytebase.store.DataClassificationSetting.DataClassificationConfig.Level">DataClassificationSetting.DataClassificationConfig.Level</h3>
        <p></p>

        
          <table class="field-table">
            <thead>
              <tr><td>Field</td><td>Type</td><td>Label</td><td>Description</td></tr>
            </thead>
            <tbody>
              
                <tr>
                  <td>id</td>
                  <td><a href="#string">string</a></td>
                  <td></td>
                  <td><p> </p></td>
                </tr>
              
                <tr>
                  <td>title</td>
                  <td><a href="#string">string</a></td>
                  <td></td>
                  <td><p> </p></td>
                </tr>
              
                <tr>
                  <td>description</td>
                  <td><a href="#string">string</a></td>
                  <td></td>
                  <td><p> </p></td>
                </tr>
              
            </tbody>
          </table>

          

        
      
        <h3 id="bytebase.store.ExternalApprovalPayload">ExternalApprovalPayload</h3>
        <p></p>

        
          <table class="field-table">
            <thead>
              <tr><td>Field</td><td>Type</td><td>Label</td><td>Description</td></tr>
            </thead>
            <tbody>
              
                <tr>
                  <td>external_approval_node_id</td>
                  <td><a href="#string">string</a></td>
                  <td></td>
                  <td><p> </p></td>
                </tr>
              
                <tr>
                  <td>id</td>
                  <td><a href="#string">string</a></td>
                  <td></td>
                  <td><p> </p></td>
                </tr>
              
            </tbody>
          </table>

          

        
      
        <h3 id="bytebase.store.ExternalApprovalSetting">ExternalApprovalSetting</h3>
        <p></p>

        
          <table class="field-table">
            <thead>
              <tr><td>Field</td><td>Type</td><td>Label</td><td>Description</td></tr>
            </thead>
            <tbody>
              
                <tr>
                  <td>nodes</td>
                  <td><a href="#bytebase.store.ExternalApprovalSetting.Node">ExternalApprovalSetting.Node</a></td>
                  <td>repeated</td>
                  <td><p> </p></td>
                </tr>
              
            </tbody>
          </table>

          

        
      
        <h3 id="bytebase.store.ExternalApprovalSetting.Node">ExternalApprovalSetting.Node</h3>
        <p></p>

        
          <table class="field-table">
            <thead>
              <tr><td>Field</td><td>Type</td><td>Label</td><td>Description</td></tr>
            </thead>
            <tbody>
              
                <tr>
                  <td>id</td>
                  <td><a href="#string">string</a></td>
                  <td></td>
                  <td><p>A unique identifier for a node in UUID format.
We will also include the id in the message sending to the external relay
service to identify the node. </p></td>
                </tr>
              
                <tr>
                  <td>title</td>
                  <td><a href="#string">string</a></td>
                  <td></td>
                  <td><p>The title of the node. </p></td>
                </tr>
              
                <tr>
                  <td>endpoint</td>
                  <td><a href="#string">string</a></td>
                  <td></td>
                  <td><p>The external endpoint for the relay service, e.g. &#34;http://hello:1234&#34;. </p></td>
                </tr>
              
            </tbody>
          </table>

          

        
      
        <h3 id="bytebase.store.MaximumSQLResultSizeSetting">MaximumSQLResultSizeSetting</h3>
        <p></p>

        
          <table class="field-table">
            <thead>
              <tr><td>Field</td><td>Type</td><td>Label</td><td>Description</td></tr>
            </thead>
            <tbody>
              
                <tr>
                  <td>limit</td>
                  <td><a href="#int64">int64</a></td>
                  <td></td>
                  <td><p>The limit is in bytes.
The default value is 100MB, we will use the default value if the setting not exists, or the limit &lt;= 0. </p></td>
                </tr>
              
            </tbody>
          </table>

          

        
      
        <h3 id="bytebase.store.PasswordRestrictionSetting">PasswordRestrictionSetting</h3>
        <p></p>

        
          <table class="field-table">
            <thead>
              <tr><td>Field</td><td>Type</td><td>Label</td><td>Description</td></tr>
            </thead>
            <tbody>
              
                <tr>
                  <td>min_length</td>
                  <td><a href="#int32">int32</a></td>
                  <td></td>
                  <td><p>min_length is the minimum length for password, should no less than 8. </p></td>
                </tr>
              
                <tr>
                  <td>require_number</td>
                  <td><a href="#bool">bool</a></td>
                  <td></td>
                  <td><p>require_number requires the password must contains at least one number. </p></td>
                </tr>
              
                <tr>
                  <td>require_letter</td>
                  <td><a href="#bool">bool</a></td>
                  <td></td>
                  <td><p>require_letter requires the password must contains at least one letter, regardless of upper case or lower case </p></td>
                </tr>
              
                <tr>
                  <td>require_uppercase_letter</td>
                  <td><a href="#bool">bool</a></td>
                  <td></td>
                  <td><p>require_uppercase_letter requires the password must contains at least one upper case letter. </p></td>
                </tr>
              
                <tr>
                  <td>require_special_character</td>
                  <td><a href="#bool">bool</a></td>
                  <td></td>
                  <td><p>require_uppercase_letter requires the password must contains at least one special character. </p></td>
                </tr>
              
                <tr>
                  <td>require_reset_password_for_first_login</td>
                  <td><a href="#bool">bool</a></td>
                  <td></td>
                  <td><p>require_reset_password_for_first_login requires users to reset their password after the 1st login. </p></td>
                </tr>
              
                <tr>
                  <td>password_rotation</td>
                  <td><a href="#google.protobuf.Duration">google.protobuf.Duration</a></td>
                  <td></td>
                  <td><p>password_rotation requires users to reset their password after the duration. </p></td>
                </tr>
              
            </tbody>
          </table>

          

        
      
        <h3 id="bytebase.store.SCIMSetting">SCIMSetting</h3>
        <p></p>

        
          <table class="field-table">
            <thead>
              <tr><td>Field</td><td>Type</td><td>Label</td><td>Description</td></tr>
            </thead>
            <tbody>
              
                <tr>
                  <td>token</td>
                  <td><a href="#string">string</a></td>
                  <td></td>
                  <td><p> </p></td>
                </tr>
              
            </tbody>
          </table>

          

        
      
        <h3 id="bytebase.store.SMTPMailDeliverySetting">SMTPMailDeliverySetting</h3>
        <p></p>

        
          <table class="field-table">
            <thead>
              <tr><td>Field</td><td>Type</td><td>Label</td><td>Description</td></tr>
            </thead>
            <tbody>
              
                <tr>
                  <td>server</td>
                  <td><a href="#string">string</a></td>
                  <td></td>
                  <td><p>The SMTP server address. </p></td>
                </tr>
              
                <tr>
                  <td>port</td>
                  <td><a href="#int32">int32</a></td>
                  <td></td>
                  <td><p>The SMTP server port. </p></td>
                </tr>
              
                <tr>
                  <td>encryption</td>
                  <td><a href="#bytebase.store.SMTPMailDeliverySetting.Encryption">SMTPMailDeliverySetting.Encryption</a></td>
                  <td></td>
                  <td><p>The SMTP server encryption. </p></td>
                </tr>
              
                <tr>
                  <td>ca</td>
                  <td><a href="#string">string</a></td>
                  <td></td>
                  <td><p>The CA, KEY, and CERT for the SMTP server. </p></td>
                </tr>
              
                <tr>
                  <td>key</td>
                  <td><a href="#string">string</a></td>
                  <td></td>
                  <td><p> </p></td>
                </tr>
              
                <tr>
                  <td>cert</td>
                  <td><a href="#string">string</a></td>
                  <td></td>
                  <td><p> </p></td>
                </tr>
              
                <tr>
                  <td>authentication</td>
                  <td><a href="#bytebase.store.SMTPMailDeliverySetting.Authentication">SMTPMailDeliverySetting.Authentication</a></td>
                  <td></td>
                  <td><p> </p></td>
                </tr>
              
                <tr>
                  <td>username</td>
                  <td><a href="#string">string</a></td>
                  <td></td>
                  <td><p> </p></td>
                </tr>
              
                <tr>
                  <td>password</td>
                  <td><a href="#string">string</a></td>
                  <td></td>
                  <td><p> </p></td>
                </tr>
              
                <tr>
                  <td>from</td>
                  <td><a href="#string">string</a></td>
                  <td></td>
                  <td><p>The sender email address. </p></td>
                </tr>
              
            </tbody>
          </table>

          

        
      
        <h3 id="bytebase.store.SchemaTemplateSetting">SchemaTemplateSetting</h3>
        <p></p>

        
          <table class="field-table">
            <thead>
              <tr><td>Field</td><td>Type</td><td>Label</td><td>Description</td></tr>
            </thead>
            <tbody>
              
                <tr>
                  <td>field_templates</td>
                  <td><a href="#bytebase.store.SchemaTemplateSetting.FieldTemplate">SchemaTemplateSetting.FieldTemplate</a></td>
                  <td>repeated</td>
                  <td><p> </p></td>
                </tr>
              
                <tr>
                  <td>column_types</td>
                  <td><a href="#bytebase.store.SchemaTemplateSetting.ColumnType">SchemaTemplateSetting.ColumnType</a></td>
                  <td>repeated</td>
                  <td><p> </p></td>
                </tr>
              
                <tr>
                  <td>table_templates</td>
                  <td><a href="#bytebase.store.SchemaTemplateSetting.TableTemplate">SchemaTemplateSetting.TableTemplate</a></td>
                  <td>repeated</td>
                  <td><p> </p></td>
                </tr>
              
            </tbody>
          </table>

          

        
      
        <h3 id="bytebase.store.SchemaTemplateSetting.ColumnType">SchemaTemplateSetting.ColumnType</h3>
        <p></p>

        
          <table class="field-table">
            <thead>
              <tr><td>Field</td><td>Type</td><td>Label</td><td>Description</td></tr>
            </thead>
            <tbody>
              
                <tr>
                  <td>engine</td>
                  <td><a href="#bytebase.store.Engine">Engine</a></td>
                  <td></td>
                  <td><p> </p></td>
                </tr>
              
                <tr>
                  <td>enabled</td>
                  <td><a href="#bool">bool</a></td>
                  <td></td>
                  <td><p> </p></td>
                </tr>
              
                <tr>
                  <td>types</td>
                  <td><a href="#string">string</a></td>
                  <td>repeated</td>
                  <td><p> </p></td>
                </tr>
              
            </tbody>
          </table>

          

        
      
        <h3 id="bytebase.store.SchemaTemplateSetting.FieldTemplate">SchemaTemplateSetting.FieldTemplate</h3>
        <p></p>

        
          <table class="field-table">
            <thead>
              <tr><td>Field</td><td>Type</td><td>Label</td><td>Description</td></tr>
            </thead>
            <tbody>
              
                <tr>
                  <td>id</td>
                  <td><a href="#string">string</a></td>
                  <td></td>
                  <td><p> </p></td>
                </tr>
              
                <tr>
                  <td>engine</td>
                  <td><a href="#bytebase.store.Engine">Engine</a></td>
                  <td></td>
                  <td><p> </p></td>
                </tr>
              
                <tr>
                  <td>category</td>
                  <td><a href="#string">string</a></td>
                  <td></td>
                  <td><p> </p></td>
                </tr>
              
                <tr>
                  <td>column</td>
                  <td><a href="#bytebase.store.ColumnMetadata">ColumnMetadata</a></td>
                  <td></td>
                  <td><p> </p></td>
                </tr>
              
                <tr>
                  <td>catalog</td>
                  <td><a href="#bytebase.store.ColumnCatalog">ColumnCatalog</a></td>
                  <td></td>
                  <td><p> </p></td>
                </tr>
              
            </tbody>
          </table>

          

        
      
        <h3 id="bytebase.store.SchemaTemplateSetting.TableTemplate">SchemaTemplateSetting.TableTemplate</h3>
        <p></p>

        
          <table class="field-table">
            <thead>
              <tr><td>Field</td><td>Type</td><td>Label</td><td>Description</td></tr>
            </thead>
            <tbody>
              
                <tr>
                  <td>id</td>
                  <td><a href="#string">string</a></td>
                  <td></td>
                  <td><p> </p></td>
                </tr>
              
                <tr>
                  <td>engine</td>
                  <td><a href="#bytebase.store.Engine">Engine</a></td>
                  <td></td>
                  <td><p> </p></td>
                </tr>
              
                <tr>
                  <td>category</td>
                  <td><a href="#string">string</a></td>
                  <td></td>
                  <td><p> </p></td>
                </tr>
              
                <tr>
                  <td>table</td>
                  <td><a href="#bytebase.store.TableMetadata">TableMetadata</a></td>
                  <td></td>
                  <td><p> </p></td>
                </tr>
              
                <tr>
                  <td>catalog</td>
                  <td><a href="#bytebase.store.TableCatalog">TableCatalog</a></td>
                  <td></td>
                  <td><p> </p></td>
                </tr>
              
            </tbody>
          </table>

          

        
      
        <h3 id="bytebase.store.SemanticTypeSetting">SemanticTypeSetting</h3>
        <p></p>

        
          <table class="field-table">
            <thead>
              <tr><td>Field</td><td>Type</td><td>Label</td><td>Description</td></tr>
            </thead>
            <tbody>
              
                <tr>
                  <td>types</td>
                  <td><a href="#bytebase.store.SemanticTypeSetting.SemanticType">SemanticTypeSetting.SemanticType</a></td>
                  <td>repeated</td>
                  <td><p> </p></td>
                </tr>
              
            </tbody>
          </table>

          

        
      
        <h3 id="bytebase.store.SemanticTypeSetting.SemanticType">SemanticTypeSetting.SemanticType</h3>
        <p></p>

        
          <table class="field-table">
            <thead>
              <tr><td>Field</td><td>Type</td><td>Label</td><td>Description</td></tr>
            </thead>
            <tbody>
              
                <tr>
                  <td>id</td>
                  <td><a href="#string">string</a></td>
                  <td></td>
                  <td><p>id is the uuid for semantic type. </p></td>
                </tr>
              
                <tr>
                  <td>title</td>
                  <td><a href="#string">string</a></td>
                  <td></td>
                  <td><p>the title of the semantic type, it should not be empty. </p></td>
                </tr>
              
                <tr>
                  <td>description</td>
                  <td><a href="#string">string</a></td>
                  <td></td>
                  <td><p>the description of the semantic type, it can be empty. </p></td>
                </tr>
              
                <tr>
                  <td>algorithm</td>
                  <td><a href="#bytebase.store.Algorithm">Algorithm</a></td>
                  <td></td>
                  <td><p> </p></td>
                </tr>
              
            </tbody>
          </table>

          

        
      
        <h3 id="bytebase.store.WorkspaceApprovalSetting">WorkspaceApprovalSetting</h3>
        <p></p>

        
          <table class="field-table">
            <thead>
              <tr><td>Field</td><td>Type</td><td>Label</td><td>Description</td></tr>
            </thead>
            <tbody>
              
                <tr>
                  <td>rules</td>
                  <td><a href="#bytebase.store.WorkspaceApprovalSetting.Rule">WorkspaceApprovalSetting.Rule</a></td>
                  <td>repeated</td>
                  <td><p> </p></td>
                </tr>
              
            </tbody>
          </table>

          

        
      
        <h3 id="bytebase.store.WorkspaceApprovalSetting.Rule">WorkspaceApprovalSetting.Rule</h3>
        <p></p>

        
          <table class="field-table">
            <thead>
              <tr><td>Field</td><td>Type</td><td>Label</td><td>Description</td></tr>
            </thead>
            <tbody>
              
                <tr>
                  <td>expression</td>
                  <td><a href="#google.api.expr.v1alpha1.Expr">google.api.expr.v1alpha1.Expr</a></td>
                  <td></td>
                  <td><p> </p></td>
                </tr>
              
                <tr>
                  <td>template</td>
                  <td><a href="#bytebase.store.ApprovalTemplate">ApprovalTemplate</a></td>
                  <td></td>
                  <td><p> </p></td>
                </tr>
              
                <tr>
                  <td>condition</td>
                  <td><a href="#google.type.Expr">google.type.Expr</a></td>
                  <td></td>
                  <td><p> </p></td>
                </tr>
              
            </tbody>
          </table>

          

        
      
        <h3 id="bytebase.store.WorkspaceProfileSetting">WorkspaceProfileSetting</h3>
        <p></p>

        
          <table class="field-table">
            <thead>
              <tr><td>Field</td><td>Type</td><td>Label</td><td>Description</td></tr>
            </thead>
            <tbody>
              
                <tr>
                  <td>external_url</td>
                  <td><a href="#string">string</a></td>
                  <td></td>
                  <td><p>The URL user visits Bytebase.

The external URL is used for:
1. Constructing the correct callback URL when configuring the VCS provider.
The callback URL points to the frontend.
2. Creating the correct webhook endpoint when configuring the project
GitOps workflow. The webhook endpoint points to the backend. </p></td>
                </tr>
              
                <tr>
                  <td>disallow_signup</td>
                  <td><a href="#bool">bool</a></td>
                  <td></td>
                  <td><p>Disallow self-service signup, users can only be invited by the owner. </p></td>
                </tr>
              
                <tr>
                  <td>require_2fa</td>
                  <td><a href="#bool">bool</a></td>
                  <td></td>
                  <td><p>Require 2FA for all users. </p></td>
                </tr>
              
                <tr>
                  <td>outbound_ip_list</td>
                  <td><a href="#string">string</a></td>
                  <td>repeated</td>
                  <td><p>outbound_ip_list is the outbound IP for Bytebase instance in SaaS mode. </p></td>
                </tr>
              
                <tr>
                  <td>gitops_webhook_url</td>
                  <td><a href="#string">string</a></td>
                  <td></td>
                  <td><p>The webhook URL for the GitOps workflow. </p></td>
                </tr>
              
                <tr>
                  <td>token_duration</td>
                  <td><a href="#google.protobuf.Duration">google.protobuf.Duration</a></td>
                  <td></td>
                  <td><p>The duration for token. </p></td>
                </tr>
              
                <tr>
                  <td>announcement</td>
                  <td><a href="#bytebase.store.Announcement">Announcement</a></td>
                  <td></td>
                  <td><p>The setting of custom announcement </p></td>
                </tr>
              
                <tr>
                  <td>maximum_role_expiration</td>
                  <td><a href="#google.protobuf.Duration">google.protobuf.Duration</a></td>
                  <td></td>
                  <td><p>The max duration for role expired. </p></td>
                </tr>
              
                <tr>
                  <td>domains</td>
                  <td><a href="#string">string</a></td>
                  <td>repeated</td>
                  <td><p>The workspace domain, e.g. bytebase.com. </p></td>
                </tr>
              
                <tr>
                  <td>enforce_identity_domain</td>
                  <td><a href="#bool">bool</a></td>
                  <td></td>
                  <td><p>Only user and group from the domains can be created and login. </p></td>
                </tr>
              
                <tr>
                  <td>database_change_mode</td>
                  <td><a href="#bytebase.store.DatabaseChangeMode">DatabaseChangeMode</a></td>
                  <td></td>
                  <td><p>The workspace database change mode. </p></td>
                </tr>
              
                <tr>
                  <td>disallow_password_signin</td>
                  <td><a href="#bool">bool</a></td>
                  <td></td>
                  <td><p>Whether to disallow password signin. (Except workspace admins) </p></td>
                </tr>
              
            </tbody>
          </table>

          

        
      

      
        <h3 id="bytebase.store.Algorithm.InnerOuterMask.MaskType">Algorithm.InnerOuterMask.MaskType</h3>
        <p></p>
        <table class="enum-table">
          <thead>
            <tr><td>Name</td><td>Number</td><td>Description</td></tr>
          </thead>
          <tbody>
            
              <tr>
                <td>MASK_TYPE_UNSPECIFIED</td>
                <td>0</td>
                <td><p></p></td>
              </tr>
            
              <tr>
                <td>INNER</td>
                <td>1</td>
                <td><p></p></td>
              </tr>
            
              <tr>
                <td>OUTER</td>
                <td>2</td>
                <td><p></p></td>
              </tr>
            
          </tbody>
        </table>
      
        <h3 id="bytebase.store.Announcement.AlertLevel">Announcement.AlertLevel</h3>
        <p>We support three levels of AlertLevel: INFO, WARNING, and ERROR.</p>
        <table class="enum-table">
          <thead>
            <tr><td>Name</td><td>Number</td><td>Description</td></tr>
          </thead>
          <tbody>
            
              <tr>
                <td>ALERT_LEVEL_UNSPECIFIED</td>
                <td>0</td>
                <td><p></p></td>
              </tr>
            
              <tr>
                <td>ALERT_LEVEL_INFO</td>
                <td>1</td>
                <td><p></p></td>
              </tr>
            
              <tr>
                <td>ALERT_LEVEL_WARNING</td>
                <td>2</td>
                <td><p></p></td>
              </tr>
            
              <tr>
                <td>ALERT_LEVEL_CRITICAL</td>
                <td>3</td>
                <td><p></p></td>
              </tr>
            
          </tbody>
        </table>
      
        <h3 id="bytebase.store.DatabaseChangeMode">DatabaseChangeMode</h3>
        <p></p>
        <table class="enum-table">
          <thead>
            <tr><td>Name</td><td>Number</td><td>Description</td></tr>
          </thead>
          <tbody>
            
              <tr>
                <td>DATABASE_CHANGE_MODE_UNSPECIFIED</td>
                <td>0</td>
                <td><p></p></td>
              </tr>
            
              <tr>
                <td>PIPELINE</td>
                <td>1</td>
                <td><p>A more advanced database change process, including custom approval workflows and other advanced features.
Default to this mode.</p></td>
              </tr>
            
              <tr>
                <td>EDITOR</td>
                <td>2</td>
                <td><p>A simple database change process in SQL editor. Users can execute SQL directly.</p></td>
              </tr>
            
          </tbody>
        </table>
      
        <h3 id="bytebase.store.SMTPMailDeliverySetting.Authentication">SMTPMailDeliverySetting.Authentication</h3>
        <p>We support four types of SMTP authentication: NONE, PLAIN, LOGIN, and</p><p>CRAM-MD5.</p>
        <table class="enum-table">
          <thead>
            <tr><td>Name</td><td>Number</td><td>Description</td></tr>
          </thead>
          <tbody>
            
              <tr>
                <td>AUTHENTICATION_UNSPECIFIED</td>
                <td>0</td>
                <td><p></p></td>
              </tr>
            
              <tr>
                <td>AUTHENTICATION_NONE</td>
                <td>1</td>
                <td><p></p></td>
              </tr>
            
              <tr>
                <td>AUTHENTICATION_PLAIN</td>
                <td>2</td>
                <td><p></p></td>
              </tr>
            
              <tr>
                <td>AUTHENTICATION_LOGIN</td>
                <td>3</td>
                <td><p></p></td>
              </tr>
            
              <tr>
                <td>AUTHENTICATION_CRAM_MD5</td>
                <td>4</td>
                <td><p></p></td>
              </tr>
            
          </tbody>
        </table>
      
        <h3 id="bytebase.store.SMTPMailDeliverySetting.Encryption">SMTPMailDeliverySetting.Encryption</h3>
        <p>We support three types of SMTP encryption: NONE, STARTTLS, and SSL/TLS.</p>
        <table class="enum-table">
          <thead>
            <tr><td>Name</td><td>Number</td><td>Description</td></tr>
          </thead>
          <tbody>
            
              <tr>
                <td>ENCRYPTION_UNSPECIFIED</td>
                <td>0</td>
                <td><p></p></td>
              </tr>
            
              <tr>
                <td>ENCRYPTION_NONE</td>
                <td>1</td>
                <td><p></p></td>
              </tr>
            
              <tr>
                <td>ENCRYPTION_STARTTLS</td>
                <td>2</td>
                <td><p></p></td>
              </tr>
            
              <tr>
                <td>ENCRYPTION_SSL_TLS</td>
                <td>3</td>
                <td><p></p></td>
              </tr>
            
          </tbody>
        </table>
      

      

      
    
      
      <div class="file-heading">
        <h2 id="store/sheet.proto">store/sheet.proto</h2><a href="#title">Top</a>
      </div>
      <p></p>

      
        <h3 id="bytebase.store.SheetCommand">SheetCommand</h3>
        <p></p>

        
          <table class="field-table">
            <thead>
              <tr><td>Field</td><td>Type</td><td>Label</td><td>Description</td></tr>
            </thead>
            <tbody>
              
                <tr>
                  <td>start</td>
                  <td><a href="#int32">int32</a></td>
                  <td></td>
                  <td><p> </p></td>
                </tr>
              
                <tr>
                  <td>end</td>
                  <td><a href="#int32">int32</a></td>
                  <td></td>
                  <td><p> </p></td>
                </tr>
              
            </tbody>
          </table>

          

        
      
        <h3 id="bytebase.store.SheetPayload">SheetPayload</h3>
        <p></p>

        
          <table class="field-table">
            <thead>
              <tr><td>Field</td><td>Type</td><td>Label</td><td>Description</td></tr>
            </thead>
            <tbody>
              
                <tr>
                  <td>database_config</td>
                  <td><a href="#bytebase.store.DatabaseConfig">DatabaseConfig</a></td>
                  <td></td>
                  <td><p>The snapshot of the database config when creating the sheet, be used to compare with the baseline_database_config and apply the diff to the database. </p></td>
                </tr>
              
                <tr>
                  <td>baseline_database_config</td>
                  <td><a href="#bytebase.store.DatabaseConfig">DatabaseConfig</a></td>
                  <td></td>
                  <td><p>The snapshot of the baseline database config when creating the sheet. </p></td>
                </tr>
              
                <tr>
                  <td>engine</td>
                  <td><a href="#bytebase.store.Engine">Engine</a></td>
                  <td></td>
                  <td><p>The SQL dialect. </p></td>
                </tr>
              
                <tr>
                  <td>commands</td>
                  <td><a href="#bytebase.store.SheetCommand">SheetCommand</a></td>
                  <td>repeated</td>
                  <td><p>The start and end position of each command in the sheet statement. </p></td>
                </tr>
              
            </tbody>
          </table>

          

        
      

      

      

      
    
      
      <div class="file-heading">
        <h2 id="store/slow_query.proto">store/slow_query.proto</h2><a href="#title">Top</a>
      </div>
      <p></p>

      
        <h3 id="bytebase.store.SlowQueryDetails">SlowQueryDetails</h3>
        <p>SlowQueryDetails is the details of a slow query.</p>

        
          <table class="field-table">
            <thead>
              <tr><td>Field</td><td>Type</td><td>Label</td><td>Description</td></tr>
            </thead>
            <tbody>
              
                <tr>
                  <td>start_time</td>
                  <td><a href="#google.protobuf.Timestamp">google.protobuf.Timestamp</a></td>
                  <td></td>
                  <td><p>start_time is the start time of the slow query. </p></td>
                </tr>
              
                <tr>
                  <td>query_time</td>
                  <td><a href="#google.protobuf.Duration">google.protobuf.Duration</a></td>
                  <td></td>
                  <td><p>query_time is the query time of the slow query. </p></td>
                </tr>
              
                <tr>
                  <td>lock_time</td>
                  <td><a href="#google.protobuf.Duration">google.protobuf.Duration</a></td>
                  <td></td>
                  <td><p>lock_time is the lock time of the slow query. </p></td>
                </tr>
              
                <tr>
                  <td>rows_sent</td>
                  <td><a href="#int32">int32</a></td>
                  <td></td>
                  <td><p>rows_sent is the number of rows sent by the slow query. </p></td>
                </tr>
              
                <tr>
                  <td>rows_examined</td>
                  <td><a href="#int32">int32</a></td>
                  <td></td>
                  <td><p>rows_examined is the number of rows examined by the slow query. </p></td>
                </tr>
              
                <tr>
                  <td>sql_text</td>
                  <td><a href="#string">string</a></td>
                  <td></td>
                  <td><p>sql_text is the SQL text of the slow query. </p></td>
                </tr>
              
            </tbody>
          </table>

          

        
      
        <h3 id="bytebase.store.SlowQueryStatistics">SlowQueryStatistics</h3>
        <p>SlowQueryStatistics is the slow query statistics.</p>

        
          <table class="field-table">
            <thead>
              <tr><td>Field</td><td>Type</td><td>Label</td><td>Description</td></tr>
            </thead>
            <tbody>
              
                <tr>
                  <td>items</td>
                  <td><a href="#bytebase.store.SlowQueryStatisticsItem">SlowQueryStatisticsItem</a></td>
                  <td>repeated</td>
                  <td><p>Items is the list of slow query statistics. </p></td>
                </tr>
              
            </tbody>
          </table>

          

        
      
        <h3 id="bytebase.store.SlowQueryStatisticsItem">SlowQueryStatisticsItem</h3>
        <p>SlowQueryStatisticsItem is the item of slow query statistics.</p>

        
          <table class="field-table">
            <thead>
              <tr><td>Field</td><td>Type</td><td>Label</td><td>Description</td></tr>
            </thead>
            <tbody>
              
                <tr>
                  <td>sql_fingerprint</td>
                  <td><a href="#string">string</a></td>
                  <td></td>
                  <td><p>sql_fingerprint is the fingerprint of the slow query. </p></td>
                </tr>
              
                <tr>
                  <td>count</td>
                  <td><a href="#int32">int32</a></td>
                  <td></td>
                  <td><p>count is the number of slow queries with the same fingerprint. </p></td>
                </tr>
              
                <tr>
                  <td>latest_log_time</td>
                  <td><a href="#google.protobuf.Timestamp">google.protobuf.Timestamp</a></td>
                  <td></td>
                  <td><p>latest_log_time is the time of the latest slow query with the same fingerprint. </p></td>
                </tr>
              
                <tr>
                  <td>total_query_time</td>
                  <td><a href="#google.protobuf.Duration">google.protobuf.Duration</a></td>
                  <td></td>
                  <td><p>The total query time of the slow query log. </p></td>
                </tr>
              
                <tr>
                  <td>maximum_query_time</td>
                  <td><a href="#google.protobuf.Duration">google.protobuf.Duration</a></td>
                  <td></td>
                  <td><p>The maximum query time of the slow query log. </p></td>
                </tr>
              
                <tr>
                  <td>total_rows_sent</td>
                  <td><a href="#int32">int32</a></td>
                  <td></td>
                  <td><p>The total rows sent of the slow query log. </p></td>
                </tr>
              
                <tr>
                  <td>maximum_rows_sent</td>
                  <td><a href="#int32">int32</a></td>
                  <td></td>
                  <td><p>The maximum rows sent of the slow query log. </p></td>
                </tr>
              
                <tr>
                  <td>total_rows_examined</td>
                  <td><a href="#int32">int32</a></td>
                  <td></td>
                  <td><p>The total rows examined of the slow query log. </p></td>
                </tr>
              
                <tr>
                  <td>maximum_rows_examined</td>
                  <td><a href="#int32">int32</a></td>
                  <td></td>
                  <td><p>The maximum rows examined of the slow query log. </p></td>
                </tr>
              
                <tr>
                  <td>samples</td>
                  <td><a href="#bytebase.store.SlowQueryDetails">SlowQueryDetails</a></td>
                  <td>repeated</td>
                  <td><p>samples are the details of the sample slow queries with the same fingerprint. </p></td>
                </tr>
              
            </tbody>
          </table>

          

        
      

      

      

      
    
      
      <div class="file-heading">
        <h2 id="store/task.proto">store/task.proto</h2><a href="#title">Top</a>
      </div>
      <p></p>

      
        <h3 id="bytebase.store.TaskDatabaseCreatePayload">TaskDatabaseCreatePayload</h3>
        <p>TaskDatabaseCreatePayload is the task payload for creating databases.</p>

        
          <table class="field-table">
            <thead>
              <tr><td>Field</td><td>Type</td><td>Label</td><td>Description</td></tr>
            </thead>
            <tbody>
              
                <tr>
                  <td>skipped</td>
                  <td><a href="#bool">bool</a></td>
                  <td></td>
                  <td><p>common fields </p></td>
                </tr>
              
                <tr>
                  <td>skipped_reason</td>
                  <td><a href="#string">string</a></td>
                  <td></td>
                  <td><p> </p></td>
                </tr>
              
                <tr>
                  <td>spec_id</td>
                  <td><a href="#string">string</a></td>
                  <td></td>
                  <td><p> </p></td>
                </tr>
              
                <tr>
                  <td>project_id</td>
                  <td><a href="#int32">int32</a></td>
                  <td></td>
                  <td><p> </p></td>
                </tr>
              
                <tr>
                  <td>database_name</td>
                  <td><a href="#string">string</a></td>
                  <td></td>
                  <td><p> </p></td>
                </tr>
              
                <tr>
                  <td>table_name</td>
                  <td><a href="#string">string</a></td>
                  <td></td>
                  <td><p> </p></td>
                </tr>
              
                <tr>
                  <td>sheet_id</td>
                  <td><a href="#int32">int32</a></td>
                  <td></td>
                  <td><p> </p></td>
                </tr>
              
                <tr>
                  <td>character_set</td>
                  <td><a href="#string">string</a></td>
                  <td></td>
                  <td><p> </p></td>
                </tr>
              
                <tr>
                  <td>collation</td>
                  <td><a href="#string">string</a></td>
                  <td></td>
                  <td><p> </p></td>
                </tr>
              
                <tr>
                  <td>environment_id</td>
                  <td><a href="#string">string</a></td>
                  <td></td>
                  <td><p> </p></td>
                </tr>
              
                <tr>
                  <td>labels</td>
                  <td><a href="#string">string</a></td>
                  <td></td>
                  <td><p> </p></td>
                </tr>
              
            </tbody>
          </table>

          

        
      
        <h3 id="bytebase.store.TaskDatabaseDataExportPayload">TaskDatabaseDataExportPayload</h3>
        <p>TaskDatabaseDataExportPayload is the task payload for database data export.</p>

        
          <table class="field-table">
            <thead>
              <tr><td>Field</td><td>Type</td><td>Label</td><td>Description</td></tr>
            </thead>
            <tbody>
              
                <tr>
                  <td>spec_id</td>
                  <td><a href="#string">string</a></td>
                  <td></td>
                  <td><p>common fields </p></td>
                </tr>
              
                <tr>
                  <td>sheet_id</td>
                  <td><a href="#int32">int32</a></td>
                  <td></td>
                  <td><p> </p></td>
                </tr>
              
                <tr>
                  <td>password</td>
                  <td><a href="#string">string</a></td>
                  <td></td>
                  <td><p> </p></td>
                </tr>
              
                <tr>
                  <td>format</td>
                  <td><a href="#bytebase.store.ExportFormat">ExportFormat</a></td>
                  <td></td>
                  <td><p> </p></td>
                </tr>
              
            </tbody>
          </table>

          

        
      
        <h3 id="bytebase.store.TaskDatabaseUpdatePayload">TaskDatabaseUpdatePayload</h3>
        <p>TaskDatabaseUpdatePayload is the task payload for updating database (DDL & DML).</p>

        
          <table class="field-table">
            <thead>
              <tr><td>Field</td><td>Type</td><td>Label</td><td>Description</td></tr>
            </thead>
            <tbody>
              
                <tr>
                  <td>skipped</td>
                  <td><a href="#bool">bool</a></td>
                  <td></td>
                  <td><p>common fields </p></td>
                </tr>
              
                <tr>
                  <td>skipped_reason</td>
                  <td><a href="#string">string</a></td>
                  <td></td>
                  <td><p> </p></td>
                </tr>
              
                <tr>
                  <td>spec_id</td>
                  <td><a href="#string">string</a></td>
                  <td></td>
                  <td><p> </p></td>
                </tr>
              
                <tr>
                  <td>schema_version</td>
                  <td><a href="#string">string</a></td>
                  <td></td>
                  <td><p> </p></td>
                </tr>
              
                <tr>
                  <td>sheet_id</td>
                  <td><a href="#int32">int32</a></td>
                  <td></td>
                  <td><p> </p></td>
                </tr>
              
                <tr>
                  <td>pre_update_backup_detail</td>
                  <td><a href="#bytebase.store.PreUpdateBackupDetail">PreUpdateBackupDetail</a></td>
                  <td></td>
                  <td><p> </p></td>
                </tr>
              
                <tr>
                  <td>flags</td>
                  <td><a href="#bytebase.store.TaskDatabaseUpdatePayload.FlagsEntry">TaskDatabaseUpdatePayload.FlagsEntry</a></td>
                  <td>repeated</td>
                  <td><p>flags is used for ghost sync </p></td>
                </tr>
              
                <tr>
                  <td>task_release_source</td>
                  <td><a href="#bytebase.store.TaskReleaseSource">TaskReleaseSource</a></td>
                  <td></td>
                  <td><p> </p></td>
                </tr>
              
            </tbody>
          </table>

          

        
      
        <h3 id="bytebase.store.TaskDatabaseUpdatePayload.FlagsEntry">TaskDatabaseUpdatePayload.FlagsEntry</h3>
        <p></p>

        
          <table class="field-table">
            <thead>
              <tr><td>Field</td><td>Type</td><td>Label</td><td>Description</td></tr>
            </thead>
            <tbody>
              
                <tr>
                  <td>key</td>
                  <td><a href="#string">string</a></td>
                  <td></td>
                  <td><p> </p></td>
                </tr>
              
                <tr>
                  <td>value</td>
                  <td><a href="#string">string</a></td>
                  <td></td>
                  <td><p> </p></td>
                </tr>
              
            </tbody>
          </table>

          

        
      
        <h3 id="bytebase.store.TaskReleaseSource">TaskReleaseSource</h3>
        <p></p>

        
          <table class="field-table">
            <thead>
              <tr><td>Field</td><td>Type</td><td>Label</td><td>Description</td></tr>
            </thead>
            <tbody>
              
                <tr>
                  <td>file</td>
                  <td><a href="#string">string</a></td>
                  <td></td>
                  <td><p>Format: projects/{project}/releases/{release}/files/{id} </p></td>
                </tr>
              
            </tbody>
          </table>

          

        
      

      

      

      
    
      
      <div class="file-heading">
        <h2 id="store/task_run.proto">store/task_run.proto</h2><a href="#title">Top</a>
      </div>
      <p></p>

      
        <h3 id="bytebase.store.PriorBackupDetail">PriorBackupDetail</h3>
        <p></p>

        
          <table class="field-table">
            <thead>
              <tr><td>Field</td><td>Type</td><td>Label</td><td>Description</td></tr>
            </thead>
            <tbody>
              
                <tr>
                  <td>items</td>
                  <td><a href="#bytebase.store.PriorBackupDetail.Item">PriorBackupDetail.Item</a></td>
                  <td>repeated</td>
                  <td><p> </p></td>
                </tr>
              
            </tbody>
          </table>

          

        
      
        <h3 id="bytebase.store.PriorBackupDetail.Item">PriorBackupDetail.Item</h3>
        <p></p>

        
          <table class="field-table">
            <thead>
              <tr><td>Field</td><td>Type</td><td>Label</td><td>Description</td></tr>
            </thead>
            <tbody>
              
                <tr>
                  <td>source_table</td>
                  <td><a href="#bytebase.store.PriorBackupDetail.Item.Table">PriorBackupDetail.Item.Table</a></td>
                  <td></td>
                  <td><p>The original table information. </p></td>
                </tr>
              
                <tr>
                  <td>target_table</td>
                  <td><a href="#bytebase.store.PriorBackupDetail.Item.Table">PriorBackupDetail.Item.Table</a></td>
                  <td></td>
                  <td><p>The target backup table information. </p></td>
                </tr>
              
                <tr>
                  <td>start_position</td>
                  <td><a href="#bytebase.store.Position">Position</a></td>
                  <td></td>
                  <td><p> </p></td>
                </tr>
              
                <tr>
                  <td>end_position</td>
                  <td><a href="#bytebase.store.Position">Position</a></td>
                  <td></td>
                  <td><p> </p></td>
                </tr>
              
            </tbody>
          </table>

          

        
      
        <h3 id="bytebase.store.PriorBackupDetail.Item.Table">PriorBackupDetail.Item.Table</h3>
        <p></p>

        
          <table class="field-table">
            <thead>
              <tr><td>Field</td><td>Type</td><td>Label</td><td>Description</td></tr>
            </thead>
            <tbody>
              
                <tr>
                  <td>database</td>
                  <td><a href="#string">string</a></td>
                  <td></td>
                  <td><p>The database information.
Format: instances/{instance}/databases/{database} </p></td>
                </tr>
              
                <tr>
                  <td>schema</td>
                  <td><a href="#string">string</a></td>
                  <td></td>
                  <td><p> </p></td>
                </tr>
              
                <tr>
                  <td>table</td>
                  <td><a href="#string">string</a></td>
                  <td></td>
                  <td><p> </p></td>
                </tr>
              
            </tbody>
          </table>

          

        
      
        <h3 id="bytebase.store.SchedulerInfo">SchedulerInfo</h3>
        <p></p>

        
          <table class="field-table">
            <thead>
              <tr><td>Field</td><td>Type</td><td>Label</td><td>Description</td></tr>
            </thead>
            <tbody>
              
                <tr>
                  <td>report_time</td>
                  <td><a href="#google.protobuf.Timestamp">google.protobuf.Timestamp</a></td>
                  <td></td>
                  <td><p> </p></td>
                </tr>
              
                <tr>
                  <td>waiting_cause</td>
                  <td><a href="#bytebase.store.SchedulerInfo.WaitingCause">SchedulerInfo.WaitingCause</a></td>
                  <td></td>
                  <td><p> </p></td>
                </tr>
              
            </tbody>
          </table>

          

        
      
        <h3 id="bytebase.store.SchedulerInfo.WaitingCause">SchedulerInfo.WaitingCause</h3>
        <p></p>

        
          <table class="field-table">
            <thead>
              <tr><td>Field</td><td>Type</td><td>Label</td><td>Description</td></tr>
            </thead>
            <tbody>
              
                <tr>
                  <td>connection_limit</td>
                  <td><a href="#bool">bool</a></td>
                  <td></td>
                  <td><p> </p></td>
                </tr>
              
                <tr>
                  <td>task_uid</td>
                  <td><a href="#int32">int32</a></td>
                  <td></td>
                  <td><p> </p></td>
                </tr>
              
            </tbody>
          </table>

          

        
      
        <h3 id="bytebase.store.TaskRunResult">TaskRunResult</h3>
        <p></p>

        
          <table class="field-table">
            <thead>
              <tr><td>Field</td><td>Type</td><td>Label</td><td>Description</td></tr>
            </thead>
            <tbody>
              
                <tr>
                  <td>detail</td>
                  <td><a href="#string">string</a></td>
                  <td></td>
                  <td><p> </p></td>
                </tr>
              
                <tr>
                  <td>changelog</td>
                  <td><a href="#string">string</a></td>
                  <td></td>
                  <td><p>Format: instances/{instance}/databases/{database}/changelogs/{changelog} </p></td>
                </tr>
              
                <tr>
                  <td>version</td>
                  <td><a href="#string">string</a></td>
                  <td></td>
                  <td><p> </p></td>
                </tr>
              
                <tr>
                  <td>start_position</td>
                  <td><a href="#bytebase.store.TaskRunResult.Position">TaskRunResult.Position</a></td>
                  <td></td>
                  <td><p> </p></td>
                </tr>
              
                <tr>
                  <td>end_position</td>
                  <td><a href="#bytebase.store.TaskRunResult.Position">TaskRunResult.Position</a></td>
                  <td></td>
                  <td><p> </p></td>
                </tr>
              
                <tr>
                  <td>export_archive_uid</td>
                  <td><a href="#int32">int32</a></td>
                  <td></td>
                  <td><p>The uid of the export archive. </p></td>
                </tr>
              
                <tr>
                  <td>prior_backup_detail</td>
                  <td><a href="#bytebase.store.PriorBackupDetail">PriorBackupDetail</a></td>
                  <td></td>
                  <td><p>The prior backup detail that will be used to rollback the task run. </p></td>
                </tr>
              
            </tbody>
          </table>

          

        
      
        <h3 id="bytebase.store.TaskRunResult.Position">TaskRunResult.Position</h3>
        <p>The following fields are used for error reporting.</p>

        
          <table class="field-table">
            <thead>
              <tr><td>Field</td><td>Type</td><td>Label</td><td>Description</td></tr>
            </thead>
            <tbody>
              
                <tr>
                  <td>line</td>
                  <td><a href="#int32">int32</a></td>
                  <td></td>
                  <td><p> </p></td>
                </tr>
              
                <tr>
                  <td>column</td>
                  <td><a href="#int32">int32</a></td>
                  <td></td>
                  <td><p> </p></td>
                </tr>
              
            </tbody>
          </table>

          

        
      

      

      

      
    
      
      <div class="file-heading">
        <h2 id="store/task_run_log.proto">store/task_run_log.proto</h2><a href="#title">Top</a>
      </div>
      <p></p>

      
        <h3 id="bytebase.store.TaskRunLog">TaskRunLog</h3>
        <p></p>

        
          <table class="field-table">
            <thead>
              <tr><td>Field</td><td>Type</td><td>Label</td><td>Description</td></tr>
            </thead>
            <tbody>
              
                <tr>
                  <td>type</td>
                  <td><a href="#bytebase.store.TaskRunLog.Type">TaskRunLog.Type</a></td>
                  <td></td>
                  <td><p> </p></td>
                </tr>
              
                <tr>
                  <td>deploy_id</td>
                  <td><a href="#string">string</a></td>
                  <td></td>
                  <td><p> </p></td>
                </tr>
              
                <tr>
                  <td>schema_dump_start</td>
                  <td><a href="#bytebase.store.TaskRunLog.SchemaDumpStart">TaskRunLog.SchemaDumpStart</a></td>
                  <td></td>
                  <td><p> </p></td>
                </tr>
              
                <tr>
                  <td>schema_dump_end</td>
                  <td><a href="#bytebase.store.TaskRunLog.SchemaDumpEnd">TaskRunLog.SchemaDumpEnd</a></td>
                  <td></td>
                  <td><p> </p></td>
                </tr>
              
                <tr>
                  <td>command_execute</td>
                  <td><a href="#bytebase.store.TaskRunLog.CommandExecute">TaskRunLog.CommandExecute</a></td>
                  <td></td>
                  <td><p> </p></td>
                </tr>
              
                <tr>
                  <td>command_response</td>
                  <td><a href="#bytebase.store.TaskRunLog.CommandResponse">TaskRunLog.CommandResponse</a></td>
                  <td></td>
                  <td><p> </p></td>
                </tr>
              
                <tr>
                  <td>database_sync_start</td>
                  <td><a href="#bytebase.store.TaskRunLog.DatabaseSyncStart">TaskRunLog.DatabaseSyncStart</a></td>
                  <td></td>
                  <td><p> </p></td>
                </tr>
              
                <tr>
                  <td>database_sync_end</td>
                  <td><a href="#bytebase.store.TaskRunLog.DatabaseSyncEnd">TaskRunLog.DatabaseSyncEnd</a></td>
                  <td></td>
                  <td><p> </p></td>
                </tr>
              
                <tr>
                  <td>task_run_status_update</td>
                  <td><a href="#bytebase.store.TaskRunLog.TaskRunStatusUpdate">TaskRunLog.TaskRunStatusUpdate</a></td>
                  <td></td>
                  <td><p> </p></td>
                </tr>
              
                <tr>
                  <td>transaction_control</td>
                  <td><a href="#bytebase.store.TaskRunLog.TransactionControl">TaskRunLog.TransactionControl</a></td>
                  <td></td>
                  <td><p> </p></td>
                </tr>
              
                <tr>
                  <td>prior_backup_start</td>
                  <td><a href="#bytebase.store.TaskRunLog.PriorBackupStart">TaskRunLog.PriorBackupStart</a></td>
                  <td></td>
                  <td><p> </p></td>
                </tr>
              
                <tr>
                  <td>prior_backup_end</td>
                  <td><a href="#bytebase.store.TaskRunLog.PriorBackupEnd">TaskRunLog.PriorBackupEnd</a></td>
                  <td></td>
                  <td><p> </p></td>
                </tr>
              
            </tbody>
          </table>

          

        
      
        <h3 id="bytebase.store.TaskRunLog.CommandExecute">TaskRunLog.CommandExecute</h3>
        <p></p>

        
          <table class="field-table">
            <thead>
              <tr><td>Field</td><td>Type</td><td>Label</td><td>Description</td></tr>
            </thead>
            <tbody>
              
                <tr>
                  <td>command_indexes</td>
                  <td><a href="#int32">int32</a></td>
                  <td>repeated</td>
                  <td><p>The indexes of the executed commands. </p></td>
                </tr>
              
            </tbody>
          </table>

          

        
      
        <h3 id="bytebase.store.TaskRunLog.CommandResponse">TaskRunLog.CommandResponse</h3>
        <p></p>

        
          <table class="field-table">
            <thead>
              <tr><td>Field</td><td>Type</td><td>Label</td><td>Description</td></tr>
            </thead>
            <tbody>
              
                <tr>
                  <td>command_indexes</td>
                  <td><a href="#int32">int32</a></td>
                  <td>repeated</td>
                  <td><p>The indexes of the executed commands. </p></td>
                </tr>
              
                <tr>
                  <td>error</td>
                  <td><a href="#string">string</a></td>
                  <td></td>
                  <td><p> </p></td>
                </tr>
              
                <tr>
                  <td>affected_rows</td>
                  <td><a href="#int32">int32</a></td>
                  <td></td>
                  <td><p> </p></td>
                </tr>
              
                <tr>
                  <td>all_affected_rows</td>
                  <td><a href="#int32">int32</a></td>
                  <td>repeated</td>
                  <td><p>`all_affected_rows` is the affected rows of each command.
`all_affected_rows` may be unavailable if the database driver doesn&#39;t support it. Caller should fallback to `affected_rows` in that case. </p></td>
                </tr>
              
            </tbody>
          </table>

          

        
      
        <h3 id="bytebase.store.TaskRunLog.DatabaseSyncEnd">TaskRunLog.DatabaseSyncEnd</h3>
        <p></p>

        
          <table class="field-table">
            <thead>
              <tr><td>Field</td><td>Type</td><td>Label</td><td>Description</td></tr>
            </thead>
            <tbody>
              
                <tr>
                  <td>error</td>
                  <td><a href="#string">string</a></td>
                  <td></td>
                  <td><p> </p></td>
                </tr>
              
            </tbody>
          </table>

          

        
      
        <h3 id="bytebase.store.TaskRunLog.DatabaseSyncStart">TaskRunLog.DatabaseSyncStart</h3>
        <p></p>

        

        
      
        <h3 id="bytebase.store.TaskRunLog.PriorBackupEnd">TaskRunLog.PriorBackupEnd</h3>
        <p></p>

        
          <table class="field-table">
            <thead>
              <tr><td>Field</td><td>Type</td><td>Label</td><td>Description</td></tr>
            </thead>
            <tbody>
              
                <tr>
                  <td>prior_backup_detail</td>
                  <td><a href="#bytebase.store.PriorBackupDetail">PriorBackupDetail</a></td>
                  <td></td>
                  <td><p> </p></td>
                </tr>
              
                <tr>
                  <td>error</td>
                  <td><a href="#string">string</a></td>
                  <td></td>
                  <td><p> </p></td>
                </tr>
              
            </tbody>
          </table>

          

        
      
        <h3 id="bytebase.store.TaskRunLog.PriorBackupStart">TaskRunLog.PriorBackupStart</h3>
        <p></p>

        

        
      
        <h3 id="bytebase.store.TaskRunLog.SchemaDumpEnd">TaskRunLog.SchemaDumpEnd</h3>
        <p></p>

        
          <table class="field-table">
            <thead>
              <tr><td>Field</td><td>Type</td><td>Label</td><td>Description</td></tr>
            </thead>
            <tbody>
              
                <tr>
                  <td>error</td>
                  <td><a href="#string">string</a></td>
                  <td></td>
                  <td><p> </p></td>
                </tr>
              
            </tbody>
          </table>

          

        
      
        <h3 id="bytebase.store.TaskRunLog.SchemaDumpStart">TaskRunLog.SchemaDumpStart</h3>
        <p></p>

        

        
      
        <h3 id="bytebase.store.TaskRunLog.TaskRunStatusUpdate">TaskRunLog.TaskRunStatusUpdate</h3>
        <p></p>

        
          <table class="field-table">
            <thead>
              <tr><td>Field</td><td>Type</td><td>Label</td><td>Description</td></tr>
            </thead>
            <tbody>
              
                <tr>
                  <td>status</td>
                  <td><a href="#bytebase.store.TaskRunLog.TaskRunStatusUpdate.Status">TaskRunLog.TaskRunStatusUpdate.Status</a></td>
                  <td></td>
                  <td><p> </p></td>
                </tr>
              
            </tbody>
          </table>

          

        
      
        <h3 id="bytebase.store.TaskRunLog.TransactionControl">TaskRunLog.TransactionControl</h3>
        <p></p>

        
          <table class="field-table">
            <thead>
              <tr><td>Field</td><td>Type</td><td>Label</td><td>Description</td></tr>
            </thead>
            <tbody>
              
                <tr>
                  <td>type</td>
                  <td><a href="#bytebase.store.TaskRunLog.TransactionControl.Type">TaskRunLog.TransactionControl.Type</a></td>
                  <td></td>
                  <td><p> </p></td>
                </tr>
              
                <tr>
                  <td>error</td>
                  <td><a href="#string">string</a></td>
                  <td></td>
                  <td><p> </p></td>
                </tr>
              
            </tbody>
          </table>

          

        
      

      
        <h3 id="bytebase.store.TaskRunLog.TaskRunStatusUpdate.Status">TaskRunLog.TaskRunStatusUpdate.Status</h3>
        <p></p>
        <table class="enum-table">
          <thead>
            <tr><td>Name</td><td>Number</td><td>Description</td></tr>
          </thead>
          <tbody>
            
              <tr>
                <td>STATUS_UNSPECIFIED</td>
                <td>0</td>
                <td><p></p></td>
              </tr>
            
              <tr>
                <td>RUNNING_WAITING</td>
                <td>1</td>
                <td><p>the task run is ready to be executed by the scheduler</p></td>
              </tr>
            
              <tr>
                <td>RUNNING_RUNNING</td>
                <td>2</td>
                <td><p>the task run is being executed by the scheduler</p></td>
              </tr>
            
          </tbody>
        </table>
      
        <h3 id="bytebase.store.TaskRunLog.TransactionControl.Type">TaskRunLog.TransactionControl.Type</h3>
        <p></p>
        <table class="enum-table">
          <thead>
            <tr><td>Name</td><td>Number</td><td>Description</td></tr>
          </thead>
          <tbody>
            
              <tr>
                <td>TYPE_UNSPECIFIED</td>
                <td>0</td>
                <td><p></p></td>
              </tr>
            
              <tr>
                <td>BEGIN</td>
                <td>1</td>
                <td><p></p></td>
              </tr>
            
              <tr>
                <td>COMMIT</td>
                <td>2</td>
                <td><p></p></td>
              </tr>
            
              <tr>
                <td>ROLLBACK</td>
                <td>3</td>
                <td><p></p></td>
              </tr>
            
          </tbody>
        </table>
      
        <h3 id="bytebase.store.TaskRunLog.Type">TaskRunLog.Type</h3>
        <p></p>
        <table class="enum-table">
          <thead>
            <tr><td>Name</td><td>Number</td><td>Description</td></tr>
          </thead>
          <tbody>
            
              <tr>
                <td>TYPE_UNSPECIFIED</td>
                <td>0</td>
                <td><p></p></td>
              </tr>
            
              <tr>
                <td>SCHEMA_DUMP_START</td>
                <td>1</td>
                <td><p></p></td>
              </tr>
            
              <tr>
                <td>SCHEMA_DUMP_END</td>
                <td>2</td>
                <td><p></p></td>
              </tr>
            
              <tr>
                <td>COMMAND_EXECUTE</td>
                <td>3</td>
                <td><p></p></td>
              </tr>
            
              <tr>
                <td>COMMAND_RESPONSE</td>
                <td>4</td>
                <td><p></p></td>
              </tr>
            
              <tr>
                <td>DATABASE_SYNC_START</td>
                <td>5</td>
                <td><p></p></td>
              </tr>
            
              <tr>
                <td>DATABASE_SYNC_END</td>
                <td>6</td>
                <td><p></p></td>
              </tr>
            
              <tr>
                <td>TASK_RUN_STATUS_UPDATE</td>
                <td>7</td>
                <td><p></p></td>
              </tr>
            
              <tr>
                <td>TRANSACTION_CONTROL</td>
                <td>8</td>
                <td><p></p></td>
              </tr>
            
              <tr>
                <td>PRIOR_BACKUP_START</td>
                <td>9</td>
                <td><p></p></td>
              </tr>
            
              <tr>
                <td>PRIOR_BACKUP_END</td>
                <td>10</td>
                <td><p></p></td>
              </tr>
            
          </tbody>
        </table>
      

      

      
    
      
      <div class="file-heading">
        <h2 id="store/user.proto">store/user.proto</h2><a href="#title">Top</a>
      </div>
      <p></p>

      
        <h3 id="bytebase.store.MFAConfig">MFAConfig</h3>
        <p>MFAConfig is the MFA configuration for a user.</p>

        
          <table class="field-table">
            <thead>
              <tr><td>Field</td><td>Type</td><td>Label</td><td>Description</td></tr>
            </thead>
            <tbody>
              
                <tr>
                  <td>otp_secret</td>
                  <td><a href="#string">string</a></td>
                  <td></td>
                  <td><p>The otp_secret is the secret key used to validate the OTP code. </p></td>
                </tr>
              
                <tr>
                  <td>temp_otp_secret</td>
                  <td><a href="#string">string</a></td>
                  <td></td>
                  <td><p>The temp_otp_secret is the temporary secret key used to validate the OTP code and will replace the otp_secret in two phase commits. </p></td>
                </tr>
              
                <tr>
                  <td>recovery_codes</td>
                  <td><a href="#string">string</a></td>
                  <td>repeated</td>
                  <td><p>The recovery_codes are the codes that can be used to recover the account. </p></td>
                </tr>
              
                <tr>
                  <td>temp_recovery_codes</td>
                  <td><a href="#string">string</a></td>
                  <td>repeated</td>
                  <td><p>The temp_recovery_codes are the temporary codes that will replace the recovery_codes in two phase commits. </p></td>
                </tr>
              
            </tbody>
          </table>

          

        
      
        <h3 id="bytebase.store.UserProfile">UserProfile</h3>
        <p></p>

        
          <table class="field-table">
            <thead>
              <tr><td>Field</td><td>Type</td><td>Label</td><td>Description</td></tr>
            </thead>
            <tbody>
              
                <tr>
                  <td>last_login_time</td>
                  <td><a href="#google.protobuf.Timestamp">google.protobuf.Timestamp</a></td>
                  <td></td>
                  <td><p> </p></td>
                </tr>
              
                <tr>
                  <td>last_change_password_time</td>
                  <td><a href="#google.protobuf.Timestamp">google.protobuf.Timestamp</a></td>
                  <td></td>
                  <td><p> </p></td>
                </tr>
              
                <tr>
                  <td>source</td>
                  <td><a href="#string">string</a></td>
                  <td></td>
                  <td><p>source means where the user comes from. For now we support Entra ID SCIM sync, so the source could be Entra ID. </p></td>
                </tr>
              
            </tbody>
          </table>

          

        
      

      

      

      
    
      
      <div class="file-heading">
        <h2 id="store/vcs.proto">store/vcs.proto</h2><a href="#title">Top</a>
      </div>
      <p></p>

      
        <h3 id="bytebase.store.VCSConnector">VCSConnector</h3>
        <p></p>

        
          <table class="field-table">
            <thead>
              <tr><td>Field</td><td>Type</td><td>Label</td><td>Description</td></tr>
            </thead>
            <tbody>
              
                <tr>
                  <td>title</td>
                  <td><a href="#string">string</a></td>
                  <td></td>
                  <td><p>The title or display name of the VCS connector. </p></td>
                </tr>
              
                <tr>
                  <td>full_path</td>
                  <td><a href="#string">string</a></td>
                  <td></td>
                  <td><p>Full path from the corresponding VCS provider.
For GitLab, this is the project full path. e.g. group1/project-1 </p></td>
                </tr>
              
                <tr>
                  <td>web_url</td>
                  <td><a href="#string">string</a></td>
                  <td></td>
                  <td><p>Web url from the corresponding VCS provider.
For GitLab, this is the project web url. e.g. https://gitlab.example.com/group1/project-1 </p></td>
                </tr>
              
                <tr>
                  <td>branch</td>
                  <td><a href="#string">string</a></td>
                  <td></td>
                  <td><p>Branch to listen to. </p></td>
                </tr>
              
                <tr>
                  <td>base_directory</td>
                  <td><a href="#string">string</a></td>
                  <td></td>
                  <td><p>Base working directory we are interested. </p></td>
                </tr>
              
                <tr>
                  <td>external_id</td>
                  <td><a href="#string">string</a></td>
                  <td></td>
                  <td><p>Repository id from the corresponding VCS provider.
For GitLab, this is the project id. e.g. 123 </p></td>
                </tr>
              
                <tr>
                  <td>external_webhook_id</td>
                  <td><a href="#string">string</a></td>
                  <td></td>
                  <td><p>Push webhook id from the corresponding VCS provider.
For GitLab, this is the project webhook id. e.g. 123 </p></td>
                </tr>
              
                <tr>
                  <td>webhook_secret_token</td>
                  <td><a href="#string">string</a></td>
                  <td></td>
                  <td><p>For GitLab, webhook request contains this in the &#39;X-Gitlab-Token&#34; header and we compare it with the one stored in db to validate it sends to the expected endpoint. </p></td>
                </tr>
              
                <tr>
                  <td>database_group</td>
                  <td><a href="#string">string</a></td>
                  <td></td>
                  <td><p>Apply changes to the database group. Optional, if not set, will apply changes to all databases in the project.
Format: projects/{project}/databaseGroups/{databaseGroup} </p></td>
                </tr>
              
            </tbody>
          </table>

          

        
      

      

      

      
    

    <h2 id="scalar-value-types">Scalar Value Types</h2>
    <table class="scalar-value-types-table">
      <thead>
        <tr><td>.proto Type</td><td>Notes</td><td>C++</td><td>Java</td><td>Python</td><td>Go</td><td>C#</td><td>PHP</td><td>Ruby</td></tr>
      </thead>
      <tbody>
        
          <tr id="double">
            <td>double</td>
            <td></td>
            <td>double</td>
            <td>double</td>
            <td>float</td>
            <td>float64</td>
            <td>double</td>
            <td>float</td>
            <td>Float</td>
          </tr>
        
          <tr id="float">
            <td>float</td>
            <td></td>
            <td>float</td>
            <td>float</td>
            <td>float</td>
            <td>float32</td>
            <td>float</td>
            <td>float</td>
            <td>Float</td>
          </tr>
        
          <tr id="int32">
            <td>int32</td>
            <td>Uses variable-length encoding. Inefficient for encoding negative numbers – if your field is likely to have negative values, use sint32 instead.</td>
            <td>int32</td>
            <td>int</td>
            <td>int</td>
            <td>int32</td>
            <td>int</td>
            <td>integer</td>
            <td>Bignum or Fixnum (as required)</td>
          </tr>
        
          <tr id="int64">
            <td>int64</td>
            <td>Uses variable-length encoding. Inefficient for encoding negative numbers – if your field is likely to have negative values, use sint64 instead.</td>
            <td>int64</td>
            <td>long</td>
            <td>int/long</td>
            <td>int64</td>
            <td>long</td>
            <td>integer/string</td>
            <td>Bignum</td>
          </tr>
        
          <tr id="uint32">
            <td>uint32</td>
            <td>Uses variable-length encoding.</td>
            <td>uint32</td>
            <td>int</td>
            <td>int/long</td>
            <td>uint32</td>
            <td>uint</td>
            <td>integer</td>
            <td>Bignum or Fixnum (as required)</td>
          </tr>
        
          <tr id="uint64">
            <td>uint64</td>
            <td>Uses variable-length encoding.</td>
            <td>uint64</td>
            <td>long</td>
            <td>int/long</td>
            <td>uint64</td>
            <td>ulong</td>
            <td>integer/string</td>
            <td>Bignum or Fixnum (as required)</td>
          </tr>
        
          <tr id="sint32">
            <td>sint32</td>
            <td>Uses variable-length encoding. Signed int value. These more efficiently encode negative numbers than regular int32s.</td>
            <td>int32</td>
            <td>int</td>
            <td>int</td>
            <td>int32</td>
            <td>int</td>
            <td>integer</td>
            <td>Bignum or Fixnum (as required)</td>
          </tr>
        
          <tr id="sint64">
            <td>sint64</td>
            <td>Uses variable-length encoding. Signed int value. These more efficiently encode negative numbers than regular int64s.</td>
            <td>int64</td>
            <td>long</td>
            <td>int/long</td>
            <td>int64</td>
            <td>long</td>
            <td>integer/string</td>
            <td>Bignum</td>
          </tr>
        
          <tr id="fixed32">
            <td>fixed32</td>
            <td>Always four bytes. More efficient than uint32 if values are often greater than 2^28.</td>
            <td>uint32</td>
            <td>int</td>
            <td>int</td>
            <td>uint32</td>
            <td>uint</td>
            <td>integer</td>
            <td>Bignum or Fixnum (as required)</td>
          </tr>
        
          <tr id="fixed64">
            <td>fixed64</td>
            <td>Always eight bytes. More efficient than uint64 if values are often greater than 2^56.</td>
            <td>uint64</td>
            <td>long</td>
            <td>int/long</td>
            <td>uint64</td>
            <td>ulong</td>
            <td>integer/string</td>
            <td>Bignum</td>
          </tr>
        
          <tr id="sfixed32">
            <td>sfixed32</td>
            <td>Always four bytes.</td>
            <td>int32</td>
            <td>int</td>
            <td>int</td>
            <td>int32</td>
            <td>int</td>
            <td>integer</td>
            <td>Bignum or Fixnum (as required)</td>
          </tr>
        
          <tr id="sfixed64">
            <td>sfixed64</td>
            <td>Always eight bytes.</td>
            <td>int64</td>
            <td>long</td>
            <td>int/long</td>
            <td>int64</td>
            <td>long</td>
            <td>integer/string</td>
            <td>Bignum</td>
          </tr>
        
          <tr id="bool">
            <td>bool</td>
            <td></td>
            <td>bool</td>
            <td>boolean</td>
            <td>boolean</td>
            <td>bool</td>
            <td>bool</td>
            <td>boolean</td>
            <td>TrueClass/FalseClass</td>
          </tr>
        
          <tr id="string">
            <td>string</td>
            <td>A string must always contain UTF-8 encoded or 7-bit ASCII text.</td>
            <td>string</td>
            <td>String</td>
            <td>str/unicode</td>
            <td>string</td>
            <td>string</td>
            <td>string</td>
            <td>String (UTF-8)</td>
          </tr>
        
          <tr id="bytes">
            <td>bytes</td>
            <td>May contain any arbitrary sequence of bytes.</td>
            <td>string</td>
            <td>ByteString</td>
            <td>str</td>
            <td>[]byte</td>
            <td>ByteString</td>
            <td>string</td>
            <td>String (ASCII-8BIT)</td>
          </tr>
        
      </tbody>
    </table>
  </body>
</html>
<|MERGE_RESOLUTION|>--- conflicted
+++ resolved
@@ -2960,8 +2960,6 @@
                   <td><p> </p></td>
                 </tr>
               
-<<<<<<< HEAD
-=======
                 <tr>
                   <td>masking_level</td>
                   <td><a href="#bytebase.store.MaskingLevel">MaskingLevel</a></td>
@@ -2983,7 +2981,6 @@
                   <td><p>Deprecated. </p></td>
                 </tr>
               
->>>>>>> 9756d0a4
             </tbody>
           </table>
 
