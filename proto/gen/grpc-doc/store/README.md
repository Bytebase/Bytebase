# Protocol Documentation
<a name="top"></a>

## Table of Contents

- [store/common.proto](#store_common-proto)
    - [DatabaseLabel](#bytebase-store-DatabaseLabel)
    - [PageToken](#bytebase-store-PageToken)
    - [Position](#bytebase-store-Position)
    - [Range](#bytebase-store-Range)
  
    - [Engine](#bytebase-store-Engine)
    - [ExportFormat](#bytebase-store-ExportFormat)
    - [MaskingLevel](#bytebase-store-MaskingLevel)
    - [VCSType](#bytebase-store-VCSType)
  
- [store/advice.proto](#store_advice-proto)
    - [Advice](#bytebase-store-Advice)
  
    - [Advice.Status](#bytebase-store-Advice-Status)
  
- [store/anomaly.proto](#store_anomaly-proto)
    - [AnomalyConnectionPayload](#bytebase-store-AnomalyConnectionPayload)
    - [AnomalyDatabaseSchemaDriftPayload](#bytebase-store-AnomalyDatabaseSchemaDriftPayload)
  
- [store/approval.proto](#store_approval-proto)
    - [ApprovalFlow](#bytebase-store-ApprovalFlow)
    - [ApprovalNode](#bytebase-store-ApprovalNode)
    - [ApprovalStep](#bytebase-store-ApprovalStep)
    - [ApprovalTemplate](#bytebase-store-ApprovalTemplate)
    - [IssuePayloadApproval](#bytebase-store-IssuePayloadApproval)
    - [IssuePayloadApproval.Approver](#bytebase-store-IssuePayloadApproval-Approver)
  
    - [ApprovalNode.GroupValue](#bytebase-store-ApprovalNode-GroupValue)
    - [ApprovalNode.Type](#bytebase-store-ApprovalNode-Type)
    - [ApprovalStep.Type](#bytebase-store-ApprovalStep-Type)
    - [IssuePayloadApproval.Approver.Status](#bytebase-store-IssuePayloadApproval-Approver-Status)
    - [IssuePayloadApproval.RiskLevel](#bytebase-store-IssuePayloadApproval-RiskLevel)
  
- [store/audit_log.proto](#store_audit_log-proto)
    - [AuditLog](#bytebase-store-AuditLog)
    - [RequestMetadata](#bytebase-store-RequestMetadata)
  
    - [AuditLog.Severity](#bytebase-store-AuditLog-Severity)
  
- [store/database.proto](#store_database-proto)
    - [CheckConstraintMetadata](#bytebase-store-CheckConstraintMetadata)
    - [ColumnCatalog](#bytebase-store-ColumnCatalog)
    - [ColumnCatalog.LabelsEntry](#bytebase-store-ColumnCatalog-LabelsEntry)
    - [ColumnMetadata](#bytebase-store-ColumnMetadata)
    - [DatabaseConfig](#bytebase-store-DatabaseConfig)
    - [DatabaseMetadata](#bytebase-store-DatabaseMetadata)
    - [DatabaseMetadata.LabelsEntry](#bytebase-store-DatabaseMetadata-LabelsEntry)
    - [DatabaseSchemaMetadata](#bytebase-store-DatabaseSchemaMetadata)
    - [DependentColumn](#bytebase-store-DependentColumn)
    - [EnumTypeMetadata](#bytebase-store-EnumTypeMetadata)
    - [EventMetadata](#bytebase-store-EventMetadata)
    - [ExtensionMetadata](#bytebase-store-ExtensionMetadata)
    - [ExternalTableMetadata](#bytebase-store-ExternalTableMetadata)
    - [ForeignKeyMetadata](#bytebase-store-ForeignKeyMetadata)
    - [FunctionConfig](#bytebase-store-FunctionConfig)
    - [FunctionMetadata](#bytebase-store-FunctionMetadata)
    - [GenerationMetadata](#bytebase-store-GenerationMetadata)
    - [IndexMetadata](#bytebase-store-IndexMetadata)
    - [InstanceRoleMetadata](#bytebase-store-InstanceRoleMetadata)
    - [LinkedDatabaseMetadata](#bytebase-store-LinkedDatabaseMetadata)
    - [MaterializedViewMetadata](#bytebase-store-MaterializedViewMetadata)
    - [ObjectSchema](#bytebase-store-ObjectSchema)
    - [ObjectSchema.ArrayKind](#bytebase-store-ObjectSchema-ArrayKind)
    - [ObjectSchema.StructKind](#bytebase-store-ObjectSchema-StructKind)
    - [ObjectSchema.StructKind.PropertiesEntry](#bytebase-store-ObjectSchema-StructKind-PropertiesEntry)
    - [PackageMetadata](#bytebase-store-PackageMetadata)
    - [ProcedureConfig](#bytebase-store-ProcedureConfig)
    - [ProcedureMetadata](#bytebase-store-ProcedureMetadata)
    - [SchemaCatalog](#bytebase-store-SchemaCatalog)
    - [SchemaMetadata](#bytebase-store-SchemaMetadata)
    - [SecretItem](#bytebase-store-SecretItem)
    - [Secrets](#bytebase-store-Secrets)
    - [SequenceMetadata](#bytebase-store-SequenceMetadata)
    - [StreamMetadata](#bytebase-store-StreamMetadata)
    - [TableCatalog](#bytebase-store-TableCatalog)
    - [TableMetadata](#bytebase-store-TableMetadata)
    - [TablePartitionMetadata](#bytebase-store-TablePartitionMetadata)
    - [TaskMetadata](#bytebase-store-TaskMetadata)
    - [TriggerMetadata](#bytebase-store-TriggerMetadata)
    - [ViewConfig](#bytebase-store-ViewConfig)
    - [ViewMetadata](#bytebase-store-ViewMetadata)
  
    - [GenerationMetadata.Type](#bytebase-store-GenerationMetadata-Type)
    - [ObjectSchema.Type](#bytebase-store-ObjectSchema-Type)
    - [StreamMetadata.Mode](#bytebase-store-StreamMetadata-Mode)
    - [StreamMetadata.Type](#bytebase-store-StreamMetadata-Type)
    - [TablePartitionMetadata.Type](#bytebase-store-TablePartitionMetadata-Type)
    - [TaskMetadata.State](#bytebase-store-TaskMetadata-State)
  
- [store/branch.proto](#store_branch-proto)
    - [BranchConfig](#bytebase-store-BranchConfig)
    - [BranchSnapshot](#bytebase-store-BranchSnapshot)
  
- [store/changelist.proto](#store_changelist-proto)
    - [Changelist](#bytebase-store-Changelist)
    - [Changelist.Change](#bytebase-store-Changelist-Change)
  
- [store/changelog.proto](#store_changelog-proto)
    - [ChangedResourceDatabase](#bytebase-store-ChangedResourceDatabase)
    - [ChangedResourceFunction](#bytebase-store-ChangedResourceFunction)
    - [ChangedResourceProcedure](#bytebase-store-ChangedResourceProcedure)
    - [ChangedResourceSchema](#bytebase-store-ChangedResourceSchema)
    - [ChangedResourceTable](#bytebase-store-ChangedResourceTable)
    - [ChangedResourceView](#bytebase-store-ChangedResourceView)
    - [ChangedResources](#bytebase-store-ChangedResources)
    - [ChangelogPayload](#bytebase-store-ChangelogPayload)
  
    - [ChangelogPayload.Type](#bytebase-store-ChangelogPayload-Type)
  
- [store/data_source.proto](#store_data_source-proto)
    - [DataSourceExternalSecret](#bytebase-store-DataSourceExternalSecret)
    - [DataSourceExternalSecret.AppRoleAuthOption](#bytebase-store-DataSourceExternalSecret-AppRoleAuthOption)
    - [DataSourceOptions](#bytebase-store-DataSourceOptions)
    - [DataSourceOptions.Address](#bytebase-store-DataSourceOptions-Address)
    - [KerberosConfig](#bytebase-store-KerberosConfig)
    - [SASLConfig](#bytebase-store-SASLConfig)
  
    - [DataSourceExternalSecret.AppRoleAuthOption.SecretType](#bytebase-store-DataSourceExternalSecret-AppRoleAuthOption-SecretType)
    - [DataSourceExternalSecret.AuthType](#bytebase-store-DataSourceExternalSecret-AuthType)
    - [DataSourceExternalSecret.SecretType](#bytebase-store-DataSourceExternalSecret-SecretType)
    - [DataSourceOptions.AuthenticationType](#bytebase-store-DataSourceOptions-AuthenticationType)
    - [DataSourceOptions.RedisType](#bytebase-store-DataSourceOptions-RedisType)
  
- [store/db_group.proto](#store_db_group-proto)
    - [DatabaseGroupPayload](#bytebase-store-DatabaseGroupPayload)
  
- [store/deployment_config.proto](#store_deployment_config-proto)
    - [DeploymentConfig](#bytebase-store-DeploymentConfig)
    - [DeploymentSpec](#bytebase-store-DeploymentSpec)
    - [LabelSelector](#bytebase-store-LabelSelector)
    - [LabelSelectorRequirement](#bytebase-store-LabelSelectorRequirement)
    - [Schedule](#bytebase-store-Schedule)
    - [ScheduleDeployment](#bytebase-store-ScheduleDeployment)
  
    - [LabelSelectorRequirement.OperatorType](#bytebase-store-LabelSelectorRequirement-OperatorType)
  
- [store/deprecated.proto](#store_deprecated-proto)
    - [DeprecatedMaskData](#bytebase-store-DeprecatedMaskData)
    - [DeprecatedMaskingPolicy](#bytebase-store-DeprecatedMaskingPolicy)
  
- [store/export_archive.proto](#store_export_archive-proto)
    - [ExportArchivePayload](#bytebase-store-ExportArchivePayload)
  
- [store/group.proto](#store_group-proto)
    - [GroupMember](#bytebase-store-GroupMember)
    - [GroupPayload](#bytebase-store-GroupPayload)
  
    - [GroupMember.Role](#bytebase-store-GroupMember-Role)
  
- [store/idp.proto](#store_idp-proto)
    - [FieldMapping](#bytebase-store-FieldMapping)
    - [IdentityProviderConfig](#bytebase-store-IdentityProviderConfig)
    - [IdentityProviderUserInfo](#bytebase-store-IdentityProviderUserInfo)
    - [LDAPIdentityProviderConfig](#bytebase-store-LDAPIdentityProviderConfig)
    - [OAuth2IdentityProviderConfig](#bytebase-store-OAuth2IdentityProviderConfig)
    - [OIDCIdentityProviderConfig](#bytebase-store-OIDCIdentityProviderConfig)
  
    - [IdentityProviderType](#bytebase-store-IdentityProviderType)
    - [OAuth2AuthStyle](#bytebase-store-OAuth2AuthStyle)
  
- [store/instance.proto](#store_instance-proto)
    - [InstanceMetadata](#bytebase-store-InstanceMetadata)
    - [InstanceOptions](#bytebase-store-InstanceOptions)
    - [InstanceRole](#bytebase-store-InstanceRole)
  
- [store/instance_change_history.proto](#store_instance_change_history-proto)
    - [InstanceChangeHistoryPayload](#bytebase-store-InstanceChangeHistoryPayload)
  
- [store/issue.proto](#store_issue-proto)
    - [GrantRequest](#bytebase-store-GrantRequest)
    - [IssuePayload](#bytebase-store-IssuePayload)
  
- [store/issue_comment.proto](#store_issue_comment-proto)
    - [IssueCommentPayload](#bytebase-store-IssueCommentPayload)
    - [IssueCommentPayload.Approval](#bytebase-store-IssueCommentPayload-Approval)
    - [IssueCommentPayload.IssueUpdate](#bytebase-store-IssueCommentPayload-IssueUpdate)
    - [IssueCommentPayload.StageEnd](#bytebase-store-IssueCommentPayload-StageEnd)
    - [IssueCommentPayload.TaskPriorBackup](#bytebase-store-IssueCommentPayload-TaskPriorBackup)
    - [IssueCommentPayload.TaskPriorBackup.Table](#bytebase-store-IssueCommentPayload-TaskPriorBackup-Table)
    - [IssueCommentPayload.TaskUpdate](#bytebase-store-IssueCommentPayload-TaskUpdate)
  
    - [IssueCommentPayload.Approval.Status](#bytebase-store-IssueCommentPayload-Approval-Status)
    - [IssueCommentPayload.IssueUpdate.IssueStatus](#bytebase-store-IssueCommentPayload-IssueUpdate-IssueStatus)
    - [IssueCommentPayload.TaskUpdate.Status](#bytebase-store-IssueCommentPayload-TaskUpdate-Status)
  
- [store/plan_check_run.proto](#store_plan_check_run-proto)
    - [PlanCheckRunConfig](#bytebase-store-PlanCheckRunConfig)
    - [PlanCheckRunConfig.GhostFlagsEntry](#bytebase-store-PlanCheckRunConfig-GhostFlagsEntry)
    - [PlanCheckRunResult](#bytebase-store-PlanCheckRunResult)
    - [PlanCheckRunResult.Result](#bytebase-store-PlanCheckRunResult-Result)
    - [PlanCheckRunResult.Result.SqlReviewReport](#bytebase-store-PlanCheckRunResult-Result-SqlReviewReport)
    - [PlanCheckRunResult.Result.SqlSummaryReport](#bytebase-store-PlanCheckRunResult-Result-SqlSummaryReport)
    - [PreUpdateBackupDetail](#bytebase-store-PreUpdateBackupDetail)
  
    - [PlanCheckRunConfig.ChangeDatabaseType](#bytebase-store-PlanCheckRunConfig-ChangeDatabaseType)
    - [PlanCheckRunResult.Result.Status](#bytebase-store-PlanCheckRunResult-Result-Status)
  
- [store/plan.proto](#store_plan-proto)
    - [PlanConfig](#bytebase-store-PlanConfig)
    - [PlanConfig.ChangeDatabaseConfig](#bytebase-store-PlanConfig-ChangeDatabaseConfig)
    - [PlanConfig.ChangeDatabaseConfig.GhostFlagsEntry](#bytebase-store-PlanConfig-ChangeDatabaseConfig-GhostFlagsEntry)
    - [PlanConfig.CreateDatabaseConfig](#bytebase-store-PlanConfig-CreateDatabaseConfig)
    - [PlanConfig.CreateDatabaseConfig.LabelsEntry](#bytebase-store-PlanConfig-CreateDatabaseConfig-LabelsEntry)
    - [PlanConfig.DeploymentSnapshot](#bytebase-store-PlanConfig-DeploymentSnapshot)
    - [PlanConfig.DeploymentSnapshot.DatabaseGroupSnapshot](#bytebase-store-PlanConfig-DeploymentSnapshot-DatabaseGroupSnapshot)
    - [PlanConfig.DeploymentSnapshot.DeploymentConfigSnapshot](#bytebase-store-PlanConfig-DeploymentSnapshot-DeploymentConfigSnapshot)
    - [PlanConfig.ExportDataConfig](#bytebase-store-PlanConfig-ExportDataConfig)
    - [PlanConfig.ReleaseSource](#bytebase-store-PlanConfig-ReleaseSource)
    - [PlanConfig.Spec](#bytebase-store-PlanConfig-Spec)
    - [PlanConfig.SpecReleaseSource](#bytebase-store-PlanConfig-SpecReleaseSource)
    - [PlanConfig.Step](#bytebase-store-PlanConfig-Step)
    - [PlanConfig.VCSSource](#bytebase-store-PlanConfig-VCSSource)
  
    - [PlanConfig.ChangeDatabaseConfig.Type](#bytebase-store-PlanConfig-ChangeDatabaseConfig-Type)
  
- [store/policy.proto](#store_policy-proto)
    - [Binding](#bytebase-store-Binding)
    - [DataSourceQueryPolicy](#bytebase-store-DataSourceQueryPolicy)
    - [DisableCopyDataPolicy](#bytebase-store-DisableCopyDataPolicy)
    - [EnvironmentTierPolicy](#bytebase-store-EnvironmentTierPolicy)
    - [ExportDataPolicy](#bytebase-store-ExportDataPolicy)
    - [IamPolicy](#bytebase-store-IamPolicy)
    - [MaskingExceptionPolicy](#bytebase-store-MaskingExceptionPolicy)
    - [MaskingExceptionPolicy.MaskingException](#bytebase-store-MaskingExceptionPolicy-MaskingException)
    - [MaskingRulePolicy](#bytebase-store-MaskingRulePolicy)
    - [MaskingRulePolicy.MaskingRule](#bytebase-store-MaskingRulePolicy-MaskingRule)
    - [RestrictIssueCreationForSQLReviewPolicy](#bytebase-store-RestrictIssueCreationForSQLReviewPolicy)
    - [RolloutPolicy](#bytebase-store-RolloutPolicy)
    - [SQLReviewRule](#bytebase-store-SQLReviewRule)
    - [SlowQueryPolicy](#bytebase-store-SlowQueryPolicy)
    - [TagPolicy](#bytebase-store-TagPolicy)
    - [TagPolicy.TagsEntry](#bytebase-store-TagPolicy-TagsEntry)
  
    - [DataSourceQueryPolicy.Restriction](#bytebase-store-DataSourceQueryPolicy-Restriction)
    - [EnvironmentTierPolicy.EnvironmentTier](#bytebase-store-EnvironmentTierPolicy-EnvironmentTier)
    - [MaskingExceptionPolicy.MaskingException.Action](#bytebase-store-MaskingExceptionPolicy-MaskingException-Action)
    - [SQLReviewRuleLevel](#bytebase-store-SQLReviewRuleLevel)
  
- [store/project.proto](#store_project-proto)
    - [Label](#bytebase-store-Label)
    - [Project](#bytebase-store-Project)
  
- [store/project_webhook.proto](#store_project_webhook-proto)
    - [ProjectWebhookPayload](#bytebase-store-ProjectWebhookPayload)
  
- [store/query_history.proto](#store_query_history-proto)
    - [QueryHistoryPayload](#bytebase-store-QueryHistoryPayload)
  
- [store/release.proto](#store_release-proto)
    - [ReleasePayload](#bytebase-store-ReleasePayload)
    - [ReleasePayload.File](#bytebase-store-ReleasePayload-File)
    - [ReleasePayload.VCSSource](#bytebase-store-ReleasePayload-VCSSource)
  
    - [ReleaseFileType](#bytebase-store-ReleaseFileType)
  
- [store/review_config.proto](#store_review_config-proto)
    - [ReviewConfigPayload](#bytebase-store-ReviewConfigPayload)
  
- [store/revision.proto](#store_revision-proto)
    - [RevisionPayload](#bytebase-store-RevisionPayload)
  
- [store/role.proto](#store_role-proto)
    - [RolePermissions](#bytebase-store-RolePermissions)
  
- [store/setting.proto](#store_setting-proto)
    - [AgentPluginSetting](#bytebase-store-AgentPluginSetting)
    - [Algorithm](#bytebase-store-Algorithm)
    - [Algorithm.FullMask](#bytebase-store-Algorithm-FullMask)
    - [Algorithm.InnerOuterMask](#bytebase-store-Algorithm-InnerOuterMask)
    - [Algorithm.MD5Mask](#bytebase-store-Algorithm-MD5Mask)
    - [Algorithm.RangeMask](#bytebase-store-Algorithm-RangeMask)
    - [Algorithm.RangeMask.Slice](#bytebase-store-Algorithm-RangeMask-Slice)
    - [Announcement](#bytebase-store-Announcement)
    - [AppIMSetting](#bytebase-store-AppIMSetting)
    - [AppIMSetting.Feishu](#bytebase-store-AppIMSetting-Feishu)
    - [AppIMSetting.Lark](#bytebase-store-AppIMSetting-Lark)
    - [AppIMSetting.Slack](#bytebase-store-AppIMSetting-Slack)
    - [AppIMSetting.Wecom](#bytebase-store-AppIMSetting-Wecom)
    - [DataClassificationSetting](#bytebase-store-DataClassificationSetting)
    - [DataClassificationSetting.DataClassificationConfig](#bytebase-store-DataClassificationSetting-DataClassificationConfig)
    - [DataClassificationSetting.DataClassificationConfig.ClassificationEntry](#bytebase-store-DataClassificationSetting-DataClassificationConfig-ClassificationEntry)
    - [DataClassificationSetting.DataClassificationConfig.DataClassification](#bytebase-store-DataClassificationSetting-DataClassificationConfig-DataClassification)
    - [DataClassificationSetting.DataClassificationConfig.Level](#bytebase-store-DataClassificationSetting-DataClassificationConfig-Level)
    - [ExternalApprovalPayload](#bytebase-store-ExternalApprovalPayload)
    - [ExternalApprovalSetting](#bytebase-store-ExternalApprovalSetting)
    - [ExternalApprovalSetting.Node](#bytebase-store-ExternalApprovalSetting-Node)
    - [MaximumSQLResultSizeSetting](#bytebase-store-MaximumSQLResultSizeSetting)
    - [PasswordRestrictionSetting](#bytebase-store-PasswordRestrictionSetting)
    - [SCIMSetting](#bytebase-store-SCIMSetting)
    - [SMTPMailDeliverySetting](#bytebase-store-SMTPMailDeliverySetting)
    - [SchemaTemplateSetting](#bytebase-store-SchemaTemplateSetting)
    - [SchemaTemplateSetting.ColumnType](#bytebase-store-SchemaTemplateSetting-ColumnType)
    - [SchemaTemplateSetting.FieldTemplate](#bytebase-store-SchemaTemplateSetting-FieldTemplate)
    - [SchemaTemplateSetting.TableTemplate](#bytebase-store-SchemaTemplateSetting-TableTemplate)
    - [SemanticTypeSetting](#bytebase-store-SemanticTypeSetting)
    - [SemanticTypeSetting.SemanticType](#bytebase-store-SemanticTypeSetting-SemanticType)
    - [WorkspaceApprovalSetting](#bytebase-store-WorkspaceApprovalSetting)
    - [WorkspaceApprovalSetting.Rule](#bytebase-store-WorkspaceApprovalSetting-Rule)
    - [WorkspaceProfileSetting](#bytebase-store-WorkspaceProfileSetting)
  
    - [Algorithm.InnerOuterMask.MaskType](#bytebase-store-Algorithm-InnerOuterMask-MaskType)
    - [Announcement.AlertLevel](#bytebase-store-Announcement-AlertLevel)
    - [DatabaseChangeMode](#bytebase-store-DatabaseChangeMode)
    - [SMTPMailDeliverySetting.Authentication](#bytebase-store-SMTPMailDeliverySetting-Authentication)
    - [SMTPMailDeliverySetting.Encryption](#bytebase-store-SMTPMailDeliverySetting-Encryption)
  
- [store/sheet.proto](#store_sheet-proto)
    - [SheetCommand](#bytebase-store-SheetCommand)
    - [SheetPayload](#bytebase-store-SheetPayload)
  
- [store/slow_query.proto](#store_slow_query-proto)
    - [SlowQueryDetails](#bytebase-store-SlowQueryDetails)
    - [SlowQueryStatistics](#bytebase-store-SlowQueryStatistics)
    - [SlowQueryStatisticsItem](#bytebase-store-SlowQueryStatisticsItem)
  
- [store/task.proto](#store_task-proto)
    - [TaskDatabaseCreatePayload](#bytebase-store-TaskDatabaseCreatePayload)
    - [TaskDatabaseDataExportPayload](#bytebase-store-TaskDatabaseDataExportPayload)
    - [TaskDatabaseUpdatePayload](#bytebase-store-TaskDatabaseUpdatePayload)
    - [TaskDatabaseUpdatePayload.FlagsEntry](#bytebase-store-TaskDatabaseUpdatePayload-FlagsEntry)
    - [TaskReleaseSource](#bytebase-store-TaskReleaseSource)
  
- [store/task_run.proto](#store_task_run-proto)
    - [PriorBackupDetail](#bytebase-store-PriorBackupDetail)
    - [PriorBackupDetail.Item](#bytebase-store-PriorBackupDetail-Item)
    - [PriorBackupDetail.Item.Table](#bytebase-store-PriorBackupDetail-Item-Table)
    - [SchedulerInfo](#bytebase-store-SchedulerInfo)
    - [SchedulerInfo.WaitingCause](#bytebase-store-SchedulerInfo-WaitingCause)
    - [TaskRunResult](#bytebase-store-TaskRunResult)
    - [TaskRunResult.Position](#bytebase-store-TaskRunResult-Position)
  
- [store/task_run_log.proto](#store_task_run_log-proto)
    - [TaskRunLog](#bytebase-store-TaskRunLog)
    - [TaskRunLog.CommandExecute](#bytebase-store-TaskRunLog-CommandExecute)
    - [TaskRunLog.CommandResponse](#bytebase-store-TaskRunLog-CommandResponse)
    - [TaskRunLog.DatabaseSyncEnd](#bytebase-store-TaskRunLog-DatabaseSyncEnd)
    - [TaskRunLog.DatabaseSyncStart](#bytebase-store-TaskRunLog-DatabaseSyncStart)
    - [TaskRunLog.PriorBackupEnd](#bytebase-store-TaskRunLog-PriorBackupEnd)
    - [TaskRunLog.PriorBackupStart](#bytebase-store-TaskRunLog-PriorBackupStart)
    - [TaskRunLog.SchemaDumpEnd](#bytebase-store-TaskRunLog-SchemaDumpEnd)
    - [TaskRunLog.SchemaDumpStart](#bytebase-store-TaskRunLog-SchemaDumpStart)
    - [TaskRunLog.TaskRunStatusUpdate](#bytebase-store-TaskRunLog-TaskRunStatusUpdate)
    - [TaskRunLog.TransactionControl](#bytebase-store-TaskRunLog-TransactionControl)
  
    - [TaskRunLog.TaskRunStatusUpdate.Status](#bytebase-store-TaskRunLog-TaskRunStatusUpdate-Status)
    - [TaskRunLog.TransactionControl.Type](#bytebase-store-TaskRunLog-TransactionControl-Type)
    - [TaskRunLog.Type](#bytebase-store-TaskRunLog-Type)
  
- [store/user.proto](#store_user-proto)
    - [MFAConfig](#bytebase-store-MFAConfig)
    - [UserProfile](#bytebase-store-UserProfile)
  
- [store/vcs.proto](#store_vcs-proto)
    - [VCSConnector](#bytebase-store-VCSConnector)
  
- [Scalar Value Types](#scalar-value-types)



<a name="store_common-proto"></a>
<p align="right"><a href="#top">Top</a></p>

## store/common.proto



<a name="bytebase-store-DatabaseLabel"></a>

### DatabaseLabel



| Field | Type | Label | Description |
| ----- | ---- | ----- | ----------- |
| key | [string](#string) |  |  |
| value | [string](#string) |  |  |






<a name="bytebase-store-PageToken"></a>

### PageToken
Used internally for obfuscating the page token.


| Field | Type | Label | Description |
| ----- | ---- | ----- | ----------- |
| limit | [int32](#int32) |  |  |
| offset | [int32](#int32) |  |  |






<a name="bytebase-store-Position"></a>

### Position



| Field | Type | Label | Description |
| ----- | ---- | ----- | ----------- |
| line | [int32](#int32) |  |  |
| column | [int32](#int32) |  |  |






<a name="bytebase-store-Range"></a>

### Range



| Field | Type | Label | Description |
| ----- | ---- | ----- | ----------- |
| start | [int32](#int32) |  |  |
| end | [int32](#int32) |  |  |





 


<a name="bytebase-store-Engine"></a>

### Engine


| Name | Number | Description |
| ---- | ------ | ----------- |
| ENGINE_UNSPECIFIED | 0 |  |
| CLICKHOUSE | 1 |  |
| MYSQL | 2 |  |
| POSTGRES | 3 |  |
| SNOWFLAKE | 4 |  |
| SQLITE | 5 |  |
| TIDB | 6 |  |
| MONGODB | 7 |  |
| REDIS | 8 |  |
| ORACLE | 9 |  |
| SPANNER | 10 |  |
| MSSQL | 11 |  |
| REDSHIFT | 12 |  |
| MARIADB | 13 |  |
| OCEANBASE | 14 |  |
| DM | 15 |  |
| RISINGWAVE | 16 |  |
| OCEANBASE_ORACLE | 17 |  |
| STARROCKS | 18 |  |
| DORIS | 19 |  |
| HIVE | 20 |  |
| ELASTICSEARCH | 21 |  |
| BIGQUERY | 22 |  |
| DYNAMODB | 23 |  |
| DATABRICKS | 24 |  |
| COCKROACHDB | 25 |  |
| COSMOSDB | 26 |  |



<a name="bytebase-store-ExportFormat"></a>

### ExportFormat


| Name | Number | Description |
| ---- | ------ | ----------- |
| FORMAT_UNSPECIFIED | 0 |  |
| CSV | 1 |  |
| JSON | 2 |  |
| SQL | 3 |  |
| XLSX | 4 |  |



<a name="bytebase-store-MaskingLevel"></a>

### MaskingLevel


| Name | Number | Description |
| ---- | ------ | ----------- |
| MASKING_LEVEL_UNSPECIFIED | 0 |  |
| NONE | 1 |  |
| PARTIAL | 2 |  |
| FULL | 3 |  |



<a name="bytebase-store-VCSType"></a>

### VCSType


| Name | Number | Description |
| ---- | ------ | ----------- |
| VCS_TYPE_UNSPECIFIED | 0 |  |
| GITHUB | 1 | GitHub type. Using for GitHub community edition(ce). |
| GITLAB | 2 | GitLab type. Using for GitLab community edition(ce) and enterprise edition(ee). |
| BITBUCKET | 3 | BitBucket type. Using for BitBucket cloud or BitBucket server. |
| AZURE_DEVOPS | 4 | Azure DevOps. Using for Azure DevOps GitOps workflow. |


 

 

 



<a name="store_advice-proto"></a>
<p align="right"><a href="#top">Top</a></p>

## store/advice.proto



<a name="bytebase-store-Advice"></a>

### Advice



| Field | Type | Label | Description |
| ----- | ---- | ----- | ----------- |
| status | [Advice.Status](#bytebase-store-Advice-Status) |  | The advice status. |
| code | [int32](#int32) |  | The advice code. |
| title | [string](#string) |  | The advice title. |
| content | [string](#string) |  | The advice content. |
| detail | [string](#string) |  | The advice detail. |
| start_position | [Position](#bytebase-store-Position) |  | 1-based positions of the sql statment. |
| end_position | [Position](#bytebase-store-Position) |  |  |





 


<a name="bytebase-store-Advice-Status"></a>

### Advice.Status


| Name | Number | Description |
| ---- | ------ | ----------- |
| STATUS_UNSPECIFIED | 0 | Unspecified. |
| SUCCESS | 1 |  |
| WARNING | 2 |  |
| ERROR | 3 |  |


 

 

 



<a name="store_anomaly-proto"></a>
<p align="right"><a href="#top">Top</a></p>

## store/anomaly.proto



<a name="bytebase-store-AnomalyConnectionPayload"></a>

### AnomalyConnectionPayload



| Field | Type | Label | Description |
| ----- | ---- | ----- | ----------- |
| detail | [string](#string) |  | Connection failure detail |






<a name="bytebase-store-AnomalyDatabaseSchemaDriftPayload"></a>

### AnomalyDatabaseSchemaDriftPayload



| Field | Type | Label | Description |
| ----- | ---- | ----- | ----------- |
| version | [string](#string) |  | The schema version corresponds to the expected schema |
| expect | [string](#string) |  | The expected latest schema stored in the migration history table |
| actual | [string](#string) |  | The actual schema dumped from the database |





 

 

 

 



<a name="store_approval-proto"></a>
<p align="right"><a href="#top">Top</a></p>

## store/approval.proto



<a name="bytebase-store-ApprovalFlow"></a>

### ApprovalFlow



| Field | Type | Label | Description |
| ----- | ---- | ----- | ----------- |
| steps | [ApprovalStep](#bytebase-store-ApprovalStep) | repeated |  |






<a name="bytebase-store-ApprovalNode"></a>

### ApprovalNode



| Field | Type | Label | Description |
| ----- | ---- | ----- | ----------- |
| type | [ApprovalNode.Type](#bytebase-store-ApprovalNode-Type) |  |  |
| group_value | [ApprovalNode.GroupValue](#bytebase-store-ApprovalNode-GroupValue) |  |  |
| role | [string](#string) |  | Format: roles/{role} |
| external_node_id | [string](#string) |  |  |






<a name="bytebase-store-ApprovalStep"></a>

### ApprovalStep



| Field | Type | Label | Description |
| ----- | ---- | ----- | ----------- |
| type | [ApprovalStep.Type](#bytebase-store-ApprovalStep-Type) |  |  |
| nodes | [ApprovalNode](#bytebase-store-ApprovalNode) | repeated |  |






<a name="bytebase-store-ApprovalTemplate"></a>

### ApprovalTemplate



| Field | Type | Label | Description |
| ----- | ---- | ----- | ----------- |
| flow | [ApprovalFlow](#bytebase-store-ApprovalFlow) |  |  |
| title | [string](#string) |  |  |
| description | [string](#string) |  |  |
| creator_id | [int32](#int32) |  |  |






<a name="bytebase-store-IssuePayloadApproval"></a>

### IssuePayloadApproval
IssuePayloadApproval is a part of the payload of an issue.
IssuePayloadApproval records the approval template used and the approval history.


| Field | Type | Label | Description |
| ----- | ---- | ----- | ----------- |
| approval_templates | [ApprovalTemplate](#bytebase-store-ApprovalTemplate) | repeated |  |
| approvers | [IssuePayloadApproval.Approver](#bytebase-store-IssuePayloadApproval-Approver) | repeated |  |
| approval_finding_done | [bool](#bool) |  | If the value is `false`, it means that the backend is still finding matching approval templates. If `true`, other fields are available. |
| approval_finding_error | [string](#string) |  |  |
| risk_level | [IssuePayloadApproval.RiskLevel](#bytebase-store-IssuePayloadApproval-RiskLevel) |  |  |






<a name="bytebase-store-IssuePayloadApproval-Approver"></a>

### IssuePayloadApproval.Approver



| Field | Type | Label | Description |
| ----- | ---- | ----- | ----------- |
| status | [IssuePayloadApproval.Approver.Status](#bytebase-store-IssuePayloadApproval-Approver-Status) |  | The new status. |
| principal_id | [int32](#int32) |  | The principal id of the approver. |





 


<a name="bytebase-store-ApprovalNode-GroupValue"></a>

### ApprovalNode.GroupValue
The predefined user groups are:
- WORKSPACE_OWNER
- WORKSPACE_DBA
- PROJECT_OWNER
- PROJECT_MEMBER

| Name | Number | Description |
| ---- | ------ | ----------- |
| GROUP_VALUE_UNSPECIFILED | 0 |  |
| WORKSPACE_OWNER | 1 |  |
| WORKSPACE_DBA | 2 |  |
| PROJECT_OWNER | 3 |  |
| PROJECT_MEMBER | 4 |  |



<a name="bytebase-store-ApprovalNode-Type"></a>

### ApprovalNode.Type
Type of the ApprovalNode.
type determines who should approve this node.
ANY_IN_GROUP means the ApprovalNode can be approved by an user from our predefined user group.
See GroupValue below for the predefined user groups.

| Name | Number | Description |
| ---- | ------ | ----------- |
| TYPE_UNSPECIFIED | 0 |  |
| ANY_IN_GROUP | 1 |  |



<a name="bytebase-store-ApprovalStep-Type"></a>

### ApprovalStep.Type
Type of the ApprovalStep
ALL means every node must be approved to proceed.
ANY means approving any node will proceed.

| Name | Number | Description |
| ---- | ------ | ----------- |
| TYPE_UNSPECIFIED | 0 |  |
| ALL | 1 |  |
| ANY | 2 |  |



<a name="bytebase-store-IssuePayloadApproval-Approver-Status"></a>

### IssuePayloadApproval.Approver.Status


| Name | Number | Description |
| ---- | ------ | ----------- |
| STATUS_UNSPECIFIED | 0 |  |
| PENDING | 1 |  |
| APPROVED | 2 |  |
| REJECTED | 3 |  |



<a name="bytebase-store-IssuePayloadApproval-RiskLevel"></a>

### IssuePayloadApproval.RiskLevel


| Name | Number | Description |
| ---- | ------ | ----------- |
| RISK_LEVEL_UNSPECIFIED | 0 |  |
| LOW | 1 |  |
| MODERATE | 2 |  |
| HIGH | 3 |  |


 

 

 



<a name="store_audit_log-proto"></a>
<p align="right"><a href="#top">Top</a></p>

## store/audit_log.proto



<a name="bytebase-store-AuditLog"></a>

### AuditLog



| Field | Type | Label | Description |
| ----- | ---- | ----- | ----------- |
| parent | [string](#string) |  | The project or workspace the audit log belongs to. Formats: - projects/{project} - workspaces/{workspace} |
| method | [string](#string) |  | e.g. /bytebase.v1.SQLService/Query |
| resource | [string](#string) |  | resource name projects/{project} |
| user | [string](#string) |  | Format: users/{userUID}. |
| severity | [AuditLog.Severity](#bytebase-store-AuditLog-Severity) |  |  |
| request | [string](#string) |  | Marshalled request. |
| response | [string](#string) |  | Marshalled response. Some fields are omitted because they are too large or contain sensitive information. |
| status | [google.rpc.Status](#google-rpc-Status) |  |  |
| service_data | [google.protobuf.Any](#google-protobuf-Any) |  | service-specific data about the request, response, and other activities. |
| request_metadata | [RequestMetadata](#bytebase-store-RequestMetadata) |  | Metadata about the operation. |






<a name="bytebase-store-RequestMetadata"></a>

### RequestMetadata
Metadata about the request.


| Field | Type | Label | Description |
| ----- | ---- | ----- | ----------- |
| caller_ip | [string](#string) |  | The IP address of the caller. |
| caller_supplied_user_agent | [string](#string) |  | The user agent of the caller. This information is not authenticated and should be treated accordingly. |





 


<a name="bytebase-store-AuditLog-Severity"></a>

### AuditLog.Severity


| Name | Number | Description |
| ---- | ------ | ----------- |
| DEFAULT | 0 |  |
| DEBUG | 1 |  |
| INFO | 2 |  |
| NOTICE | 3 |  |
| WARNING | 4 |  |
| ERROR | 5 |  |
| CRITICAL | 6 |  |
| ALERT | 7 |  |
| EMERGENCY | 8 |  |


 

 

 



<a name="store_database-proto"></a>
<p align="right"><a href="#top">Top</a></p>

## store/database.proto



<a name="bytebase-store-CheckConstraintMetadata"></a>

### CheckConstraintMetadata



| Field | Type | Label | Description |
| ----- | ---- | ----- | ----------- |
| name | [string](#string) |  | The name is the name of a check constraint. |
| expression | [string](#string) |  | The expression is the expression of a check constraint. |






<a name="bytebase-store-ColumnCatalog"></a>

### ColumnCatalog



| Field | Type | Label | Description |
| ----- | ---- | ----- | ----------- |
| name | [string](#string) |  | The name is the name of a column. |
| semantic_type_id | [string](#string) |  |  |
| labels | [ColumnCatalog.LabelsEntry](#bytebase-store-ColumnCatalog-LabelsEntry) | repeated | The user labels for a column. |
| classification_id | [string](#string) |  |  |
| object_schema | [ObjectSchema](#bytebase-store-ObjectSchema) | optional |  |
<<<<<<< HEAD
=======
| masking_level | [MaskingLevel](#bytebase-store-MaskingLevel) |  | Deprecated. |
| full_masking_algorithm_id | [string](#string) |  | Deprecated. |
| partial_masking_algorithm_id | [string](#string) |  | Deprecated. |
>>>>>>> 9756d0a4






<a name="bytebase-store-ColumnCatalog-LabelsEntry"></a>

### ColumnCatalog.LabelsEntry



| Field | Type | Label | Description |
| ----- | ---- | ----- | ----------- |
| key | [string](#string) |  |  |
| value | [string](#string) |  |  |






<a name="bytebase-store-ColumnMetadata"></a>

### ColumnMetadata
ColumnMetadata is the metadata for columns.


| Field | Type | Label | Description |
| ----- | ---- | ----- | ----------- |
| name | [string](#string) |  | The name is the name of a column. |
| position | [int32](#int32) |  | The position is the position in columns. |
| default | [google.protobuf.StringValue](#google-protobuf-StringValue) |  | The default is the default of a column. Use google.protobuf.StringValue to distinguish between an empty string default value or no default. |
| default_null | [bool](#bool) |  |  |
| default_expression | [string](#string) |  |  |
| on_update | [string](#string) |  | The on_update is the on update action of a column. For MySQL like databases, it&#39;s only supported for TIMESTAMP columns with CURRENT_TIMESTAMP as on update value. |
| nullable | [bool](#bool) |  | The nullable is the nullable of a column. |
| type | [string](#string) |  | The type is the type of a column. |
| character_set | [string](#string) |  | The character_set is the character_set of a column. |
| collation | [string](#string) |  | The collation is the collation of a column. |
| comment | [string](#string) |  | The comment is the comment of a column. classification and user_comment is parsed from the comment. |
| user_comment | [string](#string) |  | The user_comment is the user comment of a table parsed from the comment. |
| generation | [GenerationMetadata](#bytebase-store-GenerationMetadata) |  | The generation is for generated columns. |






<a name="bytebase-store-DatabaseConfig"></a>

### DatabaseConfig



| Field | Type | Label | Description |
| ----- | ---- | ----- | ----------- |
| name | [string](#string) |  |  |
| schemas | [SchemaCatalog](#bytebase-store-SchemaCatalog) | repeated | The schema_configs is the list of configs for schemas in a database. |






<a name="bytebase-store-DatabaseMetadata"></a>

### DatabaseMetadata
DatabaseMetadata is the metadata for databases.


| Field | Type | Label | Description |
| ----- | ---- | ----- | ----------- |
| labels | [DatabaseMetadata.LabelsEntry](#bytebase-store-DatabaseMetadata-LabelsEntry) | repeated |  |
| last_sync_time | [google.protobuf.Timestamp](#google-protobuf-Timestamp) |  |  |
| backup_available | [bool](#bool) |  |  |






<a name="bytebase-store-DatabaseMetadata-LabelsEntry"></a>

### DatabaseMetadata.LabelsEntry



| Field | Type | Label | Description |
| ----- | ---- | ----- | ----------- |
| key | [string](#string) |  |  |
| value | [string](#string) |  |  |






<a name="bytebase-store-DatabaseSchemaMetadata"></a>

### DatabaseSchemaMetadata
DatabaseSchemaMetadata is the schema metadata for databases.


| Field | Type | Label | Description |
| ----- | ---- | ----- | ----------- |
| name | [string](#string) |  |  |
| schemas | [SchemaMetadata](#bytebase-store-SchemaMetadata) | repeated | The schemas is the list of schemas in a database. |
| character_set | [string](#string) |  | The character_set is the character set of a database. |
| collation | [string](#string) |  | The collation is the collation of a database. |
| extensions | [ExtensionMetadata](#bytebase-store-ExtensionMetadata) | repeated | The extensions is the list of extensions in a database. |
| datashare | [bool](#bool) |  | The database belongs to a datashare. |
| service_name | [string](#string) |  | The service name of the database. It&#39;s the Oracle specific concept. |
| linked_databases | [LinkedDatabaseMetadata](#bytebase-store-LinkedDatabaseMetadata) | repeated |  |
| owner | [string](#string) |  |  |






<a name="bytebase-store-DependentColumn"></a>

### DependentColumn
DependentColumn is the metadata for dependent columns.


| Field | Type | Label | Description |
| ----- | ---- | ----- | ----------- |
| schema | [string](#string) |  | The schema is the schema of a reference column. |
| table | [string](#string) |  | The table is the table of a reference column. |
| column | [string](#string) |  | The column is the name of a reference column. |






<a name="bytebase-store-EnumTypeMetadata"></a>

### EnumTypeMetadata



| Field | Type | Label | Description |
| ----- | ---- | ----- | ----------- |
| name | [string](#string) |  | The name of a type. |
| values | [string](#string) | repeated | The enum values of a type. |
| comment | [string](#string) |  |  |






<a name="bytebase-store-EventMetadata"></a>

### EventMetadata



| Field | Type | Label | Description |
| ----- | ---- | ----- | ----------- |
| name | [string](#string) |  | The name of the event. |
| definition | [string](#string) |  | The schedule of the event. |
| time_zone | [string](#string) |  | The time zone of the event. |
| sql_mode | [string](#string) |  |  |
| character_set_client | [string](#string) |  |  |
| collation_connection | [string](#string) |  |  |






<a name="bytebase-store-ExtensionMetadata"></a>

### ExtensionMetadata
ExtensionMetadata is the metadata for extensions.


| Field | Type | Label | Description |
| ----- | ---- | ----- | ----------- |
| name | [string](#string) |  | The name is the name of an extension. |
| schema | [string](#string) |  | The schema is the extension that is installed to. But the extension usage is not limited to the schema. |
| version | [string](#string) |  | The version is the version of an extension. |
| description | [string](#string) |  | The description is the description of an extension. |






<a name="bytebase-store-ExternalTableMetadata"></a>

### ExternalTableMetadata



| Field | Type | Label | Description |
| ----- | ---- | ----- | ----------- |
| name | [string](#string) |  | The name is the name of a external table. |
| external_server_name | [string](#string) |  | The external_server_name is the name of the external server. |
| external_database_name | [string](#string) |  | The external_database_name is the name of the external database. |
| columns | [ColumnMetadata](#bytebase-store-ColumnMetadata) | repeated | The columns is the ordered list of columns in a foreign table. |






<a name="bytebase-store-ForeignKeyMetadata"></a>

### ForeignKeyMetadata
ForeignKeyMetadata is the metadata for foreign keys.


| Field | Type | Label | Description |
| ----- | ---- | ----- | ----------- |
| name | [string](#string) |  | The name is the name of a foreign key. |
| columns | [string](#string) | repeated | The columns are the ordered referencing columns of a foreign key. |
| referenced_schema | [string](#string) |  | The referenced_schema is the referenced schema name of a foreign key. It is an empty string for databases without such concept such as MySQL. |
| referenced_table | [string](#string) |  | The referenced_table is the referenced table name of a foreign key. |
| referenced_columns | [string](#string) | repeated | The referenced_columns are the ordered referenced columns of a foreign key. |
| on_delete | [string](#string) |  | The on_delete is the on delete action of a foreign key. |
| on_update | [string](#string) |  | The on_update is the on update action of a foreign key. |
| match_type | [string](#string) |  | The match_type is the match type of a foreign key. The match_type is the PostgreSQL specific field. It&#39;s empty string for other databases. |






<a name="bytebase-store-FunctionConfig"></a>

### FunctionConfig



| Field | Type | Label | Description |
| ----- | ---- | ----- | ----------- |
| name | [string](#string) |  | The name is the name of a function. |
| updater | [string](#string) |  | The last updater of the function in branch. Format: users/{userUID}. |
| source_branch | [string](#string) |  | The last change come from branch. Format: projcets/{project}/branches/{branch} |
| update_time | [google.protobuf.Timestamp](#google-protobuf-Timestamp) |  | The timestamp when the function is updated in branch. |






<a name="bytebase-store-FunctionMetadata"></a>

### FunctionMetadata
FunctionMetadata is the metadata for functions.


| Field | Type | Label | Description |
| ----- | ---- | ----- | ----------- |
| name | [string](#string) |  | The name is the name of a function. |
| definition | [string](#string) |  | The definition is the definition of a function. |
| signature | [string](#string) |  | The signature is the name with the number and type of input arguments the function takes. |
| character_set_client | [string](#string) |  | MySQL specific metadata. |
| collation_connection | [string](#string) |  |  |
| database_collation | [string](#string) |  |  |
| sql_mode | [string](#string) |  |  |
| comment | [string](#string) |  |  |






<a name="bytebase-store-GenerationMetadata"></a>

### GenerationMetadata



| Field | Type | Label | Description |
| ----- | ---- | ----- | ----------- |
| type | [GenerationMetadata.Type](#bytebase-store-GenerationMetadata-Type) |  |  |
| expression | [string](#string) |  |  |






<a name="bytebase-store-IndexMetadata"></a>

### IndexMetadata
IndexMetadata is the metadata for indexes.


| Field | Type | Label | Description |
| ----- | ---- | ----- | ----------- |
| name | [string](#string) |  | The name is the name of an index. |
| expressions | [string](#string) | repeated | The expressions are the ordered columns or expressions of an index. This could refer to a column or an expression. |
| key_length | [int64](#int64) | repeated | The key_lengths are the ordered key lengths of an index. If the key length is not specified, it&#39;s -1. |
| descending | [bool](#bool) | repeated | The descending is the ordered descending of an index. |
| type | [string](#string) |  | The type is the type of an index. |
| unique | [bool](#bool) |  | The unique is whether the index is unique. |
| primary | [bool](#bool) |  | The primary is whether the index is a primary key index. |
| visible | [bool](#bool) |  | The visible is whether the index is visible. |
| comment | [string](#string) |  | The comment is the comment of an index. |
| definition | [string](#string) |  | The definition of an index. |
| parent_index_schema | [string](#string) |  | The schema name of the parent index. |
| parent_index_name | [string](#string) |  | The index name of the parent index. |
| granularity | [int64](#int64) |  | The number of granules in the block. It&#39;s a ClickHouse specific field. |
| is_constraint | [bool](#bool) |  | It&#39;s a PostgreSQL specific field. The unique constraint and unique index are not the same thing in PostgreSQL. |






<a name="bytebase-store-InstanceRoleMetadata"></a>

### InstanceRoleMetadata
InstanceRoleMetadata is the message for instance role.


| Field | Type | Label | Description |
| ----- | ---- | ----- | ----------- |
| name | [string](#string) |  | The role name. It&#39;s unique within the instance. |
| grant | [string](#string) |  | The grant display string on the instance. It&#39;s generated by database engine. |






<a name="bytebase-store-LinkedDatabaseMetadata"></a>

### LinkedDatabaseMetadata



| Field | Type | Label | Description |
| ----- | ---- | ----- | ----------- |
| name | [string](#string) |  |  |
| username | [string](#string) |  |  |
| host | [string](#string) |  |  |






<a name="bytebase-store-MaterializedViewMetadata"></a>

### MaterializedViewMetadata
MaterializedViewMetadata is the metadata for materialized views.


| Field | Type | Label | Description |
| ----- | ---- | ----- | ----------- |
| name | [string](#string) |  | The name is the name of a view. |
| definition | [string](#string) |  | The definition is the definition of a view. |
| comment | [string](#string) |  | The comment is the comment of a view. |
| dependent_columns | [DependentColumn](#bytebase-store-DependentColumn) | repeated | The dependent_columns is the list of dependent columns of a view. |
| triggers | [TriggerMetadata](#bytebase-store-TriggerMetadata) | repeated | The columns is the ordered list of columns in a table. |
| indexes | [IndexMetadata](#bytebase-store-IndexMetadata) | repeated | The indexes is the list of indexes in a table. |






<a name="bytebase-store-ObjectSchema"></a>

### ObjectSchema



| Field | Type | Label | Description |
| ----- | ---- | ----- | ----------- |
| type | [ObjectSchema.Type](#bytebase-store-ObjectSchema-Type) |  |  |
| struct_kind | [ObjectSchema.StructKind](#bytebase-store-ObjectSchema-StructKind) |  |  |
| array_kind | [ObjectSchema.ArrayKind](#bytebase-store-ObjectSchema-ArrayKind) |  |  |






<a name="bytebase-store-ObjectSchema-ArrayKind"></a>

### ObjectSchema.ArrayKind



| Field | Type | Label | Description |
| ----- | ---- | ----- | ----------- |
| kind | [ObjectSchema](#bytebase-store-ObjectSchema) |  |  |






<a name="bytebase-store-ObjectSchema-StructKind"></a>

### ObjectSchema.StructKind



| Field | Type | Label | Description |
| ----- | ---- | ----- | ----------- |
| properties | [ObjectSchema.StructKind.PropertiesEntry](#bytebase-store-ObjectSchema-StructKind-PropertiesEntry) | repeated |  |






<a name="bytebase-store-ObjectSchema-StructKind-PropertiesEntry"></a>

### ObjectSchema.StructKind.PropertiesEntry



| Field | Type | Label | Description |
| ----- | ---- | ----- | ----------- |
| key | [string](#string) |  |  |
| value | [ObjectSchema](#bytebase-store-ObjectSchema) |  |  |






<a name="bytebase-store-PackageMetadata"></a>

### PackageMetadata
PackageMetadata is the metadata for packages.


| Field | Type | Label | Description |
| ----- | ---- | ----- | ----------- |
| name | [string](#string) |  | The name is the name of a package. |
| definition | [string](#string) |  | The definition is the definition of a package. |






<a name="bytebase-store-ProcedureConfig"></a>

### ProcedureConfig



| Field | Type | Label | Description |
| ----- | ---- | ----- | ----------- |
| name | [string](#string) |  | The name is the name of a procedure. |
| updater | [string](#string) |  | The last updater of the procedure in branch. Format: users/{userUID}. |
| source_branch | [string](#string) |  | The last change come from branch. Format: projcets/{project}/branches/{branch} |
| update_time | [google.protobuf.Timestamp](#google-protobuf-Timestamp) |  | The timestamp when the procedure is updated in branch. |






<a name="bytebase-store-ProcedureMetadata"></a>

### ProcedureMetadata
ProcedureMetadata is the metadata for procedures.


| Field | Type | Label | Description |
| ----- | ---- | ----- | ----------- |
| name | [string](#string) |  | The name is the name of a procedure. |
| definition | [string](#string) |  | The definition is the definition of a procedure. |
| signature | [string](#string) |  | The signature is the name with the number and type of input arguments the function takes. |
| character_set_client | [string](#string) |  | MySQL specific metadata. |
| collation_connection | [string](#string) |  |  |
| database_collation | [string](#string) |  |  |
| sql_mode | [string](#string) |  |  |






<a name="bytebase-store-SchemaCatalog"></a>

### SchemaCatalog



| Field | Type | Label | Description |
| ----- | ---- | ----- | ----------- |
| name | [string](#string) |  | The name is the schema name. It is an empty string for databases without such concept such as MySQL. |
| tables | [TableCatalog](#bytebase-store-TableCatalog) | repeated | The table_configs is the list of configs for tables in a schema. |
| function_configs | [FunctionConfig](#bytebase-store-FunctionConfig) | repeated |  |
| procedure_configs | [ProcedureConfig](#bytebase-store-ProcedureConfig) | repeated |  |
| view_configs | [ViewConfig](#bytebase-store-ViewConfig) | repeated |  |






<a name="bytebase-store-SchemaMetadata"></a>

### SchemaMetadata
SchemaMetadata is the metadata for schemas.
This is the concept of schema in Postgres, but it&#39;s a no-op for MySQL.


| Field | Type | Label | Description |
| ----- | ---- | ----- | ----------- |
| name | [string](#string) |  | The name is the schema name. It is an empty string for databases without such concept such as MySQL. |
| tables | [TableMetadata](#bytebase-store-TableMetadata) | repeated | The tables is the list of tables in a schema. |
| external_tables | [ExternalTableMetadata](#bytebase-store-ExternalTableMetadata) | repeated | The external_tables is the list of external tables in a schema. |
| views | [ViewMetadata](#bytebase-store-ViewMetadata) | repeated | The views is the list of views in a schema. |
| functions | [FunctionMetadata](#bytebase-store-FunctionMetadata) | repeated | The functions is the list of functions in a schema. |
| procedures | [ProcedureMetadata](#bytebase-store-ProcedureMetadata) | repeated | The procedures is the list of procedures in a schema. |
| streams | [StreamMetadata](#bytebase-store-StreamMetadata) | repeated | The streams is the list of streams in a schema, currently, only used for Snowflake. |
| tasks | [TaskMetadata](#bytebase-store-TaskMetadata) | repeated | The routines is the list of routines in a schema, currently, only used for Snowflake. |
| materialized_views | [MaterializedViewMetadata](#bytebase-store-MaterializedViewMetadata) | repeated | The materialized_views is the list of materialized views in a schema. |
| sequences | [SequenceMetadata](#bytebase-store-SequenceMetadata) | repeated | The sequences is the list of sequences in a schema. |
| packages | [PackageMetadata](#bytebase-store-PackageMetadata) | repeated | The packages is the list of packages in a schema. |
| owner | [string](#string) |  |  |
| events | [EventMetadata](#bytebase-store-EventMetadata) | repeated |  |
| enum_types | [EnumTypeMetadata](#bytebase-store-EnumTypeMetadata) | repeated |  |






<a name="bytebase-store-SecretItem"></a>

### SecretItem



| Field | Type | Label | Description |
| ----- | ---- | ----- | ----------- |
| name | [string](#string) |  | The name is the name of the secret. |
| value | [string](#string) |  | The value is the value of the secret. |
| description | [string](#string) |  | The description is the description of the secret. |






<a name="bytebase-store-Secrets"></a>

### Secrets



| Field | Type | Label | Description |
| ----- | ---- | ----- | ----------- |
| items | [SecretItem](#bytebase-store-SecretItem) | repeated | The list of secrets. |






<a name="bytebase-store-SequenceMetadata"></a>

### SequenceMetadata



| Field | Type | Label | Description |
| ----- | ---- | ----- | ----------- |
| name | [string](#string) |  | The name of a sequence. |
| data_type | [string](#string) |  | The data type of a sequence. |
| start | [string](#string) |  | The start value of a sequence. |
| min_value | [string](#string) |  | The minimum value of a sequence. |
| max_value | [string](#string) |  | The maximum value of a sequence. |
| increment | [string](#string) |  | Increment value of a sequence. |
| cycle | [bool](#bool) |  | Cycle is whether the sequence cycles. |
| cache_size | [string](#string) |  | Cache size of a sequence. |
| last_value | [string](#string) |  | Last value of a sequence. |
| owner_table | [string](#string) |  | The owner table of the sequence. |
| owner_column | [string](#string) |  | The owner column of the sequence. |
| comment | [string](#string) |  |  |






<a name="bytebase-store-StreamMetadata"></a>

### StreamMetadata



| Field | Type | Label | Description |
| ----- | ---- | ----- | ----------- |
| name | [string](#string) |  | The name is the name of a stream. |
| table_name | [string](#string) |  | The table_name is the name of the table/view that the stream is created on. |
| owner | [string](#string) |  | The owner of the stream. |
| comment | [string](#string) |  | The comment of the stream. |
| type | [StreamMetadata.Type](#bytebase-store-StreamMetadata-Type) |  | The type of the stream. |
| stale | [bool](#bool) |  | Indicates whether the stream was last read before the `stale_after` time. |
| mode | [StreamMetadata.Mode](#bytebase-store-StreamMetadata-Mode) |  | The mode of the stream. |
| definition | [string](#string) |  | The definition of the stream. |






<a name="bytebase-store-TableCatalog"></a>

### TableCatalog



| Field | Type | Label | Description |
| ----- | ---- | ----- | ----------- |
| name | [string](#string) |  | The name is the name of a table. |
| columns | [ColumnCatalog](#bytebase-store-ColumnCatalog) | repeated | The column_configs is the ordered list of configs for columns in a table. |
| object_schema | [ObjectSchema](#bytebase-store-ObjectSchema) | optional |  |
| classification_id | [string](#string) |  |  |
| updater | [string](#string) |  | The last updater of the table in branch. Format: users/{userUID}. |
| source_branch | [string](#string) |  | The last change come from branch. Format: projcets/{project}/branches/{branch} |
| update_time | [google.protobuf.Timestamp](#google-protobuf-Timestamp) |  | The timestamp when the table is updated in branch. |






<a name="bytebase-store-TableMetadata"></a>

### TableMetadata
TableMetadata is the metadata for tables.


| Field | Type | Label | Description |
| ----- | ---- | ----- | ----------- |
| name | [string](#string) |  | The name is the name of a table. |
| columns | [ColumnMetadata](#bytebase-store-ColumnMetadata) | repeated | The columns is the ordered list of columns in a table. |
| indexes | [IndexMetadata](#bytebase-store-IndexMetadata) | repeated | The indexes is the list of indexes in a table. |
| engine | [string](#string) |  | The engine is the engine of a table. |
| collation | [string](#string) |  | The collation is the collation of a table. |
| charset | [string](#string) |  | The character set of table. |
| row_count | [int64](#int64) |  | The row_count is the estimated number of rows of a table. |
| data_size | [int64](#int64) |  | The data_size is the estimated data size of a table. |
| index_size | [int64](#int64) |  | The index_size is the estimated index size of a table. |
| data_free | [int64](#int64) |  | The data_free is the estimated free data size of a table. |
| create_options | [string](#string) |  | The create_options is the create option of a table. |
| comment | [string](#string) |  | The comment is the comment of a table. classification and user_comment is parsed from the comment. |
| user_comment | [string](#string) |  | The user_comment is the user comment of a table parsed from the comment. |
| foreign_keys | [ForeignKeyMetadata](#bytebase-store-ForeignKeyMetadata) | repeated | The foreign_keys is the list of foreign keys in a table. |
| partitions | [TablePartitionMetadata](#bytebase-store-TablePartitionMetadata) | repeated | The partitions is the list of partitions in a table. |
| check_constraints | [CheckConstraintMetadata](#bytebase-store-CheckConstraintMetadata) | repeated | The check_constraints is the list of check constraints in a table. |
| owner | [string](#string) |  |  |
| sorting_keys | [string](#string) | repeated | The sorting_keys is a tuple of column names or arbitrary expressions. ClickHouse specific field. Reference: https://clickhouse.com/docs/en/engines/table-engines/mergetree-family/mergetree#order_by |
| triggers | [TriggerMetadata](#bytebase-store-TriggerMetadata) | repeated |  |






<a name="bytebase-store-TablePartitionMetadata"></a>

### TablePartitionMetadata
TablePartitionMetadata is the metadata for table partitions.


| Field | Type | Label | Description |
| ----- | ---- | ----- | ----------- |
| name | [string](#string) |  | The name is the name of a table partition. |
| type | [TablePartitionMetadata.Type](#bytebase-store-TablePartitionMetadata-Type) |  | The type of a table partition. |
| expression | [string](#string) |  | The expression is the expression of a table partition. For PostgreSQL, the expression is the text of {FOR VALUES partition_bound_spec}, see https://www.postgresql.org/docs/current/sql-createtable.html. For MySQL, the expression is the `expr` or `column_list` of the following syntax. PARTITION BY { [LINEAR] HASH(expr) | [LINEAR] KEY [ALGORITHM={1 | 2}] (column_list) | RANGE{(expr) | COLUMNS(column_list)} | LIST{(expr) | COLUMNS(column_list)} }. |
| value | [string](#string) |  | The value is the value of a table partition. For MySQL, the value is for RANGE and LIST partition types, - For a RANGE partition, it contains the value set in the partition&#39;s VALUES LESS THAN clause, which can be either an integer or MAXVALUE. - For a LIST partition, this column contains the values defined in the partition&#39;s VALUES IN clause, which is a list of comma-separated integer values. - For others, it&#39;s an empty string. |
| use_default | [string](#string) |  | The use_default is whether the users use the default partition, it stores the different value for different database engines. For MySQL, it&#39;s [INT] type, 0 means not use default partition, otherwise, it&#39;s equals to number in syntax [SUB]PARTITION {number}. |
| subpartitions | [TablePartitionMetadata](#bytebase-store-TablePartitionMetadata) | repeated | The subpartitions is the list of subpartitions in a table partition. |
| indexes | [IndexMetadata](#bytebase-store-IndexMetadata) | repeated |  |






<a name="bytebase-store-TaskMetadata"></a>

### TaskMetadata



| Field | Type | Label | Description |
| ----- | ---- | ----- | ----------- |
| name | [string](#string) |  | The name is the name of a task. |
| id | [string](#string) |  | The id is the snowflake-generated id of a task. Example: 01ad32a0-1bb6-5e93-0000-000000000001 |
| owner | [string](#string) |  | The owner of the task. |
| comment | [string](#string) |  | The comment of the task. |
| warehouse | [string](#string) |  | The warehouse of the task. |
| schedule | [string](#string) |  | The schedule interval of the task. |
| predecessors | [string](#string) | repeated | The predecessor tasks of the task. |
| state | [TaskMetadata.State](#bytebase-store-TaskMetadata-State) |  | The state of the task. |
| condition | [string](#string) |  | The condition of the task. |
| definition | [string](#string) |  | The definition of the task. |






<a name="bytebase-store-TriggerMetadata"></a>

### TriggerMetadata



| Field | Type | Label | Description |
| ----- | ---- | ----- | ----------- |
| name | [string](#string) |  | The name is the name of the trigger. |
| event | [string](#string) |  | The event is the event of the trigger, such as INSERT, UPDATE, DELETE, TRUNCATE. |
| timing | [string](#string) |  | The timing is the timing of the trigger, such as BEFORE, AFTER. |
| body | [string](#string) |  | The body is the body of the trigger. |
| sql_mode | [string](#string) |  |  |
| character_set_client | [string](#string) |  |  |
| collation_connection | [string](#string) |  |  |
| comment | [string](#string) |  |  |






<a name="bytebase-store-ViewConfig"></a>

### ViewConfig



| Field | Type | Label | Description |
| ----- | ---- | ----- | ----------- |
| name | [string](#string) |  | The name is the name of a view. |
| updater | [string](#string) |  | The last updater of the view in branch. Format: users/{userUID}. |
| source_branch | [string](#string) |  | The last change come from branch. Format: projcets/{project}/branches/{branch} |
| update_time | [google.protobuf.Timestamp](#google-protobuf-Timestamp) |  | The timestamp when the view is updated in branch. |






<a name="bytebase-store-ViewMetadata"></a>

### ViewMetadata
ViewMetadata is the metadata for views.


| Field | Type | Label | Description |
| ----- | ---- | ----- | ----------- |
| name | [string](#string) |  | The name is the name of a view. |
| definition | [string](#string) |  | The definition is the definition of a view. |
| comment | [string](#string) |  | The comment is the comment of a view. |
| dependent_columns | [DependentColumn](#bytebase-store-DependentColumn) | repeated | The dependent_columns is the list of dependent columns of a view. |
| columns | [ColumnMetadata](#bytebase-store-ColumnMetadata) | repeated | The columns is the ordered list of columns in a table. |
| triggers | [TriggerMetadata](#bytebase-store-TriggerMetadata) | repeated | The triggers is the list of triggers in a view. |





 


<a name="bytebase-store-GenerationMetadata-Type"></a>

### GenerationMetadata.Type


| Name | Number | Description |
| ---- | ------ | ----------- |
| TYPE_UNSPECIFIED | 0 |  |
| TYPE_VIRTUAL | 1 |  |
| TYPE_STORED | 2 |  |



<a name="bytebase-store-ObjectSchema-Type"></a>

### ObjectSchema.Type


| Name | Number | Description |
| ---- | ------ | ----------- |
| TYPE_UNSPECIFIED | 0 |  |
| STRING | 1 |  |
| NUMBER | 2 |  |
| BOOLEAN | 3 |  |
| OBJECT | 4 |  |
| ARRAY | 5 |  |



<a name="bytebase-store-StreamMetadata-Mode"></a>

### StreamMetadata.Mode


| Name | Number | Description |
| ---- | ------ | ----------- |
| MODE_UNSPECIFIED | 0 |  |
| MODE_DEFAULT | 1 |  |
| MODE_APPEND_ONLY | 2 |  |
| MODE_INSERT_ONLY | 3 |  |



<a name="bytebase-store-StreamMetadata-Type"></a>

### StreamMetadata.Type


| Name | Number | Description |
| ---- | ------ | ----------- |
| TYPE_UNSPECIFIED | 0 |  |
| TYPE_DELTA | 1 |  |



<a name="bytebase-store-TablePartitionMetadata-Type"></a>

### TablePartitionMetadata.Type
Type is the type of a table partition, some database engines may not
support all types. Only avilable for the following database engines now:
MySQL: RANGE, RANGE COLUMNS, LIST, LIST COLUMNS, HASH, LINEAR HASH, KEY,
LINEAR_KEY
(https://dev.mysql.com/doc/refman/8.0/en/partitioning-types.html) TiDB:
RANGE, RANGE COLUMNS, LIST, LIST COLUMNS, HASH, KEY PostgreSQL: RANGE,
LIST, HASH (https://www.postgresql.org/docs/current/ddl-partitioning.html)

| Name | Number | Description |
| ---- | ------ | ----------- |
| TYPE_UNSPECIFIED | 0 |  |
| RANGE | 1 |  |
| RANGE_COLUMNS | 2 |  |
| LIST | 3 |  |
| LIST_COLUMNS | 4 |  |
| HASH | 5 |  |
| LINEAR_HASH | 6 |  |
| KEY | 7 |  |
| LINEAR_KEY | 8 |  |



<a name="bytebase-store-TaskMetadata-State"></a>

### TaskMetadata.State


| Name | Number | Description |
| ---- | ------ | ----------- |
| STATE_UNSPECIFIED | 0 |  |
| STATE_STARTED | 1 |  |
| STATE_SUSPENDED | 2 |  |


 

 

 



<a name="store_branch-proto"></a>
<p align="right"><a href="#top">Top</a></p>

## store/branch.proto



<a name="bytebase-store-BranchConfig"></a>

### BranchConfig



| Field | Type | Label | Description |
| ----- | ---- | ----- | ----------- |
| source_database | [string](#string) |  | The name of source database. Optional. Example: instances/instance-id/databases/database-name. |
| source_branch | [string](#string) |  | The name of the source branch. Optional. Example: projects/project-id/branches/branch-id. |






<a name="bytebase-store-BranchSnapshot"></a>

### BranchSnapshot



| Field | Type | Label | Description |
| ----- | ---- | ----- | ----------- |
| metadata | [DatabaseSchemaMetadata](#bytebase-store-DatabaseSchemaMetadata) |  |  |
| database_config | [DatabaseConfig](#bytebase-store-DatabaseConfig) |  |  |





 

 

 

 



<a name="store_changelist-proto"></a>
<p align="right"><a href="#top">Top</a></p>

## store/changelist.proto



<a name="bytebase-store-Changelist"></a>

### Changelist



| Field | Type | Label | Description |
| ----- | ---- | ----- | ----------- |
| description | [string](#string) |  |  |
| changes | [Changelist.Change](#bytebase-store-Changelist-Change) | repeated |  |






<a name="bytebase-store-Changelist-Change"></a>

### Changelist.Change



| Field | Type | Label | Description |
| ----- | ---- | ----- | ----------- |
| sheet | [string](#string) |  | The name of a sheet. |
| source | [string](#string) |  | The source of origin. 1) changes: instances/{instance}/databases/{database}/changelogs/{changelog}. 2) raw SQL if empty. |
| version | [string](#string) |  | The migration version for a change. |





 

 

 

 



<a name="store_changelog-proto"></a>
<p align="right"><a href="#top">Top</a></p>

## store/changelog.proto



<a name="bytebase-store-ChangedResourceDatabase"></a>

### ChangedResourceDatabase



| Field | Type | Label | Description |
| ----- | ---- | ----- | ----------- |
| name | [string](#string) |  |  |
| schemas | [ChangedResourceSchema](#bytebase-store-ChangedResourceSchema) | repeated |  |






<a name="bytebase-store-ChangedResourceFunction"></a>

### ChangedResourceFunction



| Field | Type | Label | Description |
| ----- | ---- | ----- | ----------- |
| name | [string](#string) |  |  |
| ranges | [Range](#bytebase-store-Range) | repeated | The ranges of sub-strings correspond to the statements on the sheet. |






<a name="bytebase-store-ChangedResourceProcedure"></a>

### ChangedResourceProcedure



| Field | Type | Label | Description |
| ----- | ---- | ----- | ----------- |
| name | [string](#string) |  |  |
| ranges | [Range](#bytebase-store-Range) | repeated | The ranges of sub-strings correspond to the statements on the sheet. |






<a name="bytebase-store-ChangedResourceSchema"></a>

### ChangedResourceSchema



| Field | Type | Label | Description |
| ----- | ---- | ----- | ----------- |
| name | [string](#string) |  |  |
| tables | [ChangedResourceTable](#bytebase-store-ChangedResourceTable) | repeated |  |
| views | [ChangedResourceView](#bytebase-store-ChangedResourceView) | repeated |  |
| functions | [ChangedResourceFunction](#bytebase-store-ChangedResourceFunction) | repeated |  |
| procedures | [ChangedResourceProcedure](#bytebase-store-ChangedResourceProcedure) | repeated |  |






<a name="bytebase-store-ChangedResourceTable"></a>

### ChangedResourceTable



| Field | Type | Label | Description |
| ----- | ---- | ----- | ----------- |
| name | [string](#string) |  |  |
| table_rows | [int64](#int64) |  | estimated row count of the table |
| ranges | [Range](#bytebase-store-Range) | repeated | The ranges of sub-strings correspond to the statements on the sheet. |






<a name="bytebase-store-ChangedResourceView"></a>

### ChangedResourceView



| Field | Type | Label | Description |
| ----- | ---- | ----- | ----------- |
| name | [string](#string) |  |  |
| ranges | [Range](#bytebase-store-Range) | repeated | The ranges of sub-strings correspond to the statements on the sheet. |






<a name="bytebase-store-ChangedResources"></a>

### ChangedResources



| Field | Type | Label | Description |
| ----- | ---- | ----- | ----------- |
| databases | [ChangedResourceDatabase](#bytebase-store-ChangedResourceDatabase) | repeated |  |






<a name="bytebase-store-ChangelogPayload"></a>

### ChangelogPayload



| Field | Type | Label | Description |
| ----- | ---- | ----- | ----------- |
| task_run | [string](#string) |  | Format: projects/{project}/rollouts/{rollout}/stages/{stage}/tasks/{task}/taskruns/{taskrun} |
| issue | [string](#string) |  | Format: projects/{project}/issues/{issue} |
| revision | [int64](#int64) |  | The revision uid. optional |
| changed_resources | [ChangedResources](#bytebase-store-ChangedResources) |  |  |
| sheet | [string](#string) |  | The sheet that holds the content. Format: projects/{project}/sheets/{sheet} |
| version | [string](#string) |  |  |
| type | [ChangelogPayload.Type](#bytebase-store-ChangelogPayload-Type) |  |  |





 


<a name="bytebase-store-ChangelogPayload-Type"></a>

### ChangelogPayload.Type


| Name | Number | Description |
| ---- | ------ | ----------- |
| TYPE_UNSPECIFIED | 0 |  |
| BASELINE | 1 |  |
| MIGRATE | 2 |  |
| MIGRATE_SDL | 3 |  |
| MIGRATE_GHOST | 4 |  |
| DATA | 6 |  |


 

 

 



<a name="store_data_source-proto"></a>
<p align="right"><a href="#top">Top</a></p>

## store/data_source.proto



<a name="bytebase-store-DataSourceExternalSecret"></a>

### DataSourceExternalSecret



| Field | Type | Label | Description |
| ----- | ---- | ----- | ----------- |
| secret_type | [DataSourceExternalSecret.SecretType](#bytebase-store-DataSourceExternalSecret-SecretType) |  |  |
| url | [string](#string) |  |  |
| auth_type | [DataSourceExternalSecret.AuthType](#bytebase-store-DataSourceExternalSecret-AuthType) |  |  |
| app_role | [DataSourceExternalSecret.AppRoleAuthOption](#bytebase-store-DataSourceExternalSecret-AppRoleAuthOption) |  |  |
| token | [string](#string) |  |  |
| engine_name | [string](#string) |  | engine name is the name for secret engine. |
| secret_name | [string](#string) |  | the secret name in the engine to store the password. |
| password_key_name | [string](#string) |  | the key name for the password. |






<a name="bytebase-store-DataSourceExternalSecret-AppRoleAuthOption"></a>

### DataSourceExternalSecret.AppRoleAuthOption



| Field | Type | Label | Description |
| ----- | ---- | ----- | ----------- |
| role_id | [string](#string) |  |  |
| secret_id | [string](#string) |  | the secret id for the role without ttl. |
| type | [DataSourceExternalSecret.AppRoleAuthOption.SecretType](#bytebase-store-DataSourceExternalSecret-AppRoleAuthOption-SecretType) |  |  |
| mount_path | [string](#string) |  | The path where the approle auth method is mounted. |






<a name="bytebase-store-DataSourceOptions"></a>

### DataSourceOptions



| Field | Type | Label | Description |
| ----- | ---- | ----- | ----------- |
| srv | [bool](#bool) |  | srv is a boolean flag that indicates whether the host is a DNS SRV record. |
| authentication_database | [string](#string) |  | authentication_database is the database name to authenticate against, which stores the user credentials. |
| sid | [string](#string) |  | sid and service_name are used for Oracle. |
| service_name | [string](#string) |  |  |
| ssh_host | [string](#string) |  | SSH related The hostname of the SSH server agent. |
| ssh_port | [string](#string) |  | The port of the SSH server agent. It&#39;s 22 typically. |
| ssh_user | [string](#string) |  | The user to login the server. |
| ssh_obfuscated_password | [string](#string) |  | The password to login the server. If it&#39;s empty string, no password is required. |
| ssh_obfuscated_private_key | [string](#string) |  | The private key to login the server. If it&#39;s empty string, we will use the system default private key from os.Getenv(&#34;SSH_AUTH_SOCK&#34;). |
| authentication_private_key_obfuscated | [string](#string) |  | PKCS#8 private key in PEM format. If it&#39;s empty string, no private key is required. Used for authentication when connecting to the data source. |
| external_secret | [DataSourceExternalSecret](#bytebase-store-DataSourceExternalSecret) |  |  |
| authentication_type | [DataSourceOptions.AuthenticationType](#bytebase-store-DataSourceOptions-AuthenticationType) |  |  |
| sasl_config | [SASLConfig](#bytebase-store-SASLConfig) |  |  |
| additional_addresses | [DataSourceOptions.Address](#bytebase-store-DataSourceOptions-Address) | repeated | additional_addresses is used for MongoDB replica set. |
| replica_set | [string](#string) |  | replica_set is used for MongoDB replica set. |
| direct_connection | [bool](#bool) |  | direct_connection is used for MongoDB to dispatch all the operations to the node specified in the connection string. |
| region | [string](#string) |  | region is the location of where the DB is, works for AWS RDS. For example, us-east-1. |
| warehouse_id | [string](#string) |  | warehouse_id is used by Databricks. |
| master_name | [string](#string) |  | master_name is the master name used by connecting redis-master via redis sentinel. |
| master_username | [string](#string) |  | master_username and master_obfuscated_password are master credentials used by redis sentinel mode. |
| master_obfuscated_password | [string](#string) |  |  |
| redis_type | [DataSourceOptions.RedisType](#bytebase-store-DataSourceOptions-RedisType) |  |  |
| use_ssl | [bool](#bool) |  | Use SSL to connect to the data source. By default, we use system default SSL configuration. |
| cluster | [string](#string) |  | Cluster is the cluster name for the data source. Used by CockroachDB. |






<a name="bytebase-store-DataSourceOptions-Address"></a>

### DataSourceOptions.Address



| Field | Type | Label | Description |
| ----- | ---- | ----- | ----------- |
| host | [string](#string) |  |  |
| port | [string](#string) |  |  |






<a name="bytebase-store-KerberosConfig"></a>

### KerberosConfig



| Field | Type | Label | Description |
| ----- | ---- | ----- | ----------- |
| primary | [string](#string) |  |  |
| instance | [string](#string) |  |  |
| realm | [string](#string) |  |  |
| keytab | [bytes](#bytes) |  |  |
| kdc_host | [string](#string) |  |  |
| kdc_port | [string](#string) |  |  |
| kdc_transport_protocol | [string](#string) |  |  |






<a name="bytebase-store-SASLConfig"></a>

### SASLConfig



| Field | Type | Label | Description |
| ----- | ---- | ----- | ----------- |
| krb_config | [KerberosConfig](#bytebase-store-KerberosConfig) |  |  |





 


<a name="bytebase-store-DataSourceExternalSecret-AppRoleAuthOption-SecretType"></a>

### DataSourceExternalSecret.AppRoleAuthOption.SecretType


| Name | Number | Description |
| ---- | ------ | ----------- |
| SECRET_TYPE_UNSPECIFIED | 0 |  |
| PLAIN | 1 |  |
| ENVIRONMENT | 2 |  |



<a name="bytebase-store-DataSourceExternalSecret-AuthType"></a>

### DataSourceExternalSecret.AuthType


| Name | Number | Description |
| ---- | ------ | ----------- |
| AUTH_TYPE_UNSPECIFIED | 0 |  |
| TOKEN | 1 | ref: https://developer.hashicorp.com/vault/docs/auth/token |
| VAULT_APP_ROLE | 2 | ref: https://developer.hashicorp.com/vault/docs/auth/approle |



<a name="bytebase-store-DataSourceExternalSecret-SecretType"></a>

### DataSourceExternalSecret.SecretType


| Name | Number | Description |
| ---- | ------ | ----------- |
| SAECRET_TYPE_UNSPECIFIED | 0 |  |
| VAULT_KV_V2 | 1 | ref: https://developer.hashicorp.com/vault/api-docs/secret/kv/kv-v2 |
| AWS_SECRETS_MANAGER | 2 | ref: https://docs.aws.amazon.com/secretsmanager/latest/userguide/intro.html |
| GCP_SECRET_MANAGER | 3 | ref: https://cloud.google.com/secret-manager/docs |



<a name="bytebase-store-DataSourceOptions-AuthenticationType"></a>

### DataSourceOptions.AuthenticationType


| Name | Number | Description |
| ---- | ------ | ----------- |
| AUTHENTICATION_UNSPECIFIED | 0 |  |
| PASSWORD | 1 |  |
| GOOGLE_CLOUD_SQL_IAM | 2 |  |
| AWS_RDS_IAM | 3 |  |



<a name="bytebase-store-DataSourceOptions-RedisType"></a>

### DataSourceOptions.RedisType


| Name | Number | Description |
| ---- | ------ | ----------- |
| REDIS_TYPE_UNSPECIFIED | 0 |  |
| STANDALONE | 1 |  |
| SENTINEL | 2 |  |
| CLUSTER | 3 |  |


 

 

 



<a name="store_db_group-proto"></a>
<p align="right"><a href="#top">Top</a></p>

## store/db_group.proto



<a name="bytebase-store-DatabaseGroupPayload"></a>

### DatabaseGroupPayload



| Field | Type | Label | Description |
| ----- | ---- | ----- | ----------- |
| multitenancy | [bool](#bool) |  |  |





 

 

 

 



<a name="store_deployment_config-proto"></a>
<p align="right"><a href="#top">Top</a></p>

## store/deployment_config.proto



<a name="bytebase-store-DeploymentConfig"></a>

### DeploymentConfig



| Field | Type | Label | Description |
| ----- | ---- | ----- | ----------- |
| schedule | [Schedule](#bytebase-store-Schedule) |  |  |






<a name="bytebase-store-DeploymentSpec"></a>

### DeploymentSpec



| Field | Type | Label | Description |
| ----- | ---- | ----- | ----------- |
| selector | [LabelSelector](#bytebase-store-LabelSelector) |  |  |






<a name="bytebase-store-LabelSelector"></a>

### LabelSelector



| Field | Type | Label | Description |
| ----- | ---- | ----- | ----------- |
| match_expressions | [LabelSelectorRequirement](#bytebase-store-LabelSelectorRequirement) | repeated | match_expressions is a list of label selector requirements. The requirements are ANDed. |






<a name="bytebase-store-LabelSelectorRequirement"></a>

### LabelSelectorRequirement



| Field | Type | Label | Description |
| ----- | ---- | ----- | ----------- |
| key | [string](#string) |  |  |
| operator | [LabelSelectorRequirement.OperatorType](#bytebase-store-LabelSelectorRequirement-OperatorType) |  |  |
| values | [string](#string) | repeated | Values is an array of string values. If the operator is In or NotIn, the values array must be non-empty. If the operator is Exists or DoesNotExist, the values array must be empty. This array is replaced during a strategic merge patch. |






<a name="bytebase-store-Schedule"></a>

### Schedule
Schedule is the message for deployment schedule.


| Field | Type | Label | Description |
| ----- | ---- | ----- | ----------- |
| deployments | [ScheduleDeployment](#bytebase-store-ScheduleDeployment) | repeated |  |






<a name="bytebase-store-ScheduleDeployment"></a>

### ScheduleDeployment



| Field | Type | Label | Description |
| ----- | ---- | ----- | ----------- |
| title | [string](#string) |  | The title of the deployment (stage) in a schedule. |
| id | [string](#string) |  |  |
| spec | [DeploymentSpec](#bytebase-store-DeploymentSpec) |  |  |





 


<a name="bytebase-store-LabelSelectorRequirement-OperatorType"></a>

### LabelSelectorRequirement.OperatorType


| Name | Number | Description |
| ---- | ------ | ----------- |
| OPERATOR_TYPE_UNSPECIFIED | 0 | The operator is not specified. |
| IN | 1 | The operator is &#34;In&#34;. |
| EXISTS | 2 | The operator is &#34;Exists&#34;. |
| NOT_IN | 3 | The operator is &#34;Not In&#34;. |


 

 

 



<a name="store_deprecated-proto"></a>
<p align="right"><a href="#top">Top</a></p>

## store/deprecated.proto



<a name="bytebase-store-DeprecatedMaskData"></a>

### DeprecatedMaskData



| Field | Type | Label | Description |
| ----- | ---- | ----- | ----------- |
| schema | [string](#string) |  |  |
| table | [string](#string) |  |  |
| column | [string](#string) |  |  |
| masking_level | [MaskingLevel](#bytebase-store-MaskingLevel) |  |  |
| full_masking_algorithm_id | [string](#string) |  |  |
| partial_masking_algorithm_id | [string](#string) |  |  |






<a name="bytebase-store-DeprecatedMaskingPolicy"></a>

### DeprecatedMaskingPolicy



| Field | Type | Label | Description |
| ----- | ---- | ----- | ----------- |
| mask_data | [DeprecatedMaskData](#bytebase-store-DeprecatedMaskData) | repeated |  |





 

 

 

 



<a name="store_export_archive-proto"></a>
<p align="right"><a href="#top">Top</a></p>

## store/export_archive.proto



<a name="bytebase-store-ExportArchivePayload"></a>

### ExportArchivePayload



| Field | Type | Label | Description |
| ----- | ---- | ----- | ----------- |
| file_format | [ExportFormat](#bytebase-store-ExportFormat) |  | The exported file format. e.g. JSON, CSV, SQL |





 

 

 

 



<a name="store_group-proto"></a>
<p align="right"><a href="#top">Top</a></p>

## store/group.proto



<a name="bytebase-store-GroupMember"></a>

### GroupMember



| Field | Type | Label | Description |
| ----- | ---- | ----- | ----------- |
| member | [string](#string) |  | Member is the principal who belong to this group.

Format: users/{userUID}. |
| role | [GroupMember.Role](#bytebase-store-GroupMember-Role) |  |  |






<a name="bytebase-store-GroupPayload"></a>

### GroupPayload



| Field | Type | Label | Description |
| ----- | ---- | ----- | ----------- |
| members | [GroupMember](#bytebase-store-GroupMember) | repeated |  |
| source | [string](#string) |  | source means where the group comes from. For now we support Entra ID SCIM sync, so the source could be Entra ID. |





 


<a name="bytebase-store-GroupMember-Role"></a>

### GroupMember.Role


| Name | Number | Description |
| ---- | ------ | ----------- |
| ROLE_UNSPECIFIED | 0 |  |
| OWNER | 1 |  |
| MEMBER | 2 |  |


 

 

 



<a name="store_idp-proto"></a>
<p align="right"><a href="#top">Top</a></p>

## store/idp.proto



<a name="bytebase-store-FieldMapping"></a>

### FieldMapping
FieldMapping saves the field names from user info API of identity provider.
As we save all raw json string of user info response data into `principal.idp_user_info`,
we can extract the relevant data based with `FieldMapping`.

e.g. For GitHub authenticated user API, it will return `login`, `name` and `email` in response.
Then the identifier of FieldMapping will be `login`, display_name will be `name`,
and email will be `email`.
reference: https://docs.github.com/en/rest/users/users?apiVersion=2022-11-28#get-the-authenticated-user


| Field | Type | Label | Description |
| ----- | ---- | ----- | ----------- |
| identifier | [string](#string) |  | Identifier is the field name of the unique identifier in 3rd-party idp user info. Required. |
| display_name | [string](#string) |  | DisplayName is the field name of display name in 3rd-party idp user info. Optional. |
| email | [string](#string) |  | Email is the field name of primary email in 3rd-party idp user info. Optional. |
| phone | [string](#string) |  | Phone is the field name of primary phone in 3rd-party idp user info. Optional. |






<a name="bytebase-store-IdentityProviderConfig"></a>

### IdentityProviderConfig



| Field | Type | Label | Description |
| ----- | ---- | ----- | ----------- |
| oauth2_config | [OAuth2IdentityProviderConfig](#bytebase-store-OAuth2IdentityProviderConfig) |  |  |
| oidc_config | [OIDCIdentityProviderConfig](#bytebase-store-OIDCIdentityProviderConfig) |  |  |
| ldap_config | [LDAPIdentityProviderConfig](#bytebase-store-LDAPIdentityProviderConfig) |  |  |






<a name="bytebase-store-IdentityProviderUserInfo"></a>

### IdentityProviderUserInfo



| Field | Type | Label | Description |
| ----- | ---- | ----- | ----------- |
| identifier | [string](#string) |  | Identifier is the value of the unique identifier in 3rd-party idp user info. |
| display_name | [string](#string) |  | DisplayName is the value of display name in 3rd-party idp user info. |
| email | [string](#string) |  | Email is the value of primary email in 3rd-party idp user info. |
| phone | [string](#string) |  | Phone is the value of primary phone in 3rd-party idp user info. |






<a name="bytebase-store-LDAPIdentityProviderConfig"></a>

### LDAPIdentityProviderConfig
LDAPIdentityProviderConfig is the structure for LDAP identity provider config.


| Field | Type | Label | Description |
| ----- | ---- | ----- | ----------- |
| host | [string](#string) |  | Host is the hostname or IP address of the LDAP server, e.g. &#34;ldap.example.com&#34;. |
| port | [int32](#int32) |  | Port is the port number of the LDAP server, e.g. 389. When not set, the default port of the corresponding security protocol will be used, i.e. 389 for StartTLS and 636 for LDAPS. |
| skip_tls_verify | [bool](#bool) |  | SkipTLSVerify controls whether to skip TLS certificate verification. |
| bind_dn | [string](#string) |  | BindDN is the DN of the user to bind as a service account to perform search requests. |
| bind_password | [string](#string) |  | BindPassword is the password of the user to bind as a service account. |
| base_dn | [string](#string) |  | BaseDN is the base DN to search for users, e.g. &#34;ou=users,dc=example,dc=com&#34;. |
| user_filter | [string](#string) |  | UserFilter is the filter to search for users, e.g. &#34;(uid=%s)&#34;. |
| security_protocol | [string](#string) |  | SecurityProtocol is the security protocol to be used for establishing connections with the LDAP server. It should be either StartTLS or LDAPS, and cannot be empty. |
| field_mapping | [FieldMapping](#bytebase-store-FieldMapping) |  | FieldMapping is the mapping of the user attributes returned by the LDAP server. |






<a name="bytebase-store-OAuth2IdentityProviderConfig"></a>

### OAuth2IdentityProviderConfig
OAuth2IdentityProviderConfig is the structure for OAuth2 identity provider config.


| Field | Type | Label | Description |
| ----- | ---- | ----- | ----------- |
| auth_url | [string](#string) |  |  |
| token_url | [string](#string) |  |  |
| user_info_url | [string](#string) |  |  |
| client_id | [string](#string) |  |  |
| client_secret | [string](#string) |  |  |
| scopes | [string](#string) | repeated |  |
| field_mapping | [FieldMapping](#bytebase-store-FieldMapping) |  |  |
| skip_tls_verify | [bool](#bool) |  |  |
| auth_style | [OAuth2AuthStyle](#bytebase-store-OAuth2AuthStyle) |  |  |






<a name="bytebase-store-OIDCIdentityProviderConfig"></a>

### OIDCIdentityProviderConfig
OIDCIdentityProviderConfig is the structure for OIDC identity provider config.


| Field | Type | Label | Description |
| ----- | ---- | ----- | ----------- |
| issuer | [string](#string) |  |  |
| client_id | [string](#string) |  |  |
| client_secret | [string](#string) |  |  |
| field_mapping | [FieldMapping](#bytebase-store-FieldMapping) |  |  |
| skip_tls_verify | [bool](#bool) |  |  |
| auth_style | [OAuth2AuthStyle](#bytebase-store-OAuth2AuthStyle) |  |  |





 


<a name="bytebase-store-IdentityProviderType"></a>

### IdentityProviderType


| Name | Number | Description |
| ---- | ------ | ----------- |
| IDENTITY_PROVIDER_TYPE_UNSPECIFIED | 0 |  |
| OAUTH2 | 1 |  |
| OIDC | 2 |  |
| LDAP | 3 |  |



<a name="bytebase-store-OAuth2AuthStyle"></a>

### OAuth2AuthStyle


| Name | Number | Description |
| ---- | ------ | ----------- |
| OAUTH2_AUTH_STYLE_UNSPECIFIED | 0 |  |
| IN_PARAMS | 1 | IN_PARAMS sends the &#34;client_id&#34; and &#34;client_secret&#34; in the POST body as application/x-www-form-urlencoded parameters. |
| IN_HEADER | 2 | IN_HEADER sends the client_id and client_password using HTTP Basic Authorization. This is an optional style described in the OAuth2 RFC 6749 section 2.3.1. |


 

 

 



<a name="store_instance-proto"></a>
<p align="right"><a href="#top">Top</a></p>

## store/instance.proto



<a name="bytebase-store-InstanceMetadata"></a>

### InstanceMetadata
InstanceMetadata is the metadata for instances.


| Field | Type | Label | Description |
| ----- | ---- | ----- | ----------- |
| mysql_lower_case_table_names | [int32](#int32) |  | The lower_case_table_names config for MySQL instances. It is used to determine whether the table names and database names are case sensitive. |
| last_sync_time | [google.protobuf.Timestamp](#google-protobuf-Timestamp) |  |  |
| roles | [InstanceRole](#bytebase-store-InstanceRole) | repeated |  |






<a name="bytebase-store-InstanceOptions"></a>

### InstanceOptions
InstanceOptions is the option for instances.


| Field | Type | Label | Description |
| ----- | ---- | ----- | ----------- |
| sync_interval | [google.protobuf.Duration](#google-protobuf-Duration) |  | How often the instance is synced. |
| maximum_connections | [int32](#int32) |  | The maximum number of connections. The default is 10 if the value is unset or zero. |
| sync_databases | [string](#string) | repeated | Enable sync for following databases. Default empty, means sync all schemas &amp; databases. |






<a name="bytebase-store-InstanceRole"></a>

### InstanceRole
InstanceRole is the API message for instance role.


| Field | Type | Label | Description |
| ----- | ---- | ----- | ----------- |
| name | [string](#string) |  | The role name. |
| connection_limit | [int32](#int32) | optional | The connection count limit for this role. |
| valid_until | [string](#string) | optional | The expiration for the role&#39;s password. |
| attribute | [string](#string) | optional | The role attribute. For PostgreSQL, it containt super_user, no_inherit, create_role, create_db, can_login, replication and bypass_rls. Docs: https://www.postgresql.org/docs/current/role-attributes.html For MySQL, it&#39;s the global privileges as GRANT statements, which means it only contains &#34;GRANT ... ON *.* TO ...&#34;. Docs: https://dev.mysql.com/doc/refman/8.0/en/grant.html |





 

 

 

 



<a name="store_instance_change_history-proto"></a>
<p align="right"><a href="#top">Top</a></p>

## store/instance_change_history.proto



<a name="bytebase-store-InstanceChangeHistoryPayload"></a>

### InstanceChangeHistoryPayload



| Field | Type | Label | Description |
| ----- | ---- | ----- | ----------- |
| changed_resources | [ChangedResources](#bytebase-store-ChangedResources) |  |  |





 

 

 

 



<a name="store_issue-proto"></a>
<p align="right"><a href="#top">Top</a></p>

## store/issue.proto



<a name="bytebase-store-GrantRequest"></a>

### GrantRequest



| Field | Type | Label | Description |
| ----- | ---- | ----- | ----------- |
| role | [string](#string) |  | The requested role. Format: roles/EXPORTER. |
| user | [string](#string) |  | The user to be granted. Format: users/{userUID}. |
| condition | [google.type.Expr](#google-type-Expr) |  |  |
| expiration | [google.protobuf.Duration](#google-protobuf-Duration) |  |  |






<a name="bytebase-store-IssuePayload"></a>

### IssuePayload



| Field | Type | Label | Description |
| ----- | ---- | ----- | ----------- |
| approval | [IssuePayloadApproval](#bytebase-store-IssuePayloadApproval) |  |  |
| grant_request | [GrantRequest](#bytebase-store-GrantRequest) |  |  |
| labels | [string](#string) | repeated |  |





 

 

 

 



<a name="store_issue_comment-proto"></a>
<p align="right"><a href="#top">Top</a></p>

## store/issue_comment.proto



<a name="bytebase-store-IssueCommentPayload"></a>

### IssueCommentPayload



| Field | Type | Label | Description |
| ----- | ---- | ----- | ----------- |
| comment | [string](#string) |  |  |
| approval | [IssueCommentPayload.Approval](#bytebase-store-IssueCommentPayload-Approval) |  |  |
| issue_update | [IssueCommentPayload.IssueUpdate](#bytebase-store-IssueCommentPayload-IssueUpdate) |  |  |
| stage_end | [IssueCommentPayload.StageEnd](#bytebase-store-IssueCommentPayload-StageEnd) |  |  |
| task_update | [IssueCommentPayload.TaskUpdate](#bytebase-store-IssueCommentPayload-TaskUpdate) |  |  |
| task_prior_backup | [IssueCommentPayload.TaskPriorBackup](#bytebase-store-IssueCommentPayload-TaskPriorBackup) |  |  |






<a name="bytebase-store-IssueCommentPayload-Approval"></a>

### IssueCommentPayload.Approval



| Field | Type | Label | Description |
| ----- | ---- | ----- | ----------- |
| status | [IssueCommentPayload.Approval.Status](#bytebase-store-IssueCommentPayload-Approval-Status) |  |  |






<a name="bytebase-store-IssueCommentPayload-IssueUpdate"></a>

### IssueCommentPayload.IssueUpdate



| Field | Type | Label | Description |
| ----- | ---- | ----- | ----------- |
| from_title | [string](#string) | optional |  |
| to_title | [string](#string) | optional |  |
| from_description | [string](#string) | optional |  |
| to_description | [string](#string) | optional |  |
| from_status | [IssueCommentPayload.IssueUpdate.IssueStatus](#bytebase-store-IssueCommentPayload-IssueUpdate-IssueStatus) | optional |  |
| to_status | [IssueCommentPayload.IssueUpdate.IssueStatus](#bytebase-store-IssueCommentPayload-IssueUpdate-IssueStatus) | optional |  |
| from_labels | [string](#string) | repeated |  |
| to_labels | [string](#string) | repeated |  |






<a name="bytebase-store-IssueCommentPayload-StageEnd"></a>

### IssueCommentPayload.StageEnd



| Field | Type | Label | Description |
| ----- | ---- | ----- | ----------- |
| stage | [string](#string) |  |  |






<a name="bytebase-store-IssueCommentPayload-TaskPriorBackup"></a>

### IssueCommentPayload.TaskPriorBackup



| Field | Type | Label | Description |
| ----- | ---- | ----- | ----------- |
| task | [string](#string) |  |  |
| tables | [IssueCommentPayload.TaskPriorBackup.Table](#bytebase-store-IssueCommentPayload-TaskPriorBackup-Table) | repeated |  |
| original_line | [int32](#int32) | optional |  |
| database | [string](#string) |  |  |
| error | [string](#string) |  |  |






<a name="bytebase-store-IssueCommentPayload-TaskPriorBackup-Table"></a>

### IssueCommentPayload.TaskPriorBackup.Table



| Field | Type | Label | Description |
| ----- | ---- | ----- | ----------- |
| schema | [string](#string) |  |  |
| table | [string](#string) |  |  |






<a name="bytebase-store-IssueCommentPayload-TaskUpdate"></a>

### IssueCommentPayload.TaskUpdate



| Field | Type | Label | Description |
| ----- | ---- | ----- | ----------- |
| tasks | [string](#string) | repeated |  |
| from_sheet | [string](#string) | optional | Format: projects/{project}/sheets/{sheet} |
| to_sheet | [string](#string) | optional | Format: projects/{project}/sheets/{sheet} |
| from_earliest_allowed_time | [google.protobuf.Timestamp](#google-protobuf-Timestamp) | optional |  |
| to_earliest_allowed_time | [google.protobuf.Timestamp](#google-protobuf-Timestamp) | optional |  |
| to_status | [IssueCommentPayload.TaskUpdate.Status](#bytebase-store-IssueCommentPayload-TaskUpdate-Status) | optional |  |





 


<a name="bytebase-store-IssueCommentPayload-Approval-Status"></a>

### IssueCommentPayload.Approval.Status


| Name | Number | Description |
| ---- | ------ | ----------- |
| STATUS_UNSPECIFIED | 0 |  |
| PENDING | 1 |  |
| APPROVED | 2 |  |
| REJECTED | 3 |  |



<a name="bytebase-store-IssueCommentPayload-IssueUpdate-IssueStatus"></a>

### IssueCommentPayload.IssueUpdate.IssueStatus


| Name | Number | Description |
| ---- | ------ | ----------- |
| ISSUE_STATUS_UNSPECIFIED | 0 |  |
| OPEN | 1 |  |
| DONE | 2 |  |
| CANCELED | 3 |  |



<a name="bytebase-store-IssueCommentPayload-TaskUpdate-Status"></a>

### IssueCommentPayload.TaskUpdate.Status


| Name | Number | Description |
| ---- | ------ | ----------- |
| STATUS_UNSPECIFIED | 0 |  |
| PENDING | 1 |  |
| RUNNING | 2 |  |
| DONE | 3 |  |
| FAILED | 4 |  |
| SKIPPED | 5 |  |
| CANCELED | 6 |  |


 

 

 



<a name="store_plan_check_run-proto"></a>
<p align="right"><a href="#top">Top</a></p>

## store/plan_check_run.proto



<a name="bytebase-store-PlanCheckRunConfig"></a>

### PlanCheckRunConfig



| Field | Type | Label | Description |
| ----- | ---- | ----- | ----------- |
| sheet_uid | [int32](#int32) |  |  |
| change_database_type | [PlanCheckRunConfig.ChangeDatabaseType](#bytebase-store-PlanCheckRunConfig-ChangeDatabaseType) |  |  |
| instance_uid | [int32](#int32) |  |  |
| database_name | [string](#string) |  |  |
| database_group_uid | [int64](#int64) | optional | **Deprecated.**  |
| ghost_flags | [PlanCheckRunConfig.GhostFlagsEntry](#bytebase-store-PlanCheckRunConfig-GhostFlagsEntry) | repeated |  |
| pre_update_backup_detail | [PreUpdateBackupDetail](#bytebase-store-PreUpdateBackupDetail) | optional | If set, a backup of the modified data will be created automatically before any changes are applied. |






<a name="bytebase-store-PlanCheckRunConfig-GhostFlagsEntry"></a>

### PlanCheckRunConfig.GhostFlagsEntry



| Field | Type | Label | Description |
| ----- | ---- | ----- | ----------- |
| key | [string](#string) |  |  |
| value | [string](#string) |  |  |






<a name="bytebase-store-PlanCheckRunResult"></a>

### PlanCheckRunResult



| Field | Type | Label | Description |
| ----- | ---- | ----- | ----------- |
| results | [PlanCheckRunResult.Result](#bytebase-store-PlanCheckRunResult-Result) | repeated |  |
| error | [string](#string) |  |  |






<a name="bytebase-store-PlanCheckRunResult-Result"></a>

### PlanCheckRunResult.Result



| Field | Type | Label | Description |
| ----- | ---- | ----- | ----------- |
| status | [PlanCheckRunResult.Result.Status](#bytebase-store-PlanCheckRunResult-Result-Status) |  |  |
| title | [string](#string) |  |  |
| content | [string](#string) |  |  |
| code | [int32](#int32) |  |  |
| sql_summary_report | [PlanCheckRunResult.Result.SqlSummaryReport](#bytebase-store-PlanCheckRunResult-Result-SqlSummaryReport) |  |  |
| sql_review_report | [PlanCheckRunResult.Result.SqlReviewReport](#bytebase-store-PlanCheckRunResult-Result-SqlReviewReport) |  |  |






<a name="bytebase-store-PlanCheckRunResult-Result-SqlReviewReport"></a>

### PlanCheckRunResult.Result.SqlReviewReport



| Field | Type | Label | Description |
| ----- | ---- | ----- | ----------- |
| line | [int32](#int32) |  |  |
| column | [int32](#int32) |  |  |
| detail | [string](#string) |  |  |
| code | [int32](#int32) |  | Code from sql review. |
| start_position | [Position](#bytebase-store-Position) |  | 1-based Position of the SQL statement. To supersede `line` and `column` above. |
| end_position | [Position](#bytebase-store-Position) |  |  |






<a name="bytebase-store-PlanCheckRunResult-Result-SqlSummaryReport"></a>

### PlanCheckRunResult.Result.SqlSummaryReport



| Field | Type | Label | Description |
| ----- | ---- | ----- | ----------- |
| code | [int32](#int32) |  |  |
| statement_types | [string](#string) | repeated | statement_types are the types of statements that are found in the sql. |
| affected_rows | [int32](#int32) |  |  |
| changed_resources | [ChangedResources](#bytebase-store-ChangedResources) |  |  |






<a name="bytebase-store-PreUpdateBackupDetail"></a>

### PreUpdateBackupDetail



| Field | Type | Label | Description |
| ----- | ---- | ----- | ----------- |
| database | [string](#string) |  | The database for keeping the backup data. Format: instances/{instance}/databases/{database} |





 


<a name="bytebase-store-PlanCheckRunConfig-ChangeDatabaseType"></a>

### PlanCheckRunConfig.ChangeDatabaseType


| Name | Number | Description |
| ---- | ------ | ----------- |
| CHANGE_DATABASE_TYPE_UNSPECIFIED | 0 |  |
| DDL | 1 |  |
| DML | 2 |  |
| SDL | 3 |  |
| DDL_GHOST | 4 |  |
| SQL_EDITOR | 5 |  |



<a name="bytebase-store-PlanCheckRunResult-Result-Status"></a>

### PlanCheckRunResult.Result.Status


| Name | Number | Description |
| ---- | ------ | ----------- |
| STATUS_UNSPECIFIED | 0 |  |
| ERROR | 1 |  |
| WARNING | 2 |  |
| SUCCESS | 3 |  |


 

 

 



<a name="store_plan-proto"></a>
<p align="right"><a href="#top">Top</a></p>

## store/plan.proto



<a name="bytebase-store-PlanConfig"></a>

### PlanConfig



| Field | Type | Label | Description |
| ----- | ---- | ----- | ----------- |
| steps | [PlanConfig.Step](#bytebase-store-PlanConfig-Step) | repeated |  |
| vcs_source | [PlanConfig.VCSSource](#bytebase-store-PlanConfig-VCSSource) |  |  |
| release_source | [PlanConfig.ReleaseSource](#bytebase-store-PlanConfig-ReleaseSource) |  |  |
| deployment_snapshot | [PlanConfig.DeploymentSnapshot](#bytebase-store-PlanConfig-DeploymentSnapshot) |  |  |






<a name="bytebase-store-PlanConfig-ChangeDatabaseConfig"></a>

### PlanConfig.ChangeDatabaseConfig



| Field | Type | Label | Description |
| ----- | ---- | ----- | ----------- |
| target | [string](#string) |  | The resource name of the target. Format: instances/{instance-id}/databases/{database-name}. Format: projects/{project}/databaseGroups/{databaseGroup}. |
| sheet | [string](#string) |  | The resource name of the sheet. Format: projects/{project}/sheets/{sheet} |
| type | [PlanConfig.ChangeDatabaseConfig.Type](#bytebase-store-PlanConfig-ChangeDatabaseConfig-Type) |  |  |
| schema_version | [string](#string) |  | schema_version is parsed from VCS file name. It is automatically generated in the UI workflow. |
| ghost_flags | [PlanConfig.ChangeDatabaseConfig.GhostFlagsEntry](#bytebase-store-PlanConfig-ChangeDatabaseConfig-GhostFlagsEntry) | repeated |  |
| pre_update_backup_detail | [PreUpdateBackupDetail](#bytebase-store-PreUpdateBackupDetail) | optional | If set, a backup of the modified data will be created automatically before any changes are applied. |






<a name="bytebase-store-PlanConfig-ChangeDatabaseConfig-GhostFlagsEntry"></a>

### PlanConfig.ChangeDatabaseConfig.GhostFlagsEntry



| Field | Type | Label | Description |
| ----- | ---- | ----- | ----------- |
| key | [string](#string) |  |  |
| value | [string](#string) |  |  |






<a name="bytebase-store-PlanConfig-CreateDatabaseConfig"></a>

### PlanConfig.CreateDatabaseConfig



| Field | Type | Label | Description |
| ----- | ---- | ----- | ----------- |
| target | [string](#string) |  | The resource name of the instance on which the database is created. Format: instances/{instance} |
| database | [string](#string) |  | The name of the database to create. |
| table | [string](#string) |  | table is the name of the table, if it is not empty, Bytebase should create a table after creating the database. For example, in MongoDB, it only creates the database when we first store data in that database. |
| character_set | [string](#string) |  | character_set is the character set of the database. |
| collation | [string](#string) |  | collation is the collation of the database. |
| cluster | [string](#string) |  | cluster is the cluster of the database. This is only applicable to ClickHouse for &#34;ON CLUSTER &lt;&lt;cluster&gt;&gt;&#34;. |
| owner | [string](#string) |  | owner is the owner of the database. This is only applicable to Postgres for &#34;WITH OWNER &lt;&lt;owner&gt;&gt;&#34;. |
| backup | [string](#string) |  | backup is the resource name of the backup. Format: instances/{instance}/databases/{database}/backups/{backup-name} |
| environment | [string](#string) |  | The environment resource. Format: environments/prod where prod is the environment resource ID. |
| labels | [PlanConfig.CreateDatabaseConfig.LabelsEntry](#bytebase-store-PlanConfig-CreateDatabaseConfig-LabelsEntry) | repeated | labels of the database. |






<a name="bytebase-store-PlanConfig-CreateDatabaseConfig-LabelsEntry"></a>

### PlanConfig.CreateDatabaseConfig.LabelsEntry



| Field | Type | Label | Description |
| ----- | ---- | ----- | ----------- |
| key | [string](#string) |  |  |
| value | [string](#string) |  |  |






<a name="bytebase-store-PlanConfig-DeploymentSnapshot"></a>

### PlanConfig.DeploymentSnapshot



| Field | Type | Label | Description |
| ----- | ---- | ----- | ----------- |
| deployment_config_snapshot | [PlanConfig.DeploymentSnapshot.DeploymentConfigSnapshot](#bytebase-store-PlanConfig-DeploymentSnapshot-DeploymentConfigSnapshot) |  |  |
| database_group_snapshots | [PlanConfig.DeploymentSnapshot.DatabaseGroupSnapshot](#bytebase-store-PlanConfig-DeploymentSnapshot-DatabaseGroupSnapshot) | repeated |  |






<a name="bytebase-store-PlanConfig-DeploymentSnapshot-DatabaseGroupSnapshot"></a>

### PlanConfig.DeploymentSnapshot.DatabaseGroupSnapshot
The snapshot of the database group at the time of creation.


| Field | Type | Label | Description |
| ----- | ---- | ----- | ----------- |
| database_group | [string](#string) |  | Format: projects/{project}/databaseGroups/{databaseGroup}. |
| databases | [string](#string) | repeated | Format: instances/{instance-id}/databases/{database-name}. |






<a name="bytebase-store-PlanConfig-DeploymentSnapshot-DeploymentConfigSnapshot"></a>

### PlanConfig.DeploymentSnapshot.DeploymentConfigSnapshot
The snapshot of the project deployment config at the time of creation.


| Field | Type | Label | Description |
| ----- | ---- | ----- | ----------- |
| name | [string](#string) |  |  |
| title | [string](#string) |  |  |
| deployment_config | [DeploymentConfig](#bytebase-store-DeploymentConfig) |  |  |






<a name="bytebase-store-PlanConfig-ExportDataConfig"></a>

### PlanConfig.ExportDataConfig



| Field | Type | Label | Description |
| ----- | ---- | ----- | ----------- |
| target | [string](#string) |  | The resource name of the target. Format: instances/{instance-id}/databases/{database-name} |
| sheet | [string](#string) |  | The resource name of the sheet. Format: projects/{project}/sheets/{sheet} |
| format | [ExportFormat](#bytebase-store-ExportFormat) |  | The format of the exported file. |
| password | [string](#string) | optional | The zip password provide by users. Leave it empty if no needs to encrypt the zip file. |






<a name="bytebase-store-PlanConfig-ReleaseSource"></a>

### PlanConfig.ReleaseSource



| Field | Type | Label | Description |
| ----- | ---- | ----- | ----------- |
| release | [string](#string) |  | The release. Format: projects/{project}/releases/{release} |






<a name="bytebase-store-PlanConfig-Spec"></a>

### PlanConfig.Spec



| Field | Type | Label | Description |
| ----- | ---- | ----- | ----------- |
| earliest_allowed_time | [google.protobuf.Timestamp](#google-protobuf-Timestamp) |  | earliest_allowed_time the earliest execution time of the change. |
| id | [string](#string) |  | A UUID4 string that uniquely identifies the Spec. |
| depends_on_specs | [string](#string) | repeated | IDs of the specs that this spec depends on. Must be a subset of the specs in the same step. |
| spec_release_source | [PlanConfig.SpecReleaseSource](#bytebase-store-PlanConfig-SpecReleaseSource) |  |  |
| create_database_config | [PlanConfig.CreateDatabaseConfig](#bytebase-store-PlanConfig-CreateDatabaseConfig) |  |  |
| change_database_config | [PlanConfig.ChangeDatabaseConfig](#bytebase-store-PlanConfig-ChangeDatabaseConfig) |  |  |
| export_data_config | [PlanConfig.ExportDataConfig](#bytebase-store-PlanConfig-ExportDataConfig) |  |  |






<a name="bytebase-store-PlanConfig-SpecReleaseSource"></a>

### PlanConfig.SpecReleaseSource



| Field | Type | Label | Description |
| ----- | ---- | ----- | ----------- |
| file | [string](#string) |  | Format: projects/{project}/releases/{release}/files/{id} |






<a name="bytebase-store-PlanConfig-Step"></a>

### PlanConfig.Step



| Field | Type | Label | Description |
| ----- | ---- | ----- | ----------- |
| title | [string](#string) |  | Use the title if set. Use a generated title if empty. |
| specs | [PlanConfig.Spec](#bytebase-store-PlanConfig-Spec) | repeated |  |






<a name="bytebase-store-PlanConfig-VCSSource"></a>

### PlanConfig.VCSSource



| Field | Type | Label | Description |
| ----- | ---- | ----- | ----------- |
| vcs_type | [VCSType](#bytebase-store-VCSType) |  |  |
| vcs_connector | [string](#string) |  | Optional. If present, we will update the pull request for rollout status. Format: projects/{project-ID}/vcsConnectors/{vcs-connector} |
| pull_request_url | [string](#string) |  |  |





 


<a name="bytebase-store-PlanConfig-ChangeDatabaseConfig-Type"></a>

### PlanConfig.ChangeDatabaseConfig.Type
Type is the database change type.

| Name | Number | Description |
| ---- | ------ | ----------- |
| TYPE_UNSPECIFIED | 0 |  |
| BASELINE | 1 | Used for establishing schema baseline, this is used when 1. Onboard the database into Bytebase since Bytebase needs to know the current database schema. 2. Had schema drift and need to re-establish the baseline. |
| MIGRATE | 2 | Used for DDL changes including CREATE DATABASE. |
| MIGRATE_SDL | 3 | Used for schema changes via state-based schema migration including CREATE DATABASE. |
| MIGRATE_GHOST | 4 | Used for DDL changes using gh-ost. |
| BRANCH | 5 | Used when restoring from a backup (the restored database branched from the original backup). |
| DATA | 6 | Used for DML change. |


 

 

 



<a name="store_policy-proto"></a>
<p align="right"><a href="#top">Top</a></p>

## store/policy.proto



<a name="bytebase-store-Binding"></a>

### Binding



| Field | Type | Label | Description |
| ----- | ---- | ----- | ----------- |
| role | [string](#string) |  | The role that is assigned to the members. Format: roles/{role} |
| members | [string](#string) | repeated | Specifies the principals requesting access for a Bytebase resource. For users, the member should be: users/{userUID} For groups, the member should be: groups/{email} |
| condition | [google.type.Expr](#google-type-Expr) |  | The condition that is associated with this binding. If the condition evaluates to true, then this binding applies to the current request. If the condition evaluates to false, then this binding does not apply to the current request. However, a different role binding might grant the same role to one or more of the principals in this binding. |






<a name="bytebase-store-DataSourceQueryPolicy"></a>

### DataSourceQueryPolicy
DataSourceQueryPolicy is the policy configuration for running statements in the SQL editor.


| Field | Type | Label | Description |
| ----- | ---- | ----- | ----------- |
| admin_data_source_restriction | [DataSourceQueryPolicy.Restriction](#bytebase-store-DataSourceQueryPolicy-Restriction) |  |  |
| disallow_ddl | [bool](#bool) |  | Disallow running DDL statements in the SQL editor. |
| disallow_dml | [bool](#bool) |  | Disallow running DML statements in the SQL editor. |






<a name="bytebase-store-DisableCopyDataPolicy"></a>

### DisableCopyDataPolicy
DisableCopyDataPolicy is the policy configuration for disabling copying data.


| Field | Type | Label | Description |
| ----- | ---- | ----- | ----------- |
| active | [bool](#bool) |  |  |






<a name="bytebase-store-EnvironmentTierPolicy"></a>

### EnvironmentTierPolicy
EnvironmentTierPolicy is the tier of an environment.


| Field | Type | Label | Description |
| ----- | ---- | ----- | ----------- |
| environment_tier | [EnvironmentTierPolicy.EnvironmentTier](#bytebase-store-EnvironmentTierPolicy-EnvironmentTier) |  |  |
| color | [string](#string) |  |  |






<a name="bytebase-store-ExportDataPolicy"></a>

### ExportDataPolicy
ExportDataPolicy is the policy configuration for export data.


| Field | Type | Label | Description |
| ----- | ---- | ----- | ----------- |
| disable | [bool](#bool) |  |  |






<a name="bytebase-store-IamPolicy"></a>

### IamPolicy



| Field | Type | Label | Description |
| ----- | ---- | ----- | ----------- |
| bindings | [Binding](#bytebase-store-Binding) | repeated | Collection of binding. A binding binds one or more members or groups to a single role. |






<a name="bytebase-store-MaskingExceptionPolicy"></a>

### MaskingExceptionPolicy
MaskingExceptionPolicy is the allowlist of users who can access sensitive data.


| Field | Type | Label | Description |
| ----- | ---- | ----- | ----------- |
| masking_exceptions | [MaskingExceptionPolicy.MaskingException](#bytebase-store-MaskingExceptionPolicy-MaskingException) | repeated |  |






<a name="bytebase-store-MaskingExceptionPolicy-MaskingException"></a>

### MaskingExceptionPolicy.MaskingException



| Field | Type | Label | Description |
| ----- | ---- | ----- | ----------- |
| action | [MaskingExceptionPolicy.MaskingException.Action](#bytebase-store-MaskingExceptionPolicy-MaskingException-Action) |  | action is the action that the user can access sensitive data. |
| member | [string](#string) |  | Member is the principal who bind to this exception policy instance.

Format: users/{userUID} or groups/{group email} |
| condition | [google.type.Expr](#google-type-Expr) |  | The condition that is associated with this exception policy instance. |






<a name="bytebase-store-MaskingRulePolicy"></a>

### MaskingRulePolicy



| Field | Type | Label | Description |
| ----- | ---- | ----- | ----------- |
| rules | [MaskingRulePolicy.MaskingRule](#bytebase-store-MaskingRulePolicy-MaskingRule) | repeated |  |






<a name="bytebase-store-MaskingRulePolicy-MaskingRule"></a>

### MaskingRulePolicy.MaskingRule



| Field | Type | Label | Description |
| ----- | ---- | ----- | ----------- |
| id | [string](#string) |  | A unique identifier for a node in UUID format. |
| condition | [google.type.Expr](#google-type-Expr) |  |  |
| semantic_type | [string](#string) |  |  |






<a name="bytebase-store-RestrictIssueCreationForSQLReviewPolicy"></a>

### RestrictIssueCreationForSQLReviewPolicy
RestrictIssueCreationForSQLReviewPolicy is the policy configuration for restricting issue creation for SQL review.


| Field | Type | Label | Description |
| ----- | ---- | ----- | ----------- |
| disallow | [bool](#bool) |  |  |






<a name="bytebase-store-RolloutPolicy"></a>

### RolloutPolicy



| Field | Type | Label | Description |
| ----- | ---- | ----- | ----------- |
| automatic | [bool](#bool) |  |  |
| workspace_roles | [string](#string) | repeated |  |
| project_roles | [string](#string) | repeated |  |
| issue_roles | [string](#string) | repeated | roles/LAST_APPROVER roles/CREATOR |






<a name="bytebase-store-SQLReviewRule"></a>

### SQLReviewRule



| Field | Type | Label | Description |
| ----- | ---- | ----- | ----------- |
| type | [string](#string) |  |  |
| level | [SQLReviewRuleLevel](#bytebase-store-SQLReviewRuleLevel) |  |  |
| payload | [string](#string) |  |  |
| engine | [Engine](#bytebase-store-Engine) |  |  |
| comment | [string](#string) |  |  |






<a name="bytebase-store-SlowQueryPolicy"></a>

### SlowQueryPolicy
SlowQueryPolicy is the policy configuration for slow query.


| Field | Type | Label | Description |
| ----- | ---- | ----- | ----------- |
| active | [bool](#bool) |  |  |






<a name="bytebase-store-TagPolicy"></a>

### TagPolicy



| Field | Type | Label | Description |
| ----- | ---- | ----- | ----------- |
| tags | [TagPolicy.TagsEntry](#bytebase-store-TagPolicy-TagsEntry) | repeated | tags is the key - value map for resources. for example, the environment resource can have the sql review config tag, like &#34;bb.tag.review_config&#34;: &#34;reviewConfigs/{review config resource id}&#34; |






<a name="bytebase-store-TagPolicy-TagsEntry"></a>

### TagPolicy.TagsEntry



| Field | Type | Label | Description |
| ----- | ---- | ----- | ----------- |
| key | [string](#string) |  |  |
| value | [string](#string) |  |  |





 


<a name="bytebase-store-DataSourceQueryPolicy-Restriction"></a>

### DataSourceQueryPolicy.Restriction


| Name | Number | Description |
| ---- | ------ | ----------- |
| RESTRICTION_UNSPECIFIED | 0 |  |
| FALLBACK | 1 | Allow to query admin data sources when there is no read-only data source. |
| DISALLOW | 2 | Disallow to query admin data sources. |



<a name="bytebase-store-EnvironmentTierPolicy-EnvironmentTier"></a>

### EnvironmentTierPolicy.EnvironmentTier


| Name | Number | Description |
| ---- | ------ | ----------- |
| ENVIRONMENT_TIER_UNSPECIFIED | 0 |  |
| PROTECTED | 1 |  |
| UNPROTECTED | 2 |  |



<a name="bytebase-store-MaskingExceptionPolicy-MaskingException-Action"></a>

### MaskingExceptionPolicy.MaskingException.Action


| Name | Number | Description |
| ---- | ------ | ----------- |
| ACTION_UNSPECIFIED | 0 |  |
| QUERY | 1 |  |
| EXPORT | 2 |  |



<a name="bytebase-store-SQLReviewRuleLevel"></a>

### SQLReviewRuleLevel


| Name | Number | Description |
| ---- | ------ | ----------- |
| LEVEL_UNSPECIFIED | 0 |  |
| ERROR | 1 |  |
| WARNING | 2 |  |
| DISABLED | 3 |  |


 

 

 



<a name="store_project-proto"></a>
<p align="right"><a href="#top">Top</a></p>

## store/project.proto



<a name="bytebase-store-Label"></a>

### Label



| Field | Type | Label | Description |
| ----- | ---- | ----- | ----------- |
| value | [string](#string) |  |  |
| color | [string](#string) |  |  |
| group | [string](#string) |  |  |






<a name="bytebase-store-Project"></a>

### Project



| Field | Type | Label | Description |
| ----- | ---- | ----- | ----------- |
| issue_labels | [Label](#bytebase-store-Label) | repeated |  |
| force_issue_labels | [bool](#bool) |  | Force issue labels to be used when creating an issue. |
| allow_modify_statement | [bool](#bool) |  | Allow modifying statement after issue is created. |
| auto_resolve_issue | [bool](#bool) |  | Enable auto resolve issue. |
| enforce_issue_title | [bool](#bool) |  | Enforce issue title created by user instead of generated by Bytebase. |
| auto_enable_backup | [bool](#bool) |  | Whether to automatically enable backup. |
| skip_backup_errors | [bool](#bool) |  | Whether to skip backup errors and continue the data migration. |
| postgres_database_tenant_mode | [bool](#bool) |  | Whether to enable the database tenant mode for PostgreSQL. If enabled, the issue will be created with the pre-appended &#34;set role &lt;db_owner&gt;&#34; statement. |
| allow_self_approval | [bool](#bool) |  | Whether to allow the issue creator to self-approve the issue. |





 

 

 

 



<a name="store_project_webhook-proto"></a>
<p align="right"><a href="#top">Top</a></p>

## store/project_webhook.proto



<a name="bytebase-store-ProjectWebhookPayload"></a>

### ProjectWebhookPayload



| Field | Type | Label | Description |
| ----- | ---- | ----- | ----------- |
| direct_message | [bool](#bool) |  | if direct_message is set, the notification is sent directly to the persons and url will be ignored. IM integration setting should be set for this function to work. |





 

 

 

 



<a name="store_query_history-proto"></a>
<p align="right"><a href="#top">Top</a></p>

## store/query_history.proto



<a name="bytebase-store-QueryHistoryPayload"></a>

### QueryHistoryPayload



| Field | Type | Label | Description |
| ----- | ---- | ----- | ----------- |
| error | [string](#string) | optional |  |
| duration | [google.protobuf.Duration](#google-protobuf-Duration) |  |  |





 

 

 

 



<a name="store_release-proto"></a>
<p align="right"><a href="#top">Top</a></p>

## store/release.proto



<a name="bytebase-store-ReleasePayload"></a>

### ReleasePayload



| Field | Type | Label | Description |
| ----- | ---- | ----- | ----------- |
| title | [string](#string) |  |  |
| files | [ReleasePayload.File](#bytebase-store-ReleasePayload-File) | repeated |  |
| vcs_source | [ReleasePayload.VCSSource](#bytebase-store-ReleasePayload-VCSSource) |  |  |






<a name="bytebase-store-ReleasePayload-File"></a>

### ReleasePayload.File



| Field | Type | Label | Description |
| ----- | ---- | ----- | ----------- |
| id | [string](#string) |  | The unique identifier for the file. |
| path | [string](#string) |  | The path of the file. e.g. `2.2/V0001_create_table.sql`. |
| sheet | [string](#string) |  | The sheet that holds the content. Format: projects/{project}/sheets/{sheet} |
| sheet_sha256 | [string](#string) |  | The SHA256 hash value of the sheet. |
| type | [ReleaseFileType](#bytebase-store-ReleaseFileType) |  |  |
| version | [string](#string) |  |  |






<a name="bytebase-store-ReleasePayload-VCSSource"></a>

### ReleasePayload.VCSSource



| Field | Type | Label | Description |
| ----- | ---- | ----- | ----------- |
| vcs_type | [VCSType](#bytebase-store-VCSType) |  |  |
| pull_request_url | [string](#string) |  |  |





 


<a name="bytebase-store-ReleaseFileType"></a>

### ReleaseFileType


| Name | Number | Description |
| ---- | ------ | ----------- |
| TYPE_UNSPECIFIED | 0 |  |
| VERSIONED | 1 |  |


 

 

 



<a name="store_review_config-proto"></a>
<p align="right"><a href="#top">Top</a></p>

## store/review_config.proto



<a name="bytebase-store-ReviewConfigPayload"></a>

### ReviewConfigPayload



| Field | Type | Label | Description |
| ----- | ---- | ----- | ----------- |
| sql_review_rules | [SQLReviewRule](#bytebase-store-SQLReviewRule) | repeated |  |





 

 

 

 



<a name="store_revision-proto"></a>
<p align="right"><a href="#top">Top</a></p>

## store/revision.proto



<a name="bytebase-store-RevisionPayload"></a>

### RevisionPayload



| Field | Type | Label | Description |
| ----- | ---- | ----- | ----------- |
| release | [string](#string) |  | Format: projects/{project}/releases/{release} Can be empty. |
| file | [string](#string) |  | Format: projects/{project}/releases/{release}/files/{id} Can be empty. |
| sheet | [string](#string) |  | The sheet that holds the content. Format: projects/{project}/sheets/{sheet} |
| sheet_sha256 | [string](#string) |  | The SHA256 hash value of the sheet. |
| task_run | [string](#string) |  | The task run associated with the revision. Can be empty. Format: projects/{project}/rollouts/{rollout}/stages/{stage}/tasks/{task}/taskRuns/{taskRun} |





 

 

 

 



<a name="store_role-proto"></a>
<p align="right"><a href="#top">Top</a></p>

## store/role.proto



<a name="bytebase-store-RolePermissions"></a>

### RolePermissions



| Field | Type | Label | Description |
| ----- | ---- | ----- | ----------- |
| permissions | [string](#string) | repeated |  |





 

 

 

 



<a name="store_setting-proto"></a>
<p align="right"><a href="#top">Top</a></p>

## store/setting.proto



<a name="bytebase-store-AgentPluginSetting"></a>

### AgentPluginSetting



| Field | Type | Label | Description |
| ----- | ---- | ----- | ----------- |
| url | [string](#string) |  | The URL for the agent API. |
| token | [string](#string) |  | The token for the agent. |






<a name="bytebase-store-Algorithm"></a>

### Algorithm



| Field | Type | Label | Description |
| ----- | ---- | ----- | ----------- |
| full_mask | [Algorithm.FullMask](#bytebase-store-Algorithm-FullMask) |  |  |
| range_mask | [Algorithm.RangeMask](#bytebase-store-Algorithm-RangeMask) |  |  |
| md5_mask | [Algorithm.MD5Mask](#bytebase-store-Algorithm-MD5Mask) |  |  |
| inner_outer_mask | [Algorithm.InnerOuterMask](#bytebase-store-Algorithm-InnerOuterMask) |  |  |






<a name="bytebase-store-Algorithm-FullMask"></a>

### Algorithm.FullMask



| Field | Type | Label | Description |
| ----- | ---- | ----- | ----------- |
| substitution | [string](#string) |  | substitution is the string used to replace the original value, the max length of the string is 16 bytes. |






<a name="bytebase-store-Algorithm-InnerOuterMask"></a>

### Algorithm.InnerOuterMask



| Field | Type | Label | Description |
| ----- | ---- | ----- | ----------- |
| prefix_len | [int32](#int32) |  |  |
| suffix_len | [int32](#int32) |  |  |
| substitution | [string](#string) |  |  |
| type | [Algorithm.InnerOuterMask.MaskType](#bytebase-store-Algorithm-InnerOuterMask-MaskType) |  |  |






<a name="bytebase-store-Algorithm-MD5Mask"></a>

### Algorithm.MD5Mask



| Field | Type | Label | Description |
| ----- | ---- | ----- | ----------- |
| salt | [string](#string) |  | salt is the salt value to generate a different hash that with the word alone. |






<a name="bytebase-store-Algorithm-RangeMask"></a>

### Algorithm.RangeMask



| Field | Type | Label | Description |
| ----- | ---- | ----- | ----------- |
| slices | [Algorithm.RangeMask.Slice](#bytebase-store-Algorithm-RangeMask-Slice) | repeated | We store it as a repeated field to face the fact that the original value may have multiple parts should be masked. But frontend can be started with a single rule easily. |






<a name="bytebase-store-Algorithm-RangeMask-Slice"></a>

### Algorithm.RangeMask.Slice



| Field | Type | Label | Description |
| ----- | ---- | ----- | ----------- |
| start | [int32](#int32) |  | start is the start index of the original value, start from 0 and should be less than stop. |
| end | [int32](#int32) |  | stop is the stop index of the original value, should be less than the length of the original value. |
| substitution | [string](#string) |  | OriginalValue[start:end) would be replaced with replace_with. |






<a name="bytebase-store-Announcement"></a>

### Announcement



| Field | Type | Label | Description |
| ----- | ---- | ----- | ----------- |
| level | [Announcement.AlertLevel](#bytebase-store-Announcement-AlertLevel) |  | The alert level of announcemnt |
| text | [string](#string) |  | The text of announcemnt |
| link | [string](#string) |  | The optional link, user can follow the link to check extra details |






<a name="bytebase-store-AppIMSetting"></a>

### AppIMSetting



| Field | Type | Label | Description |
| ----- | ---- | ----- | ----------- |
| slack | [AppIMSetting.Slack](#bytebase-store-AppIMSetting-Slack) |  |  |
| feishu | [AppIMSetting.Feishu](#bytebase-store-AppIMSetting-Feishu) |  |  |
| wecom | [AppIMSetting.Wecom](#bytebase-store-AppIMSetting-Wecom) |  |  |
| lark | [AppIMSetting.Lark](#bytebase-store-AppIMSetting-Lark) |  |  |






<a name="bytebase-store-AppIMSetting-Feishu"></a>

### AppIMSetting.Feishu



| Field | Type | Label | Description |
| ----- | ---- | ----- | ----------- |
| enabled | [bool](#bool) |  |  |
| app_id | [string](#string) |  |  |
| app_secret | [string](#string) |  |  |






<a name="bytebase-store-AppIMSetting-Lark"></a>

### AppIMSetting.Lark



| Field | Type | Label | Description |
| ----- | ---- | ----- | ----------- |
| enabled | [bool](#bool) |  |  |
| app_id | [string](#string) |  |  |
| app_secret | [string](#string) |  |  |






<a name="bytebase-store-AppIMSetting-Slack"></a>

### AppIMSetting.Slack



| Field | Type | Label | Description |
| ----- | ---- | ----- | ----------- |
| enabled | [bool](#bool) |  |  |
| token | [string](#string) |  |  |






<a name="bytebase-store-AppIMSetting-Wecom"></a>

### AppIMSetting.Wecom



| Field | Type | Label | Description |
| ----- | ---- | ----- | ----------- |
| enabled | [bool](#bool) |  |  |
| corp_id | [string](#string) |  |  |
| agent_id | [string](#string) |  |  |
| secret | [string](#string) |  |  |






<a name="bytebase-store-DataClassificationSetting"></a>

### DataClassificationSetting



| Field | Type | Label | Description |
| ----- | ---- | ----- | ----------- |
| configs | [DataClassificationSetting.DataClassificationConfig](#bytebase-store-DataClassificationSetting-DataClassificationConfig) | repeated |  |






<a name="bytebase-store-DataClassificationSetting-DataClassificationConfig"></a>

### DataClassificationSetting.DataClassificationConfig



| Field | Type | Label | Description |
| ----- | ---- | ----- | ----------- |
| id | [string](#string) |  | id is the uuid for classification. Each project can chose one classification config. |
| title | [string](#string) |  |  |
| levels | [DataClassificationSetting.DataClassificationConfig.Level](#bytebase-store-DataClassificationSetting-DataClassificationConfig-Level) | repeated | levels is user defined level list for classification. The order for the level decides its priority. |
| classification | [DataClassificationSetting.DataClassificationConfig.ClassificationEntry](#bytebase-store-DataClassificationSetting-DataClassificationConfig-ClassificationEntry) | repeated | classification is the id - DataClassification map. The id should in [0-9]&#43;-[0-9]&#43;-[0-9]&#43; format. |
| classification_from_config | [bool](#bool) |  | If true, we will only store the classification in the config. Otherwise we will get the classification from table/column comment, and write back to the schema metadata. |






<a name="bytebase-store-DataClassificationSetting-DataClassificationConfig-ClassificationEntry"></a>

### DataClassificationSetting.DataClassificationConfig.ClassificationEntry



| Field | Type | Label | Description |
| ----- | ---- | ----- | ----------- |
| key | [string](#string) |  |  |
| value | [DataClassificationSetting.DataClassificationConfig.DataClassification](#bytebase-store-DataClassificationSetting-DataClassificationConfig-DataClassification) |  |  |






<a name="bytebase-store-DataClassificationSetting-DataClassificationConfig-DataClassification"></a>

### DataClassificationSetting.DataClassificationConfig.DataClassification



| Field | Type | Label | Description |
| ----- | ---- | ----- | ----------- |
| id | [string](#string) |  | id is the classification id in [0-9]&#43;-[0-9]&#43;-[0-9]&#43; format. |
| title | [string](#string) |  |  |
| description | [string](#string) |  |  |
| level_id | [string](#string) | optional |  |






<a name="bytebase-store-DataClassificationSetting-DataClassificationConfig-Level"></a>

### DataClassificationSetting.DataClassificationConfig.Level



| Field | Type | Label | Description |
| ----- | ---- | ----- | ----------- |
| id | [string](#string) |  |  |
| title | [string](#string) |  |  |
| description | [string](#string) |  |  |






<a name="bytebase-store-ExternalApprovalPayload"></a>

### ExternalApprovalPayload



| Field | Type | Label | Description |
| ----- | ---- | ----- | ----------- |
| external_approval_node_id | [string](#string) |  |  |
| id | [string](#string) |  |  |






<a name="bytebase-store-ExternalApprovalSetting"></a>

### ExternalApprovalSetting



| Field | Type | Label | Description |
| ----- | ---- | ----- | ----------- |
| nodes | [ExternalApprovalSetting.Node](#bytebase-store-ExternalApprovalSetting-Node) | repeated |  |






<a name="bytebase-store-ExternalApprovalSetting-Node"></a>

### ExternalApprovalSetting.Node



| Field | Type | Label | Description |
| ----- | ---- | ----- | ----------- |
| id | [string](#string) |  | A unique identifier for a node in UUID format. We will also include the id in the message sending to the external relay service to identify the node. |
| title | [string](#string) |  | The title of the node. |
| endpoint | [string](#string) |  | The external endpoint for the relay service, e.g. &#34;http://hello:1234&#34;. |






<a name="bytebase-store-MaximumSQLResultSizeSetting"></a>

### MaximumSQLResultSizeSetting



| Field | Type | Label | Description |
| ----- | ---- | ----- | ----------- |
| limit | [int64](#int64) |  | The limit is in bytes. The default value is 100MB, we will use the default value if the setting not exists, or the limit &lt;= 0. |






<a name="bytebase-store-PasswordRestrictionSetting"></a>

### PasswordRestrictionSetting



| Field | Type | Label | Description |
| ----- | ---- | ----- | ----------- |
| min_length | [int32](#int32) |  | min_length is the minimum length for password, should no less than 8. |
| require_number | [bool](#bool) |  | require_number requires the password must contains at least one number. |
| require_letter | [bool](#bool) |  | require_letter requires the password must contains at least one letter, regardless of upper case or lower case |
| require_uppercase_letter | [bool](#bool) |  | require_uppercase_letter requires the password must contains at least one upper case letter. |
| require_special_character | [bool](#bool) |  | require_uppercase_letter requires the password must contains at least one special character. |
| require_reset_password_for_first_login | [bool](#bool) |  | require_reset_password_for_first_login requires users to reset their password after the 1st login. |
| password_rotation | [google.protobuf.Duration](#google-protobuf-Duration) |  | password_rotation requires users to reset their password after the duration. |






<a name="bytebase-store-SCIMSetting"></a>

### SCIMSetting



| Field | Type | Label | Description |
| ----- | ---- | ----- | ----------- |
| token | [string](#string) |  |  |






<a name="bytebase-store-SMTPMailDeliverySetting"></a>

### SMTPMailDeliverySetting



| Field | Type | Label | Description |
| ----- | ---- | ----- | ----------- |
| server | [string](#string) |  | The SMTP server address. |
| port | [int32](#int32) |  | The SMTP server port. |
| encryption | [SMTPMailDeliverySetting.Encryption](#bytebase-store-SMTPMailDeliverySetting-Encryption) |  | The SMTP server encryption. |
| ca | [string](#string) |  | The CA, KEY, and CERT for the SMTP server. |
| key | [string](#string) |  |  |
| cert | [string](#string) |  |  |
| authentication | [SMTPMailDeliverySetting.Authentication](#bytebase-store-SMTPMailDeliverySetting-Authentication) |  |  |
| username | [string](#string) |  |  |
| password | [string](#string) |  |  |
| from | [string](#string) |  | The sender email address. |






<a name="bytebase-store-SchemaTemplateSetting"></a>

### SchemaTemplateSetting



| Field | Type | Label | Description |
| ----- | ---- | ----- | ----------- |
| field_templates | [SchemaTemplateSetting.FieldTemplate](#bytebase-store-SchemaTemplateSetting-FieldTemplate) | repeated |  |
| column_types | [SchemaTemplateSetting.ColumnType](#bytebase-store-SchemaTemplateSetting-ColumnType) | repeated |  |
| table_templates | [SchemaTemplateSetting.TableTemplate](#bytebase-store-SchemaTemplateSetting-TableTemplate) | repeated |  |






<a name="bytebase-store-SchemaTemplateSetting-ColumnType"></a>

### SchemaTemplateSetting.ColumnType



| Field | Type | Label | Description |
| ----- | ---- | ----- | ----------- |
| engine | [Engine](#bytebase-store-Engine) |  |  |
| enabled | [bool](#bool) |  |  |
| types | [string](#string) | repeated |  |






<a name="bytebase-store-SchemaTemplateSetting-FieldTemplate"></a>

### SchemaTemplateSetting.FieldTemplate



| Field | Type | Label | Description |
| ----- | ---- | ----- | ----------- |
| id | [string](#string) |  |  |
| engine | [Engine](#bytebase-store-Engine) |  |  |
| category | [string](#string) |  |  |
| column | [ColumnMetadata](#bytebase-store-ColumnMetadata) |  |  |
| catalog | [ColumnCatalog](#bytebase-store-ColumnCatalog) |  |  |






<a name="bytebase-store-SchemaTemplateSetting-TableTemplate"></a>

### SchemaTemplateSetting.TableTemplate



| Field | Type | Label | Description |
| ----- | ---- | ----- | ----------- |
| id | [string](#string) |  |  |
| engine | [Engine](#bytebase-store-Engine) |  |  |
| category | [string](#string) |  |  |
| table | [TableMetadata](#bytebase-store-TableMetadata) |  |  |
| catalog | [TableCatalog](#bytebase-store-TableCatalog) |  |  |






<a name="bytebase-store-SemanticTypeSetting"></a>

### SemanticTypeSetting



| Field | Type | Label | Description |
| ----- | ---- | ----- | ----------- |
| types | [SemanticTypeSetting.SemanticType](#bytebase-store-SemanticTypeSetting-SemanticType) | repeated |  |






<a name="bytebase-store-SemanticTypeSetting-SemanticType"></a>

### SemanticTypeSetting.SemanticType



| Field | Type | Label | Description |
| ----- | ---- | ----- | ----------- |
| id | [string](#string) |  | id is the uuid for semantic type. |
| title | [string](#string) |  | the title of the semantic type, it should not be empty. |
| description | [string](#string) |  | the description of the semantic type, it can be empty. |
| algorithm | [Algorithm](#bytebase-store-Algorithm) |  |  |






<a name="bytebase-store-WorkspaceApprovalSetting"></a>

### WorkspaceApprovalSetting



| Field | Type | Label | Description |
| ----- | ---- | ----- | ----------- |
| rules | [WorkspaceApprovalSetting.Rule](#bytebase-store-WorkspaceApprovalSetting-Rule) | repeated |  |






<a name="bytebase-store-WorkspaceApprovalSetting-Rule"></a>

### WorkspaceApprovalSetting.Rule



| Field | Type | Label | Description |
| ----- | ---- | ----- | ----------- |
| expression | [google.api.expr.v1alpha1.Expr](#google-api-expr-v1alpha1-Expr) |  |  |
| template | [ApprovalTemplate](#bytebase-store-ApprovalTemplate) |  |  |
| condition | [google.type.Expr](#google-type-Expr) |  |  |






<a name="bytebase-store-WorkspaceProfileSetting"></a>

### WorkspaceProfileSetting



| Field | Type | Label | Description |
| ----- | ---- | ----- | ----------- |
| external_url | [string](#string) |  | The URL user visits Bytebase.

The external URL is used for: 1. Constructing the correct callback URL when configuring the VCS provider. The callback URL points to the frontend. 2. Creating the correct webhook endpoint when configuring the project GitOps workflow. The webhook endpoint points to the backend. |
| disallow_signup | [bool](#bool) |  | Disallow self-service signup, users can only be invited by the owner. |
| require_2fa | [bool](#bool) |  | Require 2FA for all users. |
| outbound_ip_list | [string](#string) | repeated | outbound_ip_list is the outbound IP for Bytebase instance in SaaS mode. |
| gitops_webhook_url | [string](#string) |  | The webhook URL for the GitOps workflow. |
| token_duration | [google.protobuf.Duration](#google-protobuf-Duration) |  | The duration for token. |
| announcement | [Announcement](#bytebase-store-Announcement) |  | The setting of custom announcement |
| maximum_role_expiration | [google.protobuf.Duration](#google-protobuf-Duration) |  | The max duration for role expired. |
| domains | [string](#string) | repeated | The workspace domain, e.g. bytebase.com. |
| enforce_identity_domain | [bool](#bool) |  | Only user and group from the domains can be created and login. |
| database_change_mode | [DatabaseChangeMode](#bytebase-store-DatabaseChangeMode) |  | The workspace database change mode. |
| disallow_password_signin | [bool](#bool) |  | Whether to disallow password signin. (Except workspace admins) |





 


<a name="bytebase-store-Algorithm-InnerOuterMask-MaskType"></a>

### Algorithm.InnerOuterMask.MaskType


| Name | Number | Description |
| ---- | ------ | ----------- |
| MASK_TYPE_UNSPECIFIED | 0 |  |
| INNER | 1 |  |
| OUTER | 2 |  |



<a name="bytebase-store-Announcement-AlertLevel"></a>

### Announcement.AlertLevel
We support three levels of AlertLevel: INFO, WARNING, and ERROR.

| Name | Number | Description |
| ---- | ------ | ----------- |
| ALERT_LEVEL_UNSPECIFIED | 0 |  |
| ALERT_LEVEL_INFO | 1 |  |
| ALERT_LEVEL_WARNING | 2 |  |
| ALERT_LEVEL_CRITICAL | 3 |  |



<a name="bytebase-store-DatabaseChangeMode"></a>

### DatabaseChangeMode


| Name | Number | Description |
| ---- | ------ | ----------- |
| DATABASE_CHANGE_MODE_UNSPECIFIED | 0 |  |
| PIPELINE | 1 | A more advanced database change process, including custom approval workflows and other advanced features. Default to this mode. |
| EDITOR | 2 | A simple database change process in SQL editor. Users can execute SQL directly. |



<a name="bytebase-store-SMTPMailDeliverySetting-Authentication"></a>

### SMTPMailDeliverySetting.Authentication
We support four types of SMTP authentication: NONE, PLAIN, LOGIN, and
CRAM-MD5.

| Name | Number | Description |
| ---- | ------ | ----------- |
| AUTHENTICATION_UNSPECIFIED | 0 |  |
| AUTHENTICATION_NONE | 1 |  |
| AUTHENTICATION_PLAIN | 2 |  |
| AUTHENTICATION_LOGIN | 3 |  |
| AUTHENTICATION_CRAM_MD5 | 4 |  |



<a name="bytebase-store-SMTPMailDeliverySetting-Encryption"></a>

### SMTPMailDeliverySetting.Encryption
We support three types of SMTP encryption: NONE, STARTTLS, and SSL/TLS.

| Name | Number | Description |
| ---- | ------ | ----------- |
| ENCRYPTION_UNSPECIFIED | 0 |  |
| ENCRYPTION_NONE | 1 |  |
| ENCRYPTION_STARTTLS | 2 |  |
| ENCRYPTION_SSL_TLS | 3 |  |


 

 

 



<a name="store_sheet-proto"></a>
<p align="right"><a href="#top">Top</a></p>

## store/sheet.proto



<a name="bytebase-store-SheetCommand"></a>

### SheetCommand



| Field | Type | Label | Description |
| ----- | ---- | ----- | ----------- |
| start | [int32](#int32) |  |  |
| end | [int32](#int32) |  |  |






<a name="bytebase-store-SheetPayload"></a>

### SheetPayload



| Field | Type | Label | Description |
| ----- | ---- | ----- | ----------- |
| database_config | [DatabaseConfig](#bytebase-store-DatabaseConfig) |  | The snapshot of the database config when creating the sheet, be used to compare with the baseline_database_config and apply the diff to the database. |
| baseline_database_config | [DatabaseConfig](#bytebase-store-DatabaseConfig) |  | The snapshot of the baseline database config when creating the sheet. |
| engine | [Engine](#bytebase-store-Engine) |  | The SQL dialect. |
| commands | [SheetCommand](#bytebase-store-SheetCommand) | repeated | The start and end position of each command in the sheet statement. |





 

 

 

 



<a name="store_slow_query-proto"></a>
<p align="right"><a href="#top">Top</a></p>

## store/slow_query.proto



<a name="bytebase-store-SlowQueryDetails"></a>

### SlowQueryDetails
SlowQueryDetails is the details of a slow query.


| Field | Type | Label | Description |
| ----- | ---- | ----- | ----------- |
| start_time | [google.protobuf.Timestamp](#google-protobuf-Timestamp) |  | start_time is the start time of the slow query. |
| query_time | [google.protobuf.Duration](#google-protobuf-Duration) |  | query_time is the query time of the slow query. |
| lock_time | [google.protobuf.Duration](#google-protobuf-Duration) |  | lock_time is the lock time of the slow query. |
| rows_sent | [int32](#int32) |  | rows_sent is the number of rows sent by the slow query. |
| rows_examined | [int32](#int32) |  | rows_examined is the number of rows examined by the slow query. |
| sql_text | [string](#string) |  | sql_text is the SQL text of the slow query. |






<a name="bytebase-store-SlowQueryStatistics"></a>

### SlowQueryStatistics
SlowQueryStatistics is the slow query statistics.


| Field | Type | Label | Description |
| ----- | ---- | ----- | ----------- |
| items | [SlowQueryStatisticsItem](#bytebase-store-SlowQueryStatisticsItem) | repeated | Items is the list of slow query statistics. |






<a name="bytebase-store-SlowQueryStatisticsItem"></a>

### SlowQueryStatisticsItem
SlowQueryStatisticsItem is the item of slow query statistics.


| Field | Type | Label | Description |
| ----- | ---- | ----- | ----------- |
| sql_fingerprint | [string](#string) |  | sql_fingerprint is the fingerprint of the slow query. |
| count | [int32](#int32) |  | count is the number of slow queries with the same fingerprint. |
| latest_log_time | [google.protobuf.Timestamp](#google-protobuf-Timestamp) |  | latest_log_time is the time of the latest slow query with the same fingerprint. |
| total_query_time | [google.protobuf.Duration](#google-protobuf-Duration) |  | The total query time of the slow query log. |
| maximum_query_time | [google.protobuf.Duration](#google-protobuf-Duration) |  | The maximum query time of the slow query log. |
| total_rows_sent | [int32](#int32) |  | The total rows sent of the slow query log. |
| maximum_rows_sent | [int32](#int32) |  | The maximum rows sent of the slow query log. |
| total_rows_examined | [int32](#int32) |  | The total rows examined of the slow query log. |
| maximum_rows_examined | [int32](#int32) |  | The maximum rows examined of the slow query log. |
| samples | [SlowQueryDetails](#bytebase-store-SlowQueryDetails) | repeated | samples are the details of the sample slow queries with the same fingerprint. |





 

 

 

 



<a name="store_task-proto"></a>
<p align="right"><a href="#top">Top</a></p>

## store/task.proto



<a name="bytebase-store-TaskDatabaseCreatePayload"></a>

### TaskDatabaseCreatePayload
TaskDatabaseCreatePayload is the task payload for creating databases.


| Field | Type | Label | Description |
| ----- | ---- | ----- | ----------- |
| skipped | [bool](#bool) |  | common fields |
| skipped_reason | [string](#string) |  |  |
| spec_id | [string](#string) |  |  |
| project_id | [int32](#int32) |  |  |
| database_name | [string](#string) |  |  |
| table_name | [string](#string) |  |  |
| sheet_id | [int32](#int32) |  |  |
| character_set | [string](#string) |  |  |
| collation | [string](#string) |  |  |
| environment_id | [string](#string) |  |  |
| labels | [string](#string) |  |  |






<a name="bytebase-store-TaskDatabaseDataExportPayload"></a>

### TaskDatabaseDataExportPayload
TaskDatabaseDataExportPayload is the task payload for database data export.


| Field | Type | Label | Description |
| ----- | ---- | ----- | ----------- |
| spec_id | [string](#string) |  | common fields |
| sheet_id | [int32](#int32) |  |  |
| password | [string](#string) |  |  |
| format | [ExportFormat](#bytebase-store-ExportFormat) |  |  |






<a name="bytebase-store-TaskDatabaseUpdatePayload"></a>

### TaskDatabaseUpdatePayload
TaskDatabaseUpdatePayload is the task payload for updating database (DDL &amp; DML).


| Field | Type | Label | Description |
| ----- | ---- | ----- | ----------- |
| skipped | [bool](#bool) |  | common fields |
| skipped_reason | [string](#string) |  |  |
| spec_id | [string](#string) |  |  |
| schema_version | [string](#string) |  |  |
| sheet_id | [int32](#int32) |  |  |
| pre_update_backup_detail | [PreUpdateBackupDetail](#bytebase-store-PreUpdateBackupDetail) |  |  |
| flags | [TaskDatabaseUpdatePayload.FlagsEntry](#bytebase-store-TaskDatabaseUpdatePayload-FlagsEntry) | repeated | flags is used for ghost sync |
| task_release_source | [TaskReleaseSource](#bytebase-store-TaskReleaseSource) |  |  |






<a name="bytebase-store-TaskDatabaseUpdatePayload-FlagsEntry"></a>

### TaskDatabaseUpdatePayload.FlagsEntry



| Field | Type | Label | Description |
| ----- | ---- | ----- | ----------- |
| key | [string](#string) |  |  |
| value | [string](#string) |  |  |






<a name="bytebase-store-TaskReleaseSource"></a>

### TaskReleaseSource



| Field | Type | Label | Description |
| ----- | ---- | ----- | ----------- |
| file | [string](#string) |  | Format: projects/{project}/releases/{release}/files/{id} |





 

 

 

 



<a name="store_task_run-proto"></a>
<p align="right"><a href="#top">Top</a></p>

## store/task_run.proto



<a name="bytebase-store-PriorBackupDetail"></a>

### PriorBackupDetail



| Field | Type | Label | Description |
| ----- | ---- | ----- | ----------- |
| items | [PriorBackupDetail.Item](#bytebase-store-PriorBackupDetail-Item) | repeated |  |






<a name="bytebase-store-PriorBackupDetail-Item"></a>

### PriorBackupDetail.Item



| Field | Type | Label | Description |
| ----- | ---- | ----- | ----------- |
| source_table | [PriorBackupDetail.Item.Table](#bytebase-store-PriorBackupDetail-Item-Table) |  | The original table information. |
| target_table | [PriorBackupDetail.Item.Table](#bytebase-store-PriorBackupDetail-Item-Table) |  | The target backup table information. |
| start_position | [Position](#bytebase-store-Position) |  |  |
| end_position | [Position](#bytebase-store-Position) |  |  |






<a name="bytebase-store-PriorBackupDetail-Item-Table"></a>

### PriorBackupDetail.Item.Table



| Field | Type | Label | Description |
| ----- | ---- | ----- | ----------- |
| database | [string](#string) |  | The database information. Format: instances/{instance}/databases/{database} |
| schema | [string](#string) |  |  |
| table | [string](#string) |  |  |






<a name="bytebase-store-SchedulerInfo"></a>

### SchedulerInfo



| Field | Type | Label | Description |
| ----- | ---- | ----- | ----------- |
| report_time | [google.protobuf.Timestamp](#google-protobuf-Timestamp) |  |  |
| waiting_cause | [SchedulerInfo.WaitingCause](#bytebase-store-SchedulerInfo-WaitingCause) |  |  |






<a name="bytebase-store-SchedulerInfo-WaitingCause"></a>

### SchedulerInfo.WaitingCause



| Field | Type | Label | Description |
| ----- | ---- | ----- | ----------- |
| connection_limit | [bool](#bool) |  |  |
| task_uid | [int32](#int32) |  |  |






<a name="bytebase-store-TaskRunResult"></a>

### TaskRunResult



| Field | Type | Label | Description |
| ----- | ---- | ----- | ----------- |
| detail | [string](#string) |  |  |
| changelog | [string](#string) |  | Format: instances/{instance}/databases/{database}/changelogs/{changelog} |
| version | [string](#string) |  |  |
| start_position | [TaskRunResult.Position](#bytebase-store-TaskRunResult-Position) |  |  |
| end_position | [TaskRunResult.Position](#bytebase-store-TaskRunResult-Position) |  |  |
| export_archive_uid | [int32](#int32) |  | The uid of the export archive. |
| prior_backup_detail | [PriorBackupDetail](#bytebase-store-PriorBackupDetail) |  | The prior backup detail that will be used to rollback the task run. |






<a name="bytebase-store-TaskRunResult-Position"></a>

### TaskRunResult.Position
The following fields are used for error reporting.


| Field | Type | Label | Description |
| ----- | ---- | ----- | ----------- |
| line | [int32](#int32) |  |  |
| column | [int32](#int32) |  |  |





 

 

 

 



<a name="store_task_run_log-proto"></a>
<p align="right"><a href="#top">Top</a></p>

## store/task_run_log.proto



<a name="bytebase-store-TaskRunLog"></a>

### TaskRunLog



| Field | Type | Label | Description |
| ----- | ---- | ----- | ----------- |
| type | [TaskRunLog.Type](#bytebase-store-TaskRunLog-Type) |  |  |
| deploy_id | [string](#string) |  |  |
| schema_dump_start | [TaskRunLog.SchemaDumpStart](#bytebase-store-TaskRunLog-SchemaDumpStart) |  |  |
| schema_dump_end | [TaskRunLog.SchemaDumpEnd](#bytebase-store-TaskRunLog-SchemaDumpEnd) |  |  |
| command_execute | [TaskRunLog.CommandExecute](#bytebase-store-TaskRunLog-CommandExecute) |  |  |
| command_response | [TaskRunLog.CommandResponse](#bytebase-store-TaskRunLog-CommandResponse) |  |  |
| database_sync_start | [TaskRunLog.DatabaseSyncStart](#bytebase-store-TaskRunLog-DatabaseSyncStart) |  |  |
| database_sync_end | [TaskRunLog.DatabaseSyncEnd](#bytebase-store-TaskRunLog-DatabaseSyncEnd) |  |  |
| task_run_status_update | [TaskRunLog.TaskRunStatusUpdate](#bytebase-store-TaskRunLog-TaskRunStatusUpdate) |  |  |
| transaction_control | [TaskRunLog.TransactionControl](#bytebase-store-TaskRunLog-TransactionControl) |  |  |
| prior_backup_start | [TaskRunLog.PriorBackupStart](#bytebase-store-TaskRunLog-PriorBackupStart) |  |  |
| prior_backup_end | [TaskRunLog.PriorBackupEnd](#bytebase-store-TaskRunLog-PriorBackupEnd) |  |  |






<a name="bytebase-store-TaskRunLog-CommandExecute"></a>

### TaskRunLog.CommandExecute



| Field | Type | Label | Description |
| ----- | ---- | ----- | ----------- |
| command_indexes | [int32](#int32) | repeated | The indexes of the executed commands. |






<a name="bytebase-store-TaskRunLog-CommandResponse"></a>

### TaskRunLog.CommandResponse



| Field | Type | Label | Description |
| ----- | ---- | ----- | ----------- |
| command_indexes | [int32](#int32) | repeated | The indexes of the executed commands. |
| error | [string](#string) |  |  |
| affected_rows | [int32](#int32) |  |  |
| all_affected_rows | [int32](#int32) | repeated | `all_affected_rows` is the affected rows of each command. `all_affected_rows` may be unavailable if the database driver doesn&#39;t support it. Caller should fallback to `affected_rows` in that case. |






<a name="bytebase-store-TaskRunLog-DatabaseSyncEnd"></a>

### TaskRunLog.DatabaseSyncEnd



| Field | Type | Label | Description |
| ----- | ---- | ----- | ----------- |
| error | [string](#string) |  |  |






<a name="bytebase-store-TaskRunLog-DatabaseSyncStart"></a>

### TaskRunLog.DatabaseSyncStart







<a name="bytebase-store-TaskRunLog-PriorBackupEnd"></a>

### TaskRunLog.PriorBackupEnd



| Field | Type | Label | Description |
| ----- | ---- | ----- | ----------- |
| prior_backup_detail | [PriorBackupDetail](#bytebase-store-PriorBackupDetail) |  |  |
| error | [string](#string) |  |  |






<a name="bytebase-store-TaskRunLog-PriorBackupStart"></a>

### TaskRunLog.PriorBackupStart







<a name="bytebase-store-TaskRunLog-SchemaDumpEnd"></a>

### TaskRunLog.SchemaDumpEnd



| Field | Type | Label | Description |
| ----- | ---- | ----- | ----------- |
| error | [string](#string) |  |  |






<a name="bytebase-store-TaskRunLog-SchemaDumpStart"></a>

### TaskRunLog.SchemaDumpStart







<a name="bytebase-store-TaskRunLog-TaskRunStatusUpdate"></a>

### TaskRunLog.TaskRunStatusUpdate



| Field | Type | Label | Description |
| ----- | ---- | ----- | ----------- |
| status | [TaskRunLog.TaskRunStatusUpdate.Status](#bytebase-store-TaskRunLog-TaskRunStatusUpdate-Status) |  |  |






<a name="bytebase-store-TaskRunLog-TransactionControl"></a>

### TaskRunLog.TransactionControl



| Field | Type | Label | Description |
| ----- | ---- | ----- | ----------- |
| type | [TaskRunLog.TransactionControl.Type](#bytebase-store-TaskRunLog-TransactionControl-Type) |  |  |
| error | [string](#string) |  |  |





 


<a name="bytebase-store-TaskRunLog-TaskRunStatusUpdate-Status"></a>

### TaskRunLog.TaskRunStatusUpdate.Status


| Name | Number | Description |
| ---- | ------ | ----------- |
| STATUS_UNSPECIFIED | 0 |  |
| RUNNING_WAITING | 1 | the task run is ready to be executed by the scheduler |
| RUNNING_RUNNING | 2 | the task run is being executed by the scheduler |



<a name="bytebase-store-TaskRunLog-TransactionControl-Type"></a>

### TaskRunLog.TransactionControl.Type


| Name | Number | Description |
| ---- | ------ | ----------- |
| TYPE_UNSPECIFIED | 0 |  |
| BEGIN | 1 |  |
| COMMIT | 2 |  |
| ROLLBACK | 3 |  |



<a name="bytebase-store-TaskRunLog-Type"></a>

### TaskRunLog.Type


| Name | Number | Description |
| ---- | ------ | ----------- |
| TYPE_UNSPECIFIED | 0 |  |
| SCHEMA_DUMP_START | 1 |  |
| SCHEMA_DUMP_END | 2 |  |
| COMMAND_EXECUTE | 3 |  |
| COMMAND_RESPONSE | 4 |  |
| DATABASE_SYNC_START | 5 |  |
| DATABASE_SYNC_END | 6 |  |
| TASK_RUN_STATUS_UPDATE | 7 |  |
| TRANSACTION_CONTROL | 8 |  |
| PRIOR_BACKUP_START | 9 |  |
| PRIOR_BACKUP_END | 10 |  |


 

 

 



<a name="store_user-proto"></a>
<p align="right"><a href="#top">Top</a></p>

## store/user.proto



<a name="bytebase-store-MFAConfig"></a>

### MFAConfig
MFAConfig is the MFA configuration for a user.


| Field | Type | Label | Description |
| ----- | ---- | ----- | ----------- |
| otp_secret | [string](#string) |  | The otp_secret is the secret key used to validate the OTP code. |
| temp_otp_secret | [string](#string) |  | The temp_otp_secret is the temporary secret key used to validate the OTP code and will replace the otp_secret in two phase commits. |
| recovery_codes | [string](#string) | repeated | The recovery_codes are the codes that can be used to recover the account. |
| temp_recovery_codes | [string](#string) | repeated | The temp_recovery_codes are the temporary codes that will replace the recovery_codes in two phase commits. |






<a name="bytebase-store-UserProfile"></a>

### UserProfile



| Field | Type | Label | Description |
| ----- | ---- | ----- | ----------- |
| last_login_time | [google.protobuf.Timestamp](#google-protobuf-Timestamp) |  |  |
| last_change_password_time | [google.protobuf.Timestamp](#google-protobuf-Timestamp) |  |  |
| source | [string](#string) |  | source means where the user comes from. For now we support Entra ID SCIM sync, so the source could be Entra ID. |





 

 

 

 



<a name="store_vcs-proto"></a>
<p align="right"><a href="#top">Top</a></p>

## store/vcs.proto



<a name="bytebase-store-VCSConnector"></a>

### VCSConnector



| Field | Type | Label | Description |
| ----- | ---- | ----- | ----------- |
| title | [string](#string) |  | The title or display name of the VCS connector. |
| full_path | [string](#string) |  | Full path from the corresponding VCS provider. For GitLab, this is the project full path. e.g. group1/project-1 |
| web_url | [string](#string) |  | Web url from the corresponding VCS provider. For GitLab, this is the project web url. e.g. https://gitlab.example.com/group1/project-1 |
| branch | [string](#string) |  | Branch to listen to. |
| base_directory | [string](#string) |  | Base working directory we are interested. |
| external_id | [string](#string) |  | Repository id from the corresponding VCS provider. For GitLab, this is the project id. e.g. 123 |
| external_webhook_id | [string](#string) |  | Push webhook id from the corresponding VCS provider. For GitLab, this is the project webhook id. e.g. 123 |
| webhook_secret_token | [string](#string) |  | For GitLab, webhook request contains this in the &#39;X-Gitlab-Token&#34; header and we compare it with the one stored in db to validate it sends to the expected endpoint. |
| database_group | [string](#string) |  | Apply changes to the database group. Optional, if not set, will apply changes to all databases in the project. Format: projects/{project}/databaseGroups/{databaseGroup} |





 

 

 

 



## Scalar Value Types

| .proto Type | Notes | C++ | Java | Python | Go | C# | PHP | Ruby |
| ----------- | ----- | --- | ---- | ------ | -- | -- | --- | ---- |
| <a name="double" /> double |  | double | double | float | float64 | double | float | Float |
| <a name="float" /> float |  | float | float | float | float32 | float | float | Float |
| <a name="int32" /> int32 | Uses variable-length encoding. Inefficient for encoding negative numbers – if your field is likely to have negative values, use sint32 instead. | int32 | int | int | int32 | int | integer | Bignum or Fixnum (as required) |
| <a name="int64" /> int64 | Uses variable-length encoding. Inefficient for encoding negative numbers – if your field is likely to have negative values, use sint64 instead. | int64 | long | int/long | int64 | long | integer/string | Bignum |
| <a name="uint32" /> uint32 | Uses variable-length encoding. | uint32 | int | int/long | uint32 | uint | integer | Bignum or Fixnum (as required) |
| <a name="uint64" /> uint64 | Uses variable-length encoding. | uint64 | long | int/long | uint64 | ulong | integer/string | Bignum or Fixnum (as required) |
| <a name="sint32" /> sint32 | Uses variable-length encoding. Signed int value. These more efficiently encode negative numbers than regular int32s. | int32 | int | int | int32 | int | integer | Bignum or Fixnum (as required) |
| <a name="sint64" /> sint64 | Uses variable-length encoding. Signed int value. These more efficiently encode negative numbers than regular int64s. | int64 | long | int/long | int64 | long | integer/string | Bignum |
| <a name="fixed32" /> fixed32 | Always four bytes. More efficient than uint32 if values are often greater than 2^28. | uint32 | int | int | uint32 | uint | integer | Bignum or Fixnum (as required) |
| <a name="fixed64" /> fixed64 | Always eight bytes. More efficient than uint64 if values are often greater than 2^56. | uint64 | long | int/long | uint64 | ulong | integer/string | Bignum |
| <a name="sfixed32" /> sfixed32 | Always four bytes. | int32 | int | int | int32 | int | integer | Bignum or Fixnum (as required) |
| <a name="sfixed64" /> sfixed64 | Always eight bytes. | int64 | long | int/long | int64 | long | integer/string | Bignum |
| <a name="bool" /> bool |  | bool | boolean | boolean | bool | bool | boolean | TrueClass/FalseClass |
| <a name="string" /> string | A string must always contain UTF-8 encoded or 7-bit ASCII text. | string | String | str/unicode | string | string | string | String (UTF-8) |
| <a name="bytes" /> bytes | May contain any arbitrary sequence of bytes. | string | ByteString | str | []byte | ByteString | string | String (ASCII-8BIT) |
<|MERGE_RESOLUTION|>--- conflicted
+++ resolved
@@ -930,12 +930,9 @@
 | labels | [ColumnCatalog.LabelsEntry](#bytebase-store-ColumnCatalog-LabelsEntry) | repeated | The user labels for a column. |
 | classification_id | [string](#string) |  |  |
 | object_schema | [ObjectSchema](#bytebase-store-ObjectSchema) | optional |  |
-<<<<<<< HEAD
-=======
 | masking_level | [MaskingLevel](#bytebase-store-MaskingLevel) |  | Deprecated. |
 | full_masking_algorithm_id | [string](#string) |  | Deprecated. |
 | partial_masking_algorithm_id | [string](#string) |  | Deprecated. |
->>>>>>> 9756d0a4
 
 
 
