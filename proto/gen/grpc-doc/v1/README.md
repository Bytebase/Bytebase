# Protocol Documentation
<a name="top"></a>

## Table of Contents

- [v1/actuator_service.proto](#v1_actuator_service-proto)
    - [ActuatorInfo](#bytebase-v1-ActuatorInfo)
    - [DebugLog](#bytebase-v1-DebugLog)
    - [DeleteCacheRequest](#bytebase-v1-DeleteCacheRequest)
    - [GetActuatorInfoRequest](#bytebase-v1-GetActuatorInfoRequest)
    - [GetResourcePackageRequest](#bytebase-v1-GetResourcePackageRequest)
    - [ListDebugLogRequest](#bytebase-v1-ListDebugLogRequest)
    - [ListDebugLogResponse](#bytebase-v1-ListDebugLogResponse)
    - [ResourcePackage](#bytebase-v1-ResourcePackage)
    - [UpdateActuatorInfoRequest](#bytebase-v1-UpdateActuatorInfoRequest)
  
    - [ActuatorService](#bytebase-v1-ActuatorService)
  
- [v1/anomaly_service.proto](#v1_anomaly_service-proto)
    - [Anomaly](#bytebase-v1-Anomaly)
    - [Anomaly.DatabaseConnectionDetail](#bytebase-v1-Anomaly-DatabaseConnectionDetail)
    - [Anomaly.DatabaseSchemaDriftDetail](#bytebase-v1-Anomaly-DatabaseSchemaDriftDetail)
    - [Anomaly.InstanceConnectionDetail](#bytebase-v1-Anomaly-InstanceConnectionDetail)
    - [SearchAnomaliesRequest](#bytebase-v1-SearchAnomaliesRequest)
    - [SearchAnomaliesResponse](#bytebase-v1-SearchAnomaliesResponse)
  
    - [Anomaly.AnomalySeverity](#bytebase-v1-Anomaly-AnomalySeverity)
    - [Anomaly.AnomalyType](#bytebase-v1-Anomaly-AnomalyType)
  
    - [AnomalyService](#bytebase-v1-AnomalyService)
  
- [v1/common.proto](#v1_common-proto)
    - [Engine](#bytebase-v1-Engine)
    - [ExportFormat](#bytebase-v1-ExportFormat)
    - [MaskingLevel](#bytebase-v1-MaskingLevel)
    - [State](#bytebase-v1-State)
    - [VCSType](#bytebase-v1-VCSType)
  
- [v1/auth_service.proto](#v1_auth_service-proto)
    - [CreateUserRequest](#bytebase-v1-CreateUserRequest)
    - [DeleteUserRequest](#bytebase-v1-DeleteUserRequest)
    - [GetUserRequest](#bytebase-v1-GetUserRequest)
    - [IdentityProviderContext](#bytebase-v1-IdentityProviderContext)
    - [ListUsersRequest](#bytebase-v1-ListUsersRequest)
    - [ListUsersResponse](#bytebase-v1-ListUsersResponse)
    - [LoginRequest](#bytebase-v1-LoginRequest)
    - [LoginResponse](#bytebase-v1-LoginResponse)
    - [LogoutRequest](#bytebase-v1-LogoutRequest)
    - [OAuth2IdentityProviderContext](#bytebase-v1-OAuth2IdentityProviderContext)
    - [OIDCIdentityProviderContext](#bytebase-v1-OIDCIdentityProviderContext)
    - [UndeleteUserRequest](#bytebase-v1-UndeleteUserRequest)
    - [UpdateUserRequest](#bytebase-v1-UpdateUserRequest)
    - [User](#bytebase-v1-User)
  
    - [UserType](#bytebase-v1-UserType)
  
    - [AuthService](#bytebase-v1-AuthService)
  
- [v1/instance_service.proto](#v1_instance_service-proto)
    - [AddDataSourceRequest](#bytebase-v1-AddDataSourceRequest)
    - [BatchSyncInstanceRequest](#bytebase-v1-BatchSyncInstanceRequest)
    - [BatchSyncInstanceResponse](#bytebase-v1-BatchSyncInstanceResponse)
    - [CreateInstanceRequest](#bytebase-v1-CreateInstanceRequest)
    - [DataSource](#bytebase-v1-DataSource)
    - [DataSourceExternalSecret](#bytebase-v1-DataSourceExternalSecret)
    - [DataSourceExternalSecret.AppRoleAuthOption](#bytebase-v1-DataSourceExternalSecret-AppRoleAuthOption)
    - [DeleteInstanceRequest](#bytebase-v1-DeleteInstanceRequest)
    - [GetInstanceRequest](#bytebase-v1-GetInstanceRequest)
    - [Instance](#bytebase-v1-Instance)
    - [InstanceOptions](#bytebase-v1-InstanceOptions)
    - [InstanceResource](#bytebase-v1-InstanceResource)
    - [KerberosConfig](#bytebase-v1-KerberosConfig)
    - [ListInstancesRequest](#bytebase-v1-ListInstancesRequest)
    - [ListInstancesResponse](#bytebase-v1-ListInstancesResponse)
    - [PlainSASLConfig](#bytebase-v1-PlainSASLConfig)
    - [RemoveDataSourceRequest](#bytebase-v1-RemoveDataSourceRequest)
    - [SASLConfig](#bytebase-v1-SASLConfig)
    - [SearchInstancesRequest](#bytebase-v1-SearchInstancesRequest)
    - [SearchInstancesResponse](#bytebase-v1-SearchInstancesResponse)
    - [SyncInstanceRequest](#bytebase-v1-SyncInstanceRequest)
    - [SyncInstanceResponse](#bytebase-v1-SyncInstanceResponse)
    - [SyncSlowQueriesRequest](#bytebase-v1-SyncSlowQueriesRequest)
    - [UndeleteInstanceRequest](#bytebase-v1-UndeleteInstanceRequest)
    - [UpdateDataSourceRequest](#bytebase-v1-UpdateDataSourceRequest)
    - [UpdateInstanceRequest](#bytebase-v1-UpdateInstanceRequest)
  
    - [DataSource.AuthenticationType](#bytebase-v1-DataSource-AuthenticationType)
    - [DataSourceExternalSecret.AppRoleAuthOption.SecretType](#bytebase-v1-DataSourceExternalSecret-AppRoleAuthOption-SecretType)
    - [DataSourceExternalSecret.AuthType](#bytebase-v1-DataSourceExternalSecret-AuthType)
    - [DataSourceExternalSecret.SecretType](#bytebase-v1-DataSourceExternalSecret-SecretType)
    - [DataSourceType](#bytebase-v1-DataSourceType)
  
    - [InstanceService](#bytebase-v1-InstanceService)
  
- [v1/database_service.proto](#v1_database_service-proto)
    - [AdviseIndexRequest](#bytebase-v1-AdviseIndexRequest)
    - [AdviseIndexResponse](#bytebase-v1-AdviseIndexResponse)
    - [BatchUpdateDatabasesRequest](#bytebase-v1-BatchUpdateDatabasesRequest)
    - [BatchUpdateDatabasesResponse](#bytebase-v1-BatchUpdateDatabasesResponse)
    - [ChangeHistory](#bytebase-v1-ChangeHistory)
    - [ChangedResourceDatabase](#bytebase-v1-ChangedResourceDatabase)
    - [ChangedResourceSchema](#bytebase-v1-ChangedResourceSchema)
    - [ChangedResourceTable](#bytebase-v1-ChangedResourceTable)
    - [ChangedResources](#bytebase-v1-ChangedResources)
    - [ColumnConfig](#bytebase-v1-ColumnConfig)
    - [ColumnConfig.LabelsEntry](#bytebase-v1-ColumnConfig-LabelsEntry)
    - [ColumnMetadata](#bytebase-v1-ColumnMetadata)
    - [Database](#bytebase-v1-Database)
    - [Database.LabelsEntry](#bytebase-v1-Database-LabelsEntry)
    - [DatabaseConfig](#bytebase-v1-DatabaseConfig)
    - [DatabaseMetadata](#bytebase-v1-DatabaseMetadata)
    - [DatabaseSchema](#bytebase-v1-DatabaseSchema)
    - [DeleteSecretRequest](#bytebase-v1-DeleteSecretRequest)
    - [DependentColumn](#bytebase-v1-DependentColumn)
    - [DiffSchemaRequest](#bytebase-v1-DiffSchemaRequest)
    - [DiffSchemaResponse](#bytebase-v1-DiffSchemaResponse)
    - [ExtensionMetadata](#bytebase-v1-ExtensionMetadata)
    - [ExternalTableMetadata](#bytebase-v1-ExternalTableMetadata)
    - [ForeignKeyMetadata](#bytebase-v1-ForeignKeyMetadata)
    - [FunctionMetadata](#bytebase-v1-FunctionMetadata)
    - [GetChangeHistoryRequest](#bytebase-v1-GetChangeHistoryRequest)
    - [GetDatabaseMetadataRequest](#bytebase-v1-GetDatabaseMetadataRequest)
    - [GetDatabaseRequest](#bytebase-v1-GetDatabaseRequest)
    - [GetDatabaseSchemaRequest](#bytebase-v1-GetDatabaseSchemaRequest)
    - [IndexMetadata](#bytebase-v1-IndexMetadata)
    - [ListChangeHistoriesRequest](#bytebase-v1-ListChangeHistoriesRequest)
    - [ListChangeHistoriesResponse](#bytebase-v1-ListChangeHistoriesResponse)
    - [ListDatabasesRequest](#bytebase-v1-ListDatabasesRequest)
    - [ListDatabasesResponse](#bytebase-v1-ListDatabasesResponse)
    - [ListSecretsRequest](#bytebase-v1-ListSecretsRequest)
    - [ListSecretsResponse](#bytebase-v1-ListSecretsResponse)
    - [ListSlowQueriesRequest](#bytebase-v1-ListSlowQueriesRequest)
    - [ListSlowQueriesResponse](#bytebase-v1-ListSlowQueriesResponse)
    - [MaterializedViewMetadata](#bytebase-v1-MaterializedViewMetadata)
    - [ProcedureMetadata](#bytebase-v1-ProcedureMetadata)
    - [SchemaConfig](#bytebase-v1-SchemaConfig)
    - [SchemaMetadata](#bytebase-v1-SchemaMetadata)
    - [SearchDatabasesRequest](#bytebase-v1-SearchDatabasesRequest)
    - [SearchDatabasesResponse](#bytebase-v1-SearchDatabasesResponse)
    - [Secret](#bytebase-v1-Secret)
    - [SlowQueryDetails](#bytebase-v1-SlowQueryDetails)
    - [SlowQueryLog](#bytebase-v1-SlowQueryLog)
    - [SlowQueryStatistics](#bytebase-v1-SlowQueryStatistics)
    - [StreamMetadata](#bytebase-v1-StreamMetadata)
    - [SyncDatabaseRequest](#bytebase-v1-SyncDatabaseRequest)
    - [SyncDatabaseResponse](#bytebase-v1-SyncDatabaseResponse)
    - [TableConfig](#bytebase-v1-TableConfig)
    - [TableMetadata](#bytebase-v1-TableMetadata)
    - [TablePartitionMetadata](#bytebase-v1-TablePartitionMetadata)
    - [TaskMetadata](#bytebase-v1-TaskMetadata)
    - [UpdateDatabaseMetadataRequest](#bytebase-v1-UpdateDatabaseMetadataRequest)
    - [UpdateDatabaseRequest](#bytebase-v1-UpdateDatabaseRequest)
    - [UpdateSecretRequest](#bytebase-v1-UpdateSecretRequest)
    - [ViewMetadata](#bytebase-v1-ViewMetadata)
  
    - [ChangeHistory.Source](#bytebase-v1-ChangeHistory-Source)
    - [ChangeHistory.Status](#bytebase-v1-ChangeHistory-Status)
    - [ChangeHistory.Type](#bytebase-v1-ChangeHistory-Type)
    - [ChangeHistoryView](#bytebase-v1-ChangeHistoryView)
    - [DatabaseMetadataView](#bytebase-v1-DatabaseMetadataView)
    - [StreamMetadata.Mode](#bytebase-v1-StreamMetadata-Mode)
    - [StreamMetadata.Type](#bytebase-v1-StreamMetadata-Type)
    - [TablePartitionMetadata.Type](#bytebase-v1-TablePartitionMetadata-Type)
    - [TaskMetadata.State](#bytebase-v1-TaskMetadata-State)
  
    - [DatabaseService](#bytebase-v1-DatabaseService)
  
- [v1/branch_service.proto](#v1_branch_service-proto)
    - [Branch](#bytebase-v1-Branch)
    - [CreateBranchRequest](#bytebase-v1-CreateBranchRequest)
    - [DeleteBranchRequest](#bytebase-v1-DeleteBranchRequest)
    - [DiffDatabaseRequest](#bytebase-v1-DiffDatabaseRequest)
    - [DiffDatabaseResponse](#bytebase-v1-DiffDatabaseResponse)
    - [DiffMetadataRequest](#bytebase-v1-DiffMetadataRequest)
    - [DiffMetadataResponse](#bytebase-v1-DiffMetadataResponse)
    - [GetBranchRequest](#bytebase-v1-GetBranchRequest)
    - [ListBranchesRequest](#bytebase-v1-ListBranchesRequest)
    - [ListBranchesResponse](#bytebase-v1-ListBranchesResponse)
    - [MergeBranchRequest](#bytebase-v1-MergeBranchRequest)
    - [RebaseBranchRequest](#bytebase-v1-RebaseBranchRequest)
    - [RebaseBranchResponse](#bytebase-v1-RebaseBranchResponse)
    - [UpdateBranchRequest](#bytebase-v1-UpdateBranchRequest)
  
    - [BranchView](#bytebase-v1-BranchView)
  
    - [BranchService](#bytebase-v1-BranchService)
  
- [v1/cel_service.proto](#v1_cel_service-proto)
    - [BatchDeparseRequest](#bytebase-v1-BatchDeparseRequest)
    - [BatchDeparseResponse](#bytebase-v1-BatchDeparseResponse)
    - [BatchParseRequest](#bytebase-v1-BatchParseRequest)
    - [BatchParseResponse](#bytebase-v1-BatchParseResponse)
  
    - [CelService](#bytebase-v1-CelService)
  
- [v1/changelist_service.proto](#v1_changelist_service-proto)
    - [Changelist](#bytebase-v1-Changelist)
    - [Changelist.Change](#bytebase-v1-Changelist-Change)
    - [CreateChangelistRequest](#bytebase-v1-CreateChangelistRequest)
    - [DeleteChangelistRequest](#bytebase-v1-DeleteChangelistRequest)
    - [GetChangelistRequest](#bytebase-v1-GetChangelistRequest)
    - [ListChangelistsRequest](#bytebase-v1-ListChangelistsRequest)
    - [ListChangelistsResponse](#bytebase-v1-ListChangelistsResponse)
    - [UpdateChangelistRequest](#bytebase-v1-UpdateChangelistRequest)
  
    - [ChangelistService](#bytebase-v1-ChangelistService)
  
- [v1/environment_service.proto](#v1_environment_service-proto)
    - [CreateEnvironmentRequest](#bytebase-v1-CreateEnvironmentRequest)
    - [DeleteEnvironmentRequest](#bytebase-v1-DeleteEnvironmentRequest)
    - [Environment](#bytebase-v1-Environment)
    - [GetEnvironmentRequest](#bytebase-v1-GetEnvironmentRequest)
    - [ListEnvironmentsRequest](#bytebase-v1-ListEnvironmentsRequest)
    - [ListEnvironmentsResponse](#bytebase-v1-ListEnvironmentsResponse)
    - [UndeleteEnvironmentRequest](#bytebase-v1-UndeleteEnvironmentRequest)
    - [UpdateEnvironmentRequest](#bytebase-v1-UpdateEnvironmentRequest)
  
    - [EnvironmentTier](#bytebase-v1-EnvironmentTier)
  
    - [EnvironmentService](#bytebase-v1-EnvironmentService)
  
- [v1/iam_policy.proto](#v1_iam_policy-proto)
    - [Binding](#bytebase-v1-Binding)
    - [IamPolicy](#bytebase-v1-IamPolicy)
  
- [v1/idp_service.proto](#v1_idp_service-proto)
    - [CreateIdentityProviderRequest](#bytebase-v1-CreateIdentityProviderRequest)
    - [DeleteIdentityProviderRequest](#bytebase-v1-DeleteIdentityProviderRequest)
    - [FieldMapping](#bytebase-v1-FieldMapping)
    - [GetIdentityProviderRequest](#bytebase-v1-GetIdentityProviderRequest)
    - [IdentityProvider](#bytebase-v1-IdentityProvider)
    - [IdentityProviderConfig](#bytebase-v1-IdentityProviderConfig)
    - [LDAPIdentityProviderConfig](#bytebase-v1-LDAPIdentityProviderConfig)
    - [ListIdentityProvidersRequest](#bytebase-v1-ListIdentityProvidersRequest)
    - [ListIdentityProvidersResponse](#bytebase-v1-ListIdentityProvidersResponse)
    - [OAuth2IdentityProviderConfig](#bytebase-v1-OAuth2IdentityProviderConfig)
    - [OAuth2IdentityProviderTestRequestContext](#bytebase-v1-OAuth2IdentityProviderTestRequestContext)
    - [OIDCIdentityProviderConfig](#bytebase-v1-OIDCIdentityProviderConfig)
    - [TestIdentityProviderRequest](#bytebase-v1-TestIdentityProviderRequest)
    - [TestIdentityProviderResponse](#bytebase-v1-TestIdentityProviderResponse)
    - [UndeleteIdentityProviderRequest](#bytebase-v1-UndeleteIdentityProviderRequest)
    - [UpdateIdentityProviderRequest](#bytebase-v1-UpdateIdentityProviderRequest)
  
    - [IdentityProviderType](#bytebase-v1-IdentityProviderType)
    - [OAuth2AuthStyle](#bytebase-v1-OAuth2AuthStyle)
  
    - [IdentityProviderService](#bytebase-v1-IdentityProviderService)
  
- [v1/instance_role_service.proto](#v1_instance_role_service-proto)
    - [CreateInstanceRoleRequest](#bytebase-v1-CreateInstanceRoleRequest)
    - [DeleteInstanceRoleRequest](#bytebase-v1-DeleteInstanceRoleRequest)
    - [GetInstanceRoleRequest](#bytebase-v1-GetInstanceRoleRequest)
    - [InstanceRole](#bytebase-v1-InstanceRole)
    - [ListInstanceRolesRequest](#bytebase-v1-ListInstanceRolesRequest)
    - [ListInstanceRolesResponse](#bytebase-v1-ListInstanceRolesResponse)
    - [UndeleteInstanceRoleRequest](#bytebase-v1-UndeleteInstanceRoleRequest)
    - [UpdateInstanceRoleRequest](#bytebase-v1-UpdateInstanceRoleRequest)
  
    - [InstanceRoleService](#bytebase-v1-InstanceRoleService)
  
- [v1/issue_service.proto](#v1_issue_service-proto)
    - [ApprovalFlow](#bytebase-v1-ApprovalFlow)
    - [ApprovalNode](#bytebase-v1-ApprovalNode)
    - [ApprovalStep](#bytebase-v1-ApprovalStep)
    - [ApprovalTemplate](#bytebase-v1-ApprovalTemplate)
    - [ApproveIssueRequest](#bytebase-v1-ApproveIssueRequest)
    - [BatchUpdateIssuesStatusRequest](#bytebase-v1-BatchUpdateIssuesStatusRequest)
    - [BatchUpdateIssuesStatusResponse](#bytebase-v1-BatchUpdateIssuesStatusResponse)
    - [CreateIssueCommentRequest](#bytebase-v1-CreateIssueCommentRequest)
    - [CreateIssueRequest](#bytebase-v1-CreateIssueRequest)
    - [GetIssueRequest](#bytebase-v1-GetIssueRequest)
    - [GrantRequest](#bytebase-v1-GrantRequest)
    - [Issue](#bytebase-v1-Issue)
    - [Issue.Approver](#bytebase-v1-Issue-Approver)
    - [Issue.TaskStatusCountEntry](#bytebase-v1-Issue-TaskStatusCountEntry)
    - [IssueComment](#bytebase-v1-IssueComment)
    - [IssueComment.Approval](#bytebase-v1-IssueComment-Approval)
    - [IssueComment.IssueUpdate](#bytebase-v1-IssueComment-IssueUpdate)
    - [IssueComment.StageEnd](#bytebase-v1-IssueComment-StageEnd)
    - [IssueComment.TaskPriorBackup](#bytebase-v1-IssueComment-TaskPriorBackup)
    - [IssueComment.TaskPriorBackup.Table](#bytebase-v1-IssueComment-TaskPriorBackup-Table)
    - [IssueComment.TaskUpdate](#bytebase-v1-IssueComment-TaskUpdate)
    - [ListIssueCommentsRequest](#bytebase-v1-ListIssueCommentsRequest)
    - [ListIssueCommentsResponse](#bytebase-v1-ListIssueCommentsResponse)
    - [ListIssuesRequest](#bytebase-v1-ListIssuesRequest)
    - [ListIssuesResponse](#bytebase-v1-ListIssuesResponse)
    - [RejectIssueRequest](#bytebase-v1-RejectIssueRequest)
    - [RequestIssueRequest](#bytebase-v1-RequestIssueRequest)
    - [SearchIssuesRequest](#bytebase-v1-SearchIssuesRequest)
    - [SearchIssuesResponse](#bytebase-v1-SearchIssuesResponse)
    - [UpdateIssueCommentRequest](#bytebase-v1-UpdateIssueCommentRequest)
    - [UpdateIssueRequest](#bytebase-v1-UpdateIssueRequest)
  
    - [ApprovalNode.GroupValue](#bytebase-v1-ApprovalNode-GroupValue)
    - [ApprovalNode.Type](#bytebase-v1-ApprovalNode-Type)
    - [ApprovalStep.Type](#bytebase-v1-ApprovalStep-Type)
    - [Issue.Approver.Status](#bytebase-v1-Issue-Approver-Status)
    - [Issue.RiskLevel](#bytebase-v1-Issue-RiskLevel)
    - [Issue.Type](#bytebase-v1-Issue-Type)
    - [IssueComment.Approval.Status](#bytebase-v1-IssueComment-Approval-Status)
    - [IssueComment.TaskUpdate.Status](#bytebase-v1-IssueComment-TaskUpdate-Status)
    - [IssueStatus](#bytebase-v1-IssueStatus)
  
    - [IssueService](#bytebase-v1-IssueService)
  
- [v1/logging_service.proto](#v1_logging_service-proto)
    - [ExportLogsRequest](#bytebase-v1-ExportLogsRequest)
    - [ExportLogsResponse](#bytebase-v1-ExportLogsResponse)
    - [GetLogRequest](#bytebase-v1-GetLogRequest)
    - [LogEntity](#bytebase-v1-LogEntity)
    - [SearchLogsRequest](#bytebase-v1-SearchLogsRequest)
    - [SearchLogsResponse](#bytebase-v1-SearchLogsResponse)
  
    - [LogEntity.Action](#bytebase-v1-LogEntity-Action)
    - [LogEntity.Level](#bytebase-v1-LogEntity-Level)
  
    - [LoggingService](#bytebase-v1-LoggingService)
  
- [v1/org_policy_service.proto](#v1_org_policy_service-proto)
    - [CreatePolicyRequest](#bytebase-v1-CreatePolicyRequest)
    - [DeletePolicyRequest](#bytebase-v1-DeletePolicyRequest)
    - [DisableCopyDataPolicy](#bytebase-v1-DisableCopyDataPolicy)
    - [GetPolicyRequest](#bytebase-v1-GetPolicyRequest)
    - [ListPoliciesRequest](#bytebase-v1-ListPoliciesRequest)
    - [ListPoliciesResponse](#bytebase-v1-ListPoliciesResponse)
    - [MaskData](#bytebase-v1-MaskData)
    - [MaskingExceptionPolicy](#bytebase-v1-MaskingExceptionPolicy)
    - [MaskingExceptionPolicy.MaskingException](#bytebase-v1-MaskingExceptionPolicy-MaskingException)
    - [MaskingPolicy](#bytebase-v1-MaskingPolicy)
    - [MaskingRulePolicy](#bytebase-v1-MaskingRulePolicy)
    - [MaskingRulePolicy.MaskingRule](#bytebase-v1-MaskingRulePolicy-MaskingRule)
    - [Policy](#bytebase-v1-Policy)
    - [RestrictIssueCreationForSQLReviewPolicy](#bytebase-v1-RestrictIssueCreationForSQLReviewPolicy)
    - [RolloutPolicy](#bytebase-v1-RolloutPolicy)
    - [SQLReviewPolicy](#bytebase-v1-SQLReviewPolicy)
    - [SQLReviewRule](#bytebase-v1-SQLReviewRule)
    - [SlowQueryPolicy](#bytebase-v1-SlowQueryPolicy)
    - [UpdatePolicyRequest](#bytebase-v1-UpdatePolicyRequest)
  
    - [MaskingExceptionPolicy.MaskingException.Action](#bytebase-v1-MaskingExceptionPolicy-MaskingException-Action)
    - [PolicyResourceType](#bytebase-v1-PolicyResourceType)
    - [PolicyType](#bytebase-v1-PolicyType)
    - [SQLReviewRuleLevel](#bytebase-v1-SQLReviewRuleLevel)
  
    - [OrgPolicyService](#bytebase-v1-OrgPolicyService)
  
- [v1/project_service.proto](#v1_project_service-proto)
    - [Activity](#bytebase-v1-Activity)
    - [AddWebhookRequest](#bytebase-v1-AddWebhookRequest)
    - [BatchGetIamPolicyRequest](#bytebase-v1-BatchGetIamPolicyRequest)
    - [BatchGetIamPolicyResponse](#bytebase-v1-BatchGetIamPolicyResponse)
    - [BatchGetIamPolicyResponse.PolicyResult](#bytebase-v1-BatchGetIamPolicyResponse-PolicyResult)
    - [CreateDatabaseGroupRequest](#bytebase-v1-CreateDatabaseGroupRequest)
    - [CreateProjectRequest](#bytebase-v1-CreateProjectRequest)
    - [CreateSchemaGroupRequest](#bytebase-v1-CreateSchemaGroupRequest)
    - [DatabaseGroup](#bytebase-v1-DatabaseGroup)
    - [DatabaseGroup.Database](#bytebase-v1-DatabaseGroup-Database)
    - [DeleteDatabaseGroupRequest](#bytebase-v1-DeleteDatabaseGroupRequest)
    - [DeleteProjectRequest](#bytebase-v1-DeleteProjectRequest)
    - [DeleteSchemaGroupRequest](#bytebase-v1-DeleteSchemaGroupRequest)
    - [DeploymentConfig](#bytebase-v1-DeploymentConfig)
    - [DeploymentSpec](#bytebase-v1-DeploymentSpec)
    - [GetDatabaseGroupRequest](#bytebase-v1-GetDatabaseGroupRequest)
    - [GetDeploymentConfigRequest](#bytebase-v1-GetDeploymentConfigRequest)
    - [GetIamPolicyRequest](#bytebase-v1-GetIamPolicyRequest)
    - [GetProjectProtectionRulesRequest](#bytebase-v1-GetProjectProtectionRulesRequest)
    - [GetProjectRequest](#bytebase-v1-GetProjectRequest)
    - [GetSchemaGroupRequest](#bytebase-v1-GetSchemaGroupRequest)
    - [LabelSelector](#bytebase-v1-LabelSelector)
    - [LabelSelectorRequirement](#bytebase-v1-LabelSelectorRequirement)
    - [ListDatabaseGroupsRequest](#bytebase-v1-ListDatabaseGroupsRequest)
    - [ListDatabaseGroupsResponse](#bytebase-v1-ListDatabaseGroupsResponse)
    - [ListProjectsRequest](#bytebase-v1-ListProjectsRequest)
    - [ListProjectsResponse](#bytebase-v1-ListProjectsResponse)
    - [ListSchemaGroupsRequest](#bytebase-v1-ListSchemaGroupsRequest)
    - [ListSchemaGroupsResponse](#bytebase-v1-ListSchemaGroupsResponse)
    - [Project](#bytebase-v1-Project)
    - [ProtectionRule](#bytebase-v1-ProtectionRule)
    - [ProtectionRules](#bytebase-v1-ProtectionRules)
    - [RemoveWebhookRequest](#bytebase-v1-RemoveWebhookRequest)
    - [Schedule](#bytebase-v1-Schedule)
    - [ScheduleDeployment](#bytebase-v1-ScheduleDeployment)
    - [SchemaGroup](#bytebase-v1-SchemaGroup)
    - [SchemaGroup.Table](#bytebase-v1-SchemaGroup-Table)
    - [SearchProjectsRequest](#bytebase-v1-SearchProjectsRequest)
    - [SearchProjectsResponse](#bytebase-v1-SearchProjectsResponse)
    - [SetIamPolicyRequest](#bytebase-v1-SetIamPolicyRequest)
    - [TestWebhookRequest](#bytebase-v1-TestWebhookRequest)
    - [TestWebhookResponse](#bytebase-v1-TestWebhookResponse)
    - [UndeleteProjectRequest](#bytebase-v1-UndeleteProjectRequest)
    - [UpdateDatabaseGroupRequest](#bytebase-v1-UpdateDatabaseGroupRequest)
    - [UpdateDeploymentConfigRequest](#bytebase-v1-UpdateDeploymentConfigRequest)
    - [UpdateProjectProtectionRulesRequest](#bytebase-v1-UpdateProjectProtectionRulesRequest)
    - [UpdateProjectRequest](#bytebase-v1-UpdateProjectRequest)
    - [UpdateSchemaGroupRequest](#bytebase-v1-UpdateSchemaGroupRequest)
    - [UpdateWebhookRequest](#bytebase-v1-UpdateWebhookRequest)
    - [Webhook](#bytebase-v1-Webhook)
  
    - [Activity.Type](#bytebase-v1-Activity-Type)
    - [DatabaseGroupView](#bytebase-v1-DatabaseGroupView)
    - [OperatorType](#bytebase-v1-OperatorType)
    - [ProtectionRule.BranchSource](#bytebase-v1-ProtectionRule-BranchSource)
    - [ProtectionRule.Target](#bytebase-v1-ProtectionRule-Target)
    - [SchemaGroupView](#bytebase-v1-SchemaGroupView)
    - [TenantMode](#bytebase-v1-TenantMode)
    - [Webhook.Type](#bytebase-v1-Webhook-Type)
    - [Workflow](#bytebase-v1-Workflow)
  
    - [ProjectService](#bytebase-v1-ProjectService)
  
- [v1/risk_service.proto](#v1_risk_service-proto)
    - [CreateRiskRequest](#bytebase-v1-CreateRiskRequest)
    - [DeleteRiskRequest](#bytebase-v1-DeleteRiskRequest)
    - [ListRisksRequest](#bytebase-v1-ListRisksRequest)
    - [ListRisksResponse](#bytebase-v1-ListRisksResponse)
    - [Risk](#bytebase-v1-Risk)
    - [UpdateRiskRequest](#bytebase-v1-UpdateRiskRequest)
  
    - [Risk.Source](#bytebase-v1-Risk-Source)
  
    - [RiskService](#bytebase-v1-RiskService)
  
- [v1/role_service.proto](#v1_role_service-proto)
    - [CreateRoleRequest](#bytebase-v1-CreateRoleRequest)
    - [DeleteRoleRequest](#bytebase-v1-DeleteRoleRequest)
    - [ListRolesRequest](#bytebase-v1-ListRolesRequest)
    - [ListRolesResponse](#bytebase-v1-ListRolesResponse)
    - [Role](#bytebase-v1-Role)
    - [UpdateRoleRequest](#bytebase-v1-UpdateRoleRequest)
  
    - [RoleService](#bytebase-v1-RoleService)
  
- [v1/rollout_service.proto](#v1_rollout_service-proto)
    - [BatchCancelTaskRunsRequest](#bytebase-v1-BatchCancelTaskRunsRequest)
    - [BatchCancelTaskRunsResponse](#bytebase-v1-BatchCancelTaskRunsResponse)
    - [BatchRunTasksRequest](#bytebase-v1-BatchRunTasksRequest)
    - [BatchRunTasksResponse](#bytebase-v1-BatchRunTasksResponse)
    - [BatchSkipTasksRequest](#bytebase-v1-BatchSkipTasksRequest)
    - [BatchSkipTasksResponse](#bytebase-v1-BatchSkipTasksResponse)
    - [CreatePlanRequest](#bytebase-v1-CreatePlanRequest)
    - [CreateRolloutRequest](#bytebase-v1-CreateRolloutRequest)
    - [GetPlanRequest](#bytebase-v1-GetPlanRequest)
    - [GetRolloutRequest](#bytebase-v1-GetRolloutRequest)
    - [ListPlanCheckRunsRequest](#bytebase-v1-ListPlanCheckRunsRequest)
    - [ListPlanCheckRunsResponse](#bytebase-v1-ListPlanCheckRunsResponse)
    - [ListPlansRequest](#bytebase-v1-ListPlansRequest)
    - [ListPlansResponse](#bytebase-v1-ListPlansResponse)
    - [ListTaskRunsRequest](#bytebase-v1-ListTaskRunsRequest)
    - [ListTaskRunsResponse](#bytebase-v1-ListTaskRunsResponse)
    - [Plan](#bytebase-v1-Plan)
    - [Plan.ChangeDatabaseConfig](#bytebase-v1-Plan-ChangeDatabaseConfig)
    - [Plan.ChangeDatabaseConfig.GhostFlagsEntry](#bytebase-v1-Plan-ChangeDatabaseConfig-GhostFlagsEntry)
    - [Plan.ChangeDatabaseConfig.PreUpdateBackupDetail](#bytebase-v1-Plan-ChangeDatabaseConfig-PreUpdateBackupDetail)
    - [Plan.ChangeDatabaseConfig.RollbackDetail](#bytebase-v1-Plan-ChangeDatabaseConfig-RollbackDetail)
    - [Plan.CreateDatabaseConfig](#bytebase-v1-Plan-CreateDatabaseConfig)
    - [Plan.CreateDatabaseConfig.LabelsEntry](#bytebase-v1-Plan-CreateDatabaseConfig-LabelsEntry)
    - [Plan.ExportDataConfig](#bytebase-v1-Plan-ExportDataConfig)
    - [Plan.Spec](#bytebase-v1-Plan-Spec)
    - [Plan.Step](#bytebase-v1-Plan-Step)
    - [Plan.VCSSource](#bytebase-v1-Plan-VCSSource)
    - [PlanCheckRun](#bytebase-v1-PlanCheckRun)
    - [PlanCheckRun.Result](#bytebase-v1-PlanCheckRun-Result)
    - [PlanCheckRun.Result.SqlReviewReport](#bytebase-v1-PlanCheckRun-Result-SqlReviewReport)
    - [PlanCheckRun.Result.SqlSummaryReport](#bytebase-v1-PlanCheckRun-Result-SqlSummaryReport)
    - [PreviewRolloutRequest](#bytebase-v1-PreviewRolloutRequest)
    - [Rollout](#bytebase-v1-Rollout)
    - [RunPlanChecksRequest](#bytebase-v1-RunPlanChecksRequest)
    - [RunPlanChecksResponse](#bytebase-v1-RunPlanChecksResponse)
    - [Stage](#bytebase-v1-Stage)
    - [Task](#bytebase-v1-Task)
    - [Task.DatabaseCreate](#bytebase-v1-Task-DatabaseCreate)
    - [Task.DatabaseCreate.LabelsEntry](#bytebase-v1-Task-DatabaseCreate-LabelsEntry)
    - [Task.DatabaseDataExport](#bytebase-v1-Task-DatabaseDataExport)
    - [Task.DatabaseDataUpdate](#bytebase-v1-Task-DatabaseDataUpdate)
    - [Task.DatabaseSchemaBaseline](#bytebase-v1-Task-DatabaseSchemaBaseline)
    - [Task.DatabaseSchemaUpdate](#bytebase-v1-Task-DatabaseSchemaUpdate)
    - [TaskRun](#bytebase-v1-TaskRun)
    - [TaskRun.ExecutionDetail](#bytebase-v1-TaskRun-ExecutionDetail)
    - [TaskRun.ExecutionDetail.Position](#bytebase-v1-TaskRun-ExecutionDetail-Position)
    - [UpdatePlanRequest](#bytebase-v1-UpdatePlanRequest)
  
    - [Plan.ChangeDatabaseConfig.Type](#bytebase-v1-Plan-ChangeDatabaseConfig-Type)
    - [PlanCheckRun.Result.Status](#bytebase-v1-PlanCheckRun-Result-Status)
    - [PlanCheckRun.Status](#bytebase-v1-PlanCheckRun-Status)
    - [PlanCheckRun.Type](#bytebase-v1-PlanCheckRun-Type)
    - [Task.DatabaseDataUpdate.RollbackSqlStatus](#bytebase-v1-Task-DatabaseDataUpdate-RollbackSqlStatus)
    - [Task.Status](#bytebase-v1-Task-Status)
    - [Task.Type](#bytebase-v1-Task-Type)
    - [TaskRun.ExecutionStatus](#bytebase-v1-TaskRun-ExecutionStatus)
    - [TaskRun.ExportArchiveStatus](#bytebase-v1-TaskRun-ExportArchiveStatus)
    - [TaskRun.Status](#bytebase-v1-TaskRun-Status)
  
    - [RolloutService](#bytebase-v1-RolloutService)
  
- [v1/subscription_service.proto](#v1_subscription_service-proto)
    - [Feature](#bytebase-v1-Feature)
    - [Feature.MatrixEntry](#bytebase-v1-Feature-MatrixEntry)
    - [FeatureMatrix](#bytebase-v1-FeatureMatrix)
    - [GetFeatureMatrixRequest](#bytebase-v1-GetFeatureMatrixRequest)
    - [GetSubscriptionRequest](#bytebase-v1-GetSubscriptionRequest)
    - [PatchSubscription](#bytebase-v1-PatchSubscription)
    - [Subscription](#bytebase-v1-Subscription)
    - [UpdateSubscriptionRequest](#bytebase-v1-UpdateSubscriptionRequest)
  
    - [PlanType](#bytebase-v1-PlanType)
  
    - [SubscriptionService](#bytebase-v1-SubscriptionService)
  
- [v1/setting_service.proto](#v1_setting_service-proto)
    - [AgentPluginSetting](#bytebase-v1-AgentPluginSetting)
    - [Announcement](#bytebase-v1-Announcement)
    - [AppIMSetting](#bytebase-v1-AppIMSetting)
    - [AppIMSetting.ExternalApproval](#bytebase-v1-AppIMSetting-ExternalApproval)
    - [DataClassificationSetting](#bytebase-v1-DataClassificationSetting)
    - [DataClassificationSetting.DataClassificationConfig](#bytebase-v1-DataClassificationSetting-DataClassificationConfig)
    - [DataClassificationSetting.DataClassificationConfig.ClassificationEntry](#bytebase-v1-DataClassificationSetting-DataClassificationConfig-ClassificationEntry)
    - [DataClassificationSetting.DataClassificationConfig.DataClassification](#bytebase-v1-DataClassificationSetting-DataClassificationConfig-DataClassification)
    - [DataClassificationSetting.DataClassificationConfig.Level](#bytebase-v1-DataClassificationSetting-DataClassificationConfig-Level)
    - [ExternalApprovalSetting](#bytebase-v1-ExternalApprovalSetting)
    - [ExternalApprovalSetting.Node](#bytebase-v1-ExternalApprovalSetting-Node)
    - [GetSettingRequest](#bytebase-v1-GetSettingRequest)
    - [GetSettingResponse](#bytebase-v1-GetSettingResponse)
    - [ListSettingsRequest](#bytebase-v1-ListSettingsRequest)
    - [ListSettingsResponse](#bytebase-v1-ListSettingsResponse)
    - [MaskingAlgorithmSetting](#bytebase-v1-MaskingAlgorithmSetting)
    - [MaskingAlgorithmSetting.Algorithm](#bytebase-v1-MaskingAlgorithmSetting-Algorithm)
    - [MaskingAlgorithmSetting.Algorithm.FullMask](#bytebase-v1-MaskingAlgorithmSetting-Algorithm-FullMask)
    - [MaskingAlgorithmSetting.Algorithm.MD5Mask](#bytebase-v1-MaskingAlgorithmSetting-Algorithm-MD5Mask)
    - [MaskingAlgorithmSetting.Algorithm.RangeMask](#bytebase-v1-MaskingAlgorithmSetting-Algorithm-RangeMask)
    - [MaskingAlgorithmSetting.Algorithm.RangeMask.Slice](#bytebase-v1-MaskingAlgorithmSetting-Algorithm-RangeMask-Slice)
    - [SMTPMailDeliverySettingValue](#bytebase-v1-SMTPMailDeliverySettingValue)
    - [SchemaTemplateSetting](#bytebase-v1-SchemaTemplateSetting)
    - [SchemaTemplateSetting.ColumnType](#bytebase-v1-SchemaTemplateSetting-ColumnType)
    - [SchemaTemplateSetting.FieldTemplate](#bytebase-v1-SchemaTemplateSetting-FieldTemplate)
    - [SchemaTemplateSetting.TableTemplate](#bytebase-v1-SchemaTemplateSetting-TableTemplate)
    - [SemanticTypeSetting](#bytebase-v1-SemanticTypeSetting)
    - [SemanticTypeSetting.SemanticType](#bytebase-v1-SemanticTypeSetting-SemanticType)
    - [Setting](#bytebase-v1-Setting)
    - [UpdateSettingRequest](#bytebase-v1-UpdateSettingRequest)
    - [Value](#bytebase-v1-Value)
    - [WorkspaceApprovalSetting](#bytebase-v1-WorkspaceApprovalSetting)
    - [WorkspaceApprovalSetting.Rule](#bytebase-v1-WorkspaceApprovalSetting-Rule)
    - [WorkspaceProfileSetting](#bytebase-v1-WorkspaceProfileSetting)
    - [WorkspaceTrialSetting](#bytebase-v1-WorkspaceTrialSetting)
  
    - [Announcement.AlertLevel](#bytebase-v1-Announcement-AlertLevel)
    - [AppIMSetting.IMType](#bytebase-v1-AppIMSetting-IMType)
    - [SMTPMailDeliverySettingValue.Authentication](#bytebase-v1-SMTPMailDeliverySettingValue-Authentication)
    - [SMTPMailDeliverySettingValue.Encryption](#bytebase-v1-SMTPMailDeliverySettingValue-Encryption)
  
    - [SettingService](#bytebase-v1-SettingService)
  
- [v1/sheet_service.proto](#v1_sheet_service-proto)
    - [CreateSheetRequest](#bytebase-v1-CreateSheetRequest)
    - [GetSheetRequest](#bytebase-v1-GetSheetRequest)
    - [Sheet](#bytebase-v1-Sheet)
    - [SheetPayload](#bytebase-v1-SheetPayload)
    - [UpdateSheetRequest](#bytebase-v1-UpdateSheetRequest)
  
    - [SheetPayload.Type](#bytebase-v1-SheetPayload-Type)
  
    - [SheetService](#bytebase-v1-SheetService)
  
- [v1/sql_service.proto](#v1_sql_service-proto)
    - [AdminExecuteRequest](#bytebase-v1-AdminExecuteRequest)
    - [AdminExecuteResponse](#bytebase-v1-AdminExecuteResponse)
    - [Advice](#bytebase-v1-Advice)
    - [CheckRequest](#bytebase-v1-CheckRequest)
    - [CheckResponse](#bytebase-v1-CheckResponse)
    - [DifferPreviewRequest](#bytebase-v1-DifferPreviewRequest)
    - [DifferPreviewResponse](#bytebase-v1-DifferPreviewResponse)
    - [ExecuteRequest](#bytebase-v1-ExecuteRequest)
    - [ExecuteResponse](#bytebase-v1-ExecuteResponse)
    - [ExportRequest](#bytebase-v1-ExportRequest)
    - [ExportResponse](#bytebase-v1-ExportResponse)
    - [ParseMyBatisMapperRequest](#bytebase-v1-ParseMyBatisMapperRequest)
    - [ParseMyBatisMapperResponse](#bytebase-v1-ParseMyBatisMapperResponse)
    - [PrettyRequest](#bytebase-v1-PrettyRequest)
    - [PrettyResponse](#bytebase-v1-PrettyResponse)
    - [QueryHistory](#bytebase-v1-QueryHistory)
    - [QueryRequest](#bytebase-v1-QueryRequest)
    - [QueryResponse](#bytebase-v1-QueryResponse)
    - [QueryResult](#bytebase-v1-QueryResult)
    - [QueryRow](#bytebase-v1-QueryRow)
    - [RowValue](#bytebase-v1-RowValue)
    - [SearchQueryHistoriesRequest](#bytebase-v1-SearchQueryHistoriesRequest)
    - [SearchQueryHistoriesResponse](#bytebase-v1-SearchQueryHistoriesResponse)
    - [StringifyMetadataRequest](#bytebase-v1-StringifyMetadataRequest)
    - [StringifyMetadataResponse](#bytebase-v1-StringifyMetadataResponse)
  
    - [Advice.Status](#bytebase-v1-Advice-Status)
    - [CheckRequest.ChangeType](#bytebase-v1-CheckRequest-ChangeType)
    - [QueryHistory.Type](#bytebase-v1-QueryHistory-Type)
  
    - [SQLService](#bytebase-v1-SQLService)
  
- [v1/vcs_connector_service.proto](#v1_vcs_connector_service-proto)
    - [CreateVCSConnectorRequest](#bytebase-v1-CreateVCSConnectorRequest)
    - [DeleteVCSConnectorRequest](#bytebase-v1-DeleteVCSConnectorRequest)
    - [GetVCSConnectorRequest](#bytebase-v1-GetVCSConnectorRequest)
    - [ListVCSConnectorsRequest](#bytebase-v1-ListVCSConnectorsRequest)
    - [ListVCSConnectorsResponse](#bytebase-v1-ListVCSConnectorsResponse)
    - [UpdateVCSConnectorRequest](#bytebase-v1-UpdateVCSConnectorRequest)
    - [VCSConnector](#bytebase-v1-VCSConnector)
  
    - [VCSConnectorService](#bytebase-v1-VCSConnectorService)
  
- [v1/vcs_provider_service.proto](#v1_vcs_provider_service-proto)
    - [CreateVCSProviderRequest](#bytebase-v1-CreateVCSProviderRequest)
    - [DeleteVCSProviderRequest](#bytebase-v1-DeleteVCSProviderRequest)
    - [GetVCSProviderRequest](#bytebase-v1-GetVCSProviderRequest)
    - [ListVCSConnectorsInProviderRequest](#bytebase-v1-ListVCSConnectorsInProviderRequest)
    - [ListVCSConnectorsInProviderResponse](#bytebase-v1-ListVCSConnectorsInProviderResponse)
    - [ListVCSProvidersRequest](#bytebase-v1-ListVCSProvidersRequest)
    - [ListVCSProvidersResponse](#bytebase-v1-ListVCSProvidersResponse)
    - [SearchVCSProviderRepositoriesRequest](#bytebase-v1-SearchVCSProviderRepositoriesRequest)
    - [SearchVCSProviderRepositoriesResponse](#bytebase-v1-SearchVCSProviderRepositoriesResponse)
    - [UpdateVCSProviderRequest](#bytebase-v1-UpdateVCSProviderRequest)
    - [VCSProvider](#bytebase-v1-VCSProvider)
    - [VCSRepository](#bytebase-v1-VCSRepository)
  
    - [VCSProviderService](#bytebase-v1-VCSProviderService)
  
- [v1/worksheet_service.proto](#v1_worksheet_service-proto)
    - [CreateWorksheetRequest](#bytebase-v1-CreateWorksheetRequest)
    - [DeleteWorksheetRequest](#bytebase-v1-DeleteWorksheetRequest)
    - [GetWorksheetRequest](#bytebase-v1-GetWorksheetRequest)
    - [SearchWorksheetsRequest](#bytebase-v1-SearchWorksheetsRequest)
    - [SearchWorksheetsResponse](#bytebase-v1-SearchWorksheetsResponse)
    - [UpdateWorksheetOrganizerRequest](#bytebase-v1-UpdateWorksheetOrganizerRequest)
    - [UpdateWorksheetRequest](#bytebase-v1-UpdateWorksheetRequest)
    - [Worksheet](#bytebase-v1-Worksheet)
    - [WorksheetOrganizer](#bytebase-v1-WorksheetOrganizer)
  
    - [Worksheet.Visibility](#bytebase-v1-Worksheet-Visibility)
  
    - [WorksheetService](#bytebase-v1-WorksheetService)
  
- [Scalar Value Types](#scalar-value-types)



<a name="v1_actuator_service-proto"></a>
<p align="right"><a href="#top">Top</a></p>

## v1/actuator_service.proto



<a name="bytebase-v1-ActuatorInfo"></a>

### ActuatorInfo
ServerInfo is the API message for server info.
Actuator concept is similar to the Spring Boot Actuator.


| Field | Type | Label | Description |
| ----- | ---- | ----- | ----------- |
| version | [string](#string) |  | version is the bytebase&#39;s server version |
| git_commit | [string](#string) |  | git_commit is the git commit hash of the build |
| readonly | [bool](#bool) |  | readonly flag means if the Bytebase is running in readonly mode. |
| saas | [bool](#bool) |  | saas flag means if the Bytebase is running in SaaS mode, some features are not allowed to edit by users. |
| demo_name | [string](#string) |  | demo_name specifies the demo name, empty string means no demo. |
| host | [string](#string) |  | host is the Bytebase instance host. |
| port | [string](#string) |  | port is the Bytebase instance port. |
| external_url | [string](#string) |  | external_url is the URL where user or webhook callback visits Bytebase. |
| need_admin_setup | [bool](#bool) |  | need_admin_setup flag means the Bytebase instance doesn&#39;t have any end users. |
| disallow_signup | [bool](#bool) |  | disallow_signup is the flag to disable self-service signup. |
| last_active_time | [google.protobuf.Timestamp](#google-protobuf-Timestamp) |  | last_active_time is the service last active time in UTC Time Format, any API calls will refresh this value. |
| require_2fa | [bool](#bool) |  | require_2fa is the flag to require 2FA for all users. |
| workspace_id | [string](#string) |  | workspace_id is the identifier for the workspace. |
| gitops_webhook_url | [string](#string) |  | gitops_webhook_url is the webhook URL for GitOps. |
| debug | [bool](#bool) |  | debug flag means if the debug mode is enabled. |
| lsp | [bool](#bool) |  | lsp is the enablement of lsp in SQL Editor. |
| pre_update_backup | [bool](#bool) |  | lsp is the enablement of data backup prior to data update. |
| iam_guard | [bool](#bool) |  | iam_guard is the enablement of IAM checks. |
| unlicensed_features | [string](#string) | repeated |  |






<a name="bytebase-v1-DebugLog"></a>

### DebugLog



| Field | Type | Label | Description |
| ----- | ---- | ----- | ----------- |
| record_time | [google.protobuf.Timestamp](#google-protobuf-Timestamp) |  |  |
| request_path | [string](#string) |  |  |
| role | [string](#string) |  |  |
| error | [string](#string) |  |  |
| stack_trace | [string](#string) |  |  |






<a name="bytebase-v1-DeleteCacheRequest"></a>

### DeleteCacheRequest







<a name="bytebase-v1-GetActuatorInfoRequest"></a>

### GetActuatorInfoRequest







<a name="bytebase-v1-GetResourcePackageRequest"></a>

### GetResourcePackageRequest
The request message for getting the theme resource.






<a name="bytebase-v1-ListDebugLogRequest"></a>

### ListDebugLogRequest



| Field | Type | Label | Description |
| ----- | ---- | ----- | ----------- |
| page_size | [int32](#int32) |  | The maximum number of logs to return. The service may return fewer than this value. If unspecified, at most 50 logs will be returned. The maximum value is 1000; values above 1000 will be coerced to 1000. |
| page_token | [string](#string) |  | A page token, received from a previous `ListDebugLog` call. Provide this to retrieve the subsequent page.

When paginating, all other parameters provided to `ListDebugLog` must match the call that provided the page token. |






<a name="bytebase-v1-ListDebugLogResponse"></a>

### ListDebugLogResponse



| Field | Type | Label | Description |
| ----- | ---- | ----- | ----------- |
| logs | [DebugLog](#bytebase-v1-DebugLog) | repeated | The logs from the specified request. |
| next_page_token | [string](#string) |  | A token, which can be sent as `page_token` to retrieve the next page. If this field is omitted, there are no subsequent pages. |






<a name="bytebase-v1-ResourcePackage"></a>

### ResourcePackage
The theme resources.


| Field | Type | Label | Description |
| ----- | ---- | ----- | ----------- |
| logo | [bytes](#bytes) |  | The branding logo. |






<a name="bytebase-v1-UpdateActuatorInfoRequest"></a>

### UpdateActuatorInfoRequest



| Field | Type | Label | Description |
| ----- | ---- | ----- | ----------- |
| actuator | [ActuatorInfo](#bytebase-v1-ActuatorInfo) |  | The actuator to update. |
| update_mask | [google.protobuf.FieldMask](#google-protobuf-FieldMask) |  | The list of fields to update. |





 

 

 


<a name="bytebase-v1-ActuatorService"></a>

### ActuatorService


| Method Name | Request Type | Response Type | Description |
| ----------- | ------------ | ------------- | ------------|
| GetActuatorInfo | [GetActuatorInfoRequest](#bytebase-v1-GetActuatorInfoRequest) | [ActuatorInfo](#bytebase-v1-ActuatorInfo) |  |
| UpdateActuatorInfo | [UpdateActuatorInfoRequest](#bytebase-v1-UpdateActuatorInfoRequest) | [ActuatorInfo](#bytebase-v1-ActuatorInfo) |  |
| DeleteCache | [DeleteCacheRequest](#bytebase-v1-DeleteCacheRequest) | [.google.protobuf.Empty](#google-protobuf-Empty) |  |
| ListDebugLog | [ListDebugLogRequest](#bytebase-v1-ListDebugLogRequest) | [ListDebugLogResponse](#bytebase-v1-ListDebugLogResponse) |  |
| GetResourcePackage | [GetResourcePackageRequest](#bytebase-v1-GetResourcePackageRequest) | [ResourcePackage](#bytebase-v1-ResourcePackage) |  |

 



<a name="v1_anomaly_service-proto"></a>
<p align="right"><a href="#top">Top</a></p>

## v1/anomaly_service.proto



<a name="bytebase-v1-Anomaly"></a>

### Anomaly



| Field | Type | Label | Description |
| ----- | ---- | ----- | ----------- |
| resource | [string](#string) |  | The resource that is the target of the operation. Format: - Instance: instnaces/{instance} - Database: instnaces/{instance}/databases/{database} |
| type | [Anomaly.AnomalyType](#bytebase-v1-Anomaly-AnomalyType) |  | type is the type of the anomaly. |
| severity | [Anomaly.AnomalySeverity](#bytebase-v1-Anomaly-AnomalySeverity) |  | severity is the severity of the anomaly. |
| instance_connection_detail | [Anomaly.InstanceConnectionDetail](#bytebase-v1-Anomaly-InstanceConnectionDetail) |  |  |
| database_connection_detail | [Anomaly.DatabaseConnectionDetail](#bytebase-v1-Anomaly-DatabaseConnectionDetail) |  |  |
| database_schema_drift_detail | [Anomaly.DatabaseSchemaDriftDetail](#bytebase-v1-Anomaly-DatabaseSchemaDriftDetail) |  |  |
| create_time | [google.protobuf.Timestamp](#google-protobuf-Timestamp) |  |  |
| update_time | [google.protobuf.Timestamp](#google-protobuf-Timestamp) |  |  |






<a name="bytebase-v1-Anomaly-DatabaseConnectionDetail"></a>

### Anomaly.DatabaseConnectionDetail
Database level anomaly detial.

DatbaaseConnectionDetail is the detail for database connection anomaly.


| Field | Type | Label | Description |
| ----- | ---- | ----- | ----------- |
| detail | [string](#string) |  | detail is the detail of the database connection failure. |






<a name="bytebase-v1-Anomaly-DatabaseSchemaDriftDetail"></a>

### Anomaly.DatabaseSchemaDriftDetail
DatabaseSchemaDriftDetail is the detail for database schema drift anomaly.


| Field | Type | Label | Description |
| ----- | ---- | ----- | ----------- |
| record_version | [string](#string) |  | record_version is the record version of the database schema drift. |
| expected_schema | [string](#string) |  | expected_schema is the expected schema in the database. |
| actual_schema | [string](#string) |  | actual_schema is the actual schema in the database. |






<a name="bytebase-v1-Anomaly-InstanceConnectionDetail"></a>

### Anomaly.InstanceConnectionDetail
Instance level anomaly detail.

InstanceConnectionDetail is the detail for instance connection anomaly.


| Field | Type | Label | Description |
| ----- | ---- | ----- | ----------- |
| detail | [string](#string) |  | detail is the detail of the instance connection failure. |






<a name="bytebase-v1-SearchAnomaliesRequest"></a>

### SearchAnomaliesRequest



| Field | Type | Label | Description |
| ----- | ---- | ----- | ----------- |
| filter | [string](#string) |  | filter is the filter to apply on the search anomaly request, follow the [ebnf](https://en.wikipedia.org/wiki/Extended_Backus%E2%80%93Naur_form) syntax. Only support filter by resource and type for now. For example: Search the anomalies of a specific resource: &#39;resource=&#34;instances/{instance}&#34;.&#39; Search the specified types of anomalies: &#39;type=&#34;MIGRATION_SCHEMA&#34;.&#39; |
| page_size | [int32](#int32) |  | Not used. The maximum number of anomalies to return. The service may return fewer than this value. If unspecified, at most 50 anomalies will be returned. The maximum value is 1000; values above 1000 will be coerced to 1000. |
| page_token | [string](#string) |  | Not used. A page token, received from a previous `SearchAnomalies` call. Provide this to retrieve the subsequent page.

When paginating, all other parameters provided to `SearchAnomalies` must match the call that provided the page token. |






<a name="bytebase-v1-SearchAnomaliesResponse"></a>

### SearchAnomaliesResponse



| Field | Type | Label | Description |
| ----- | ---- | ----- | ----------- |
| anomalies | [Anomaly](#bytebase-v1-Anomaly) | repeated | anomalies is the list of anomalies. |
| next_page_token | [string](#string) |  | Not used. A token, which can be sent as `page_token` to retrieve the next page. If this field is omitted, there are no subsequent pages. |





 


<a name="bytebase-v1-Anomaly-AnomalySeverity"></a>

### Anomaly.AnomalySeverity
AnomalySeverity is the severity of the anomaly.

| Name | Number | Description |
| ---- | ------ | ----------- |
| ANOMALY_SEVERITY_UNSPECIFIED | 0 | Unspecified anomaly severity. |
| MEDIUM | 1 | MEDIUM is the info level anomaly severity. |
| HIGH | 2 | HIGH is the warning level anomaly severity. |
| CRITICAL | 3 | CRITICAL is the critical level anomaly severity. |



<a name="bytebase-v1-Anomaly-AnomalyType"></a>

### Anomaly.AnomalyType
AnomalyType is the type of the anomaly.

| Name | Number | Description |
| ---- | ------ | ----------- |
| ANOMALY_TYPE_UNSPECIFIED | 0 | Unspecified anomaly type. |
| INSTANCE_CONNECTION | 1 | Instance level anomaly.

INSTANCE_CONNECTION is the anomaly type for instance connection, e.g. the instance is down. |
| MIGRATION_SCHEMA | 2 | MIGRATION_SCHEMA is the anomaly type for migration schema, e.g. the migration schema in the instance is missing. |
| DATABASE_CONNECTION | 5 | Database level anomaly.

DATABASE_CONNECTION is the anomaly type for database connection, e.g. the database had been deleted. |
| DATABASE_SCHEMA_DRIFT | 6 | DATABASE_SCHEMA_DRIFT is the anomaly type for database schema drift, e.g. the database schema had been changed without bytebase migration. |


 

 


<a name="bytebase-v1-AnomalyService"></a>

### AnomalyService


| Method Name | Request Type | Response Type | Description |
| ----------- | ------------ | ------------- | ------------|
| SearchAnomalies | [SearchAnomaliesRequest](#bytebase-v1-SearchAnomaliesRequest) | [SearchAnomaliesResponse](#bytebase-v1-SearchAnomaliesResponse) |  |

 



<a name="v1_common-proto"></a>
<p align="right"><a href="#top">Top</a></p>

## v1/common.proto


 


<a name="bytebase-v1-Engine"></a>

### Engine


| Name | Number | Description |
| ---- | ------ | ----------- |
| ENGINE_UNSPECIFIED | 0 |  |
| CLICKHOUSE | 1 |  |
| MYSQL | 2 |  |
| POSTGRES | 3 |  |
| SNOWFLAKE | 4 |  |
| SQLITE | 5 |  |
| TIDB | 6 |  |
| MONGODB | 7 |  |
| REDIS | 8 |  |
| ORACLE | 9 |  |
| SPANNER | 10 |  |
| MSSQL | 11 |  |
| REDSHIFT | 12 |  |
| MARIADB | 13 |  |
| OCEANBASE | 14 |  |
| DM | 15 |  |
| RISINGWAVE | 16 |  |
| OCEANBASE_ORACLE | 17 |  |
| STARROCKS | 18 |  |
| DORIS | 19 |  |
| HIVE | 20 |  |
| ELASTICSEARCH | 21 |  |



<a name="bytebase-v1-ExportFormat"></a>

### ExportFormat


| Name | Number | Description |
| ---- | ------ | ----------- |
| FORMAT_UNSPECIFIED | 0 |  |
| CSV | 1 |  |
| JSON | 2 |  |
| SQL | 3 |  |
| XLSX | 4 |  |



<a name="bytebase-v1-MaskingLevel"></a>

### MaskingLevel


| Name | Number | Description |
| ---- | ------ | ----------- |
| MASKING_LEVEL_UNSPECIFIED | 0 |  |
| NONE | 1 |  |
| PARTIAL | 2 |  |
| FULL | 3 |  |



<a name="bytebase-v1-State"></a>

### State


| Name | Number | Description |
| ---- | ------ | ----------- |
| STATE_UNSPECIFIED | 0 |  |
| ACTIVE | 1 |  |
| DELETED | 2 |  |



<a name="bytebase-v1-VCSType"></a>

### VCSType


| Name | Number | Description |
| ---- | ------ | ----------- |
| VCS_TYPE_UNSPECIFIED | 0 |  |
| GITHUB | 1 | GitHub type. Using for GitHub community edition(ce). |
| GITLAB | 2 | GitLab type. Using for GitLab community edition(ce) and enterprise edition(ee). |
| BITBUCKET | 3 | BitBucket type. Using for BitBucket cloud or BitBucket server. |
| AZURE_DEVOPS | 4 | Azure DevOps. Using for Azure DevOps GitOps workflow. |


 

 

 



<a name="v1_auth_service-proto"></a>
<p align="right"><a href="#top">Top</a></p>

## v1/auth_service.proto



<a name="bytebase-v1-CreateUserRequest"></a>

### CreateUserRequest



| Field | Type | Label | Description |
| ----- | ---- | ----- | ----------- |
| user | [User](#bytebase-v1-User) |  | The user to create. |






<a name="bytebase-v1-DeleteUserRequest"></a>

### DeleteUserRequest



| Field | Type | Label | Description |
| ----- | ---- | ----- | ----------- |
| name | [string](#string) |  | The name of the user to delete. Format: users/{user} |






<a name="bytebase-v1-GetUserRequest"></a>

### GetUserRequest



| Field | Type | Label | Description |
| ----- | ---- | ----- | ----------- |
| name | [string](#string) |  | The name of the user to retrieve. Format: users/{user uid or user email} |






<a name="bytebase-v1-IdentityProviderContext"></a>

### IdentityProviderContext



| Field | Type | Label | Description |
| ----- | ---- | ----- | ----------- |
| oauth2_context | [OAuth2IdentityProviderContext](#bytebase-v1-OAuth2IdentityProviderContext) |  |  |
| oidc_context | [OIDCIdentityProviderContext](#bytebase-v1-OIDCIdentityProviderContext) |  |  |






<a name="bytebase-v1-ListUsersRequest"></a>

### ListUsersRequest



| Field | Type | Label | Description |
| ----- | ---- | ----- | ----------- |
| page_size | [int32](#int32) |  | The maximum number of users to return. The service may return fewer than this value. If unspecified, at most 50 users will be returned. The maximum value is 1000; values above 1000 will be coerced to 1000. |
| page_token | [string](#string) |  | A page token, received from a previous `ListUsers` call. Provide this to retrieve the subsequent page.

When paginating, all other parameters provided to `ListUsers` must match the call that provided the page token. |
| show_deleted | [bool](#bool) |  | Show deleted users if specified. |






<a name="bytebase-v1-ListUsersResponse"></a>

### ListUsersResponse



| Field | Type | Label | Description |
| ----- | ---- | ----- | ----------- |
| users | [User](#bytebase-v1-User) | repeated | The users from the specified request. |
| next_page_token | [string](#string) |  | A token, which can be sent as `page_token` to retrieve the next page. If this field is omitted, there are no subsequent pages. |






<a name="bytebase-v1-LoginRequest"></a>

### LoginRequest



| Field | Type | Label | Description |
| ----- | ---- | ----- | ----------- |
| email | [string](#string) |  |  |
| password | [string](#string) |  |  |
| web | [bool](#bool) |  | If web is set, we will set access token, refresh token, and user to the cookie. |
| idp_name | [string](#string) |  | The name of the identity provider. Format: idps/{idp} |
| idp_context | [IdentityProviderContext](#bytebase-v1-IdentityProviderContext) |  | The idp_context is using to get the user information from identity provider. |
| otp_code | [string](#string) | optional | The otp_code is used to verify the user&#39;s identity by MFA. |
| recovery_code | [string](#string) | optional | The recovery_code is used to recovery the user&#39;s identity with MFA. |
| mfa_temp_token | [string](#string) | optional | The mfa_temp_token is used to verify the user&#39;s identity by MFA. |






<a name="bytebase-v1-LoginResponse"></a>

### LoginResponse



| Field | Type | Label | Description |
| ----- | ---- | ----- | ----------- |
| token | [string](#string) |  |  |
| mfa_temp_token | [string](#string) | optional |  |






<a name="bytebase-v1-LogoutRequest"></a>

### LogoutRequest







<a name="bytebase-v1-OAuth2IdentityProviderContext"></a>

### OAuth2IdentityProviderContext



| Field | Type | Label | Description |
| ----- | ---- | ----- | ----------- |
| code | [string](#string) |  |  |






<a name="bytebase-v1-OIDCIdentityProviderContext"></a>

### OIDCIdentityProviderContext







<a name="bytebase-v1-UndeleteUserRequest"></a>

### UndeleteUserRequest



| Field | Type | Label | Description |
| ----- | ---- | ----- | ----------- |
| name | [string](#string) |  | The name of the deleted user. Format: users/{user} |






<a name="bytebase-v1-UpdateUserRequest"></a>

### UpdateUserRequest



| Field | Type | Label | Description |
| ----- | ---- | ----- | ----------- |
| user | [User](#bytebase-v1-User) |  | The user to update.

The user&#39;s `name` field is used to identify the user to update. Format: users/{user} |
| update_mask | [google.protobuf.FieldMask](#google-protobuf-FieldMask) |  | The list of fields to update. |
| otp_code | [string](#string) | optional | The otp_code is used to verify the user&#39;s identity by MFA. |
| regenerate_temp_mfa_secret | [bool](#bool) |  | The regenerate_temp_mfa_secret flag means to regenerate temporary MFA secret for user. This is used for MFA setup. The temporary MFA secret and recovery codes will be returned in the response. |
| regenerate_recovery_codes | [bool](#bool) |  | The regenerate_recovery_codes flag means to regenerate recovery codes for user. |






<a name="bytebase-v1-User"></a>

### User



| Field | Type | Label | Description |
| ----- | ---- | ----- | ----------- |
| name | [string](#string) |  | The name of the user. Format: users/{user}. {user} is a system-generated unique ID. |
| state | [State](#bytebase-v1-State) |  |  |
| email | [string](#string) |  |  |
| title | [string](#string) |  |  |
| user_type | [UserType](#bytebase-v1-UserType) |  |  |
| password | [string](#string) |  |  |
| service_key | [string](#string) |  |  |
| mfa_enabled | [bool](#bool) |  | The mfa_enabled flag means if the user has enabled MFA. |
| mfa_secret | [string](#string) |  | The mfa_secret is the temporary secret using in two phase verification. |
| recovery_codes | [string](#string) | repeated | The recovery_codes is the temporary recovery codes using in two phase verification. |
| phone | [string](#string) |  | Should be a valid E.164 compliant phone number. Could be empty. |
| roles | [string](#string) | repeated | The roles of the user. This filed is to supersede the `user_role` field. |





 


<a name="bytebase-v1-UserType"></a>

### UserType


| Name | Number | Description |
| ---- | ------ | ----------- |
| USER_TYPE_UNSPECIFIED | 0 |  |
| USER | 1 |  |
| SYSTEM_BOT | 2 |  |
| SERVICE_ACCOUNT | 3 |  |


 

 


<a name="bytebase-v1-AuthService"></a>

### AuthService


| Method Name | Request Type | Response Type | Description |
| ----------- | ------------ | ------------- | ------------|
| GetUser | [GetUserRequest](#bytebase-v1-GetUserRequest) | [User](#bytebase-v1-User) |  |
| ListUsers | [ListUsersRequest](#bytebase-v1-ListUsersRequest) | [ListUsersResponse](#bytebase-v1-ListUsersResponse) |  |
| CreateUser | [CreateUserRequest](#bytebase-v1-CreateUserRequest) | [User](#bytebase-v1-User) |  |
| UpdateUser | [UpdateUserRequest](#bytebase-v1-UpdateUserRequest) | [User](#bytebase-v1-User) |  |
| DeleteUser | [DeleteUserRequest](#bytebase-v1-DeleteUserRequest) | [.google.protobuf.Empty](#google-protobuf-Empty) |  |
| UndeleteUser | [UndeleteUserRequest](#bytebase-v1-UndeleteUserRequest) | [User](#bytebase-v1-User) |  |
| Login | [LoginRequest](#bytebase-v1-LoginRequest) | [LoginResponse](#bytebase-v1-LoginResponse) |  |
| Logout | [LogoutRequest](#bytebase-v1-LogoutRequest) | [.google.protobuf.Empty](#google-protobuf-Empty) |  |

 



<a name="v1_instance_service-proto"></a>
<p align="right"><a href="#top">Top</a></p>

## v1/instance_service.proto



<a name="bytebase-v1-AddDataSourceRequest"></a>

### AddDataSourceRequest



| Field | Type | Label | Description |
| ----- | ---- | ----- | ----------- |
| instance | [string](#string) |  | The name of the instance to add a data source to. Format: instances/{instance} |
| data_source | [DataSource](#bytebase-v1-DataSource) |  | Identified by data source ID. Only READ_ONLY data source can be added. |
| validate_only | [bool](#bool) |  | Validate only also tests the data source connection. |






<a name="bytebase-v1-BatchSyncInstanceRequest"></a>

### BatchSyncInstanceRequest



| Field | Type | Label | Description |
| ----- | ---- | ----- | ----------- |
| requests | [SyncInstanceRequest](#bytebase-v1-SyncInstanceRequest) | repeated | The request message specifying the instances to sync. A maximum of 1000 instances can be synced in a batch. |






<a name="bytebase-v1-BatchSyncInstanceResponse"></a>

### BatchSyncInstanceResponse







<a name="bytebase-v1-CreateInstanceRequest"></a>

### CreateInstanceRequest



| Field | Type | Label | Description |
| ----- | ---- | ----- | ----------- |
| instance | [Instance](#bytebase-v1-Instance) |  | The instance to create. |
| instance_id | [string](#string) |  | The ID to use for the instance, which will become the final component of the instance&#39;s resource name.

This value should be 4-63 characters, and valid characters are /[a-z][0-9]-/. |
| validate_only | [bool](#bool) |  | Validate only also tests the data source connection. |






<a name="bytebase-v1-DataSource"></a>

### DataSource



| Field | Type | Label | Description |
| ----- | ---- | ----- | ----------- |
| id | [string](#string) |  |  |
| type | [DataSourceType](#bytebase-v1-DataSourceType) |  |  |
| username | [string](#string) |  |  |
| password | [string](#string) |  |  |
| ssl_ca | [string](#string) |  |  |
| ssl_cert | [string](#string) |  |  |
| ssl_key | [string](#string) |  |  |
| host | [string](#string) |  |  |
| port | [string](#string) |  |  |
| database | [string](#string) |  |  |
| srv | [bool](#bool) |  | srv and authentication_database are used for MongoDB. |
| authentication_database | [string](#string) |  |  |
| sid | [string](#string) |  | sid and service_name are used for Oracle. |
| service_name | [string](#string) |  |  |
| ssh_host | [string](#string) |  | Connection over SSH. The hostname of the SSH server agent. Required. |
| ssh_port | [string](#string) |  | The port of the SSH server agent. It&#39;s 22 typically. Required. |
| ssh_user | [string](#string) |  | The user to login the server. Required. |
| ssh_password | [string](#string) |  | The password to login the server. If it&#39;s empty string, no password is required. |
| ssh_private_key | [string](#string) |  | The private key to login the server. If it&#39;s empty string, we will use the system default private key from os.Getenv(&#34;SSH_AUTH_SOCK&#34;). |
| authentication_private_key | [string](#string) |  | PKCS#8 private key in PEM format. If it&#39;s empty string, no private key is required. Used for authentication when connecting to the data source. |
| external_secret | [DataSourceExternalSecret](#bytebase-v1-DataSourceExternalSecret) |  |  |
<<<<<<< HEAD
| sasl_config | [SASLConfig](#bytebase-v1-SASLConfig) |  |  |
=======
| authentication_type | [DataSource.AuthenticationType](#bytebase-v1-DataSource-AuthenticationType) |  |  |
>>>>>>> 1e153a02






<a name="bytebase-v1-DataSourceExternalSecret"></a>

### DataSourceExternalSecret



| Field | Type | Label | Description |
| ----- | ---- | ----- | ----------- |
| secret_type | [DataSourceExternalSecret.SecretType](#bytebase-v1-DataSourceExternalSecret-SecretType) |  |  |
| url | [string](#string) |  |  |
| auth_type | [DataSourceExternalSecret.AuthType](#bytebase-v1-DataSourceExternalSecret-AuthType) |  |  |
| app_role | [DataSourceExternalSecret.AppRoleAuthOption](#bytebase-v1-DataSourceExternalSecret-AppRoleAuthOption) |  |  |
| token | [string](#string) |  |  |
| engine_name | [string](#string) |  | engine name is the name for secret engine. |
| secret_name | [string](#string) |  | the secret name in the engine to store the password. |
| password_key_name | [string](#string) |  | the key name for the password. |






<a name="bytebase-v1-DataSourceExternalSecret-AppRoleAuthOption"></a>

### DataSourceExternalSecret.AppRoleAuthOption



| Field | Type | Label | Description |
| ----- | ---- | ----- | ----------- |
| role_id | [string](#string) |  |  |
| secret_id | [string](#string) |  | the secret id for the role without ttl. |
| type | [DataSourceExternalSecret.AppRoleAuthOption.SecretType](#bytebase-v1-DataSourceExternalSecret-AppRoleAuthOption-SecretType) |  |  |
| mount_path | [string](#string) |  | The path where the approle auth method is mounted. |






<a name="bytebase-v1-DeleteInstanceRequest"></a>

### DeleteInstanceRequest



| Field | Type | Label | Description |
| ----- | ---- | ----- | ----------- |
| name | [string](#string) |  | The name of the instance to delete. Format: instances/{instance} |
| force | [bool](#bool) |  | If set to true, any databases and sheets from this project will also be moved to default project, and all open issues will be closed. |






<a name="bytebase-v1-GetInstanceRequest"></a>

### GetInstanceRequest



| Field | Type | Label | Description |
| ----- | ---- | ----- | ----------- |
| name | [string](#string) |  | The name of the instance to retrieve. Format: instances/{instance} |






<a name="bytebase-v1-Instance"></a>

### Instance



| Field | Type | Label | Description |
| ----- | ---- | ----- | ----------- |
| name | [string](#string) |  | The name of the instance. Format: instances/{instance} |
| uid | [string](#string) |  | The system-assigned, unique identifier for a resource. |
| state | [State](#bytebase-v1-State) |  |  |
| title | [string](#string) |  |  |
| engine | [Engine](#bytebase-v1-Engine) |  |  |
| engine_version | [string](#string) |  |  |
| external_link | [string](#string) |  |  |
| data_sources | [DataSource](#bytebase-v1-DataSource) | repeated |  |
| environment | [string](#string) |  | The environment resource. Format: environments/prod where prod is the environment resource ID. |
| activation | [bool](#bool) |  |  |
| options | [InstanceOptions](#bytebase-v1-InstanceOptions) |  |  |






<a name="bytebase-v1-InstanceOptions"></a>

### InstanceOptions
InstanceOptions is the option for instances.


| Field | Type | Label | Description |
| ----- | ---- | ----- | ----------- |
| sync_interval | [google.protobuf.Duration](#google-protobuf-Duration) |  | How often the instance is synced. |
| maximum_connections | [int32](#int32) |  | The maximum number of connections. The default is 10 if the value is unset or zero. |






<a name="bytebase-v1-InstanceResource"></a>

### InstanceResource



| Field | Type | Label | Description |
| ----- | ---- | ----- | ----------- |
| title | [string](#string) |  |  |
| engine | [Engine](#bytebase-v1-Engine) |  |  |
| engine_version | [string](#string) |  |  |
| data_sources | [DataSource](#bytebase-v1-DataSource) | repeated |  |
| activation | [bool](#bool) |  |  |






<a name="bytebase-v1-KerberosConfig"></a>

### KerberosConfig



| Field | Type | Label | Description |
| ----- | ---- | ----- | ----------- |
| primary | [string](#string) |  |  |
| instance | [string](#string) |  |  |
| realm | [string](#string) |  |  |
| keytab | [string](#string) |  |  |
| kdcHost | [string](#string) |  |  |
| kdcTransportProtocol | [string](#string) |  |  |






<a name="bytebase-v1-ListInstancesRequest"></a>

### ListInstancesRequest



| Field | Type | Label | Description |
| ----- | ---- | ----- | ----------- |
| parent | [string](#string) |  | The parent parameter&#39;s value depends on the target resource for the request. - instances.list(): An empty string. This method doesn&#39;t require a resource; it simply returns all instances the user has access to. - projects.instances.list(): projects/{PROJECT_ID}. This method lists all instances that have databases in the project. |
| page_size | [int32](#int32) |  | The maximum number of instances to return. The service may return fewer than this value. If unspecified, at most 50 instances will be returned. The maximum value is 1000; values above 1000 will be coerced to 1000. |
| page_token | [string](#string) |  | A page token, received from a previous `ListInstances` call. Provide this to retrieve the subsequent page.

When paginating, all other parameters provided to `ListInstances` must match the call that provided the page token. |
| show_deleted | [bool](#bool) |  | Show deleted instances if specified. |






<a name="bytebase-v1-ListInstancesResponse"></a>

### ListInstancesResponse



| Field | Type | Label | Description |
| ----- | ---- | ----- | ----------- |
| instances | [Instance](#bytebase-v1-Instance) | repeated | The instances from the specified request. |
| next_page_token | [string](#string) |  | A token, which can be sent as `page_token` to retrieve the next page. If this field is omitted, there are no subsequent pages. |






<a name="bytebase-v1-PlainSASLConfig"></a>

### PlainSASLConfig



| Field | Type | Label | Description |
| ----- | ---- | ----- | ----------- |
| username | [string](#string) |  |  |
| password | [string](#string) |  |  |






<a name="bytebase-v1-RemoveDataSourceRequest"></a>

### RemoveDataSourceRequest



| Field | Type | Label | Description |
| ----- | ---- | ----- | ----------- |
| instance | [string](#string) |  | The name of the instance to remove a data source from. Format: instances/{instance} |
| data_source | [DataSource](#bytebase-v1-DataSource) |  | Identified by data source ID. Only READ_ONLY data source can be removed. |






<a name="bytebase-v1-SASLConfig"></a>

### SASLConfig



| Field | Type | Label | Description |
| ----- | ---- | ----- | ----------- |
| krb_config | [KerberosConfig](#bytebase-v1-KerberosConfig) |  |  |
| plain_config | [PlainSASLConfig](#bytebase-v1-PlainSASLConfig) |  |  |






<a name="bytebase-v1-SearchInstancesRequest"></a>

### SearchInstancesRequest



| Field | Type | Label | Description |
| ----- | ---- | ----- | ----------- |
| parent | [string](#string) |  | The parent parameter&#39;s value depends on the target resource for the request. - instances.list(): An empty string. This method doesn&#39;t require a resource; it simply returns all instances the user has access to. - projects.instances.list(): projects/{PROJECT_ID}. This method lists all instances that have databases in the project. |
| show_deleted | [bool](#bool) |  | Show deleted instances if specified. |






<a name="bytebase-v1-SearchInstancesResponse"></a>

### SearchInstancesResponse



| Field | Type | Label | Description |
| ----- | ---- | ----- | ----------- |
| instances | [Instance](#bytebase-v1-Instance) | repeated | The instances from the specified request. |






<a name="bytebase-v1-SyncInstanceRequest"></a>

### SyncInstanceRequest



| Field | Type | Label | Description |
| ----- | ---- | ----- | ----------- |
| name | [string](#string) |  | The name of instance. Format: instances/{instance} |






<a name="bytebase-v1-SyncInstanceResponse"></a>

### SyncInstanceResponse







<a name="bytebase-v1-SyncSlowQueriesRequest"></a>

### SyncSlowQueriesRequest



| Field | Type | Label | Description |
| ----- | ---- | ----- | ----------- |
| parent | [string](#string) |  | The name of the instance to sync slow queries. Format: instances/{instance} for one instance or projects/{project} for one project. |






<a name="bytebase-v1-UndeleteInstanceRequest"></a>

### UndeleteInstanceRequest



| Field | Type | Label | Description |
| ----- | ---- | ----- | ----------- |
| name | [string](#string) |  | The name of the deleted instance. Format: instances/{instance} |






<a name="bytebase-v1-UpdateDataSourceRequest"></a>

### UpdateDataSourceRequest



| Field | Type | Label | Description |
| ----- | ---- | ----- | ----------- |
| instance | [string](#string) |  | The name of the instance to update a data source. Format: instances/{instance} |
| data_source | [DataSource](#bytebase-v1-DataSource) |  | Identified by data source ID. |
| update_mask | [google.protobuf.FieldMask](#google-protobuf-FieldMask) |  | The list of fields to update. |
| validate_only | [bool](#bool) |  | Validate only also tests the data source connection. |






<a name="bytebase-v1-UpdateInstanceRequest"></a>

### UpdateInstanceRequest



| Field | Type | Label | Description |
| ----- | ---- | ----- | ----------- |
| instance | [Instance](#bytebase-v1-Instance) |  | The instance to update.

The instance&#39;s `name` field is used to identify the instance to update. Format: instances/{instance} |
| update_mask | [google.protobuf.FieldMask](#google-protobuf-FieldMask) |  | The list of fields to update. |





 


<a name="bytebase-v1-DataSource-AuthenticationType"></a>

### DataSource.AuthenticationType


| Name | Number | Description |
| ---- | ------ | ----------- |
| AUTHENTICATION_UNSPECIFIED | 0 |  |
| PASSWORD | 1 |  |
| GOOGLE_CLOUD_SQL_IAM | 2 |  |



<a name="bytebase-v1-DataSourceExternalSecret-AppRoleAuthOption-SecretType"></a>

### DataSourceExternalSecret.AppRoleAuthOption.SecretType


| Name | Number | Description |
| ---- | ------ | ----------- |
| SECRET_TYPE_UNSPECIFIED | 0 |  |
| PLAIN | 1 |  |
| ENVIRONMENT | 2 |  |



<a name="bytebase-v1-DataSourceExternalSecret-AuthType"></a>

### DataSourceExternalSecret.AuthType


| Name | Number | Description |
| ---- | ------ | ----------- |
| AUTH_TYPE_UNSPECIFIED | 0 |  |
| TOKEN | 1 | ref: https://developer.hashicorp.com/vault/docs/auth/token |
| VAULT_APP_ROLE | 2 | ref: https://developer.hashicorp.com/vault/docs/auth/approle |



<a name="bytebase-v1-DataSourceExternalSecret-SecretType"></a>

### DataSourceExternalSecret.SecretType


| Name | Number | Description |
| ---- | ------ | ----------- |
| SAECRET_TYPE_UNSPECIFIED | 0 |  |
| VAULT_KV_V2 | 1 | ref: https://developer.hashicorp.com/vault/api-docs/secret/kv/kv-v2 |
| AWS_SECRETS_MANAGER | 2 | ref: https://docs.aws.amazon.com/secretsmanager/latest/userguide/intro.html |
| GCP_SECRET_MANAGER | 3 | ref: https://cloud.google.com/secret-manager/docs |



<a name="bytebase-v1-DataSourceType"></a>

### DataSourceType


| Name | Number | Description |
| ---- | ------ | ----------- |
| DATA_SOURCE_UNSPECIFIED | 0 |  |
| ADMIN | 1 |  |
| READ_ONLY | 2 |  |


 

 


<a name="bytebase-v1-InstanceService"></a>

### InstanceService


| Method Name | Request Type | Response Type | Description |
| ----------- | ------------ | ------------- | ------------|
| GetInstance | [GetInstanceRequest](#bytebase-v1-GetInstanceRequest) | [Instance](#bytebase-v1-Instance) |  |
| ListInstances | [ListInstancesRequest](#bytebase-v1-ListInstancesRequest) | [ListInstancesResponse](#bytebase-v1-ListInstancesResponse) |  |
| SearchInstances | [SearchInstancesRequest](#bytebase-v1-SearchInstancesRequest) | [SearchInstancesResponse](#bytebase-v1-SearchInstancesResponse) |  |
| CreateInstance | [CreateInstanceRequest](#bytebase-v1-CreateInstanceRequest) | [Instance](#bytebase-v1-Instance) |  |
| UpdateInstance | [UpdateInstanceRequest](#bytebase-v1-UpdateInstanceRequest) | [Instance](#bytebase-v1-Instance) |  |
| DeleteInstance | [DeleteInstanceRequest](#bytebase-v1-DeleteInstanceRequest) | [.google.protobuf.Empty](#google-protobuf-Empty) |  |
| UndeleteInstance | [UndeleteInstanceRequest](#bytebase-v1-UndeleteInstanceRequest) | [Instance](#bytebase-v1-Instance) |  |
| SyncInstance | [SyncInstanceRequest](#bytebase-v1-SyncInstanceRequest) | [SyncInstanceResponse](#bytebase-v1-SyncInstanceResponse) |  |
| BatchSyncInstance | [BatchSyncInstanceRequest](#bytebase-v1-BatchSyncInstanceRequest) | [BatchSyncInstanceResponse](#bytebase-v1-BatchSyncInstanceResponse) |  |
| AddDataSource | [AddDataSourceRequest](#bytebase-v1-AddDataSourceRequest) | [Instance](#bytebase-v1-Instance) |  |
| RemoveDataSource | [RemoveDataSourceRequest](#bytebase-v1-RemoveDataSourceRequest) | [Instance](#bytebase-v1-Instance) |  |
| UpdateDataSource | [UpdateDataSourceRequest](#bytebase-v1-UpdateDataSourceRequest) | [Instance](#bytebase-v1-Instance) |  |
| SyncSlowQueries | [SyncSlowQueriesRequest](#bytebase-v1-SyncSlowQueriesRequest) | [.google.protobuf.Empty](#google-protobuf-Empty) |  |

 



<a name="v1_database_service-proto"></a>
<p align="right"><a href="#top">Top</a></p>

## v1/database_service.proto



<a name="bytebase-v1-AdviseIndexRequest"></a>

### AdviseIndexRequest
AdviseIndexRequest is the request of advising index.


| Field | Type | Label | Description |
| ----- | ---- | ----- | ----------- |
| parent | [string](#string) |  | Format: instances/{instance}/databases/{database} |
| statement | [string](#string) |  | The statement to be advised. |






<a name="bytebase-v1-AdviseIndexResponse"></a>

### AdviseIndexResponse
AdviseIndexResponse is the response of advising index.


| Field | Type | Label | Description |
| ----- | ---- | ----- | ----------- |
| current_index | [string](#string) |  | The current index of the statement used. |
| suggestion | [string](#string) |  | The suggested index of the statement. |
| create_index_statement | [string](#string) |  | The create index statement of the suggested index. |






<a name="bytebase-v1-BatchUpdateDatabasesRequest"></a>

### BatchUpdateDatabasesRequest



| Field | Type | Label | Description |
| ----- | ---- | ----- | ----------- |
| parent | [string](#string) |  | The parent resource shared by all databases being updated. Format: instances/{instance} If the operation spans parents, a dash (-) may be accepted as a wildcard. We only support updating the project of databases for now. |
| requests | [UpdateDatabaseRequest](#bytebase-v1-UpdateDatabaseRequest) | repeated | The request message specifying the resources to update. A maximum of 1000 databases can be modified in a batch. |






<a name="bytebase-v1-BatchUpdateDatabasesResponse"></a>

### BatchUpdateDatabasesResponse



| Field | Type | Label | Description |
| ----- | ---- | ----- | ----------- |
| databases | [Database](#bytebase-v1-Database) | repeated | Databases updated. |






<a name="bytebase-v1-ChangeHistory"></a>

### ChangeHistory



| Field | Type | Label | Description |
| ----- | ---- | ----- | ----------- |
| name | [string](#string) |  | Format: instances/{instance}/databases/{database}/changeHistories/{changeHistory} |
| uid | [string](#string) |  |  |
| creator | [string](#string) |  | Format: users/hello@world.com |
| updater | [string](#string) |  | Format: users/hello@world.com |
| create_time | [google.protobuf.Timestamp](#google-protobuf-Timestamp) |  |  |
| update_time | [google.protobuf.Timestamp](#google-protobuf-Timestamp) |  |  |
| release_version | [string](#string) |  | release version of Bytebase |
| source | [ChangeHistory.Source](#bytebase-v1-ChangeHistory-Source) |  |  |
| type | [ChangeHistory.Type](#bytebase-v1-ChangeHistory-Type) |  |  |
| status | [ChangeHistory.Status](#bytebase-v1-ChangeHistory-Status) |  |  |
| version | [string](#string) |  |  |
| description | [string](#string) |  |  |
| statement | [string](#string) |  | The statement is used for preview purpose. |
| statement_size | [int64](#int64) |  |  |
| statement_sheet | [string](#string) |  | The name of the sheet resource. Format: projects/{project}/sheets/{sheet} |
| schema | [string](#string) |  |  |
| schema_size | [int64](#int64) |  |  |
| prev_schema | [string](#string) |  |  |
| prev_schema_size | [int64](#int64) |  |  |
| execution_duration | [google.protobuf.Duration](#google-protobuf-Duration) |  |  |
| issue | [string](#string) |  | Format: projects/{project}/issues/{issue} |
| changed_resources | [ChangedResources](#bytebase-v1-ChangedResources) |  |  |






<a name="bytebase-v1-ChangedResourceDatabase"></a>

### ChangedResourceDatabase



| Field | Type | Label | Description |
| ----- | ---- | ----- | ----------- |
| name | [string](#string) |  |  |
| schemas | [ChangedResourceSchema](#bytebase-v1-ChangedResourceSchema) | repeated |  |






<a name="bytebase-v1-ChangedResourceSchema"></a>

### ChangedResourceSchema



| Field | Type | Label | Description |
| ----- | ---- | ----- | ----------- |
| name | [string](#string) |  |  |
| tables | [ChangedResourceTable](#bytebase-v1-ChangedResourceTable) | repeated |  |






<a name="bytebase-v1-ChangedResourceTable"></a>

### ChangedResourceTable



| Field | Type | Label | Description |
| ----- | ---- | ----- | ----------- |
| name | [string](#string) |  |  |






<a name="bytebase-v1-ChangedResources"></a>

### ChangedResources



| Field | Type | Label | Description |
| ----- | ---- | ----- | ----------- |
| databases | [ChangedResourceDatabase](#bytebase-v1-ChangedResourceDatabase) | repeated |  |






<a name="bytebase-v1-ColumnConfig"></a>

### ColumnConfig



| Field | Type | Label | Description |
| ----- | ---- | ----- | ----------- |
| name | [string](#string) |  | The name is the name of a column. |
| semantic_type_id | [string](#string) |  |  |
| labels | [ColumnConfig.LabelsEntry](#bytebase-v1-ColumnConfig-LabelsEntry) | repeated | The user labels for a column. |






<a name="bytebase-v1-ColumnConfig-LabelsEntry"></a>

### ColumnConfig.LabelsEntry



| Field | Type | Label | Description |
| ----- | ---- | ----- | ----------- |
| key | [string](#string) |  |  |
| value | [string](#string) |  |  |






<a name="bytebase-v1-ColumnMetadata"></a>

### ColumnMetadata
ColumnMetadata is the metadata for columns.


| Field | Type | Label | Description |
| ----- | ---- | ----- | ----------- |
| name | [string](#string) |  | The name is the name of a column. |
| position | [int32](#int32) |  | The position is the position in columns. |
| has_default | [bool](#bool) |  |  |
| default_null | [bool](#bool) |  |  |
| default_string | [string](#string) |  |  |
| default_expression | [string](#string) |  |  |
| on_update | [string](#string) |  | The on_update is the on update action of a column. For MySQL like databases, it&#39;s only supported for TIMESTAMP columns with CURRENT_TIMESTAMP as on update value. |
| nullable | [bool](#bool) |  | The nullable is the nullable of a column. |
| type | [string](#string) |  | The type is the type of a column. |
| character_set | [string](#string) |  | The character_set is the character_set of a column. |
| collation | [string](#string) |  | The collation is the collation of a column. |
| comment | [string](#string) |  | The comment is the comment of a column. classification and user_comment is parsed from the comment. |
| classification | [string](#string) |  | The classification is the classification of a column parsed from the comment. |
| user_comment | [string](#string) |  | The user_comment is the user comment of a column parsed from the comment. |
| effective_masking_level | [MaskingLevel](#bytebase-v1-MaskingLevel) |  | The effective_masking_level is the effective masking level of the column, evaluate from the column masking data and global masking rules. |






<a name="bytebase-v1-Database"></a>

### Database



| Field | Type | Label | Description |
| ----- | ---- | ----- | ----------- |
| name | [string](#string) |  | The name of the database. Format: instances/{instance}/databases/{database} {database} is the database name in the instance. |
| uid | [string](#string) |  | The system-assigned, unique identifier for a resource. |
| sync_state | [State](#bytebase-v1-State) |  | The existence of a database on latest sync. |
| successful_sync_time | [google.protobuf.Timestamp](#google-protobuf-Timestamp) |  | The latest synchronization time. |
| project | [string](#string) |  | The project for a database. Format: projects/{project} |
| schema_version | [string](#string) |  | The version of database schema. |
| environment | [string](#string) |  | The environment resource. Format: environments/prod where prod is the environment resource ID. |
| effective_environment | [string](#string) |  | The effective environment based on environment tag above and environment tag on the instance. Inheritance follows https://cloud.google.com/resource-manager/docs/tags/tags-overview. |
| labels | [Database.LabelsEntry](#bytebase-v1-Database-LabelsEntry) | repeated | Labels will be used for deployment and policy control. |
| instance_resource | [InstanceResource](#bytebase-v1-InstanceResource) |  | The instance resource. |






<a name="bytebase-v1-Database-LabelsEntry"></a>

### Database.LabelsEntry



| Field | Type | Label | Description |
| ----- | ---- | ----- | ----------- |
| key | [string](#string) |  |  |
| value | [string](#string) |  |  |






<a name="bytebase-v1-DatabaseConfig"></a>

### DatabaseConfig



| Field | Type | Label | Description |
| ----- | ---- | ----- | ----------- |
| name | [string](#string) |  |  |
| schema_configs | [SchemaConfig](#bytebase-v1-SchemaConfig) | repeated | The schema_configs is the list of configs for schemas in a database. |






<a name="bytebase-v1-DatabaseMetadata"></a>

### DatabaseMetadata
DatabaseMetadata is the metadata for databases.


| Field | Type | Label | Description |
| ----- | ---- | ----- | ----------- |
| name | [string](#string) |  | The database metadata name.

Format: instances/{instance}/databases/{database}/metadata |
| schemas | [SchemaMetadata](#bytebase-v1-SchemaMetadata) | repeated | The schemas is the list of schemas in a database. |
| character_set | [string](#string) |  | The character_set is the character set of a database. |
| collation | [string](#string) |  | The collation is the collation of a database. |
| extensions | [ExtensionMetadata](#bytebase-v1-ExtensionMetadata) | repeated | The extensions is the list of extensions in a database. |
| schema_configs | [SchemaConfig](#bytebase-v1-SchemaConfig) | repeated | The schema_configs is the list of configs for schemas in a database. |






<a name="bytebase-v1-DatabaseSchema"></a>

### DatabaseSchema
DatabaseSchema is the metadata for databases.


| Field | Type | Label | Description |
| ----- | ---- | ----- | ----------- |
| schema | [string](#string) |  | The schema dump from database. |






<a name="bytebase-v1-DeleteSecretRequest"></a>

### DeleteSecretRequest



| Field | Type | Label | Description |
| ----- | ---- | ----- | ----------- |
| name | [string](#string) |  | The name of the secret to be deleted. Format: instances/{instance}/databases/{database}/secrets/{secret} |






<a name="bytebase-v1-DependentColumn"></a>

### DependentColumn
DependentColumn is the metadata for dependent columns.


| Field | Type | Label | Description |
| ----- | ---- | ----- | ----------- |
| schema | [string](#string) |  | The schema is the schema of a reference column. |
| table | [string](#string) |  | The table is the table of a reference column. |
| column | [string](#string) |  | The column is the name of a reference column. |






<a name="bytebase-v1-DiffSchemaRequest"></a>

### DiffSchemaRequest



| Field | Type | Label | Description |
| ----- | ---- | ----- | ----------- |
| name | [string](#string) |  | The name of the database or change history. Format: database: instances/{instance}/databases/{database} change history: instances/{instance}/databases/{database}/changeHistories/{changeHistory} |
| schema | [string](#string) |  | The target schema. |
| change_history | [string](#string) |  | The resource name of the change history Format: instances/{instance}/databases/{database}/changeHistories/{changeHistory} |
| sdl_format | [bool](#bool) |  | Format the schema dump into SDL format. |






<a name="bytebase-v1-DiffSchemaResponse"></a>

### DiffSchemaResponse



| Field | Type | Label | Description |
| ----- | ---- | ----- | ----------- |
| diff | [string](#string) |  |  |






<a name="bytebase-v1-ExtensionMetadata"></a>

### ExtensionMetadata
ExtensionMetadata is the metadata for extensions.


| Field | Type | Label | Description |
| ----- | ---- | ----- | ----------- |
| name | [string](#string) |  | The name is the name of an extension. |
| schema | [string](#string) |  | The schema is the extension that is installed to. But the extension usage is not limited to the schema. |
| version | [string](#string) |  | The version is the version of an extension. |
| description | [string](#string) |  | The description is the description of an extension. |






<a name="bytebase-v1-ExternalTableMetadata"></a>

### ExternalTableMetadata



| Field | Type | Label | Description |
| ----- | ---- | ----- | ----------- |
| name | [string](#string) |  | The name is the name of a external table. |
| external_server_name | [string](#string) |  | The external_server_name is the name of the external server. |
| external_database_name | [string](#string) |  | The external_database_name is the name of the external database. |
| columns | [ColumnMetadata](#bytebase-v1-ColumnMetadata) | repeated | The columns is the ordered list of columns in a foreign table. |






<a name="bytebase-v1-ForeignKeyMetadata"></a>

### ForeignKeyMetadata
ForeignKeyMetadata is the metadata for foreign keys.


| Field | Type | Label | Description |
| ----- | ---- | ----- | ----------- |
| name | [string](#string) |  | The name is the name of a foreign key. |
| columns | [string](#string) | repeated | The columns are the ordered referencing columns of a foreign key. |
| referenced_schema | [string](#string) |  | The referenced_schema is the referenced schema name of a foreign key. It is an empty string for databases without such concept such as MySQL. |
| referenced_table | [string](#string) |  | The referenced_table is the referenced table name of a foreign key. |
| referenced_columns | [string](#string) | repeated | The referenced_columns are the ordered referenced columns of a foreign key. |
| on_delete | [string](#string) |  | The on_delete is the on delete action of a foreign key. |
| on_update | [string](#string) |  | The on_update is the on update action of a foreign key. |
| match_type | [string](#string) |  | The match_type is the match type of a foreign key. The match_type is the PostgreSQL specific field. It&#39;s empty string for other databases. |






<a name="bytebase-v1-FunctionMetadata"></a>

### FunctionMetadata
FunctionMetadata is the metadata for functions.


| Field | Type | Label | Description |
| ----- | ---- | ----- | ----------- |
| name | [string](#string) |  | The name is the name of a function. |
| definition | [string](#string) |  | The definition is the definition of a function. |






<a name="bytebase-v1-GetChangeHistoryRequest"></a>

### GetChangeHistoryRequest



| Field | Type | Label | Description |
| ----- | ---- | ----- | ----------- |
| name | [string](#string) |  | The name of the change history to retrieve. Format: instances/{instance}/databases/{database}/changeHistories/{changeHistory} |
| view | [ChangeHistoryView](#bytebase-v1-ChangeHistoryView) |  |  |
| sdl_format | [bool](#bool) |  | Format the schema dump into SDL format. |
| concise | [bool](#bool) |  | When true, the schema dump will be concise. |






<a name="bytebase-v1-GetDatabaseMetadataRequest"></a>

### GetDatabaseMetadataRequest



| Field | Type | Label | Description |
| ----- | ---- | ----- | ----------- |
| name | [string](#string) |  | The name of the database to retrieve metadata. Format: instances/{instance}/databases/{database}/metadata |
| view | [DatabaseMetadataView](#bytebase-v1-DatabaseMetadataView) |  | The view to return. Defaults to DATABASE_METADATA_VIEW_BASIC. |
| filter | [string](#string) |  | The filter used for a specific schema object such as &#34;schemas/schema-a/tables/table-a&#34;. The column masking level will only be returned when a table filter is used. |






<a name="bytebase-v1-GetDatabaseRequest"></a>

### GetDatabaseRequest



| Field | Type | Label | Description |
| ----- | ---- | ----- | ----------- |
| name | [string](#string) |  | The name of the database to retrieve. Format: instances/{instance}/databases/{database} |






<a name="bytebase-v1-GetDatabaseSchemaRequest"></a>

### GetDatabaseSchemaRequest



| Field | Type | Label | Description |
| ----- | ---- | ----- | ----------- |
| name | [string](#string) |  | The name of the database to retrieve schema. Format: instances/{instance}/databases/{database}/schema |
| sdl_format | [bool](#bool) |  | Format the schema dump into SDL format. |
| concise | [bool](#bool) |  | When true, the schema dump will be concise. For Oracle, there will be tables and indexes only for Sync Schema. |






<a name="bytebase-v1-IndexMetadata"></a>

### IndexMetadata
IndexMetadata is the metadata for indexes.


| Field | Type | Label | Description |
| ----- | ---- | ----- | ----------- |
| name | [string](#string) |  | The name is the name of an index. |
| expressions | [string](#string) | repeated | The expressions are the ordered columns or expressions of an index. This could refer to a column or an expression. |
| key_length | [int64](#int64) | repeated | The key_lengths are the ordered key lengths of an index. If the key length is not specified, it&#39;s -1. |
| type | [string](#string) |  | The type is the type of an index. |
| unique | [bool](#bool) |  | The unique is whether the index is unique. |
| primary | [bool](#bool) |  | The primary is whether the index is a primary key index. |
| visible | [bool](#bool) |  | The visible is whether the index is visible. |
| comment | [string](#string) |  | The comment is the comment of an index. |
| definition | [string](#string) |  | The definition of an index. |






<a name="bytebase-v1-ListChangeHistoriesRequest"></a>

### ListChangeHistoriesRequest



| Field | Type | Label | Description |
| ----- | ---- | ----- | ----------- |
| parent | [string](#string) |  | The parent of the change histories. Format: instances/{instance}/databases/{database} |
| page_size | [int32](#int32) |  | The maximum number of change histories to return. The service may return fewer than this value. If unspecified, at most 10 change histories will be returned. The maximum value is 1000; values above 1000 will be coerced to 1000. |
| page_token | [string](#string) |  | Not used. A page token, received from a previous `ListChangeHistories` call. Provide this to retrieve the subsequent page.

When paginating, all other parameters provided to `ListChangeHistories` must match the call that provided the page token. |
| view | [ChangeHistoryView](#bytebase-v1-ChangeHistoryView) |  |  |
| filter | [string](#string) |  | The filter of the change histories. Follow the CEL syntax. currently, we have one function for CEL: - tableExists(database, schema, table): return true if the table exists in changed resources.

examples: Use tableExists(&#34;db&#34;, &#34;public&#34;, &#34;table1&#34;) to filter the change histories which have the table &#34;table1&#34; in the schema &#34;public&#34; of the database &#34;db&#34;. For MySQL, the schema is always &#34;&#34;, such as tableExists(&#34;db&#34;, &#34;&#34;, &#34;table1&#34;).

Combine multiple functions with &#34;&amp;&amp;&#34; and &#34;||&#34;, we MUST use the Disjunctive Normal Form(DNF). In other words, the CEL expression consists of several parts connected by OR operators. For example, the following expression is valid: ( tableExists(&#34;db&#34;, &#34;public&#34;, &#34;table1&#34;) &amp;&amp; tableExists(&#34;db&#34;, &#34;public&#34;, &#34;table2&#34;) ) || ( tableExists(&#34;db&#34;, &#34;public&#34;, &#34;table3&#34;) ) |






<a name="bytebase-v1-ListChangeHistoriesResponse"></a>

### ListChangeHistoriesResponse



| Field | Type | Label | Description |
| ----- | ---- | ----- | ----------- |
| change_histories | [ChangeHistory](#bytebase-v1-ChangeHistory) | repeated | The list of change histories. |
| next_page_token | [string](#string) |  | A token, which can be sent as `page_token` to retrieve the next page. If this field is omitted, there are no subsequent pages. |






<a name="bytebase-v1-ListDatabasesRequest"></a>

### ListDatabasesRequest



| Field | Type | Label | Description |
| ----- | ---- | ----- | ----------- |
| parent | [string](#string) |  | The parent, which owns this collection of databases. - instances/{instance}: list all databases for an instance. Use &#34;instances/-&#34; to list all databases. - projects/{project}: list all databases in a project. |
| page_size | [int32](#int32) |  | The maximum number of databases to return. The service may return fewer than this value. If unspecified, at most 50 databases will be returned. The maximum value is 1000; values above 1000 will be coerced to 1000. |
| page_token | [string](#string) |  | A page token, received from a previous `ListDatabases` call. Provide this to retrieve the subsequent page.

When paginating, all other parameters provided to `ListDatabases` must match the call that provided the page token. |
| filter | [string](#string) |  | Filter is used to filter databases returned in the list. For example, &#34;project = projects/{project}&#34; can be used to list databases in a project. Note: the project filter will be moved to parent. |






<a name="bytebase-v1-ListDatabasesResponse"></a>

### ListDatabasesResponse



| Field | Type | Label | Description |
| ----- | ---- | ----- | ----------- |
| databases | [Database](#bytebase-v1-Database) | repeated | The databases from the specified request. |
| next_page_token | [string](#string) |  | A token, which can be sent as `page_token` to retrieve the next page. If this field is omitted, there are no subsequent pages. |






<a name="bytebase-v1-ListSecretsRequest"></a>

### ListSecretsRequest



| Field | Type | Label | Description |
| ----- | ---- | ----- | ----------- |
| parent | [string](#string) |  | The parent of the secret. Format: instances/{instance}/databases/{database} |
| page_size | [int32](#int32) |  | Not used. The maximum number of databases to return. The service may return fewer than this value. If unspecified, at most 50 databases will be returned. The maximum value is 1000; values above 1000 will be coerced to 1000. |
| page_token | [string](#string) |  | Not used. A page token, received from a previous `ListSecrets` call. Provide this to retrieve the subsequent page.

When paginating, all other parameters provided to `ListSecrets` must match the call that provided the page token. |






<a name="bytebase-v1-ListSecretsResponse"></a>

### ListSecretsResponse



| Field | Type | Label | Description |
| ----- | ---- | ----- | ----------- |
| secrets | [Secret](#bytebase-v1-Secret) | repeated | The list of secrets. |
| next_page_token | [string](#string) |  | Not used. A token, which can be sent as `page_token` to retrieve the next page. If this field is omitted, there are no subsequent pages. |






<a name="bytebase-v1-ListSlowQueriesRequest"></a>

### ListSlowQueriesRequest
ListSlowQueriesRequest is the request of listing slow query.


| Field | Type | Label | Description |
| ----- | ---- | ----- | ----------- |
| parent | [string](#string) |  | Format: instances/{instance}/databases/{database} |
| filter | [string](#string) |  | The filter of the slow query log. follow the [ebnf](https://en.wikipedia.org/wiki/Extended_Backus%E2%80%93Naur_form) syntax. Support filter by project and start_time in SlowQueryDetails for now. For example: Search the slow query log of the specific project: - the specific project: project = &#34;projects/{project}&#34; Search the slow query log that start_time after 2022-01-01T12:00:00.000Z: - start_time &gt; &#34;2022-01-01T12:00:00.000Z&#34; - Should use [RFC-3339 format](https://www.rfc-editor.org/rfc/rfc3339). - Currently we only support filtering down to date granularity. |
| order_by | [string](#string) |  | The order by of the slow query log. Support order by count, latest_log_time, average_query_time, maximum_query_time, average_rows_sent, maximum_rows_sent, average_rows_examined, maximum_rows_examined for now. For example: - order by count: order_by = &#34;count&#34; - order by latest_log_time desc: order_by = &#34;latest_log_time desc&#34; Default: order by average_query_time desc. |






<a name="bytebase-v1-ListSlowQueriesResponse"></a>

### ListSlowQueriesResponse
ListSlowQueriesResponse is the response of listing slow query.


| Field | Type | Label | Description |
| ----- | ---- | ----- | ----------- |
| slow_query_logs | [SlowQueryLog](#bytebase-v1-SlowQueryLog) | repeated | The slow query logs. |






<a name="bytebase-v1-MaterializedViewMetadata"></a>

### MaterializedViewMetadata
MaterializedViewMetadata is the metadata for materialized views.


| Field | Type | Label | Description |
| ----- | ---- | ----- | ----------- |
| name | [string](#string) |  | The name is the name of a materialized view. |
| definition | [string](#string) |  | The definition is the definition of a materialized view. |
| comment | [string](#string) |  | The comment is the comment of a materialized view. |
| dependent_columns | [DependentColumn](#bytebase-v1-DependentColumn) | repeated | The dependent_columns is the list of dependent columns of a materialized view. |






<a name="bytebase-v1-ProcedureMetadata"></a>

### ProcedureMetadata
ProcedureMetadata is the metadata for procedures.


| Field | Type | Label | Description |
| ----- | ---- | ----- | ----------- |
| name | [string](#string) |  | The name is the name of a procedure. |
| definition | [string](#string) |  | The definition is the definition of a procedure. |






<a name="bytebase-v1-SchemaConfig"></a>

### SchemaConfig



| Field | Type | Label | Description |
| ----- | ---- | ----- | ----------- |
| name | [string](#string) |  | The name is the schema name. It is an empty string for databases without such concept such as MySQL. |
| table_configs | [TableConfig](#bytebase-v1-TableConfig) | repeated | The table_configs is the list of configs for tables in a schema. |






<a name="bytebase-v1-SchemaMetadata"></a>

### SchemaMetadata
SchemaMetadata is the metadata for schemas.
This is the concept of schema in Postgres, but it&#39;s a no-op for MySQL.


| Field | Type | Label | Description |
| ----- | ---- | ----- | ----------- |
| name | [string](#string) |  | The name is the schema name. It is an empty string for databases without such concept such as MySQL. |
| tables | [TableMetadata](#bytebase-v1-TableMetadata) | repeated | The tables is the list of tables in a schema. |
| external_tables | [ExternalTableMetadata](#bytebase-v1-ExternalTableMetadata) | repeated | The external_tables is the list of external tables in a schema. |
| views | [ViewMetadata](#bytebase-v1-ViewMetadata) | repeated | The views is the list of views in a schema. |
| functions | [FunctionMetadata](#bytebase-v1-FunctionMetadata) | repeated | The functions is the list of functions in a schema. |
| procedures | [ProcedureMetadata](#bytebase-v1-ProcedureMetadata) | repeated | The procedures is the list of procedures in a schema. |
| streams | [StreamMetadata](#bytebase-v1-StreamMetadata) | repeated | The streams is the list of streams in a schema, currently, only used for Snowflake. |
| tasks | [TaskMetadata](#bytebase-v1-TaskMetadata) | repeated | The routines is the list of routines in a schema, currently, only used for Snowflake. |
| materialized_views | [MaterializedViewMetadata](#bytebase-v1-MaterializedViewMetadata) | repeated | The materialized_views is the list of materialized views in a schema. |






<a name="bytebase-v1-SearchDatabasesRequest"></a>

### SearchDatabasesRequest



| Field | Type | Label | Description |
| ----- | ---- | ----- | ----------- |
| page_size | [int32](#int32) |  | The maximum number of databases to return. The service may return fewer than this value. If unspecified, at most 50 databases will be returned. The maximum value is 1000; values above 1000 will be coerced to 1000. |
| page_token | [string](#string) |  | A page token, received from a previous `ListDatabases` call. Provide this to retrieve the subsequent page.

When paginating, all other parameters provided to `ListDatabases` must match the call that provided the page token. |
| filter | [string](#string) |  | Filter is used to filter databases returned in the list. follow the [ebnf](https://en.wikipedia.org/wiki/Extended_Backus%E2%80%93Naur_form) syntax. The field only support in filter: - project with &#34;=&#34; operator, for example: - project = &#34;projects/sample-project&#34; - project = &#34;projects/-&#34; - instance with &#34;=&#34; operator, for example: - instance = &#34;instances/mysql&#34; - instance = &#34;instances/-&#34; for example, we can use project = &#34;projects/sample&#34; &amp;&amp; instance = &#34;instances/-&#34; to list all databases in the sample project. |
| permission | [string](#string) |  | By default, the permission &#34;bb.databases.get&#34; is used. Alternatively, &#34;bb.databases.query&#34; can be used to retrieve databases with query permissions to. |






<a name="bytebase-v1-SearchDatabasesResponse"></a>

### SearchDatabasesResponse



| Field | Type | Label | Description |
| ----- | ---- | ----- | ----------- |
| databases | [Database](#bytebase-v1-Database) | repeated | The databases from the specified request. |
| next_page_token | [string](#string) |  | A token, which can be sent as `page_token` to retrieve the next page. If this field is omitted, there are no subsequent pages. |






<a name="bytebase-v1-Secret"></a>

### Secret
Secret is the secret of the database now.


| Field | Type | Label | Description |
| ----- | ---- | ----- | ----------- |
| name | [string](#string) |  | name is the unique name of the secret, which is specified by the client. Format: instances/{instance}/databases/{database}/secrets/{secret} |
| created_time | [google.protobuf.Timestamp](#google-protobuf-Timestamp) |  | Not used. The timestamp when the secret resource was created initially. |
| updated_time | [google.protobuf.Timestamp](#google-protobuf-Timestamp) |  | Not used. The timestamp when the secret resource was updated. |
| value | [string](#string) |  | The value of the secret. |
| description | [string](#string) |  | The description of the secret. |






<a name="bytebase-v1-SlowQueryDetails"></a>

### SlowQueryDetails
SlowQueryDetails is the details of the slow query log.


| Field | Type | Label | Description |
| ----- | ---- | ----- | ----------- |
| start_time | [google.protobuf.Timestamp](#google-protobuf-Timestamp) |  | The start time of the slow query log. |
| query_time | [google.protobuf.Duration](#google-protobuf-Duration) |  | The query time of the slow query log. |
| lock_time | [google.protobuf.Duration](#google-protobuf-Duration) |  | The lock time of the slow query log. |
| rows_sent | [int32](#int32) |  | The rows sent of the slow query log. |
| rows_examined | [int32](#int32) |  | The rows examined of the slow query log. |
| sql_text | [string](#string) |  | The sql text of the slow query log. |






<a name="bytebase-v1-SlowQueryLog"></a>

### SlowQueryLog
SlowQueryLog is the slow query log.


| Field | Type | Label | Description |
| ----- | ---- | ----- | ----------- |
| resource | [string](#string) |  | The resource of the slow query log. The format is &#34;instances/{instance}/databases/{database}&#34;. |
| project | [string](#string) |  | The project of the slow query log. The format is &#34;projects/{project}&#34;. |
| statistics | [SlowQueryStatistics](#bytebase-v1-SlowQueryStatistics) |  | The statistics of the slow query log. |






<a name="bytebase-v1-SlowQueryStatistics"></a>

### SlowQueryStatistics
SlowQueryStatistics is the statistics of the slow query log.


| Field | Type | Label | Description |
| ----- | ---- | ----- | ----------- |
| sql_fingerprint | [string](#string) |  | The fingerprint of the slow query log. |
| count | [int32](#int32) |  | The count of the slow query log. |
| latest_log_time | [google.protobuf.Timestamp](#google-protobuf-Timestamp) |  | The latest log time of the slow query log. |
| average_query_time | [google.protobuf.Duration](#google-protobuf-Duration) |  | The average query time of the slow query log. |
| maximum_query_time | [google.protobuf.Duration](#google-protobuf-Duration) |  | The maximum query time of the slow query log. |
| average_rows_sent | [int32](#int32) |  | The average rows sent of the slow query log. |
| maximum_rows_sent | [int32](#int32) |  | The maximum rows sent of the slow query log. |
| average_rows_examined | [int32](#int32) |  | The average rows examined of the slow query log. |
| maximum_rows_examined | [int32](#int32) |  | The maximum rows examined of the slow query log. |
| query_time_percent | [double](#double) |  | The percentage of the query time. |
| count_percent | [double](#double) |  | The percentage of the count. |
| samples | [SlowQueryDetails](#bytebase-v1-SlowQueryDetails) | repeated | Samples are details of the sample slow query logs with the same fingerprint. |






<a name="bytebase-v1-StreamMetadata"></a>

### StreamMetadata



| Field | Type | Label | Description |
| ----- | ---- | ----- | ----------- |
| name | [string](#string) |  | The name is the name of a stream. |
| table_name | [string](#string) |  | The table_name is the name of the table/view that the stream is created on. |
| owner | [string](#string) |  | The owner of the stream. |
| comment | [string](#string) |  | The comment of the stream. |
| type | [StreamMetadata.Type](#bytebase-v1-StreamMetadata-Type) |  | The type of the stream. |
| stale | [bool](#bool) |  | Indicates whether the stream was last read before the `stale_after` time. |
| mode | [StreamMetadata.Mode](#bytebase-v1-StreamMetadata-Mode) |  | The mode of the stream. |
| definition | [string](#string) |  | The definition of the stream. |






<a name="bytebase-v1-SyncDatabaseRequest"></a>

### SyncDatabaseRequest



| Field | Type | Label | Description |
| ----- | ---- | ----- | ----------- |
| name | [string](#string) |  | The name of the database to sync. Format: instances/{instance}/databases/{database} |






<a name="bytebase-v1-SyncDatabaseResponse"></a>

### SyncDatabaseResponse







<a name="bytebase-v1-TableConfig"></a>

### TableConfig



| Field | Type | Label | Description |
| ----- | ---- | ----- | ----------- |
| name | [string](#string) |  | The name is the name of a table. |
| column_configs | [ColumnConfig](#bytebase-v1-ColumnConfig) | repeated | The column_configs is the ordered list of configs for columns in a table. |






<a name="bytebase-v1-TableMetadata"></a>

### TableMetadata
TableMetadata is the metadata for tables.


| Field | Type | Label | Description |
| ----- | ---- | ----- | ----------- |
| name | [string](#string) |  | The name is the name of a table. |
| columns | [ColumnMetadata](#bytebase-v1-ColumnMetadata) | repeated | The columns is the ordered list of columns in a table. |
| indexes | [IndexMetadata](#bytebase-v1-IndexMetadata) | repeated | The indexes is the list of indexes in a table. |
| engine | [string](#string) |  | The engine is the engine of a table. |
| collation | [string](#string) |  | The collation is the collation of a table. |
| row_count | [int64](#int64) |  | The row_count is the estimated number of rows of a table. |
| data_size | [int64](#int64) |  | The data_size is the estimated data size of a table. |
| index_size | [int64](#int64) |  | The index_size is the estimated index size of a table. |
| data_free | [int64](#int64) |  | The data_free is the estimated free data size of a table. |
| create_options | [string](#string) |  | The create_options is the create option of a table. |
| comment | [string](#string) |  | The comment is the comment of a table. classification and user_comment is parsed from the comment. |
| classification | [string](#string) |  | The classification is the classification of a table parsed from the comment. |
| user_comment | [string](#string) |  | The user_comment is the user comment of a table parsed from the comment. |
| foreign_keys | [ForeignKeyMetadata](#bytebase-v1-ForeignKeyMetadata) | repeated | The foreign_keys is the list of foreign keys in a table. |
| partitions | [TablePartitionMetadata](#bytebase-v1-TablePartitionMetadata) | repeated | The partitions is the list of partitions in a table. |






<a name="bytebase-v1-TablePartitionMetadata"></a>

### TablePartitionMetadata
TablePartitionMetadata is the metadata for table partitions.


| Field | Type | Label | Description |
| ----- | ---- | ----- | ----------- |
| name | [string](#string) |  | The name is the name of a table partition. |
| type | [TablePartitionMetadata.Type](#bytebase-v1-TablePartitionMetadata-Type) |  | The type of a table partition. |
| expression | [string](#string) |  | The expression is the expression of a table partition. For PostgreSQL, the expression is the text of {FOR VALUES partition_bound_spec}, see https://www.postgresql.org/docs/current/sql-createtable.html. For MySQL, the expression is the `expr` or `column_list` of the following syntax. PARTITION BY { [LINEAR] HASH(expr) | [LINEAR] KEY [ALGORITHM={1 | 2}] (column_list) | RANGE{(expr) | COLUMNS(column_list)} | LIST{(expr) | COLUMNS(column_list)} }. |
| value | [string](#string) |  | The value is the value of a table partition. For MySQL, the value is for RANGE and LIST partition types, - For a RANGE partition, it contains the value set in the partition&#39;s VALUES LESS THAN clause, which can be either an integer or MAXVALUE. - For a LIST partition, this column contains the values defined in the partition&#39;s VALUES IN clause, which is a list of comma-separated integer values. - For others, it&#39;s an empty string. |
| use_default | [string](#string) |  | The use_default is whether the users use the default partition, it stores the different value for different database engines. For MySQL, it&#39;s [INT] type, 0 means not use default partition, otherwise, it&#39;s equals to number in syntax [SUB]PARTITION {number}. |
| subpartitions | [TablePartitionMetadata](#bytebase-v1-TablePartitionMetadata) | repeated | The subpartitions is the list of subpartitions in a table partition. |






<a name="bytebase-v1-TaskMetadata"></a>

### TaskMetadata



| Field | Type | Label | Description |
| ----- | ---- | ----- | ----------- |
| name | [string](#string) |  | The name is the name of a task. |
| id | [string](#string) |  | The id is the snowflake-generated id of a task. Example: 01ad32a0-1bb6-5e93-0000-000000000001 |
| owner | [string](#string) |  | The owner of the task. |
| comment | [string](#string) |  | The comment of the task. |
| warehouse | [string](#string) |  | The warehouse of the task. |
| schedule | [string](#string) |  | The schedule interval of the task. |
| predecessors | [string](#string) | repeated | The predecessor tasks of the task. |
| state | [TaskMetadata.State](#bytebase-v1-TaskMetadata-State) |  | The state of the task. |
| condition | [string](#string) |  | The condition of the task. |
| definition | [string](#string) |  | The definition of the task. |






<a name="bytebase-v1-UpdateDatabaseMetadataRequest"></a>

### UpdateDatabaseMetadataRequest



| Field | Type | Label | Description |
| ----- | ---- | ----- | ----------- |
| database_metadata | [DatabaseMetadata](#bytebase-v1-DatabaseMetadata) |  | The database metadata to update.

The database_metadata&#39;s `name` field is used to identify the database metadata to update. Format: instances/{instance}/databases/{database}/metadata |
| update_mask | [google.protobuf.FieldMask](#google-protobuf-FieldMask) |  | The list of fields to update. |






<a name="bytebase-v1-UpdateDatabaseRequest"></a>

### UpdateDatabaseRequest



| Field | Type | Label | Description |
| ----- | ---- | ----- | ----------- |
| database | [Database](#bytebase-v1-Database) |  | The database to update.

The database&#39;s `name` field is used to identify the database to update. Format: instances/{instance}/databases/{database} |
| update_mask | [google.protobuf.FieldMask](#google-protobuf-FieldMask) |  | The list of fields to update. |






<a name="bytebase-v1-UpdateSecretRequest"></a>

### UpdateSecretRequest



| Field | Type | Label | Description |
| ----- | ---- | ----- | ----------- |
| secret | [Secret](#bytebase-v1-Secret) |  | The secret to be created or updated. |
| update_mask | [google.protobuf.FieldMask](#google-protobuf-FieldMask) |  | The mask of the fields to be updated. |
| allow_missing | [bool](#bool) |  | If true, the secret will be created if it does not exist. |






<a name="bytebase-v1-ViewMetadata"></a>

### ViewMetadata
ViewMetadata is the metadata for views.


| Field | Type | Label | Description |
| ----- | ---- | ----- | ----------- |
| name | [string](#string) |  | The name is the name of a view. |
| definition | [string](#string) |  | The definition is the definition of a view. |
| comment | [string](#string) |  | The comment is the comment of a view. |
| dependent_columns | [DependentColumn](#bytebase-v1-DependentColumn) | repeated | The dependent_columns is the list of dependent columns of a view. |





 


<a name="bytebase-v1-ChangeHistory-Source"></a>

### ChangeHistory.Source


| Name | Number | Description |
| ---- | ------ | ----------- |
| SOURCE_UNSPECIFIED | 0 |  |
| UI | 1 |  |
| VCS | 2 |  |
| LIBRARY | 3 |  |



<a name="bytebase-v1-ChangeHistory-Status"></a>

### ChangeHistory.Status


| Name | Number | Description |
| ---- | ------ | ----------- |
| STATUS_UNSPECIFIED | 0 |  |
| PENDING | 1 |  |
| DONE | 2 |  |
| FAILED | 3 |  |



<a name="bytebase-v1-ChangeHistory-Type"></a>

### ChangeHistory.Type


| Name | Number | Description |
| ---- | ------ | ----------- |
| TYPE_UNSPECIFIED | 0 |  |
| BASELINE | 1 |  |
| MIGRATE | 2 |  |
| MIGRATE_SDL | 3 |  |
| MIGRATE_GHOST | 4 |  |
| BRANCH | 5 |  |
| DATA | 6 |  |



<a name="bytebase-v1-ChangeHistoryView"></a>

### ChangeHistoryView


| Name | Number | Description |
| ---- | ------ | ----------- |
| CHANGE_HISTORY_VIEW_UNSPECIFIED | 0 | The default / unset value. The API will default to the BASIC view. |
| CHANGE_HISTORY_VIEW_BASIC | 1 |  |
| CHANGE_HISTORY_VIEW_FULL | 2 |  |



<a name="bytebase-v1-DatabaseMetadataView"></a>

### DatabaseMetadataView


| Name | Number | Description |
| ---- | ------ | ----------- |
| DATABASE_METADATA_VIEW_UNSPECIFIED | 0 | The default and unset value. The API will default to the BASIC view. |
| DATABASE_METADATA_VIEW_BASIC | 1 | Include basic information of schema object names such as schema, table, view, function names. |
| DATABASE_METADATA_VIEW_FULL | 2 | Include everything such as columns and column masking level. |



<a name="bytebase-v1-StreamMetadata-Mode"></a>

### StreamMetadata.Mode


| Name | Number | Description |
| ---- | ------ | ----------- |
| MODE_UNSPECIFIED | 0 |  |
| MODE_DEFAULT | 1 |  |
| MODE_APPEND_ONLY | 2 |  |
| MODE_INSERT_ONLY | 3 |  |



<a name="bytebase-v1-StreamMetadata-Type"></a>

### StreamMetadata.Type


| Name | Number | Description |
| ---- | ------ | ----------- |
| TYPE_UNSPECIFIED | 0 |  |
| TYPE_DELTA | 1 |  |



<a name="bytebase-v1-TablePartitionMetadata-Type"></a>

### TablePartitionMetadata.Type
Type is the type of a table partition, some database engines may not support all types.
Only avilable for the following database engines now:
MySQL: RANGE, RANGE COLUMNS, LIST, LIST COLUMNS, HASH, LINEAR HASH, KEY, LINEAR_KEY (https://dev.mysql.com/doc/refman/8.0/en/partitioning-types.html)
TiDB: RANGE, RANGE COLUMNS, LIST, LIST COLUMNS, HASH, KEY
PostgreSQL: RANGE, LIST, HASH (https://www.postgresql.org/docs/current/ddl-partitioning.html)

| Name | Number | Description |
| ---- | ------ | ----------- |
| TYPE_UNSPECIFIED | 0 |  |
| RANGE | 1 |  |
| RANGE_COLUMNS | 2 |  |
| LIST | 3 |  |
| LIST_COLUMNS | 4 |  |
| HASH | 5 |  |
| LINEAR_HASH | 6 |  |
| KEY | 7 |  |
| LINEAR_KEY | 8 |  |



<a name="bytebase-v1-TaskMetadata-State"></a>

### TaskMetadata.State


| Name | Number | Description |
| ---- | ------ | ----------- |
| STATE_UNSPECIFIED | 0 |  |
| STATE_STARTED | 1 |  |
| STATE_SUSPENDED | 2 |  |


 

 


<a name="bytebase-v1-DatabaseService"></a>

### DatabaseService


| Method Name | Request Type | Response Type | Description |
| ----------- | ------------ | ------------- | ------------|
| GetDatabase | [GetDatabaseRequest](#bytebase-v1-GetDatabaseRequest) | [Database](#bytebase-v1-Database) |  |
| ListDatabases | [ListDatabasesRequest](#bytebase-v1-ListDatabasesRequest) | [ListDatabasesResponse](#bytebase-v1-ListDatabasesResponse) |  |
| SearchDatabases | [SearchDatabasesRequest](#bytebase-v1-SearchDatabasesRequest) | [SearchDatabasesResponse](#bytebase-v1-SearchDatabasesResponse) | Search for databases that the caller has the bb.databases.get permission on, and also satisfy the specified query. |
| UpdateDatabase | [UpdateDatabaseRequest](#bytebase-v1-UpdateDatabaseRequest) | [Database](#bytebase-v1-Database) |  |
| BatchUpdateDatabases | [BatchUpdateDatabasesRequest](#bytebase-v1-BatchUpdateDatabasesRequest) | [BatchUpdateDatabasesResponse](#bytebase-v1-BatchUpdateDatabasesResponse) |  |
| SyncDatabase | [SyncDatabaseRequest](#bytebase-v1-SyncDatabaseRequest) | [SyncDatabaseResponse](#bytebase-v1-SyncDatabaseResponse) |  |
| GetDatabaseMetadata | [GetDatabaseMetadataRequest](#bytebase-v1-GetDatabaseMetadataRequest) | [DatabaseMetadata](#bytebase-v1-DatabaseMetadata) |  |
| UpdateDatabaseMetadata | [UpdateDatabaseMetadataRequest](#bytebase-v1-UpdateDatabaseMetadataRequest) | [DatabaseMetadata](#bytebase-v1-DatabaseMetadata) |  |
| GetDatabaseSchema | [GetDatabaseSchemaRequest](#bytebase-v1-GetDatabaseSchemaRequest) | [DatabaseSchema](#bytebase-v1-DatabaseSchema) |  |
| DiffSchema | [DiffSchemaRequest](#bytebase-v1-DiffSchemaRequest) | [DiffSchemaResponse](#bytebase-v1-DiffSchemaResponse) |  |
| ListSlowQueries | [ListSlowQueriesRequest](#bytebase-v1-ListSlowQueriesRequest) | [ListSlowQueriesResponse](#bytebase-v1-ListSlowQueriesResponse) |  |
| ListSecrets | [ListSecretsRequest](#bytebase-v1-ListSecretsRequest) | [ListSecretsResponse](#bytebase-v1-ListSecretsResponse) |  |
| UpdateSecret | [UpdateSecretRequest](#bytebase-v1-UpdateSecretRequest) | [Secret](#bytebase-v1-Secret) |  |
| DeleteSecret | [DeleteSecretRequest](#bytebase-v1-DeleteSecretRequest) | [.google.protobuf.Empty](#google-protobuf-Empty) |  |
| AdviseIndex | [AdviseIndexRequest](#bytebase-v1-AdviseIndexRequest) | [AdviseIndexResponse](#bytebase-v1-AdviseIndexResponse) |  |
| ListChangeHistories | [ListChangeHistoriesRequest](#bytebase-v1-ListChangeHistoriesRequest) | [ListChangeHistoriesResponse](#bytebase-v1-ListChangeHistoriesResponse) |  |
| GetChangeHistory | [GetChangeHistoryRequest](#bytebase-v1-GetChangeHistoryRequest) | [ChangeHistory](#bytebase-v1-ChangeHistory) |  |

 



<a name="v1_branch_service-proto"></a>
<p align="right"><a href="#top">Top</a></p>

## v1/branch_service.proto



<a name="bytebase-v1-Branch"></a>

### Branch



| Field | Type | Label | Description |
| ----- | ---- | ----- | ----------- |
| name | [string](#string) |  | The name of the branch. Format: projects/{project}/branches/{branch} {branch} should be the id of a sheet. |
| branch_id | [string](#string) |  | The branch ID. |
| schema | [string](#string) |  | The schema of branch. AKA sheet&#39;s statement. |
| schema_metadata | [DatabaseMetadata](#bytebase-v1-DatabaseMetadata) |  | The metadata of the current editing schema. |
| baseline_schema | [string](#string) |  | The baseline schema. |
| baseline_schema_metadata | [DatabaseMetadata](#bytebase-v1-DatabaseMetadata) |  | The metadata of the baseline schema. |
| engine | [Engine](#bytebase-v1-Engine) |  | The database engine of the branch. |
| baseline_database | [string](#string) |  | The name of the baseline database. Format: instances/{instance}/databases/{database} |
| parent_branch | [string](#string) |  | The name of the parent branch. For main branch, it&#39;s empty. For child branch, its format will be: projects/{project}/branches/{branch} |
| etag | [string](#string) |  | The etag of the branch. |
| creator | [string](#string) |  | The creator of the branch. Format: users/{email} |
| updater | [string](#string) |  | The updater of the branch. Format: users/{email} |
| create_time | [google.protobuf.Timestamp](#google-protobuf-Timestamp) |  | The timestamp when the branch was created. |
| update_time | [google.protobuf.Timestamp](#google-protobuf-Timestamp) |  | The timestamp when the branch was last updated. |






<a name="bytebase-v1-CreateBranchRequest"></a>

### CreateBranchRequest



| Field | Type | Label | Description |
| ----- | ---- | ----- | ----------- |
| parent | [string](#string) |  | The parent, which owns this collection of branches. Format: project/{project} |
| branch | [Branch](#bytebase-v1-Branch) |  |  |
| branch_id | [string](#string) |  | The ID to use for the branch, which will become the final component of the branch&#39;s resource name. Format: [a-zA-Z][a-zA-Z0-9-_/]&#43;. |






<a name="bytebase-v1-DeleteBranchRequest"></a>

### DeleteBranchRequest



| Field | Type | Label | Description |
| ----- | ---- | ----- | ----------- |
| name | [string](#string) |  | The name of the branch to delete. Format: projects/{project}/branches/{branch} |
| force | [bool](#bool) |  | By default, server will return `FAILED_PRECONDITION` error if delete the branch that is parent of other branches. If true, server will delete the branch forcely but will not delete its children branches. |






<a name="bytebase-v1-DiffDatabaseRequest"></a>

### DiffDatabaseRequest



| Field | Type | Label | Description |
| ----- | ---- | ----- | ----------- |
| name | [string](#string) |  | The name of branch. |
| database | [string](#string) |  | The name of the databsae to merge the branch to. |






<a name="bytebase-v1-DiffDatabaseResponse"></a>

### DiffDatabaseResponse



| Field | Type | Label | Description |
| ----- | ---- | ----- | ----------- |
| diff | [string](#string) |  | The schema diff when merge occurs seamlessly. |
| schema | [string](#string) |  | The merged schema if there is no conflict. |
| conflict_schema | [string](#string) |  | The conflict schema when rebase has conflicts. The conflict section is enclosed by the following. &lt;&lt;&lt;&lt;&lt; HEAD ==== &gt;&gt;&gt;&gt;&gt; main |






<a name="bytebase-v1-DiffMetadataRequest"></a>

### DiffMetadataRequest



| Field | Type | Label | Description |
| ----- | ---- | ----- | ----------- |
| source_metadata | [DatabaseMetadata](#bytebase-v1-DatabaseMetadata) |  | The metadata of the source schema. |
| target_metadata | [DatabaseMetadata](#bytebase-v1-DatabaseMetadata) |  | The metadata of the target schema. |
| engine | [Engine](#bytebase-v1-Engine) |  | The database engine of the schema. |






<a name="bytebase-v1-DiffMetadataResponse"></a>

### DiffMetadataResponse



| Field | Type | Label | Description |
| ----- | ---- | ----- | ----------- |
| diff | [string](#string) |  | The diff of the metadata. |






<a name="bytebase-v1-GetBranchRequest"></a>

### GetBranchRequest



| Field | Type | Label | Description |
| ----- | ---- | ----- | ----------- |
| name | [string](#string) |  | The name of the branch to retrieve. Format: projects/{project}/branches/{branch} |






<a name="bytebase-v1-ListBranchesRequest"></a>

### ListBranchesRequest



| Field | Type | Label | Description |
| ----- | ---- | ----- | ----------- |
| parent | [string](#string) |  | The parent resource of the branch. Format: projects/{project} |
| filter | [string](#string) |  | To filter the search result. |
| page_size | [int32](#int32) |  | The maximum number of branches to return. The service may return fewer than this value. If unspecified, at most 50 branches will be returned. The maximum value is 1000; values above 1000 will be coerced to 1000. |
| page_token | [string](#string) |  | A page token, received from a previous `ListBranches` call. Provide this to retrieve the subsequent page.

When paginating, all other parameters provided to `ListBranches` must match the call that provided the page token. |
| view | [BranchView](#bytebase-v1-BranchView) |  |  |






<a name="bytebase-v1-ListBranchesResponse"></a>

### ListBranchesResponse



| Field | Type | Label | Description |
| ----- | ---- | ----- | ----------- |
| branches | [Branch](#bytebase-v1-Branch) | repeated | The branches from the specified request. |
| next_page_token | [string](#string) |  | A token, which can be sent as `page_token` to retrieve the next page. If this field is omitted, there are no subsequent pages. |






<a name="bytebase-v1-MergeBranchRequest"></a>

### MergeBranchRequest



| Field | Type | Label | Description |
| ----- | ---- | ----- | ----------- |
| name | [string](#string) |  | The name of the base branch to merge to. Format: projects/{project}/branches/{branch} |
| head_branch | [string](#string) |  | The head branch to merge from. Format: projects/{project}/branches/{branch} |
| etag | [string](#string) |  | The current etag of the branch. If an etag is provided and does not match the current etag of the branch, the call will be blocked and an ABORTED error will be returned. The etag should be the etag from named branch. |
| validate_only | [bool](#bool) |  | validate_only determines if the merge can occur seamlessly without any conflicts. |






<a name="bytebase-v1-RebaseBranchRequest"></a>

### RebaseBranchRequest



| Field | Type | Label | Description |
| ----- | ---- | ----- | ----------- |
| name | [string](#string) |  | The name of the base branch to merge to. Format: projects/{project}/branches/{branch} |
| source_database | [string](#string) |  | The database (remote upstream) used to rebase. We use its schema as baseline and reapply the difference between base and head of the named branch. Format: instances/{instance}/databases/{database} |
| source_branch | [string](#string) |  | The branch (remote upstream) used to rebase. We use its head as baseline. We use its head schema as baseline and reapply the difference between base and head of the named branch. Format: projects/{project}/branches/{branch} |
| merged_schema | [string](#string) |  | For failed merge, we will pass in this addition merged schema and use it for head. This has to be set together with source_database or source_branch. |
| etag | [string](#string) |  | The current etag of the branch. If an etag is provided and does not match the current etag of the branch, the call will be blocked and an ABORTED error will be returned. The etag should be specified for using merged_schema. The etag should be the etag from named branch. |
| validate_only | [bool](#bool) |  | validate_only determines if the rebase can occur seamlessly without any conflicts. |






<a name="bytebase-v1-RebaseBranchResponse"></a>

### RebaseBranchResponse



| Field | Type | Label | Description |
| ----- | ---- | ----- | ----------- |
| branch | [Branch](#bytebase-v1-Branch) |  | The rebased branch when rebase occurs seamlessly. |
| conflict_schema | [string](#string) |  | The conflict schema when rebase has conflicts. The conflict section is enclosed by the following. &lt;&lt;&lt;&lt;&lt; HEAD ==== &gt;&gt;&gt;&gt;&gt; main |






<a name="bytebase-v1-UpdateBranchRequest"></a>

### UpdateBranchRequest



| Field | Type | Label | Description |
| ----- | ---- | ----- | ----------- |
| branch | [Branch](#bytebase-v1-Branch) |  | The branch to update.

The branch&#39;s `name` field is used to identify the branch to update. Format: projects/{project}/branches/{branch} |
| update_mask | [google.protobuf.FieldMask](#google-protobuf-FieldMask) |  | The list of fields to update. |
| etag | [string](#string) |  | The current etag of the branch. If an etag is provided and does not match the current etag of the branch, the call will be blocked and an ABORTED error will be returned. The etag should be specified for using merged_schema. The etag should be the etag from named branch. |





 


<a name="bytebase-v1-BranchView"></a>

### BranchView


| Name | Number | Description |
| ---- | ------ | ----------- |
| BRANCH_VIEW_UNSPECIFIED | 0 | The default / unset value. The API will default to the BASIC view. |
| BRANCH_VIEW_BASIC | 1 | Exclude schema, baseline_schema. |
| BRANCH_VIEW_FULL | 2 | Include everything. |


 

 


<a name="bytebase-v1-BranchService"></a>

### BranchService


| Method Name | Request Type | Response Type | Description |
| ----------- | ------------ | ------------- | ------------|
| GetBranch | [GetBranchRequest](#bytebase-v1-GetBranchRequest) | [Branch](#bytebase-v1-Branch) |  |
| ListBranches | [ListBranchesRequest](#bytebase-v1-ListBranchesRequest) | [ListBranchesResponse](#bytebase-v1-ListBranchesResponse) |  |
| CreateBranch | [CreateBranchRequest](#bytebase-v1-CreateBranchRequest) | [Branch](#bytebase-v1-Branch) |  |
| UpdateBranch | [UpdateBranchRequest](#bytebase-v1-UpdateBranchRequest) | [Branch](#bytebase-v1-Branch) |  |
| MergeBranch | [MergeBranchRequest](#bytebase-v1-MergeBranchRequest) | [Branch](#bytebase-v1-Branch) |  |
| RebaseBranch | [RebaseBranchRequest](#bytebase-v1-RebaseBranchRequest) | [RebaseBranchResponse](#bytebase-v1-RebaseBranchResponse) |  |
| DeleteBranch | [DeleteBranchRequest](#bytebase-v1-DeleteBranchRequest) | [.google.protobuf.Empty](#google-protobuf-Empty) |  |
| DiffDatabase | [DiffDatabaseRequest](#bytebase-v1-DiffDatabaseRequest) | [DiffDatabaseResponse](#bytebase-v1-DiffDatabaseResponse) | DiffDatabase works similar to branch rebase. 1) set the base as the schema of a database; 2) apply the changes between base and head of branch to the new base (schema of database); 3) return the diff DDLs similar to DiffSchema in database service. 4) return the conflict schema if conflict needs to be resolved by user. Once resolved, user will call DiffSchema() in database service to get diff DDLs. |
| DiffMetadata | [DiffMetadataRequest](#bytebase-v1-DiffMetadataRequest) | [DiffMetadataResponse](#bytebase-v1-DiffMetadataResponse) |  |

 



<a name="v1_cel_service-proto"></a>
<p align="right"><a href="#top">Top</a></p>

## v1/cel_service.proto



<a name="bytebase-v1-BatchDeparseRequest"></a>

### BatchDeparseRequest



| Field | Type | Label | Description |
| ----- | ---- | ----- | ----------- |
| expressions | [google.api.expr.v1alpha1.ParsedExpr](#google-api-expr-v1alpha1-ParsedExpr) | repeated |  |






<a name="bytebase-v1-BatchDeparseResponse"></a>

### BatchDeparseResponse



| Field | Type | Label | Description |
| ----- | ---- | ----- | ----------- |
| expressions | [string](#string) | repeated |  |






<a name="bytebase-v1-BatchParseRequest"></a>

### BatchParseRequest



| Field | Type | Label | Description |
| ----- | ---- | ----- | ----------- |
| expressions | [string](#string) | repeated |  |






<a name="bytebase-v1-BatchParseResponse"></a>

### BatchParseResponse



| Field | Type | Label | Description |
| ----- | ---- | ----- | ----------- |
| expressions | [google.api.expr.v1alpha1.ParsedExpr](#google-api-expr-v1alpha1-ParsedExpr) | repeated |  |





 

 

 


<a name="bytebase-v1-CelService"></a>

### CelService


| Method Name | Request Type | Response Type | Description |
| ----------- | ------------ | ------------- | ------------|
| BatchParse | [BatchParseRequest](#bytebase-v1-BatchParseRequest) | [BatchParseResponse](#bytebase-v1-BatchParseResponse) |  |
| BatchDeparse | [BatchDeparseRequest](#bytebase-v1-BatchDeparseRequest) | [BatchDeparseResponse](#bytebase-v1-BatchDeparseResponse) |  |

 



<a name="v1_changelist_service-proto"></a>
<p align="right"><a href="#top">Top</a></p>

## v1/changelist_service.proto



<a name="bytebase-v1-Changelist"></a>

### Changelist



| Field | Type | Label | Description |
| ----- | ---- | ----- | ----------- |
| name | [string](#string) |  | The name of the changelist resource. Canonical parent is project. Format: projects/{project}/changelists/{changelist} |
| description | [string](#string) |  |  |
| creator | [string](#string) |  | The creator of the changelist. Format: users/{email} |
| updater | [string](#string) |  | The updater of the changelist. Format: users/{email} |
| create_time | [google.protobuf.Timestamp](#google-protobuf-Timestamp) |  | The create time of the changelist. |
| update_time | [google.protobuf.Timestamp](#google-protobuf-Timestamp) |  | The last update time of the changelist. |
| changes | [Changelist.Change](#bytebase-v1-Changelist-Change) | repeated |  |






<a name="bytebase-v1-Changelist-Change"></a>

### Changelist.Change



| Field | Type | Label | Description |
| ----- | ---- | ----- | ----------- |
| sheet | [string](#string) |  | The name of a sheet. |
| source | [string](#string) |  | The source of origin. 1) change history: instances/{instance}/databases/{database}/changeHistories/{changeHistory}. 2) branch: projects/{project}/branches/{branch}. 3) raw SQL if empty. |
| version | [string](#string) |  | The migration version for a change. |






<a name="bytebase-v1-CreateChangelistRequest"></a>

### CreateChangelistRequest



| Field | Type | Label | Description |
| ----- | ---- | ----- | ----------- |
| parent | [string](#string) |  | The parent resource where this changelist will be created. Format: projects/{project} |
| changelist | [Changelist](#bytebase-v1-Changelist) |  | The changelist to create. |
| changelist_id | [string](#string) |  | The ID to use for the changelist, which will become the final component of the changelist&#39;s resource name.

This value should be 4-63 characters, and valid characters are /[a-z][0-9]-/. |






<a name="bytebase-v1-DeleteChangelistRequest"></a>

### DeleteChangelistRequest



| Field | Type | Label | Description |
| ----- | ---- | ----- | ----------- |
| name | [string](#string) |  | The name of the changelist to delete. Format: projects/{project}/changelists/{changelist} |






<a name="bytebase-v1-GetChangelistRequest"></a>

### GetChangelistRequest



| Field | Type | Label | Description |
| ----- | ---- | ----- | ----------- |
| name | [string](#string) |  | The name of the changelist to retrieve. Format: projects/{project}/changelists/{changelist} |






<a name="bytebase-v1-ListChangelistsRequest"></a>

### ListChangelistsRequest



| Field | Type | Label | Description |
| ----- | ---- | ----- | ----------- |
| parent | [string](#string) |  | The parent, which owns this collection of changelists. Format: projects/{project} Use &#34;projects/-&#34; to list all changelists. |
| page_size | [int32](#int32) |  | The maximum number of databases to return. The service may return fewer than this value. If unspecified, at most 50 databases will be returned. The maximum value is 1000; values above 1000 will be coerced to 1000. |
| page_token | [string](#string) |  | A page token, received from a previous `ListDatabases` call. Provide this to retrieve the subsequent page.

When paginating, all other parameters provided to `ListDatabases` must match the call that provided the page token. |






<a name="bytebase-v1-ListChangelistsResponse"></a>

### ListChangelistsResponse



| Field | Type | Label | Description |
| ----- | ---- | ----- | ----------- |
| changelists | [Changelist](#bytebase-v1-Changelist) | repeated | The changelists from the specified request. |
| next_page_token | [string](#string) |  | A token, which can be sent as `page_token` to retrieve the next page. If this field is omitted, there are no subsequent pages. |






<a name="bytebase-v1-UpdateChangelistRequest"></a>

### UpdateChangelistRequest



| Field | Type | Label | Description |
| ----- | ---- | ----- | ----------- |
| changelist | [Changelist](#bytebase-v1-Changelist) |  | The changelist to update.

The changelist&#39;s `name` field is used to identify the changelist to update. Format: projects/{project}/changelists/{changelist} |
| update_mask | [google.protobuf.FieldMask](#google-protobuf-FieldMask) |  | The list of fields to be updated. |





 

 

 


<a name="bytebase-v1-ChangelistService"></a>

### ChangelistService


| Method Name | Request Type | Response Type | Description |
| ----------- | ------------ | ------------- | ------------|
| CreateChangelist | [CreateChangelistRequest](#bytebase-v1-CreateChangelistRequest) | [Changelist](#bytebase-v1-Changelist) |  |
| GetChangelist | [GetChangelistRequest](#bytebase-v1-GetChangelistRequest) | [Changelist](#bytebase-v1-Changelist) |  |
| ListChangelists | [ListChangelistsRequest](#bytebase-v1-ListChangelistsRequest) | [ListChangelistsResponse](#bytebase-v1-ListChangelistsResponse) |  |
| UpdateChangelist | [UpdateChangelistRequest](#bytebase-v1-UpdateChangelistRequest) | [Changelist](#bytebase-v1-Changelist) |  |
| DeleteChangelist | [DeleteChangelistRequest](#bytebase-v1-DeleteChangelistRequest) | [.google.protobuf.Empty](#google-protobuf-Empty) |  |

 



<a name="v1_environment_service-proto"></a>
<p align="right"><a href="#top">Top</a></p>

## v1/environment_service.proto



<a name="bytebase-v1-CreateEnvironmentRequest"></a>

### CreateEnvironmentRequest



| Field | Type | Label | Description |
| ----- | ---- | ----- | ----------- |
| environment | [Environment](#bytebase-v1-Environment) |  | The environment to create. |
| environment_id | [string](#string) |  | The ID to use for the environment, which will become the final component of the environment&#39;s resource name.

This value should be 4-63 characters, and valid characters are /[a-z][0-9]-/. |






<a name="bytebase-v1-DeleteEnvironmentRequest"></a>

### DeleteEnvironmentRequest



| Field | Type | Label | Description |
| ----- | ---- | ----- | ----------- |
| name | [string](#string) |  | The name of the environment to delete. Format: environments/{environment} |






<a name="bytebase-v1-Environment"></a>

### Environment



| Field | Type | Label | Description |
| ----- | ---- | ----- | ----------- |
| name | [string](#string) |  | The name of the environment. Format: environments/{environment} |
| uid | [string](#string) |  | The system-assigned, unique identifier for a resource. |
| state | [State](#bytebase-v1-State) |  |  |
| title | [string](#string) |  |  |
| order | [int32](#int32) |  |  |
| tier | [EnvironmentTier](#bytebase-v1-EnvironmentTier) |  |  |






<a name="bytebase-v1-GetEnvironmentRequest"></a>

### GetEnvironmentRequest



| Field | Type | Label | Description |
| ----- | ---- | ----- | ----------- |
| name | [string](#string) |  | The name of the environment to retrieve. Format: environments/{environment} |






<a name="bytebase-v1-ListEnvironmentsRequest"></a>

### ListEnvironmentsRequest



| Field | Type | Label | Description |
| ----- | ---- | ----- | ----------- |
| page_size | [int32](#int32) |  | The maximum number of environments to return. The service may return fewer than this value. If unspecified, at most 50 environments will be returned. The maximum value is 1000; values above 1000 will be coerced to 1000. |
| page_token | [string](#string) |  | A page token, received from a previous `ListEnvironments` call. Provide this to retrieve the subsequent page.

When paginating, all other parameters provided to `ListEnvironments` must match the call that provided the page token. |
| show_deleted | [bool](#bool) |  | Show deleted environments if specified. |






<a name="bytebase-v1-ListEnvironmentsResponse"></a>

### ListEnvironmentsResponse



| Field | Type | Label | Description |
| ----- | ---- | ----- | ----------- |
| environments | [Environment](#bytebase-v1-Environment) | repeated | The environments from the specified request. |
| next_page_token | [string](#string) |  | A token, which can be sent as `page_token` to retrieve the next page. If this field is omitted, there are no subsequent pages. |






<a name="bytebase-v1-UndeleteEnvironmentRequest"></a>

### UndeleteEnvironmentRequest



| Field | Type | Label | Description |
| ----- | ---- | ----- | ----------- |
| name | [string](#string) |  | The name of the deleted environment. Format: environments/{environment} |






<a name="bytebase-v1-UpdateEnvironmentRequest"></a>

### UpdateEnvironmentRequest



| Field | Type | Label | Description |
| ----- | ---- | ----- | ----------- |
| environment | [Environment](#bytebase-v1-Environment) |  | The environment to update.

The environment&#39;s `name` field is used to identify the environment to update. Format: environments/{environment} |
| update_mask | [google.protobuf.FieldMask](#google-protobuf-FieldMask) |  | The list of fields to update. |





 


<a name="bytebase-v1-EnvironmentTier"></a>

### EnvironmentTier


| Name | Number | Description |
| ---- | ------ | ----------- |
| ENVIRONMENT_TIER_UNSPECIFIED | 0 |  |
| PROTECTED | 1 |  |
| UNPROTECTED | 2 |  |


 

 


<a name="bytebase-v1-EnvironmentService"></a>

### EnvironmentService


| Method Name | Request Type | Response Type | Description |
| ----------- | ------------ | ------------- | ------------|
| GetEnvironment | [GetEnvironmentRequest](#bytebase-v1-GetEnvironmentRequest) | [Environment](#bytebase-v1-Environment) |  |
| ListEnvironments | [ListEnvironmentsRequest](#bytebase-v1-ListEnvironmentsRequest) | [ListEnvironmentsResponse](#bytebase-v1-ListEnvironmentsResponse) |  |
| CreateEnvironment | [CreateEnvironmentRequest](#bytebase-v1-CreateEnvironmentRequest) | [Environment](#bytebase-v1-Environment) |  |
| UpdateEnvironment | [UpdateEnvironmentRequest](#bytebase-v1-UpdateEnvironmentRequest) | [Environment](#bytebase-v1-Environment) |  |
| DeleteEnvironment | [DeleteEnvironmentRequest](#bytebase-v1-DeleteEnvironmentRequest) | [.google.protobuf.Empty](#google-protobuf-Empty) |  |
| UndeleteEnvironment | [UndeleteEnvironmentRequest](#bytebase-v1-UndeleteEnvironmentRequest) | [Environment](#bytebase-v1-Environment) |  |

 



<a name="v1_iam_policy-proto"></a>
<p align="right"><a href="#top">Top</a></p>

## v1/iam_policy.proto



<a name="bytebase-v1-Binding"></a>

### Binding



| Field | Type | Label | Description |
| ----- | ---- | ----- | ----------- |
| role | [string](#string) |  | The role that is assigned to the members. Format: roles/{role} |
| members | [string](#string) | repeated | Specifies the principals requesting access for a Bytebase resource. |
| condition | [google.type.Expr](#google-type-Expr) |  | The condition that is associated with this binding. If the condition evaluates to true, then this binding applies to the current request. If the condition evaluates to false, then this binding does not apply to the current request. However, a different role binding might grant the same role to one or more of the principals in this binding. |
| parsed_expr | [google.api.expr.v1alpha1.ParsedExpr](#google-api-expr-v1alpha1-ParsedExpr) |  | The parsed expression of the condition. |






<a name="bytebase-v1-IamPolicy"></a>

### IamPolicy



| Field | Type | Label | Description |
| ----- | ---- | ----- | ----------- |
| bindings | [Binding](#bytebase-v1-Binding) | repeated | Collection of binding. A binding binds one or more project members to a single project role. |





 

 

 

 



<a name="v1_idp_service-proto"></a>
<p align="right"><a href="#top">Top</a></p>

## v1/idp_service.proto



<a name="bytebase-v1-CreateIdentityProviderRequest"></a>

### CreateIdentityProviderRequest



| Field | Type | Label | Description |
| ----- | ---- | ----- | ----------- |
| identity_provider | [IdentityProvider](#bytebase-v1-IdentityProvider) |  | The identity provider to create. |
| identity_provider_id | [string](#string) |  | The ID to use for the identity provider, which will become the final component of the identity provider&#39;s resource name.

This value should be 4-63 characters, and valid characters are /[a-z][0-9]-/. |






<a name="bytebase-v1-DeleteIdentityProviderRequest"></a>

### DeleteIdentityProviderRequest



| Field | Type | Label | Description |
| ----- | ---- | ----- | ----------- |
| name | [string](#string) |  | The name of the identity provider to delete. Format: idps/{identity_provider} |






<a name="bytebase-v1-FieldMapping"></a>

### FieldMapping
FieldMapping saves the field names from user info API of identity provider.
As we save all raw json string of user info response data into `principal.idp_user_info`,
we can extract the relevant data based with `FieldMapping`.

e.g. For GitHub authenticated user API, it will return `login`, `name` and `email` in response.
Then the identifier of FieldMapping will be `login`, display_name will be `name`,
and email will be `email`.
reference: https://docs.github.com/en/rest/users/users?apiVersion=2022-11-28#get-the-authenticated-user


| Field | Type | Label | Description |
| ----- | ---- | ----- | ----------- |
| identifier | [string](#string) |  | Identifier is the field name of the unique identifier in 3rd-party idp user info. Required. |
| display_name | [string](#string) |  | DisplayName is the field name of display name in 3rd-party idp user info. |
| email | [string](#string) |  | Email is the field name of primary email in 3rd-party idp user info. |
| phone | [string](#string) |  | Phone is the field name of primary phone in 3rd-party idp user info. |






<a name="bytebase-v1-GetIdentityProviderRequest"></a>

### GetIdentityProviderRequest



| Field | Type | Label | Description |
| ----- | ---- | ----- | ----------- |
| name | [string](#string) |  |  |






<a name="bytebase-v1-IdentityProvider"></a>

### IdentityProvider



| Field | Type | Label | Description |
| ----- | ---- | ----- | ----------- |
| name | [string](#string) |  | The name of the identity provider. Format: idps/{identity_provider} |
| uid | [string](#string) |  | The system-assigned, unique identifier for a resource. |
| state | [State](#bytebase-v1-State) |  |  |
| title | [string](#string) |  |  |
| domain | [string](#string) |  |  |
| type | [IdentityProviderType](#bytebase-v1-IdentityProviderType) |  |  |
| config | [IdentityProviderConfig](#bytebase-v1-IdentityProviderConfig) |  |  |






<a name="bytebase-v1-IdentityProviderConfig"></a>

### IdentityProviderConfig



| Field | Type | Label | Description |
| ----- | ---- | ----- | ----------- |
| oauth2_config | [OAuth2IdentityProviderConfig](#bytebase-v1-OAuth2IdentityProviderConfig) |  |  |
| oidc_config | [OIDCIdentityProviderConfig](#bytebase-v1-OIDCIdentityProviderConfig) |  |  |
| ldap_config | [LDAPIdentityProviderConfig](#bytebase-v1-LDAPIdentityProviderConfig) |  |  |






<a name="bytebase-v1-LDAPIdentityProviderConfig"></a>

### LDAPIdentityProviderConfig
LDAPIdentityProviderConfig is the structure for LDAP identity provider config.


| Field | Type | Label | Description |
| ----- | ---- | ----- | ----------- |
| host | [string](#string) |  | Host is the hostname or IP address of the LDAP server, e.g. &#34;ldap.example.com&#34;. |
| port | [int32](#int32) |  | Port is the port number of the LDAP server, e.g. 389. When not set, the default port of the corresponding security protocol will be used, i.e. 389 for StartTLS and 636 for LDAPS. |
| skip_tls_verify | [bool](#bool) |  | SkipTLSVerify controls whether to skip TLS certificate verification. |
| bind_dn | [string](#string) |  | BindDN is the DN of the user to bind as a service account to perform search requests. |
| bind_password | [string](#string) |  | BindPassword is the password of the user to bind as a service account. |
| base_dn | [string](#string) |  | BaseDN is the base DN to search for users, e.g. &#34;ou=users,dc=example,dc=com&#34;. |
| user_filter | [string](#string) |  | UserFilter is the filter to search for users, e.g. &#34;(uid=%s)&#34;. |
| security_protocol | [string](#string) |  | SecurityProtocol is the security protocol to be used for establishing connections with the LDAP server. It should be either StartTLS or LDAPS, and cannot be empty. |
| field_mapping | [FieldMapping](#bytebase-v1-FieldMapping) |  | FieldMapping is the mapping of the user attributes returned by the LDAP server. |






<a name="bytebase-v1-ListIdentityProvidersRequest"></a>

### ListIdentityProvidersRequest



| Field | Type | Label | Description |
| ----- | ---- | ----- | ----------- |
| page_size | [int32](#int32) |  | The maximum number of identity providers to return. The service may return fewer than this value. If unspecified, at most 50 will be returned. The maximum value is 1000; values above 1000 will be coerced to 1000. |
| page_token | [string](#string) |  | A page token, received from a previous `ListIdentityProviders` call. Provide this to retrieve the subsequent page.

When paginating, all other parameters provided to `ListIdentityProviders` must match the call that provided the page token. |
| show_deleted | [bool](#bool) |  | Show deleted identity providers if specified. |






<a name="bytebase-v1-ListIdentityProvidersResponse"></a>

### ListIdentityProvidersResponse



| Field | Type | Label | Description |
| ----- | ---- | ----- | ----------- |
| identity_providers | [IdentityProvider](#bytebase-v1-IdentityProvider) | repeated | The identity providers from the specified request. |
| next_page_token | [string](#string) |  | A token, which can be sent as `page_token` to retrieve the next page. If this field is omitted, there are no subsequent pages. |






<a name="bytebase-v1-OAuth2IdentityProviderConfig"></a>

### OAuth2IdentityProviderConfig
OAuth2IdentityProviderConfig is the structure for OAuth2 identity provider config.


| Field | Type | Label | Description |
| ----- | ---- | ----- | ----------- |
| auth_url | [string](#string) |  |  |
| token_url | [string](#string) |  |  |
| user_info_url | [string](#string) |  |  |
| client_id | [string](#string) |  |  |
| client_secret | [string](#string) |  |  |
| scopes | [string](#string) | repeated |  |
| field_mapping | [FieldMapping](#bytebase-v1-FieldMapping) |  |  |
| skip_tls_verify | [bool](#bool) |  |  |
| auth_style | [OAuth2AuthStyle](#bytebase-v1-OAuth2AuthStyle) |  |  |






<a name="bytebase-v1-OAuth2IdentityProviderTestRequestContext"></a>

### OAuth2IdentityProviderTestRequestContext



| Field | Type | Label | Description |
| ----- | ---- | ----- | ----------- |
| code | [string](#string) |  | Authorize code from website. |






<a name="bytebase-v1-OIDCIdentityProviderConfig"></a>

### OIDCIdentityProviderConfig
OIDCIdentityProviderConfig is the structure for OIDC identity provider config.


| Field | Type | Label | Description |
| ----- | ---- | ----- | ----------- |
| issuer | [string](#string) |  |  |
| client_id | [string](#string) |  |  |
| client_secret | [string](#string) |  |  |
| scopes | [string](#string) | repeated |  |
| field_mapping | [FieldMapping](#bytebase-v1-FieldMapping) |  |  |
| skip_tls_verify | [bool](#bool) |  |  |
| auth_style | [OAuth2AuthStyle](#bytebase-v1-OAuth2AuthStyle) |  |  |






<a name="bytebase-v1-TestIdentityProviderRequest"></a>

### TestIdentityProviderRequest



| Field | Type | Label | Description |
| ----- | ---- | ----- | ----------- |
| identity_provider | [IdentityProvider](#bytebase-v1-IdentityProvider) |  | The identity provider to test connection including uncreated. |
| oauth2_context | [OAuth2IdentityProviderTestRequestContext](#bytebase-v1-OAuth2IdentityProviderTestRequestContext) |  |  |






<a name="bytebase-v1-TestIdentityProviderResponse"></a>

### TestIdentityProviderResponse







<a name="bytebase-v1-UndeleteIdentityProviderRequest"></a>

### UndeleteIdentityProviderRequest



| Field | Type | Label | Description |
| ----- | ---- | ----- | ----------- |
| name | [string](#string) |  | The name of the deleted identity provider. Format: idps/{identity_provider} |






<a name="bytebase-v1-UpdateIdentityProviderRequest"></a>

### UpdateIdentityProviderRequest



| Field | Type | Label | Description |
| ----- | ---- | ----- | ----------- |
| identity_provider | [IdentityProvider](#bytebase-v1-IdentityProvider) |  | The identity provider to update.

The identity provider&#39;s `name` field is used to identify the identity provider to update. Format: idps/{identity_provider} |
| update_mask | [google.protobuf.FieldMask](#google-protobuf-FieldMask) |  | The list of fields to update. |





 


<a name="bytebase-v1-IdentityProviderType"></a>

### IdentityProviderType


| Name | Number | Description |
| ---- | ------ | ----------- |
| IDENTITY_PROVIDER_TYPE_UNSPECIFIED | 0 |  |
| OAUTH2 | 1 |  |
| OIDC | 2 |  |
| LDAP | 3 |  |



<a name="bytebase-v1-OAuth2AuthStyle"></a>

### OAuth2AuthStyle


| Name | Number | Description |
| ---- | ------ | ----------- |
| OAUTH2_AUTH_STYLE_UNSPECIFIED | 0 |  |
| IN_PARAMS | 1 | IN_PARAMS sends the &#34;client_id&#34; and &#34;client_secret&#34; in the POST body as application/x-www-form-urlencoded parameters. |
| IN_HEADER | 2 | IN_HEADER sends the client_id and client_password using HTTP Basic Authorization. This is an optional style described in the OAuth2 RFC 6749 section 2.3.1. |


 

 


<a name="bytebase-v1-IdentityProviderService"></a>

### IdentityProviderService


| Method Name | Request Type | Response Type | Description |
| ----------- | ------------ | ------------- | ------------|
| GetIdentityProvider | [GetIdentityProviderRequest](#bytebase-v1-GetIdentityProviderRequest) | [IdentityProvider](#bytebase-v1-IdentityProvider) |  |
| ListIdentityProviders | [ListIdentityProvidersRequest](#bytebase-v1-ListIdentityProvidersRequest) | [ListIdentityProvidersResponse](#bytebase-v1-ListIdentityProvidersResponse) |  |
| CreateIdentityProvider | [CreateIdentityProviderRequest](#bytebase-v1-CreateIdentityProviderRequest) | [IdentityProvider](#bytebase-v1-IdentityProvider) |  |
| UpdateIdentityProvider | [UpdateIdentityProviderRequest](#bytebase-v1-UpdateIdentityProviderRequest) | [IdentityProvider](#bytebase-v1-IdentityProvider) |  |
| DeleteIdentityProvider | [DeleteIdentityProviderRequest](#bytebase-v1-DeleteIdentityProviderRequest) | [.google.protobuf.Empty](#google-protobuf-Empty) |  |
| UndeleteIdentityProvider | [UndeleteIdentityProviderRequest](#bytebase-v1-UndeleteIdentityProviderRequest) | [IdentityProvider](#bytebase-v1-IdentityProvider) |  |
| TestIdentityProvider | [TestIdentityProviderRequest](#bytebase-v1-TestIdentityProviderRequest) | [TestIdentityProviderResponse](#bytebase-v1-TestIdentityProviderResponse) |  |

 



<a name="v1_instance_role_service-proto"></a>
<p align="right"><a href="#top">Top</a></p>

## v1/instance_role_service.proto



<a name="bytebase-v1-CreateInstanceRoleRequest"></a>

### CreateInstanceRoleRequest



| Field | Type | Label | Description |
| ----- | ---- | ----- | ----------- |
| parent | [string](#string) |  | The parent resource where this role will be created. Format: instances/{instance} |
| role | [InstanceRole](#bytebase-v1-InstanceRole) |  | The role to create. |






<a name="bytebase-v1-DeleteInstanceRoleRequest"></a>

### DeleteInstanceRoleRequest



| Field | Type | Label | Description |
| ----- | ---- | ----- | ----------- |
| name | [string](#string) |  | The name of the role to delete. Format: instances/{instance}/roles/{role name} |






<a name="bytebase-v1-GetInstanceRoleRequest"></a>

### GetInstanceRoleRequest



| Field | Type | Label | Description |
| ----- | ---- | ----- | ----------- |
| name | [string](#string) |  | The name of the role to retrieve. Format: instances/{instance}/roles/{role name} The role name is the unique name for the role. |






<a name="bytebase-v1-InstanceRole"></a>

### InstanceRole
InstanceRole is the API message for instance role.


| Field | Type | Label | Description |
| ----- | ---- | ----- | ----------- |
| name | [string](#string) |  | The name of the role. Format: instances/{instance}/roles/{role name} The role name is the unique name for the role. |
| role_name | [string](#string) |  | The role name. It&#39;s unique within the instance. |
| password | [string](#string) | optional | The role password. |
| connection_limit | [int32](#int32) | optional | The connection count limit for this role. |
| valid_until | [string](#string) | optional | The expiration for the role&#39;s password. |
| attribute | [string](#string) | optional | The role attribute. For PostgreSQL, it containt super_user, no_inherit, create_role, create_db, can_login, replication and bypass_rls. Docs: https://www.postgresql.org/docs/current/role-attributes.html For MySQL, it&#39;s the global privileges as GRANT statements, which means it only contains &#34;GRANT ... ON *.* TO ...&#34;. Docs: https://dev.mysql.com/doc/refman/8.0/en/grant.html |






<a name="bytebase-v1-ListInstanceRolesRequest"></a>

### ListInstanceRolesRequest



| Field | Type | Label | Description |
| ----- | ---- | ----- | ----------- |
| parent | [string](#string) |  | The parent, which owns this collection of roles. Format: instances/{instance} |
| page_size | [int32](#int32) |  | The maximum number of roles to return. The service may return fewer than this value. If unspecified, at most 50 roles will be returned. The maximum value is 1000; values above 1000 will be coerced to 1000. |
| page_token | [string](#string) |  | A page token, received from a previous `ListRoles` call. Provide this to retrieve the subsequent page.

When paginating, all other parameters provided to `ListRoles` must match the call that provided the page token. |
| refresh | [bool](#bool) |  | Refresh will refresh and return the latest data. |






<a name="bytebase-v1-ListInstanceRolesResponse"></a>

### ListInstanceRolesResponse



| Field | Type | Label | Description |
| ----- | ---- | ----- | ----------- |
| roles | [InstanceRole](#bytebase-v1-InstanceRole) | repeated | The roles from the specified request. |
| next_page_token | [string](#string) |  | A token, which can be sent as `page_token` to retrieve the next page. If this field is omitted, there are no subsequent pages. |






<a name="bytebase-v1-UndeleteInstanceRoleRequest"></a>

### UndeleteInstanceRoleRequest



| Field | Type | Label | Description |
| ----- | ---- | ----- | ----------- |
| name | [string](#string) |  | The name of the deleted role. Format: instances/{instance}/roles/{role name} |






<a name="bytebase-v1-UpdateInstanceRoleRequest"></a>

### UpdateInstanceRoleRequest



| Field | Type | Label | Description |
| ----- | ---- | ----- | ----------- |
| role | [InstanceRole](#bytebase-v1-InstanceRole) |  | The role to update.

The role&#39;s `name` and `instance` field is used to identify the role to update. Format: instances/{instance}/roles/{role name} |
| update_mask | [google.protobuf.FieldMask](#google-protobuf-FieldMask) |  | The list of fields to update. |





 

 

 


<a name="bytebase-v1-InstanceRoleService"></a>

### InstanceRoleService


| Method Name | Request Type | Response Type | Description |
| ----------- | ------------ | ------------- | ------------|
| GetInstanceRole | [GetInstanceRoleRequest](#bytebase-v1-GetInstanceRoleRequest) | [InstanceRole](#bytebase-v1-InstanceRole) |  |
| ListInstanceRoles | [ListInstanceRolesRequest](#bytebase-v1-ListInstanceRolesRequest) | [ListInstanceRolesResponse](#bytebase-v1-ListInstanceRolesResponse) |  |
| CreateInstanceRole | [CreateInstanceRoleRequest](#bytebase-v1-CreateInstanceRoleRequest) | [InstanceRole](#bytebase-v1-InstanceRole) |  |
| UpdateInstanceRole | [UpdateInstanceRoleRequest](#bytebase-v1-UpdateInstanceRoleRequest) | [InstanceRole](#bytebase-v1-InstanceRole) |  |
| DeleteInstanceRole | [DeleteInstanceRoleRequest](#bytebase-v1-DeleteInstanceRoleRequest) | [.google.protobuf.Empty](#google-protobuf-Empty) |  |
| UndeleteInstanceRole | [UndeleteInstanceRoleRequest](#bytebase-v1-UndeleteInstanceRoleRequest) | [InstanceRole](#bytebase-v1-InstanceRole) |  |

 



<a name="v1_issue_service-proto"></a>
<p align="right"><a href="#top">Top</a></p>

## v1/issue_service.proto



<a name="bytebase-v1-ApprovalFlow"></a>

### ApprovalFlow



| Field | Type | Label | Description |
| ----- | ---- | ----- | ----------- |
| steps | [ApprovalStep](#bytebase-v1-ApprovalStep) | repeated |  |






<a name="bytebase-v1-ApprovalNode"></a>

### ApprovalNode



| Field | Type | Label | Description |
| ----- | ---- | ----- | ----------- |
| type | [ApprovalNode.Type](#bytebase-v1-ApprovalNode-Type) |  |  |
| group_value | [ApprovalNode.GroupValue](#bytebase-v1-ApprovalNode-GroupValue) |  |  |
| role | [string](#string) |  | Format: roles/{role} |
| external_node_id | [string](#string) |  |  |






<a name="bytebase-v1-ApprovalStep"></a>

### ApprovalStep



| Field | Type | Label | Description |
| ----- | ---- | ----- | ----------- |
| type | [ApprovalStep.Type](#bytebase-v1-ApprovalStep-Type) |  |  |
| nodes | [ApprovalNode](#bytebase-v1-ApprovalNode) | repeated |  |






<a name="bytebase-v1-ApprovalTemplate"></a>

### ApprovalTemplate



| Field | Type | Label | Description |
| ----- | ---- | ----- | ----------- |
| flow | [ApprovalFlow](#bytebase-v1-ApprovalFlow) |  |  |
| title | [string](#string) |  |  |
| description | [string](#string) |  |  |
| creator | [string](#string) |  | The name of the creator in users/{email} format. TODO: we should mark it as OUTPUT_ONLY, but currently the frontend will post the approval setting with creator. |






<a name="bytebase-v1-ApproveIssueRequest"></a>

### ApproveIssueRequest



| Field | Type | Label | Description |
| ----- | ---- | ----- | ----------- |
| name | [string](#string) |  | The name of the issue to add an approver. Format: projects/{project}/issues/{issue} |
| comment | [string](#string) |  |  |






<a name="bytebase-v1-BatchUpdateIssuesStatusRequest"></a>

### BatchUpdateIssuesStatusRequest



| Field | Type | Label | Description |
| ----- | ---- | ----- | ----------- |
| parent | [string](#string) |  | The parent resource shared by all issues being updated. Format: projects/{project} If the operation spans parents, a dash (-) may be accepted as a wildcard. We only support updating the status of databases for now. |
| issues | [string](#string) | repeated | The list of issues to update. Format: projects/{project}/issues/{issue} |
| status | [IssueStatus](#bytebase-v1-IssueStatus) |  | The new status. |
| reason | [string](#string) |  |  |






<a name="bytebase-v1-BatchUpdateIssuesStatusResponse"></a>

### BatchUpdateIssuesStatusResponse







<a name="bytebase-v1-CreateIssueCommentRequest"></a>

### CreateIssueCommentRequest



| Field | Type | Label | Description |
| ----- | ---- | ----- | ----------- |
| parent | [string](#string) |  | The issue name Format: projects/{project}/issues/{issue} |
| issue_comment | [IssueComment](#bytebase-v1-IssueComment) |  |  |






<a name="bytebase-v1-CreateIssueRequest"></a>

### CreateIssueRequest



| Field | Type | Label | Description |
| ----- | ---- | ----- | ----------- |
| parent | [string](#string) |  | The parent, which owns this collection of issues. Format: projects/{project} |
| issue | [Issue](#bytebase-v1-Issue) |  | The issue to create. |






<a name="bytebase-v1-GetIssueRequest"></a>

### GetIssueRequest



| Field | Type | Label | Description |
| ----- | ---- | ----- | ----------- |
| name | [string](#string) |  | The name of the issue to retrieve. Format: projects/{project}/issues/{issue} |
| force | [bool](#bool) |  |  |






<a name="bytebase-v1-GrantRequest"></a>

### GrantRequest



| Field | Type | Label | Description |
| ----- | ---- | ----- | ----------- |
| role | [string](#string) |  | The requested role. Format: roles/EXPORTER. |
| user | [string](#string) |  | The user to be granted. Format: users/{email}. |
| condition | [google.type.Expr](#google-type-Expr) |  |  |
| expiration | [google.protobuf.Duration](#google-protobuf-Duration) |  |  |






<a name="bytebase-v1-Issue"></a>

### Issue



| Field | Type | Label | Description |
| ----- | ---- | ----- | ----------- |
| name | [string](#string) |  | The name of the issue. Format: projects/{project}/issues/{issue} |
| uid | [string](#string) |  | The system-assigned, unique identifier for a resource. |
| title | [string](#string) |  |  |
| description | [string](#string) |  |  |
| type | [Issue.Type](#bytebase-v1-Issue-Type) |  |  |
| status | [IssueStatus](#bytebase-v1-IssueStatus) |  |  |
| assignee | [string](#string) |  | Format: users/hello@world.com |
| assignee_attention | [bool](#bool) |  |  |
| approvers | [Issue.Approver](#bytebase-v1-Issue-Approver) | repeated |  |
| approval_templates | [ApprovalTemplate](#bytebase-v1-ApprovalTemplate) | repeated |  |
| approval_finding_done | [bool](#bool) |  | If the value is `false`, it means that the backend is still finding matching approval templates. If `true`, approval_templates &amp; approvers &amp; approval_finding_error are available. |
| approval_finding_error | [string](#string) |  |  |
| subscribers | [string](#string) | repeated | The subscribers. Format: users/hello@world.com |
| creator | [string](#string) |  | Format: users/hello@world.com |
| create_time | [google.protobuf.Timestamp](#google-protobuf-Timestamp) |  |  |
| update_time | [google.protobuf.Timestamp](#google-protobuf-Timestamp) |  |  |
| plan | [string](#string) |  | The plan associated with the issue. Can be empty. Format: projects/{project}/plans/{plan} |
| rollout | [string](#string) |  | The rollout associated with the issue. Can be empty. Format: projects/{project}/rollouts/{rollout} |
| grant_request | [GrantRequest](#bytebase-v1-GrantRequest) |  | Used if the issue type is GRANT_REQUEST. |
| releasers | [string](#string) | repeated | The releasers of the pending stage of the issue rollout, judging from the rollout policy. If the policy is auto rollout, the releasers are the project owners and the issue creator. Format: - roles/workspaceOwner - roles/workspaceDBA - roles/projectOwner - roles/projectReleaser - users/{email} |
| risk_level | [Issue.RiskLevel](#bytebase-v1-Issue-RiskLevel) |  |  |
| task_status_count | [Issue.TaskStatusCountEntry](#bytebase-v1-Issue-TaskStatusCountEntry) | repeated | The status count of the issue. Keys are the following: - NOT_STARTED - SKIPPED - PENDING - RUNNING - DONE - FAILED - CANCELED |






<a name="bytebase-v1-Issue-Approver"></a>

### Issue.Approver



| Field | Type | Label | Description |
| ----- | ---- | ----- | ----------- |
| status | [Issue.Approver.Status](#bytebase-v1-Issue-Approver-Status) |  | The new status. |
| principal | [string](#string) |  | Format: users/hello@world.com |






<a name="bytebase-v1-Issue-TaskStatusCountEntry"></a>

### Issue.TaskStatusCountEntry



| Field | Type | Label | Description |
| ----- | ---- | ----- | ----------- |
| key | [string](#string) |  |  |
| value | [int32](#int32) |  |  |






<a name="bytebase-v1-IssueComment"></a>

### IssueComment



| Field | Type | Label | Description |
| ----- | ---- | ----- | ----------- |
| uid | [string](#string) |  |  |
| comment | [string](#string) |  |  |
| payload | [string](#string) |  | TODO: use struct message instead. |
| create_time | [google.protobuf.Timestamp](#google-protobuf-Timestamp) |  |  |
| update_time | [google.protobuf.Timestamp](#google-protobuf-Timestamp) |  |  |
| name | [string](#string) |  | Format: projects/{project}/issues/{issue}/issueComments/{issueComment-uid} |
| creator | [string](#string) |  | Format: users/{email} |
| approval | [IssueComment.Approval](#bytebase-v1-IssueComment-Approval) |  |  |
| issue_update | [IssueComment.IssueUpdate](#bytebase-v1-IssueComment-IssueUpdate) |  |  |
| stage_end | [IssueComment.StageEnd](#bytebase-v1-IssueComment-StageEnd) |  |  |
| task_update | [IssueComment.TaskUpdate](#bytebase-v1-IssueComment-TaskUpdate) |  |  |
| task_prior_backup | [IssueComment.TaskPriorBackup](#bytebase-v1-IssueComment-TaskPriorBackup) |  |  |






<a name="bytebase-v1-IssueComment-Approval"></a>

### IssueComment.Approval



| Field | Type | Label | Description |
| ----- | ---- | ----- | ----------- |
| status | [IssueComment.Approval.Status](#bytebase-v1-IssueComment-Approval-Status) |  |  |






<a name="bytebase-v1-IssueComment-IssueUpdate"></a>

### IssueComment.IssueUpdate



| Field | Type | Label | Description |
| ----- | ---- | ----- | ----------- |
| from_title | [string](#string) | optional |  |
| to_title | [string](#string) | optional |  |
| from_description | [string](#string) | optional |  |
| to_description | [string](#string) | optional |  |
| from_status | [IssueStatus](#bytebase-v1-IssueStatus) | optional |  |
| to_status | [IssueStatus](#bytebase-v1-IssueStatus) | optional |  |
| from_assignee | [string](#string) | optional | Format: users/{email} |
| to_assignee | [string](#string) | optional | Format: users/{email} |






<a name="bytebase-v1-IssueComment-StageEnd"></a>

### IssueComment.StageEnd



| Field | Type | Label | Description |
| ----- | ---- | ----- | ----------- |
| stage | [string](#string) |  |  |






<a name="bytebase-v1-IssueComment-TaskPriorBackup"></a>

### IssueComment.TaskPriorBackup



| Field | Type | Label | Description |
| ----- | ---- | ----- | ----------- |
| task | [string](#string) |  |  |
| tables | [IssueComment.TaskPriorBackup.Table](#bytebase-v1-IssueComment-TaskPriorBackup-Table) | repeated |  |
| original_line | [int32](#int32) | optional |  |
| database | [string](#string) |  |  |






<a name="bytebase-v1-IssueComment-TaskPriorBackup-Table"></a>

### IssueComment.TaskPriorBackup.Table



| Field | Type | Label | Description |
| ----- | ---- | ----- | ----------- |
| schema | [string](#string) |  |  |
| table | [string](#string) |  |  |






<a name="bytebase-v1-IssueComment-TaskUpdate"></a>

### IssueComment.TaskUpdate



| Field | Type | Label | Description |
| ----- | ---- | ----- | ----------- |
| tasks | [string](#string) | repeated |  |
| from_sheet | [string](#string) | optional | Format: projects/{project}/sheets/{sheet} |
| to_sheet | [string](#string) | optional | Format: projects/{project}/sheets/{sheet} |
| from_earliest_allowed_time | [google.protobuf.Timestamp](#google-protobuf-Timestamp) | optional |  |
| to_earliest_allowed_time | [google.protobuf.Timestamp](#google-protobuf-Timestamp) | optional |  |
| to_status | [IssueComment.TaskUpdate.Status](#bytebase-v1-IssueComment-TaskUpdate-Status) | optional |  |






<a name="bytebase-v1-ListIssueCommentsRequest"></a>

### ListIssueCommentsRequest



| Field | Type | Label | Description |
| ----- | ---- | ----- | ----------- |
| parent | [string](#string) |  | Format: projects/{projects}/issues/{issue} |
| page_size | [int32](#int32) |  | The maximum number of issues to return. The service may return fewer than this value. If unspecified, at most 50 issues will be returned. The maximum value is 1000; values above 1000 will be coerced to 1000. |
| page_token | [string](#string) |  | A page token, received from a previous `ListIssues` call. Provide this to retrieve the subsequent page.

When paginating, all other parameters provided to `ListIssues` must match the call that provided the page token. |






<a name="bytebase-v1-ListIssueCommentsResponse"></a>

### ListIssueCommentsResponse



| Field | Type | Label | Description |
| ----- | ---- | ----- | ----------- |
| issue_comments | [IssueComment](#bytebase-v1-IssueComment) | repeated |  |
| next_page_token | [string](#string) |  | A token, which can be sent as `page_token` to retrieve the next page. If this field is omitted, there are no subsequent pages. |






<a name="bytebase-v1-ListIssuesRequest"></a>

### ListIssuesRequest



| Field | Type | Label | Description |
| ----- | ---- | ----- | ----------- |
| parent | [string](#string) |  | The parent, which owns this collection of issues. Format: projects/{project} Use &#34;projects/-&#34; to list all issues from all projects. |
| page_size | [int32](#int32) |  | The maximum number of issues to return. The service may return fewer than this value. If unspecified, at most 50 issues will be returned. The maximum value is 1000; values above 1000 will be coerced to 1000. |
| page_token | [string](#string) |  | A page token, received from a previous `ListIssues` call. Provide this to retrieve the subsequent page.

When paginating, all other parameters provided to `ListIssues` must match the call that provided the page token. |
| filter | [string](#string) |  | Filter is used to filter issues returned in the list. |
| query | [string](#string) |  | Query is the query statement. |






<a name="bytebase-v1-ListIssuesResponse"></a>

### ListIssuesResponse



| Field | Type | Label | Description |
| ----- | ---- | ----- | ----------- |
| issues | [Issue](#bytebase-v1-Issue) | repeated | The issues from the specified request. |
| next_page_token | [string](#string) |  | A token, which can be sent as `page_token` to retrieve the next page. If this field is omitted, there are no subsequent pages. |






<a name="bytebase-v1-RejectIssueRequest"></a>

### RejectIssueRequest



| Field | Type | Label | Description |
| ----- | ---- | ----- | ----------- |
| name | [string](#string) |  | The name of the issue to add an rejection. Format: projects/{project}/issues/{issue} |
| comment | [string](#string) |  |  |






<a name="bytebase-v1-RequestIssueRequest"></a>

### RequestIssueRequest



| Field | Type | Label | Description |
| ----- | ---- | ----- | ----------- |
| name | [string](#string) |  | The name of the issue to request a issue. Format: projects/{project}/issues/{issue} |
| comment | [string](#string) |  |  |






<a name="bytebase-v1-SearchIssuesRequest"></a>

### SearchIssuesRequest



| Field | Type | Label | Description |
| ----- | ---- | ----- | ----------- |
| parent | [string](#string) |  | The parent, which owns this collection of issues. Format: projects/{project} Use &#34;projects/-&#34; to list all issues from all projects. |
| page_size | [int32](#int32) |  | The maximum number of issues to return. The service may return fewer than this value. If unspecified, at most 50 issues will be returned. The maximum value is 1000; values above 1000 will be coerced to 1000. |
| page_token | [string](#string) |  | A page token, received from a previous `ListIssues` call. Provide this to retrieve the subsequent page.

When paginating, all other parameters provided to `ListIssues` must match the call that provided the page token. |
| filter | [string](#string) |  | Filter is used to filter issues returned in the list. |
| query | [string](#string) |  | Query is the query statement. |






<a name="bytebase-v1-SearchIssuesResponse"></a>

### SearchIssuesResponse



| Field | Type | Label | Description |
| ----- | ---- | ----- | ----------- |
| issues | [Issue](#bytebase-v1-Issue) | repeated | The issues from the specified request. |
| next_page_token | [string](#string) |  | A token, which can be sent as `page_token` to retrieve the next page. If this field is omitted, there are no subsequent pages. |






<a name="bytebase-v1-UpdateIssueCommentRequest"></a>

### UpdateIssueCommentRequest



| Field | Type | Label | Description |
| ----- | ---- | ----- | ----------- |
| parent | [string](#string) |  | The issue name Format: projects/{project}/issues/{issue} |
| issue_comment | [IssueComment](#bytebase-v1-IssueComment) |  |  |
| update_mask | [google.protobuf.FieldMask](#google-protobuf-FieldMask) |  | The list of fields to update. |






<a name="bytebase-v1-UpdateIssueRequest"></a>

### UpdateIssueRequest



| Field | Type | Label | Description |
| ----- | ---- | ----- | ----------- |
| issue | [Issue](#bytebase-v1-Issue) |  | The issue to update.

The issue&#39;s `name` field is used to identify the issue to update. Format: projects/{project}/issues/{issue} |
| update_mask | [google.protobuf.FieldMask](#google-protobuf-FieldMask) |  | The list of fields to update. |





 


<a name="bytebase-v1-ApprovalNode-GroupValue"></a>

### ApprovalNode.GroupValue
The predefined user groups are:
- WORKSPACE_OWNER
- WORKSPACE_DBA
- PROJECT_OWNER
- PROJECT_MEMBER

| Name | Number | Description |
| ---- | ------ | ----------- |
| GROUP_VALUE_UNSPECIFILED | 0 |  |
| WORKSPACE_OWNER | 1 |  |
| WORKSPACE_DBA | 2 |  |
| PROJECT_OWNER | 3 |  |
| PROJECT_MEMBER | 4 |  |



<a name="bytebase-v1-ApprovalNode-Type"></a>

### ApprovalNode.Type
Type of the ApprovalNode.
type determines who should approve this node.
ANY_IN_GROUP means the ApprovalNode can be approved by an user from our predefined user group.
See GroupValue below for the predefined user groups.

| Name | Number | Description |
| ---- | ------ | ----------- |
| TYPE_UNSPECIFIED | 0 |  |
| ANY_IN_GROUP | 1 |  |



<a name="bytebase-v1-ApprovalStep-Type"></a>

### ApprovalStep.Type
Type of the ApprovalStep
ALL means every node must be approved to proceed.
ANY means approving any node will proceed.

| Name | Number | Description |
| ---- | ------ | ----------- |
| TYPE_UNSPECIFIED | 0 |  |
| ALL | 1 |  |
| ANY | 2 |  |



<a name="bytebase-v1-Issue-Approver-Status"></a>

### Issue.Approver.Status


| Name | Number | Description |
| ---- | ------ | ----------- |
| STATUS_UNSPECIFIED | 0 |  |
| PENDING | 1 |  |
| APPROVED | 2 |  |
| REJECTED | 3 |  |



<a name="bytebase-v1-Issue-RiskLevel"></a>

### Issue.RiskLevel


| Name | Number | Description |
| ---- | ------ | ----------- |
| RISK_LEVEL_UNSPECIFIED | 0 |  |
| LOW | 1 |  |
| MODERATE | 2 |  |
| HIGH | 3 |  |



<a name="bytebase-v1-Issue-Type"></a>

### Issue.Type


| Name | Number | Description |
| ---- | ------ | ----------- |
| TYPE_UNSPECIFIED | 0 |  |
| DATABASE_CHANGE | 1 |  |
| GRANT_REQUEST | 2 |  |
| DATABASE_DATA_EXPORT | 3 |  |



<a name="bytebase-v1-IssueComment-Approval-Status"></a>

### IssueComment.Approval.Status


| Name | Number | Description |
| ---- | ------ | ----------- |
| STATUS_UNSPECIFIED | 0 |  |
| PENDING | 1 |  |
| APPROVED | 2 |  |
| REJECTED | 3 |  |



<a name="bytebase-v1-IssueComment-TaskUpdate-Status"></a>

### IssueComment.TaskUpdate.Status


| Name | Number | Description |
| ---- | ------ | ----------- |
| STATUS_UNSPECIFIED | 0 |  |
| PENDING | 1 |  |
| RUNNING | 2 |  |
| DONE | 3 |  |
| FAILED | 4 |  |
| SKIPPED | 5 |  |
| CANCELED | 6 |  |



<a name="bytebase-v1-IssueStatus"></a>

### IssueStatus


| Name | Number | Description |
| ---- | ------ | ----------- |
| ISSUE_STATUS_UNSPECIFIED | 0 |  |
| OPEN | 1 |  |
| DONE | 2 |  |
| CANCELED | 3 |  |


 

 


<a name="bytebase-v1-IssueService"></a>

### IssueService


| Method Name | Request Type | Response Type | Description |
| ----------- | ------------ | ------------- | ------------|
| GetIssue | [GetIssueRequest](#bytebase-v1-GetIssueRequest) | [Issue](#bytebase-v1-Issue) |  |
| CreateIssue | [CreateIssueRequest](#bytebase-v1-CreateIssueRequest) | [Issue](#bytebase-v1-Issue) |  |
| ListIssues | [ListIssuesRequest](#bytebase-v1-ListIssuesRequest) | [ListIssuesResponse](#bytebase-v1-ListIssuesResponse) |  |
| SearchIssues | [SearchIssuesRequest](#bytebase-v1-SearchIssuesRequest) | [SearchIssuesResponse](#bytebase-v1-SearchIssuesResponse) | Search for issues that the caller has the bb.issues.get permission on and also satisfy the specified filter &amp; query. |
| UpdateIssue | [UpdateIssueRequest](#bytebase-v1-UpdateIssueRequest) | [Issue](#bytebase-v1-Issue) |  |
| ListIssueComments | [ListIssueCommentsRequest](#bytebase-v1-ListIssueCommentsRequest) | [ListIssueCommentsResponse](#bytebase-v1-ListIssueCommentsResponse) |  |
| CreateIssueComment | [CreateIssueCommentRequest](#bytebase-v1-CreateIssueCommentRequest) | [IssueComment](#bytebase-v1-IssueComment) |  |
| UpdateIssueComment | [UpdateIssueCommentRequest](#bytebase-v1-UpdateIssueCommentRequest) | [IssueComment](#bytebase-v1-IssueComment) |  |
| BatchUpdateIssuesStatus | [BatchUpdateIssuesStatusRequest](#bytebase-v1-BatchUpdateIssuesStatusRequest) | [BatchUpdateIssuesStatusResponse](#bytebase-v1-BatchUpdateIssuesStatusResponse) |  |
| ApproveIssue | [ApproveIssueRequest](#bytebase-v1-ApproveIssueRequest) | [Issue](#bytebase-v1-Issue) |  |
| RejectIssue | [RejectIssueRequest](#bytebase-v1-RejectIssueRequest) | [Issue](#bytebase-v1-Issue) |  |
| RequestIssue | [RequestIssueRequest](#bytebase-v1-RequestIssueRequest) | [Issue](#bytebase-v1-Issue) |  |

 



<a name="v1_logging_service-proto"></a>
<p align="right"><a href="#top">Top</a></p>

## v1/logging_service.proto



<a name="bytebase-v1-ExportLogsRequest"></a>

### ExportLogsRequest



| Field | Type | Label | Description |
| ----- | ---- | ----- | ----------- |
| filter | [string](#string) |  | Consistent with filter and order by in ListLogs. filter is the filter to apply on the list logs request, follow the [ebnf](https://en.wikipedia.org/wiki/Extended_Backus%E2%80%93Naur_form) syntax. The field only support in filter: - creator, example: - creator = &#34;users/{email}&#34; - resource, example: - resource = &#34;projects/{project resource id}&#34; - level, example: - level = &#34;INFO&#34; - level = &#34;ERROR | WARN&#34; - action, example: - action = &#34;ACTION_MEMBER_CREATE&#34; | &#34;ACTION_ISSUE_CREATE&#34; - create_time, example: - create_time &lt;= &#34;2022-01-01T12:00:00.000Z&#34; - create_time &gt;= &#34;2022-01-01T12:00:00.000Z&#34; For example: List the logs of type &#39;ACTION_ISSUE_COMMENT_CREATE&#39; in issue/123: &#39;action=&#34;ACTION_ISSUE_COMMENT_CREATE&#34;, resource=&#34;issue/123&#34;&#39; |
| order_by | [string](#string) |  | The order by of the log. Only support order by create_time. For example: - order_by = &#34;create_time asc&#34; - order_by = &#34;create_time desc&#34; |
| format | [ExportFormat](#bytebase-v1-ExportFormat) |  | The export format. |






<a name="bytebase-v1-ExportLogsResponse"></a>

### ExportLogsResponse



| Field | Type | Label | Description |
| ----- | ---- | ----- | ----------- |
| content | [bytes](#bytes) |  |  |






<a name="bytebase-v1-GetLogRequest"></a>

### GetLogRequest



| Field | Type | Label | Description |
| ----- | ---- | ----- | ----------- |
| name | [string](#string) |  | The name of the log to retrieve. Format: logs/{uid} |






<a name="bytebase-v1-LogEntity"></a>

### LogEntity



| Field | Type | Label | Description |
| ----- | ---- | ----- | ----------- |
| name | [string](#string) |  | The name of the log. Format: logs/{uid} |
| creator | [string](#string) |  | The creator of the log entity. Format: users/{email} |
| create_time | [google.protobuf.Timestamp](#google-protobuf-Timestamp) |  |  |
| update_time | [google.protobuf.Timestamp](#google-protobuf-Timestamp) |  |  |
| action | [LogEntity.Action](#bytebase-v1-LogEntity-Action) |  |  |
| level | [LogEntity.Level](#bytebase-v1-LogEntity-Level) |  |  |
| resource | [string](#string) |  | The name of the resource associated with this log entity. For example, the resource user associated with log entity type of &#34;ACTION_MEMBER_CREATE&#34;. Format: For ACTION_MEMBER_*: users/{email} For ACTION_ISSUE_*: issues/{issue uid} For ACTION_PIPELINE_*: pipelines/{pipeline uid} For ACTION_PROJECT_*: projects/{project resource id} For ACTION_DATABASE_*: instances/{instance resource id} |
| payload | [string](#string) |  | The payload of the log entity. TODO: use oneof |
| comment | [string](#string) |  |  |






<a name="bytebase-v1-SearchLogsRequest"></a>

### SearchLogsRequest



| Field | Type | Label | Description |
| ----- | ---- | ----- | ----------- |
| filter | [string](#string) |  | filter is the filter to apply on the list logs request, follow the [ebnf](https://en.wikipedia.org/wiki/Extended_Backus%E2%80%93Naur_form) syntax. The field only support in filter: - creator, example: - creator = &#34;users/{email}&#34; - resource, example: - resource = &#34;projects/{project resource id}&#34; - level, example: - level = &#34;INFO&#34; - level = &#34;ERROR | WARN&#34; - action, example: - action = &#34;ACTION_MEMBER_CREATE&#34; - action = &#34;ACTION_MEMBER_CREATE | ACTION_ISSUE_CREATE&#34; - create_time, example: - create_time &lt;= &#34;2022-01-01T12:00:00.000Z&#34; - create_time &gt;= &#34;2022-01-01T12:00:00.000Z&#34; For example: List the logs of type &#39;ACTION_ISSUE_COMMENT_CREATE&#39; in issue/123: &#39;action=&#34;ACTION_ISSUE_COMMENT_CREATE&#34;, resource=&#34;issue/123&#34;&#39; |
| order_by | [string](#string) |  | The order by of the log. Only support order by create_time. For example: - order_by = &#34;create_time asc&#34; - order_by = &#34;create_time desc&#34; |
| page_size | [int32](#int32) |  | Not used. The maximum number of logs to return. The service may return fewer than this value. If unspecified, at most 100 log entries will be returned. The maximum value is 1000; values above 1000 will be coerced to 1000. |
| page_token | [string](#string) |  | Not used. A page token, received from a previous `SearchLogs` call. Provide this to retrieve the subsequent page. |






<a name="bytebase-v1-SearchLogsResponse"></a>

### SearchLogsResponse



| Field | Type | Label | Description |
| ----- | ---- | ----- | ----------- |
| log_entities | [LogEntity](#bytebase-v1-LogEntity) | repeated | The list of log entities. |
| next_page_token | [string](#string) |  | A token to retrieve next page of log entities. Pass this value in the page_token field in the subsequent call to `SearchLogs` method to retrieve the next page of log entities. |





 


<a name="bytebase-v1-LogEntity-Action"></a>

### LogEntity.Action


| Name | Number | Description |
| ---- | ------ | ----------- |
| ACTION_UNSPECIFIED | 0 | In worksapce resource only. |
| ACTION_MEMBER_CREATE | 1 | Member related activity types. Enum value 1 - 20

ACTION_MEMBER_CREATE is the type for creating a new member. |
| ACTION_MEMBER_ROLE_UPDATE | 2 | ACTION_MEMBER_ROLE_UPDATE is the type for updating a member&#39;s role. |
| ACTION_MEMBER_ACTIVATE | 3 | ACTION_MEMBER_ACTIVATE_UPDATE is the type for activating members. |
| ACTION_MEMBER_DEACTIVE | 4 | ACTION_MEMBER_DEACTIVE is the type for deactiving members. |
| ACTION_ISSUE_CREATE | 21 | Issue related activity types. Enum value 21 - 40

ACTION_ISSUE_CREATE is the type for creating a new issue. |
| ACTION_ISSUE_COMMENT_CREATE | 22 | ACTION_ISSUE_COMMENT_CREATE is the type for creating a new comment on an issue. |
| ACTION_ISSUE_FIELD_UPDATE | 23 | ACTION_ISSUE_FIELD_UPDATE is the type for updating an issue&#39;s field. |
| ACTION_ISSUE_STATUS_UPDATE | 24 | ACTION_ISSUE_STATUS_UPDATE is the type for updating an issue&#39;s status. |
| ACTION_ISSUE_APPROVAL_NOTIFY | 25 | ACTION_ISSUE_APPROVAL_NOTIFY is the type for notifying issue approval. |
| ACTION_PIPELINE_STAGE_STATUS_UPDATE | 31 | ACTION_PIPELINE_STAGE_STATUS_UPDATE represents the pipeline stage status change, including BEGIN, END for now. |
| ACTION_PIPELINE_TASK_STATUS_UPDATE | 32 | ACTION_PIPELINE_TASK_STATUS_UPDATE represents the pipeline task status change, including PENDING, PENDING_APPROVAL, RUNNING, SUCCESS, FAILURE, CANCELED for now. |
| ACTION_PIPELINE_TASK_STATEMENT_UPDATE | 34 | ACTION_PIPELINE_TASK_STATEMENT_UPDATE represents the manual update of the task statement. |
| ACTION_PIPELINE_TASK_EARLIEST_ALLOWED_TIME_UPDATE | 35 | ACTION_PIPELINE_TASK_EARLIEST_ALLOWED_TIME_UPDATE represents the manual update of the task earliest allowed time. |
| ACTION_PIPELINE_TASK_RUN_STATUS_UPDATE | 36 | ACTION_PIPELINE_TASK_RUN_STATUS_UPDATE represents the pipeline task run status change, including PENDING, RUNNING, SUCCESS, FAILURE, CANCELED for now. |
| ACTION_PIPELINE_TASK_PRIOR_BACKUP | 37 | ACTION_PIPELINE_TASK_PRIOR_BACKUP represents the pipeline task prior backup activity. |
| ACTION_PROJECT_REPOSITORY_PUSH | 41 | Project related activity types. Enum value 41 - 60

ACTION_PROJECT_REPOSITORY_PUSH represents Bytebase receiving a push event from the project repository. |
| ACTION_PROJECT_MEMBER_CREATE | 42 | ACTION_PROJECT_MEMBER_CREATE represents adding a member to the project. |
| ACTION_PROJECT_MEMBER_DELETE | 43 | ACTION_PROJECT_MEMBER_DELETE represents removing a member from the project. |
| ACTION_PROJECT_DATABASE_TRANSFER | 45 | ACTION_PROJECT_DATABASE_TRANSFER represents transfering the database from one project to another. |
| ACTION_DATABASE_SQL_EDITOR_QUERY | 61 | Database related activity types. Enum value 61 - 80

ACTION_DATABASE_SQL_EDITOR_QUERY is the type for SQL editor query. |
| ACTION_DATABASE_SQL_EXPORT | 62 | ACTION_DATABASE_SQL_EXPORT is the type for exporting SQL. |



<a name="bytebase-v1-LogEntity-Level"></a>

### LogEntity.Level


| Name | Number | Description |
| ---- | ------ | ----------- |
| LEVEL_UNSPECIFIED | 0 |  |
| LEVEL_INFO | 1 | LEVEL_INFO is the type for information. |
| LEVEL_WARNING | 2 | LEVEL_WARNING is the type for warning. |
| LEVEL_ERROR | 3 | LEVEL_ERROR is the type for error. |


 

 


<a name="bytebase-v1-LoggingService"></a>

### LoggingService


| Method Name | Request Type | Response Type | Description |
| ----------- | ------------ | ------------- | ------------|
| SearchLogs | [SearchLogsRequest](#bytebase-v1-SearchLogsRequest) | [SearchLogsResponse](#bytebase-v1-SearchLogsResponse) |  |
| GetLog | [GetLogRequest](#bytebase-v1-GetLogRequest) | [LogEntity](#bytebase-v1-LogEntity) |  |
| ExportLogs | [ExportLogsRequest](#bytebase-v1-ExportLogsRequest) | [ExportLogsResponse](#bytebase-v1-ExportLogsResponse) |  |

 



<a name="v1_org_policy_service-proto"></a>
<p align="right"><a href="#top">Top</a></p>

## v1/org_policy_service.proto



<a name="bytebase-v1-CreatePolicyRequest"></a>

### CreatePolicyRequest



| Field | Type | Label | Description |
| ----- | ---- | ----- | ----------- |
| parent | [string](#string) |  | The parent resource where this instance will be created. Workspace resource name: &#34;&#34;. Environment resource name: environments/environment-id. Instance resource name: instances/instance-id. Database resource name: instances/instance-id/databases/database-name. |
| policy | [Policy](#bytebase-v1-Policy) |  | The policy to create. |
| type | [PolicyType](#bytebase-v1-PolicyType) |  |  |






<a name="bytebase-v1-DeletePolicyRequest"></a>

### DeletePolicyRequest



| Field | Type | Label | Description |
| ----- | ---- | ----- | ----------- |
| name | [string](#string) |  | The policy&#39;s `name` field is used to identify the instance to update. Format: {resource name}/policies/{policy type} Workspace resource name: &#34;&#34;. Environment resource name: environments/environment-id. Instance resource name: instances/instance-id. Database resource name: instances/instance-id/databases/database-name. |






<a name="bytebase-v1-DisableCopyDataPolicy"></a>

### DisableCopyDataPolicy



| Field | Type | Label | Description |
| ----- | ---- | ----- | ----------- |
| active | [bool](#bool) |  |  |






<a name="bytebase-v1-GetPolicyRequest"></a>

### GetPolicyRequest



| Field | Type | Label | Description |
| ----- | ---- | ----- | ----------- |
| name | [string](#string) |  | The name of the policy to retrieve. Format: {resource type}/{resource id}/policies/{policy type} |






<a name="bytebase-v1-ListPoliciesRequest"></a>

### ListPoliciesRequest



| Field | Type | Label | Description |
| ----- | ---- | ----- | ----------- |
| parent | [string](#string) |  | The parent, which owns this collection of policies. Format: {resource type}/{resource id} |
| policy_type | [PolicyType](#bytebase-v1-PolicyType) | optional |  |
| page_size | [int32](#int32) |  | The maximum number of policies to return. The service may return fewer than this value. If unspecified, at most 50 policies will be returned. The maximum value is 1000; values above 1000 will be coerced to 1000. |
| page_token | [string](#string) |  | A page token, received from a previous `GetPolicies` call. Provide this to retrieve the subsequent page.

When paginating, all other parameters provided to `GetPolicies` must match the call that provided the page token. |
| show_deleted | [bool](#bool) |  | Show deleted policies if specified. |






<a name="bytebase-v1-ListPoliciesResponse"></a>

### ListPoliciesResponse



| Field | Type | Label | Description |
| ----- | ---- | ----- | ----------- |
| policies | [Policy](#bytebase-v1-Policy) | repeated | The policies from the specified request. |
| next_page_token | [string](#string) |  | A token, which can be sent as `page_token` to retrieve the next page. If this field is omitted, there are no subsequent pages. |






<a name="bytebase-v1-MaskData"></a>

### MaskData



| Field | Type | Label | Description |
| ----- | ---- | ----- | ----------- |
| schema | [string](#string) |  |  |
| table | [string](#string) |  |  |
| column | [string](#string) |  |  |
| masking_level | [MaskingLevel](#bytebase-v1-MaskingLevel) |  |  |
| full_masking_algorithm_id | [string](#string) |  |  |
| partial_masking_algorithm_id | [string](#string) |  |  |






<a name="bytebase-v1-MaskingExceptionPolicy"></a>

### MaskingExceptionPolicy
MaskingExceptionPolicy is the allowlist of users who can access sensitive data.


| Field | Type | Label | Description |
| ----- | ---- | ----- | ----------- |
| masking_exceptions | [MaskingExceptionPolicy.MaskingException](#bytebase-v1-MaskingExceptionPolicy-MaskingException) | repeated |  |






<a name="bytebase-v1-MaskingExceptionPolicy-MaskingException"></a>

### MaskingExceptionPolicy.MaskingException



| Field | Type | Label | Description |
| ----- | ---- | ----- | ----------- |
| action | [MaskingExceptionPolicy.MaskingException.Action](#bytebase-v1-MaskingExceptionPolicy-MaskingException-Action) |  | action is the action that the user can access sensitive data. |
| masking_level | [MaskingLevel](#bytebase-v1-MaskingLevel) |  | Level is the masking level that the user can access sensitive data. |
| member | [string](#string) |  | Member is the principal who bind to this exception policy instance.

* `user:{emailid}`: An email address that represents a specific Bytebase account. For example, `alice@example.com`. |
| condition | [google.type.Expr](#google-type-Expr) |  | The condition that is associated with this exception policy instance. |






<a name="bytebase-v1-MaskingPolicy"></a>

### MaskingPolicy



| Field | Type | Label | Description |
| ----- | ---- | ----- | ----------- |
| mask_data | [MaskData](#bytebase-v1-MaskData) | repeated |  |






<a name="bytebase-v1-MaskingRulePolicy"></a>

### MaskingRulePolicy



| Field | Type | Label | Description |
| ----- | ---- | ----- | ----------- |
| rules | [MaskingRulePolicy.MaskingRule](#bytebase-v1-MaskingRulePolicy-MaskingRule) | repeated |  |






<a name="bytebase-v1-MaskingRulePolicy-MaskingRule"></a>

### MaskingRulePolicy.MaskingRule



| Field | Type | Label | Description |
| ----- | ---- | ----- | ----------- |
| id | [string](#string) |  | A unique identifier for a node in UUID format. |
| condition | [google.type.Expr](#google-type-Expr) |  |  |
| masking_level | [MaskingLevel](#bytebase-v1-MaskingLevel) |  |  |






<a name="bytebase-v1-Policy"></a>

### Policy



| Field | Type | Label | Description |
| ----- | ---- | ----- | ----------- |
| name | [string](#string) |  | The name of the policy. Format: {resource name}/policies/{policy type} Workspace resource name: &#34;&#34;. Environment resource name: environments/environment-id. Instance resource name: instances/instance-id. Database resource name: instances/instance-id/databases/database-name. |
| uid | [string](#string) |  | The system-assigned, unique identifier for a resource. |
| inherit_from_parent | [bool](#bool) |  |  |
| type | [PolicyType](#bytebase-v1-PolicyType) |  |  |
| rollout_policy | [RolloutPolicy](#bytebase-v1-RolloutPolicy) |  |  |
| masking_policy | [MaskingPolicy](#bytebase-v1-MaskingPolicy) |  |  |
| sql_review_policy | [SQLReviewPolicy](#bytebase-v1-SQLReviewPolicy) |  |  |
| slow_query_policy | [SlowQueryPolicy](#bytebase-v1-SlowQueryPolicy) |  |  |
| disable_copy_data_policy | [DisableCopyDataPolicy](#bytebase-v1-DisableCopyDataPolicy) |  |  |
| masking_rule_policy | [MaskingRulePolicy](#bytebase-v1-MaskingRulePolicy) |  |  |
| masking_exception_policy | [MaskingExceptionPolicy](#bytebase-v1-MaskingExceptionPolicy) |  |  |
| restrict_issue_creation_for_sql_review_policy | [RestrictIssueCreationForSQLReviewPolicy](#bytebase-v1-RestrictIssueCreationForSQLReviewPolicy) |  |  |
| enforce | [bool](#bool) |  |  |
| resource_type | [PolicyResourceType](#bytebase-v1-PolicyResourceType) |  | The resource type for the policy. |
| resource_uid | [string](#string) |  | The system-assigned, unique identifier for the resource. |






<a name="bytebase-v1-RestrictIssueCreationForSQLReviewPolicy"></a>

### RestrictIssueCreationForSQLReviewPolicy



| Field | Type | Label | Description |
| ----- | ---- | ----- | ----------- |
| disallow | [bool](#bool) |  |  |






<a name="bytebase-v1-RolloutPolicy"></a>

### RolloutPolicy



| Field | Type | Label | Description |
| ----- | ---- | ----- | ----------- |
| automatic | [bool](#bool) |  |  |
| workspace_roles | [string](#string) | repeated |  |
| project_roles | [string](#string) | repeated |  |
| issue_roles | [string](#string) | repeated | roles/LAST_APPROVER roles/CREATOR |






<a name="bytebase-v1-SQLReviewPolicy"></a>

### SQLReviewPolicy



| Field | Type | Label | Description |
| ----- | ---- | ----- | ----------- |
| name | [string](#string) |  |  |
| rules | [SQLReviewRule](#bytebase-v1-SQLReviewRule) | repeated |  |






<a name="bytebase-v1-SQLReviewRule"></a>

### SQLReviewRule



| Field | Type | Label | Description |
| ----- | ---- | ----- | ----------- |
| type | [string](#string) |  |  |
| level | [SQLReviewRuleLevel](#bytebase-v1-SQLReviewRuleLevel) |  |  |
| payload | [string](#string) |  |  |
| engine | [Engine](#bytebase-v1-Engine) |  |  |
| comment | [string](#string) |  |  |






<a name="bytebase-v1-SlowQueryPolicy"></a>

### SlowQueryPolicy



| Field | Type | Label | Description |
| ----- | ---- | ----- | ----------- |
| active | [bool](#bool) |  |  |






<a name="bytebase-v1-UpdatePolicyRequest"></a>

### UpdatePolicyRequest



| Field | Type | Label | Description |
| ----- | ---- | ----- | ----------- |
| policy | [Policy](#bytebase-v1-Policy) |  | The policy to update.

The policy&#39;s `name` field is used to identify the instance to update. Format: {resource name}/policies/{policy type} Workspace resource name: &#34;&#34;. Environment resource name: environments/environment-id. Instance resource name: instances/instance-id. Database resource name: instances/instance-id/databases/database-name. |
| update_mask | [google.protobuf.FieldMask](#google-protobuf-FieldMask) |  | The list of fields to update. |
| allow_missing | [bool](#bool) |  | If set to true, and the policy is not found, a new policy will be created. In this situation, `update_mask` is ignored. |





 


<a name="bytebase-v1-MaskingExceptionPolicy-MaskingException-Action"></a>

### MaskingExceptionPolicy.MaskingException.Action


| Name | Number | Description |
| ---- | ------ | ----------- |
| ACTION_UNSPECIFIED | 0 |  |
| QUERY | 1 |  |
| EXPORT | 2 |  |



<a name="bytebase-v1-PolicyResourceType"></a>

### PolicyResourceType


| Name | Number | Description |
| ---- | ------ | ----------- |
| RESOURCE_TYPE_UNSPECIFIED | 0 |  |
| WORKSPACE | 1 |  |
| ENVIRONMENT | 2 |  |
| PROJECT | 3 |  |
| INSTANCE | 4 |  |
| DATABASE | 5 |  |



<a name="bytebase-v1-PolicyType"></a>

### PolicyType


| Name | Number | Description |
| ---- | ------ | ----------- |
| POLICY_TYPE_UNSPECIFIED | 0 |  |
| ROLLOUT_POLICY | 11 |  |
| SQL_REVIEW | 4 |  |
| MASKING | 5 |  |
| SLOW_QUERY | 7 |  |
| DISABLE_COPY_DATA | 8 |  |
| MASKING_RULE | 9 |  |
| MASKING_EXCEPTION | 10 |  |
| RESTRICT_ISSUE_CREATION_FOR_SQL_REVIEW | 12 |  |



<a name="bytebase-v1-SQLReviewRuleLevel"></a>

### SQLReviewRuleLevel


| Name | Number | Description |
| ---- | ------ | ----------- |
| LEVEL_UNSPECIFIED | 0 |  |
| ERROR | 1 |  |
| WARNING | 2 |  |
| DISABLED | 3 |  |


 

 


<a name="bytebase-v1-OrgPolicyService"></a>

### OrgPolicyService


| Method Name | Request Type | Response Type | Description |
| ----------- | ------------ | ------------- | ------------|
| GetPolicy | [GetPolicyRequest](#bytebase-v1-GetPolicyRequest) | [Policy](#bytebase-v1-Policy) |  |
| ListPolicies | [ListPoliciesRequest](#bytebase-v1-ListPoliciesRequest) | [ListPoliciesResponse](#bytebase-v1-ListPoliciesResponse) |  |
| CreatePolicy | [CreatePolicyRequest](#bytebase-v1-CreatePolicyRequest) | [Policy](#bytebase-v1-Policy) |  |
| UpdatePolicy | [UpdatePolicyRequest](#bytebase-v1-UpdatePolicyRequest) | [Policy](#bytebase-v1-Policy) |  |
| DeletePolicy | [DeletePolicyRequest](#bytebase-v1-DeletePolicyRequest) | [.google.protobuf.Empty](#google-protobuf-Empty) |  |

 



<a name="v1_project_service-proto"></a>
<p align="right"><a href="#top">Top</a></p>

## v1/project_service.proto



<a name="bytebase-v1-Activity"></a>

### Activity
TODO(zp): move to activity later.






<a name="bytebase-v1-AddWebhookRequest"></a>

### AddWebhookRequest



| Field | Type | Label | Description |
| ----- | ---- | ----- | ----------- |
| project | [string](#string) |  | The name of the project to add the webhook to. Format: projects/{project} |
| webhook | [Webhook](#bytebase-v1-Webhook) |  | The webhook to add. |






<a name="bytebase-v1-BatchGetIamPolicyRequest"></a>

### BatchGetIamPolicyRequest



| Field | Type | Label | Description |
| ----- | ---- | ----- | ----------- |
| scope | [string](#string) |  | The scope of the batch get. Typically it&#39;s &#34;projects/-&#34;. |
| names | [string](#string) | repeated |  |






<a name="bytebase-v1-BatchGetIamPolicyResponse"></a>

### BatchGetIamPolicyResponse



| Field | Type | Label | Description |
| ----- | ---- | ----- | ----------- |
| policy_results | [BatchGetIamPolicyResponse.PolicyResult](#bytebase-v1-BatchGetIamPolicyResponse-PolicyResult) | repeated |  |






<a name="bytebase-v1-BatchGetIamPolicyResponse-PolicyResult"></a>

### BatchGetIamPolicyResponse.PolicyResult



| Field | Type | Label | Description |
| ----- | ---- | ----- | ----------- |
| project | [string](#string) |  |  |
| policy | [IamPolicy](#bytebase-v1-IamPolicy) |  |  |






<a name="bytebase-v1-CreateDatabaseGroupRequest"></a>

### CreateDatabaseGroupRequest



| Field | Type | Label | Description |
| ----- | ---- | ----- | ----------- |
| parent | [string](#string) |  | The parent resource where this database group will be created. Format: projects/{project} |
| database_group | [DatabaseGroup](#bytebase-v1-DatabaseGroup) |  | The database group to create. |
| database_group_id | [string](#string) |  | The ID to use for the database group, which will become the final component of the database group&#39;s resource name.

This value should be 4-63 characters, and valid characters are /[a-z][0-9]-/. |
| validate_only | [bool](#bool) |  | If set, validate the create request and preview the full database group response, but do not actually create it. |






<a name="bytebase-v1-CreateProjectRequest"></a>

### CreateProjectRequest



| Field | Type | Label | Description |
| ----- | ---- | ----- | ----------- |
| project | [Project](#bytebase-v1-Project) |  | The project to create. |
| project_id | [string](#string) |  | The ID to use for the project, which will become the final component of the project&#39;s resource name.

This value should be 4-63 characters, and valid characters are /[a-z][0-9]-/. |






<a name="bytebase-v1-CreateSchemaGroupRequest"></a>

### CreateSchemaGroupRequest



| Field | Type | Label | Description |
| ----- | ---- | ----- | ----------- |
| parent | [string](#string) |  | The parent resource where this schema group will be created. Format: projects/{project}/databaseGroups/{databaseGroup} |
| schema_group | [SchemaGroup](#bytebase-v1-SchemaGroup) |  | The schema group to create. |
| schema_group_id | [string](#string) |  | The ID to use for the schema group, which will become the final component of the schema group&#39;s resource name.

This value should be 4-63 characters, and valid characters are /[a-z][0-9]-/. |
| validate_only | [bool](#bool) |  | If set, validate the create request and preview the full schema group response, but do not actually create it. |






<a name="bytebase-v1-DatabaseGroup"></a>

### DatabaseGroup



| Field | Type | Label | Description |
| ----- | ---- | ----- | ----------- |
| name | [string](#string) |  | The name of the database group. Format: projects/{project}/databaseGroups/{databaseGroup} |
| database_placeholder | [string](#string) |  | The short name used in actual databases specified by users. For example, the placeholder for db1_2010, db1_2021, db1_2023 will be &#34;db1&#34;. |
| database_expr | [google.type.Expr](#google-type-Expr) |  | The condition that is associated with this database group. |
| matched_databases | [DatabaseGroup.Database](#bytebase-v1-DatabaseGroup-Database) | repeated | The list of databases that match the database group condition. |
| unmatched_databases | [DatabaseGroup.Database](#bytebase-v1-DatabaseGroup-Database) | repeated | The list of databases that match the database group condition. |






<a name="bytebase-v1-DatabaseGroup-Database"></a>

### DatabaseGroup.Database



| Field | Type | Label | Description |
| ----- | ---- | ----- | ----------- |
| name | [string](#string) |  | The resource name of the database. Format: instances/{instance}/databases/{database} |






<a name="bytebase-v1-DeleteDatabaseGroupRequest"></a>

### DeleteDatabaseGroupRequest



| Field | Type | Label | Description |
| ----- | ---- | ----- | ----------- |
| name | [string](#string) |  | The name of the database group to delete. Format: projects/{project}/databaseGroups/{databaseGroup} |






<a name="bytebase-v1-DeleteProjectRequest"></a>

### DeleteProjectRequest



| Field | Type | Label | Description |
| ----- | ---- | ----- | ----------- |
| name | [string](#string) |  | The name of the project to delete. Format: projects/{project} |
| force | [bool](#bool) |  | If set to true, any databases and sheets from this project will also be moved to default project, and all open issues will be closed. |






<a name="bytebase-v1-DeleteSchemaGroupRequest"></a>

### DeleteSchemaGroupRequest



| Field | Type | Label | Description |
| ----- | ---- | ----- | ----------- |
| name | [string](#string) |  | The name of the schema group to delete. Format: projects/{project}/databaseGroups/{databaseGroup}/schemaGroups/{schemaGroup} |






<a name="bytebase-v1-DeploymentConfig"></a>

### DeploymentConfig



| Field | Type | Label | Description |
| ----- | ---- | ----- | ----------- |
| name | [string](#string) |  | The name of the resource. Format: projects/{project}/deploymentConfigs/default. |
| title | [string](#string) |  | The title of the deployment config. |
| schedule | [Schedule](#bytebase-v1-Schedule) |  |  |






<a name="bytebase-v1-DeploymentSpec"></a>

### DeploymentSpec



| Field | Type | Label | Description |
| ----- | ---- | ----- | ----------- |
| label_selector | [LabelSelector](#bytebase-v1-LabelSelector) |  |  |






<a name="bytebase-v1-GetDatabaseGroupRequest"></a>

### GetDatabaseGroupRequest



| Field | Type | Label | Description |
| ----- | ---- | ----- | ----------- |
| name | [string](#string) |  | The name of the database group to retrieve. Format: projects/{project}/databaseGroups/{databaseGroup} |
| view | [DatabaseGroupView](#bytebase-v1-DatabaseGroupView) |  | The view to return. Defaults to DATABASE_GROUP_VIEW_BASIC. |






<a name="bytebase-v1-GetDeploymentConfigRequest"></a>

### GetDeploymentConfigRequest



| Field | Type | Label | Description |
| ----- | ---- | ----- | ----------- |
| name | [string](#string) |  | The name of the resource. Format: projects/{project}/deploymentConfigs/default. |






<a name="bytebase-v1-GetIamPolicyRequest"></a>

### GetIamPolicyRequest



| Field | Type | Label | Description |
| ----- | ---- | ----- | ----------- |
| project | [string](#string) |  | The name of the project to get the IAM policy. Format: projects/{project} |






<a name="bytebase-v1-GetProjectProtectionRulesRequest"></a>

### GetProjectProtectionRulesRequest



| Field | Type | Label | Description |
| ----- | ---- | ----- | ----------- |
| name | [string](#string) |  | The name of the protection rules. Format: projects/{project}/protectionRules |






<a name="bytebase-v1-GetProjectRequest"></a>

### GetProjectRequest



| Field | Type | Label | Description |
| ----- | ---- | ----- | ----------- |
| name | [string](#string) |  | The name of the project to retrieve. Format: projects/{project} |






<a name="bytebase-v1-GetSchemaGroupRequest"></a>

### GetSchemaGroupRequest



| Field | Type | Label | Description |
| ----- | ---- | ----- | ----------- |
| name | [string](#string) |  | The name of the database group to retrieve. Format: projects/{project}/databaseGroups/{databaseGroup}/schemaGroups/{schemaGroup} |
| view | [SchemaGroupView](#bytebase-v1-SchemaGroupView) |  | The view to return. Defaults to SCHEMA_GROUP_VIEW_BASIC. |






<a name="bytebase-v1-LabelSelector"></a>

### LabelSelector



| Field | Type | Label | Description |
| ----- | ---- | ----- | ----------- |
| match_expressions | [LabelSelectorRequirement](#bytebase-v1-LabelSelectorRequirement) | repeated |  |






<a name="bytebase-v1-LabelSelectorRequirement"></a>

### LabelSelectorRequirement



| Field | Type | Label | Description |
| ----- | ---- | ----- | ----------- |
| key | [string](#string) |  |  |
| operator | [OperatorType](#bytebase-v1-OperatorType) |  |  |
| values | [string](#string) | repeated |  |






<a name="bytebase-v1-ListDatabaseGroupsRequest"></a>

### ListDatabaseGroupsRequest



| Field | Type | Label | Description |
| ----- | ---- | ----- | ----------- |
| parent | [string](#string) |  | The parent resource whose database groups are to be listed. Format: projects/{project} Using &#34;projects/-&#34; will list database groups across all projects. |
| page_size | [int32](#int32) |  | Not used. The maximum number of anomalies to return. The service may return fewer than this value. If unspecified, at most 50 anomalies will be returned. The maximum value is 1000; values above 1000 will be coerced to 1000. |
| page_token | [string](#string) |  | Not used. A page token, received from a previous `ListDatabaseGroups` call. Provide this to retrieve the subsequent page.

When paginating, all other parameters provided to `ListDatabaseGroups` must match the call that provided the page token. |






<a name="bytebase-v1-ListDatabaseGroupsResponse"></a>

### ListDatabaseGroupsResponse



| Field | Type | Label | Description |
| ----- | ---- | ----- | ----------- |
| database_groups | [DatabaseGroup](#bytebase-v1-DatabaseGroup) | repeated | database_groups is the list of database groups. |
| next_page_token | [string](#string) |  | Not used. A token, which can be sent as `page_token` to retrieve the next page. If this field is omitted, there are no subsequent pages. |






<a name="bytebase-v1-ListProjectsRequest"></a>

### ListProjectsRequest



| Field | Type | Label | Description |
| ----- | ---- | ----- | ----------- |
| page_size | [int32](#int32) |  | The maximum number of projects to return. The service may return fewer than this value. If unspecified, at most 50 projects will be returned. The maximum value is 1000; values above 1000 will be coerced to 1000. |
| page_token | [string](#string) |  | A page token, received from a previous `ListProjects` call. Provide this to retrieve the subsequent page.

When paginating, all other parameters provided to `ListProjects` must match the call that provided the page token. |
| show_deleted | [bool](#bool) |  | Show deleted projects if specified. |






<a name="bytebase-v1-ListProjectsResponse"></a>

### ListProjectsResponse



| Field | Type | Label | Description |
| ----- | ---- | ----- | ----------- |
| projects | [Project](#bytebase-v1-Project) | repeated | The projects from the specified request. |
| next_page_token | [string](#string) |  | A token, which can be sent as `page_token` to retrieve the next page. If this field is omitted, there are no subsequent pages. |






<a name="bytebase-v1-ListSchemaGroupsRequest"></a>

### ListSchemaGroupsRequest



| Field | Type | Label | Description |
| ----- | ---- | ----- | ----------- |
| parent | [string](#string) |  | The parent resource whose schema groups are to be listed. Format: projects/{project}/schemaGroups/{schemaGroup} |
| page_size | [int32](#int32) |  | Not used. The maximum number of anomalies to return. The service may return fewer than this value. If unspecified, at most 50 anomalies will be returned. The maximum value is 1000; values above 1000 will be coerced to 1000. |
| page_token | [string](#string) |  | Not used. A page token, received from a previous `ListSchemaGroups` call. Provide this to retrieve the subsequent page.

When paginating, all other parameters provided to `ListSchemaGroups` must match the call that provided the page token. |






<a name="bytebase-v1-ListSchemaGroupsResponse"></a>

### ListSchemaGroupsResponse



| Field | Type | Label | Description |
| ----- | ---- | ----- | ----------- |
| schema_groups | [SchemaGroup](#bytebase-v1-SchemaGroup) | repeated | schema_groups is the list of schema groups. |
| next_page_token | [string](#string) |  | Not used. A token, which can be sent as `page_token` to retrieve the next page. If this field is omitted, there are no subsequent pages. |






<a name="bytebase-v1-Project"></a>

### Project



| Field | Type | Label | Description |
| ----- | ---- | ----- | ----------- |
| name | [string](#string) |  | The name of the project. Format: projects/{project} |
| uid | [string](#string) |  | The system-assigned, unique identifier for a resource. |
| state | [State](#bytebase-v1-State) |  |  |
| title | [string](#string) |  | The title or name of a project. It&#39;s not unique within the workspace. |
| key | [string](#string) |  | The key is a short and upper-case identifier for a project. It&#39;s unique within the workspace. |
| workflow | [Workflow](#bytebase-v1-Workflow) |  |  |
| tenant_mode | [TenantMode](#bytebase-v1-TenantMode) |  |  |
| webhooks | [Webhook](#bytebase-v1-Webhook) | repeated |  |
| data_classification_config_id | [string](#string) |  |  |






<a name="bytebase-v1-ProtectionRule"></a>

### ProtectionRule



| Field | Type | Label | Description |
| ----- | ---- | ----- | ----------- |
| id | [string](#string) |  | A unique identifier for a node in UUID format. |
| target | [ProtectionRule.Target](#bytebase-v1-ProtectionRule-Target) |  |  |
| name_filter | [string](#string) |  | The name of the branch/changelist or wildcard. |
| allowed_roles | [string](#string) | repeated | The roles allowed to create branches or changelists, rebase branches, delete branches. Format: roles/projectOwner. |
| branch_source | [ProtectionRule.BranchSource](#bytebase-v1-ProtectionRule-BranchSource) |  |  |






<a name="bytebase-v1-ProtectionRules"></a>

### ProtectionRules



| Field | Type | Label | Description |
| ----- | ---- | ----- | ----------- |
| name | [string](#string) |  | The name of the protection rules. Format: projects/{project}/protectionRules |
| rules | [ProtectionRule](#bytebase-v1-ProtectionRule) | repeated |  |






<a name="bytebase-v1-RemoveWebhookRequest"></a>

### RemoveWebhookRequest



| Field | Type | Label | Description |
| ----- | ---- | ----- | ----------- |
| webhook | [Webhook](#bytebase-v1-Webhook) |  | The webhook to remove. Identified by its url. |






<a name="bytebase-v1-Schedule"></a>

### Schedule



| Field | Type | Label | Description |
| ----- | ---- | ----- | ----------- |
| deployments | [ScheduleDeployment](#bytebase-v1-ScheduleDeployment) | repeated |  |






<a name="bytebase-v1-ScheduleDeployment"></a>

### ScheduleDeployment



| Field | Type | Label | Description |
| ----- | ---- | ----- | ----------- |
| title | [string](#string) |  | The title of the deployment (stage) in a schedule. |
| spec | [DeploymentSpec](#bytebase-v1-DeploymentSpec) |  |  |






<a name="bytebase-v1-SchemaGroup"></a>

### SchemaGroup



| Field | Type | Label | Description |
| ----- | ---- | ----- | ----------- |
| name | [string](#string) |  | The name of the schema group. Format: projects/{project}/databaseGroups/{databaseGroup}/schemaGroups/{schemaGroup} |
| table_expr | [google.type.Expr](#google-type-Expr) |  | The table condition that is associated with this schema group. The table_placeholder in the sheet script will be rendered to the actual table name. |
| table_placeholder | [string](#string) |  | The table placeholder used for rendering. For example, if set to &#34;tbl&#34;, all the table name &#34;tbl&#34; in the SQL script will be rendered to the actual table name. |
| matched_tables | [SchemaGroup.Table](#bytebase-v1-SchemaGroup-Table) | repeated | The list of databases that match the database group condition. |
| unmatched_tables | [SchemaGroup.Table](#bytebase-v1-SchemaGroup-Table) | repeated | The list of databases that match the database group condition. |






<a name="bytebase-v1-SchemaGroup-Table"></a>

### SchemaGroup.Table
In the future, we can introduce schema_expr if users use schema (Postgres schema) for groups.
Its keyword will be {{SCHEMA}}.
All the expressions will be used to filter the schema objects in DatabaseSchema.


| Field | Type | Label | Description |
| ----- | ---- | ----- | ----------- |
| database | [string](#string) |  | The resource name of the database. Format: instances/{instance}/databases/{database} |
| schema | [string](#string) |  |  |
| table | [string](#string) |  |  |






<a name="bytebase-v1-SearchProjectsRequest"></a>

### SearchProjectsRequest



| Field | Type | Label | Description |
| ----- | ---- | ----- | ----------- |
| show_deleted | [bool](#bool) |  | Show deleted projects if specified. |






<a name="bytebase-v1-SearchProjectsResponse"></a>

### SearchProjectsResponse



| Field | Type | Label | Description |
| ----- | ---- | ----- | ----------- |
| projects | [Project](#bytebase-v1-Project) | repeated | The projects from the specified request. |






<a name="bytebase-v1-SetIamPolicyRequest"></a>

### SetIamPolicyRequest



| Field | Type | Label | Description |
| ----- | ---- | ----- | ----------- |
| project | [string](#string) |  | The name of the project to set the IAM policy. Format: projects/{project} |
| policy | [IamPolicy](#bytebase-v1-IamPolicy) |  |  |






<a name="bytebase-v1-TestWebhookRequest"></a>

### TestWebhookRequest



| Field | Type | Label | Description |
| ----- | ---- | ----- | ----------- |
| project | [string](#string) |  | The name of the project which owns the webhook to test. Format: projects/{project} |
| webhook | [Webhook](#bytebase-v1-Webhook) |  | The webhook to test. Identified by its url. |






<a name="bytebase-v1-TestWebhookResponse"></a>

### TestWebhookResponse



| Field | Type | Label | Description |
| ----- | ---- | ----- | ----------- |
| error | [string](#string) |  | The result of the test, empty if the test is successful. |






<a name="bytebase-v1-UndeleteProjectRequest"></a>

### UndeleteProjectRequest



| Field | Type | Label | Description |
| ----- | ---- | ----- | ----------- |
| name | [string](#string) |  | The name of the deleted project. Format: projects/{project} |






<a name="bytebase-v1-UpdateDatabaseGroupRequest"></a>

### UpdateDatabaseGroupRequest



| Field | Type | Label | Description |
| ----- | ---- | ----- | ----------- |
| database_group | [DatabaseGroup](#bytebase-v1-DatabaseGroup) |  | The database group to update.

The database group&#39;s `name` field is used to identify the database group to update. Format: projects/{project}/databaseGroups/{databaseGroup} |
| update_mask | [google.protobuf.FieldMask](#google-protobuf-FieldMask) |  | The list of fields to update. |






<a name="bytebase-v1-UpdateDeploymentConfigRequest"></a>

### UpdateDeploymentConfigRequest



| Field | Type | Label | Description |
| ----- | ---- | ----- | ----------- |
| config | [DeploymentConfig](#bytebase-v1-DeploymentConfig) |  |  |






<a name="bytebase-v1-UpdateProjectProtectionRulesRequest"></a>

### UpdateProjectProtectionRulesRequest



| Field | Type | Label | Description |
| ----- | ---- | ----- | ----------- |
| protection_rules | [ProtectionRules](#bytebase-v1-ProtectionRules) |  |  |






<a name="bytebase-v1-UpdateProjectRequest"></a>

### UpdateProjectRequest



| Field | Type | Label | Description |
| ----- | ---- | ----- | ----------- |
| project | [Project](#bytebase-v1-Project) |  | The project to update.

The project&#39;s `name` field is used to identify the project to update. Format: projects/{project} |
| update_mask | [google.protobuf.FieldMask](#google-protobuf-FieldMask) |  | The list of fields to update. |






<a name="bytebase-v1-UpdateSchemaGroupRequest"></a>

### UpdateSchemaGroupRequest



| Field | Type | Label | Description |
| ----- | ---- | ----- | ----------- |
| schema_group | [SchemaGroup](#bytebase-v1-SchemaGroup) |  | The schema group to update.

The schema group&#39;s `name` field is used to identify the schema group to update. Format: projects/{project}/databaseGroups/{databaseGroup}/schemaGroups/{schemaGroup} |
| update_mask | [google.protobuf.FieldMask](#google-protobuf-FieldMask) |  | The list of fields to update. |






<a name="bytebase-v1-UpdateWebhookRequest"></a>

### UpdateWebhookRequest



| Field | Type | Label | Description |
| ----- | ---- | ----- | ----------- |
| webhook | [Webhook](#bytebase-v1-Webhook) |  | The webhook to modify. |
| update_mask | [google.protobuf.FieldMask](#google-protobuf-FieldMask) |  | The list of fields to update. |






<a name="bytebase-v1-Webhook"></a>

### Webhook



| Field | Type | Label | Description |
| ----- | ---- | ----- | ----------- |
| name | [string](#string) |  | name is the name of the webhook, generated by the server. format: projects/{project}/webhooks/{webhook} |
| type | [Webhook.Type](#bytebase-v1-Webhook-Type) |  | type is the type of the webhook. |
| title | [string](#string) |  | title is the title of the webhook. |
| url | [string](#string) |  | url is the url of the webhook, should be unique within the project. |
| notification_types | [Activity.Type](#bytebase-v1-Activity-Type) | repeated | notification_types is the list of activities types that the webhook is interested in. Bytebase will only send notifications to the webhook if the activity type is in the list. It should not be empty, and shoule be a subset of the following: - TYPE_ISSUE_CREATED - TYPE_ISSUE_STATUS_UPDATE - TYPE_ISSUE_PIPELINE_STAGE_UPDATE - TYPE_ISSUE_PIPELINE_TASK_STATUS_UPDATE - TYPE_ISSUE_FIELD_UPDATE - TYPE_ISSUE_COMMENT_CREAT |





 


<a name="bytebase-v1-Activity-Type"></a>

### Activity.Type


| Name | Number | Description |
| ---- | ------ | ----------- |
| TYPE_UNSPECIFIED | 0 |  |
| TYPE_NOTIFY_ISSUE_APPROVED | 23 | Notifications via webhooks.

TYPE_NOTIFY_ISSUE_APPROVED represents the issue approved notification. |
| TYPE_NOTIFY_PIPELINE_ROLLOUT | 24 | TYPE_NOTIFY_PIPELINE_ROLLOUT represents the pipeline rollout notification. |
| TYPE_ISSUE_CREATE | 1 | Issue related activity types.

TYPE_ISSUE_CREATE represents creating an issue. |
| TYPE_ISSUE_COMMENT_CREATE | 2 | TYPE_ISSUE_COMMENT_CREATE represents commenting on an issue. |
| TYPE_ISSUE_FIELD_UPDATE | 3 | TYPE_ISSUE_FIELD_UPDATE represents updating the issue field, likes title, description, assignee, etc. |
| TYPE_ISSUE_STATUS_UPDATE | 4 | TYPE_ISSUE_STATUS_UPDATE represents the issue status change, including OPEN, CLOSE, CANCEL fow now. |
| TYPE_ISSUE_APPROVAL_NOTIFY | 21 | TYPE_ISSUE_APPROVAL_NOTIFY is the type for notifying issue approval. |
| TYPE_ISSUE_PIPELINE_STAGE_STATUS_UPDATE | 5 | TYPE_ISSUE_PIPELINE_STAGE_STATUS_UPDATE represents the pipeline stage status change, including BEGIN, END for now. |
| TYPE_ISSUE_PIPELINE_TASK_STATUS_UPDATE | 6 | TYPE_ISSUE_PIPELINE_TASK_STATUS_UPDATE represents the pipeline task status change, including PENDING, PENDING_APPROVAL, RUNNING, SUCCESS, FAILURE, CANCELED for now. |
| TYPE_ISSUE_PIPELINE_TASK_RUN_STATUS_UPDATE | 22 | TYPE_ISSUE_PIPELINE_TASK_RUN_STATUS_UPDATE represents the pipeline task run status change, including PENDING, RUNNING, DONE, FAILED, CANCELED. |
| TYPE_ISSUE_PIPELINE_TASK_STATEMENT_UPDATE | 8 | TYPE_ISSUE_PIPELINE_TASK_STATEMENT_UPDATE represents the manual update of the task statement. |
| TYPE_ISSUE_PIPELINE_TASK_EARLIEST_ALLOWED_TIME_UPDATE | 9 | TYPE_ISSUE_PIPELINE_TASK_EARLIEST_ALLOWED_TIME_UPDATE represents the manual update of the task earliest allowed time. |
| TYPE_MEMBER_CREATE | 10 | Member related activity types.

TYPE_MEMBER_CREATE represents creating a members. |
| TYPE_MEMBER_ROLE_UPDATE | 11 | TYPE_MEMBER_ROLE_UPDATE represents updating the member role, for example, from ADMIN to MEMBER. |
| TYPE_MEMBER_ACTIVATE | 12 | TYPE_MEMBER_ACTIVATE represents activating a deactivated member. |
| TYPE_MEMBER_DEACTIVATE | 13 | TYPE_MEMBER_DEACTIVATE represents deactivating an active member. |
| TYPE_PROJECT_REPOSITORY_PUSH | 14 | Project related activity types.

TYPE_PROJECT_REPOSITORY_PUSH represents Bytebase receiving a push event from the project repository. |
| TYPE_PROJECT_DATABASE_TRANSFER | 15 | TYPE_PROJECT_DATABASE_TRANFER represents transfering the database from one project to another. |
| TYPE_PROJECT_MEMBER_CREATE | 16 | TYPE_PROJECT_MEMBER_CREATE represents adding a member to the project. |
| TYPE_PROJECT_MEMBER_DELETE | 17 | TYPE_PROJECT_MEMBER_DELETE represents removing a member from the project. |
| TYPE_SQL_EDITOR_QUERY | 19 | SQL Editor related activity types. TYPE_SQL_EDITOR_QUERY represents executing query in SQL Editor. |



<a name="bytebase-v1-DatabaseGroupView"></a>

### DatabaseGroupView


| Name | Number | Description |
| ---- | ------ | ----------- |
| DATABASE_GROUP_VIEW_UNSPECIFIED | 0 | The default / unset value. The API will default to the BASIC view. |
| DATABASE_GROUP_VIEW_BASIC | 1 | Include basic information about the database group, but exclude the list of matched databases and unmatched databases. |
| DATABASE_GROUP_VIEW_FULL | 2 | Include everything. |



<a name="bytebase-v1-OperatorType"></a>

### OperatorType


| Name | Number | Description |
| ---- | ------ | ----------- |
| OPERATOR_TYPE_UNSPECIFIED | 0 | The operator is not specified. |
| OPERATOR_TYPE_IN | 1 | The operator is &#34;In&#34;. |
| OPERATOR_TYPE_EXISTS | 2 | The operator is &#34;Exists&#34;. |



<a name="bytebase-v1-ProtectionRule-BranchSource"></a>

### ProtectionRule.BranchSource


| Name | Number | Description |
| ---- | ------ | ----------- |
| BRANCH_SOURCE_UNSPECIFIED | 0 |  |
| DATABASE | 1 |  |



<a name="bytebase-v1-ProtectionRule-Target"></a>

### ProtectionRule.Target
The type of target.

| Name | Number | Description |
| ---- | ------ | ----------- |
| PROTECTION_TARGET_UNSPECIFIED | 0 |  |
| BRANCH | 1 |  |
| CHANGELIST | 2 |  |



<a name="bytebase-v1-SchemaGroupView"></a>

### SchemaGroupView


| Name | Number | Description |
| ---- | ------ | ----------- |
| SCHEMA_GROUP_VIEW_UNSPECIFIED | 0 | The default / unset value. The API will default to the BASIC view. |
| SCHEMA_GROUP_VIEW_BASIC | 1 | Include basic information about the schema group, but exclude the list of matched tables and unmatched tables. |
| SCHEMA_GROUP_VIEW_FULL | 2 | Include everything. |



<a name="bytebase-v1-TenantMode"></a>

### TenantMode


| Name | Number | Description |
| ---- | ------ | ----------- |
| TENANT_MODE_UNSPECIFIED | 0 |  |
| TENANT_MODE_DISABLED | 1 |  |
| TENANT_MODE_ENABLED | 2 |  |



<a name="bytebase-v1-Webhook-Type"></a>

### Webhook.Type


| Name | Number | Description |
| ---- | ------ | ----------- |
| TYPE_UNSPECIFIED | 0 |  |
| TYPE_SLACK | 1 |  |
| TYPE_DISCORD | 2 |  |
| TYPE_TEAMS | 3 |  |
| TYPE_DINGTALK | 4 |  |
| TYPE_FEISHU | 5 |  |
| TYPE_WECOM | 6 |  |
| TYPE_CUSTOM | 7 |  |



<a name="bytebase-v1-Workflow"></a>

### Workflow


| Name | Number | Description |
| ---- | ------ | ----------- |
| WORKFLOW_UNSPECIFIED | 0 |  |
| UI | 1 |  |
| VCS | 2 |  |


 

 


<a name="bytebase-v1-ProjectService"></a>

### ProjectService


| Method Name | Request Type | Response Type | Description |
| ----------- | ------------ | ------------- | ------------|
| GetProject | [GetProjectRequest](#bytebase-v1-GetProjectRequest) | [Project](#bytebase-v1-Project) |  |
| ListProjects | [ListProjectsRequest](#bytebase-v1-ListProjectsRequest) | [ListProjectsResponse](#bytebase-v1-ListProjectsResponse) |  |
| SearchProjects | [SearchProjectsRequest](#bytebase-v1-SearchProjectsRequest) | [SearchProjectsResponse](#bytebase-v1-SearchProjectsResponse) |  |
| CreateProject | [CreateProjectRequest](#bytebase-v1-CreateProjectRequest) | [Project](#bytebase-v1-Project) |  |
| UpdateProject | [UpdateProjectRequest](#bytebase-v1-UpdateProjectRequest) | [Project](#bytebase-v1-Project) |  |
| DeleteProject | [DeleteProjectRequest](#bytebase-v1-DeleteProjectRequest) | [.google.protobuf.Empty](#google-protobuf-Empty) |  |
| UndeleteProject | [UndeleteProjectRequest](#bytebase-v1-UndeleteProjectRequest) | [Project](#bytebase-v1-Project) |  |
| GetIamPolicy | [GetIamPolicyRequest](#bytebase-v1-GetIamPolicyRequest) | [IamPolicy](#bytebase-v1-IamPolicy) |  |
| BatchGetIamPolicy | [BatchGetIamPolicyRequest](#bytebase-v1-BatchGetIamPolicyRequest) | [BatchGetIamPolicyResponse](#bytebase-v1-BatchGetIamPolicyResponse) |  |
| SetIamPolicy | [SetIamPolicyRequest](#bytebase-v1-SetIamPolicyRequest) | [IamPolicy](#bytebase-v1-IamPolicy) |  |
| GetDeploymentConfig | [GetDeploymentConfigRequest](#bytebase-v1-GetDeploymentConfigRequest) | [DeploymentConfig](#bytebase-v1-DeploymentConfig) |  |
| UpdateDeploymentConfig | [UpdateDeploymentConfigRequest](#bytebase-v1-UpdateDeploymentConfigRequest) | [DeploymentConfig](#bytebase-v1-DeploymentConfig) |  |
| AddWebhook | [AddWebhookRequest](#bytebase-v1-AddWebhookRequest) | [Project](#bytebase-v1-Project) |  |
| UpdateWebhook | [UpdateWebhookRequest](#bytebase-v1-UpdateWebhookRequest) | [Project](#bytebase-v1-Project) |  |
| RemoveWebhook | [RemoveWebhookRequest](#bytebase-v1-RemoveWebhookRequest) | [Project](#bytebase-v1-Project) |  |
| TestWebhook | [TestWebhookRequest](#bytebase-v1-TestWebhookRequest) | [TestWebhookResponse](#bytebase-v1-TestWebhookResponse) |  |
| ListDatabaseGroups | [ListDatabaseGroupsRequest](#bytebase-v1-ListDatabaseGroupsRequest) | [ListDatabaseGroupsResponse](#bytebase-v1-ListDatabaseGroupsResponse) |  |
| GetDatabaseGroup | [GetDatabaseGroupRequest](#bytebase-v1-GetDatabaseGroupRequest) | [DatabaseGroup](#bytebase-v1-DatabaseGroup) |  |
| CreateDatabaseGroup | [CreateDatabaseGroupRequest](#bytebase-v1-CreateDatabaseGroupRequest) | [DatabaseGroup](#bytebase-v1-DatabaseGroup) |  |
| UpdateDatabaseGroup | [UpdateDatabaseGroupRequest](#bytebase-v1-UpdateDatabaseGroupRequest) | [DatabaseGroup](#bytebase-v1-DatabaseGroup) |  |
| DeleteDatabaseGroup | [DeleteDatabaseGroupRequest](#bytebase-v1-DeleteDatabaseGroupRequest) | [.google.protobuf.Empty](#google-protobuf-Empty) |  |
| ListSchemaGroups | [ListSchemaGroupsRequest](#bytebase-v1-ListSchemaGroupsRequest) | [ListSchemaGroupsResponse](#bytebase-v1-ListSchemaGroupsResponse) |  |
| GetSchemaGroup | [GetSchemaGroupRequest](#bytebase-v1-GetSchemaGroupRequest) | [SchemaGroup](#bytebase-v1-SchemaGroup) |  |
| CreateSchemaGroup | [CreateSchemaGroupRequest](#bytebase-v1-CreateSchemaGroupRequest) | [SchemaGroup](#bytebase-v1-SchemaGroup) |  |
| UpdateSchemaGroup | [UpdateSchemaGroupRequest](#bytebase-v1-UpdateSchemaGroupRequest) | [SchemaGroup](#bytebase-v1-SchemaGroup) |  |
| DeleteSchemaGroup | [DeleteSchemaGroupRequest](#bytebase-v1-DeleteSchemaGroupRequest) | [.google.protobuf.Empty](#google-protobuf-Empty) |  |
| GetProjectProtectionRules | [GetProjectProtectionRulesRequest](#bytebase-v1-GetProjectProtectionRulesRequest) | [ProtectionRules](#bytebase-v1-ProtectionRules) |  |
| UpdateProjectProtectionRules | [UpdateProjectProtectionRulesRequest](#bytebase-v1-UpdateProjectProtectionRulesRequest) | [ProtectionRules](#bytebase-v1-ProtectionRules) |  |

 



<a name="v1_risk_service-proto"></a>
<p align="right"><a href="#top">Top</a></p>

## v1/risk_service.proto



<a name="bytebase-v1-CreateRiskRequest"></a>

### CreateRiskRequest



| Field | Type | Label | Description |
| ----- | ---- | ----- | ----------- |
| risk | [Risk](#bytebase-v1-Risk) |  | The risk to create. |






<a name="bytebase-v1-DeleteRiskRequest"></a>

### DeleteRiskRequest



| Field | Type | Label | Description |
| ----- | ---- | ----- | ----------- |
| name | [string](#string) |  | The name of the risk to delete. Format: risks/{risk} |






<a name="bytebase-v1-ListRisksRequest"></a>

### ListRisksRequest



| Field | Type | Label | Description |
| ----- | ---- | ----- | ----------- |
| page_size | [int32](#int32) |  | The maximum number of risks to return. The service may return fewer than this value. If unspecified, at most 50 risks will be returned. The maximum value is 1000; values above 1000 will be coerced to 1000. |
| page_token | [string](#string) |  | A page token, received from a previous `ListRisks` call. Provide this to retrieve the subsequent page.

When paginating, all other parameters provided to `LiskRisks` must match the call that provided the page token. |






<a name="bytebase-v1-ListRisksResponse"></a>

### ListRisksResponse



| Field | Type | Label | Description |
| ----- | ---- | ----- | ----------- |
| risks | [Risk](#bytebase-v1-Risk) | repeated |  |
| next_page_token | [string](#string) |  | A token, which can be sent as `page_token` to retrieve the next page. If this field is omitted, there are no subsequent pages. |






<a name="bytebase-v1-Risk"></a>

### Risk



| Field | Type | Label | Description |
| ----- | ---- | ----- | ----------- |
| name | [string](#string) |  | Format: risks/{risk} |
| uid | [string](#string) |  | system-generated unique identifier. |
| source | [Risk.Source](#bytebase-v1-Risk-Source) |  |  |
| title | [string](#string) |  |  |
| level | [int32](#int32) |  |  |
| active | [bool](#bool) |  |  |
| condition | [google.type.Expr](#google-type-Expr) |  |  |






<a name="bytebase-v1-UpdateRiskRequest"></a>

### UpdateRiskRequest



| Field | Type | Label | Description |
| ----- | ---- | ----- | ----------- |
| risk | [Risk](#bytebase-v1-Risk) |  | The risk to update.

The risk&#39;s `name` field is used to identify the risk to update. Format: risks/{risk} |
| update_mask | [google.protobuf.FieldMask](#google-protobuf-FieldMask) |  | The list of fields to update. |





 


<a name="bytebase-v1-Risk-Source"></a>

### Risk.Source


| Name | Number | Description |
| ---- | ------ | ----------- |
| SOURCE_UNSPECIFIED | 0 |  |
| DDL | 1 |  |
| DML | 2 |  |
| CREATE_DATABASE | 3 |  |
| REQUEST_QUERY | 4 |  |
| REQUEST_EXPORT | 5 |  |
| DATA_EXPORT | 6 |  |


 

 


<a name="bytebase-v1-RiskService"></a>

### RiskService


| Method Name | Request Type | Response Type | Description |
| ----------- | ------------ | ------------- | ------------|
| ListRisks | [ListRisksRequest](#bytebase-v1-ListRisksRequest) | [ListRisksResponse](#bytebase-v1-ListRisksResponse) |  |
| CreateRisk | [CreateRiskRequest](#bytebase-v1-CreateRiskRequest) | [Risk](#bytebase-v1-Risk) |  |
| UpdateRisk | [UpdateRiskRequest](#bytebase-v1-UpdateRiskRequest) | [Risk](#bytebase-v1-Risk) |  |
| DeleteRisk | [DeleteRiskRequest](#bytebase-v1-DeleteRiskRequest) | [.google.protobuf.Empty](#google-protobuf-Empty) |  |

 



<a name="v1_role_service-proto"></a>
<p align="right"><a href="#top">Top</a></p>

## v1/role_service.proto



<a name="bytebase-v1-CreateRoleRequest"></a>

### CreateRoleRequest



| Field | Type | Label | Description |
| ----- | ---- | ----- | ----------- |
| role | [Role](#bytebase-v1-Role) |  |  |
| role_id | [string](#string) |  | The ID to use for the role, which will become the final component of the role&#39;s resource name.

This value should be 4-63 characters, and valid characters are /[a-z][A-Z][0-9]/. |






<a name="bytebase-v1-DeleteRoleRequest"></a>

### DeleteRoleRequest



| Field | Type | Label | Description |
| ----- | ---- | ----- | ----------- |
| name | [string](#string) |  | Format: roles/{role} |






<a name="bytebase-v1-ListRolesRequest"></a>

### ListRolesRequest



| Field | Type | Label | Description |
| ----- | ---- | ----- | ----------- |
| page_size | [int32](#int32) |  | The maximum number of roles to return. The service may return fewer than this value. If unspecified, at most 50 reviews will be returned. The maximum value is 1000; values above 1000 will be coerced to 1000. |
| page_token | [string](#string) |  | A page token, received from a previous `ListRoles` call. Provide this to retrieve the subsequent page.

When paginating, all other parameters provided to `ListRoles` must match the call that provided the page token. |






<a name="bytebase-v1-ListRolesResponse"></a>

### ListRolesResponse



| Field | Type | Label | Description |
| ----- | ---- | ----- | ----------- |
| roles | [Role](#bytebase-v1-Role) | repeated |  |
| next_page_token | [string](#string) |  | A token, which can be sent as `page_token` to retrieve the next page. If this field is omitted, there are no subsequent pages. |






<a name="bytebase-v1-Role"></a>

### Role



| Field | Type | Label | Description |
| ----- | ---- | ----- | ----------- |
| name | [string](#string) |  | Format: roles/{role} |
| title | [string](#string) |  |  |
| description | [string](#string) |  |  |
| permissions | [string](#string) | repeated |  |






<a name="bytebase-v1-UpdateRoleRequest"></a>

### UpdateRoleRequest



| Field | Type | Label | Description |
| ----- | ---- | ----- | ----------- |
| role | [Role](#bytebase-v1-Role) |  |  |
| update_mask | [google.protobuf.FieldMask](#google-protobuf-FieldMask) |  |  |





 

 

 


<a name="bytebase-v1-RoleService"></a>

### RoleService


| Method Name | Request Type | Response Type | Description |
| ----------- | ------------ | ------------- | ------------|
| ListRoles | [ListRolesRequest](#bytebase-v1-ListRolesRequest) | [ListRolesResponse](#bytebase-v1-ListRolesResponse) |  |
| CreateRole | [CreateRoleRequest](#bytebase-v1-CreateRoleRequest) | [Role](#bytebase-v1-Role) |  |
| UpdateRole | [UpdateRoleRequest](#bytebase-v1-UpdateRoleRequest) | [Role](#bytebase-v1-Role) |  |
| DeleteRole | [DeleteRoleRequest](#bytebase-v1-DeleteRoleRequest) | [.google.protobuf.Empty](#google-protobuf-Empty) |  |

 



<a name="v1_rollout_service-proto"></a>
<p align="right"><a href="#top">Top</a></p>

## v1/rollout_service.proto



<a name="bytebase-v1-BatchCancelTaskRunsRequest"></a>

### BatchCancelTaskRunsRequest



| Field | Type | Label | Description |
| ----- | ---- | ----- | ----------- |
| parent | [string](#string) |  | The name of the parent of the taskRuns. Format: projects/{project}/rollouts/{rollout}/stages/{stage}/tasks/{task} Use `projects/{project}/rollouts/{rollout}/stages/{stage}/tasks/-` to cancel task runs under the same stage. |
| task_runs | [string](#string) | repeated | The taskRuns to cancel. Format: projects/{project}/rollouts/{rollout}/stages/{stage}/tasks/{task}/taskRuns/{taskRun} |
| reason | [string](#string) |  |  |






<a name="bytebase-v1-BatchCancelTaskRunsResponse"></a>

### BatchCancelTaskRunsResponse







<a name="bytebase-v1-BatchRunTasksRequest"></a>

### BatchRunTasksRequest



| Field | Type | Label | Description |
| ----- | ---- | ----- | ----------- |
| parent | [string](#string) |  | The name of the parent of the tasks. Format: projects/{project}/rollouts/{rollout}/stages/{stage} |
| tasks | [string](#string) | repeated | The tasks to run. Format: projects/{project}/rollouts/{rollout}/stages/{stage}/tasks/{task} |
| reason | [string](#string) |  |  |






<a name="bytebase-v1-BatchRunTasksResponse"></a>

### BatchRunTasksResponse







<a name="bytebase-v1-BatchSkipTasksRequest"></a>

### BatchSkipTasksRequest



| Field | Type | Label | Description |
| ----- | ---- | ----- | ----------- |
| parent | [string](#string) |  | The name of the parent of the tasks. Format: projects/{project}/rollouts/{rollout}/stages/{stage} |
| tasks | [string](#string) | repeated | The tasks to skip. Format: projects/{project}/rollouts/{rollout}/stages/{stage}/tasks/{task} |
| reason | [string](#string) |  |  |






<a name="bytebase-v1-BatchSkipTasksResponse"></a>

### BatchSkipTasksResponse







<a name="bytebase-v1-CreatePlanRequest"></a>

### CreatePlanRequest



| Field | Type | Label | Description |
| ----- | ---- | ----- | ----------- |
| parent | [string](#string) |  | The parent project where this plan will be created. Format: projects/{project} |
| plan | [Plan](#bytebase-v1-Plan) |  | The plan to create. |






<a name="bytebase-v1-CreateRolloutRequest"></a>

### CreateRolloutRequest



| Field | Type | Label | Description |
| ----- | ---- | ----- | ----------- |
| parent | [string](#string) |  | The parent project where this rollout will be created. Format: projects/{project} |
| rollout | [Rollout](#bytebase-v1-Rollout) |  | The rollout to create. |






<a name="bytebase-v1-GetPlanRequest"></a>

### GetPlanRequest



| Field | Type | Label | Description |
| ----- | ---- | ----- | ----------- |
| name | [string](#string) |  | The name of the plan to retrieve. Format: projects/{project}/plans/{plan} |






<a name="bytebase-v1-GetRolloutRequest"></a>

### GetRolloutRequest



| Field | Type | Label | Description |
| ----- | ---- | ----- | ----------- |
| name | [string](#string) |  | The name of the rollout to retrieve. Format: projects/{project}/rollouts/{rollout} |






<a name="bytebase-v1-ListPlanCheckRunsRequest"></a>

### ListPlanCheckRunsRequest



| Field | Type | Label | Description |
| ----- | ---- | ----- | ----------- |
| parent | [string](#string) |  | The parent, which owns this collection of plan check runs. Format: projects/{project}/plans/{plan} |
| page_size | [int32](#int32) |  | The maximum number of plan check runs to return. The service may return fewer than this value. If unspecified, at most 50 plans will be returned. The maximum value is 1000; values above 1000 will be coerced to 1000. |
| page_token | [string](#string) |  | A page token, received from a previous `ListPlanCheckRuns` call. Provide this to retrieve the subsequent page.

When paginating, all other parameters provided to `ListPlanCheckRuns` must match the call that provided the page token. |






<a name="bytebase-v1-ListPlanCheckRunsResponse"></a>

### ListPlanCheckRunsResponse



| Field | Type | Label | Description |
| ----- | ---- | ----- | ----------- |
| plan_check_runs | [PlanCheckRun](#bytebase-v1-PlanCheckRun) | repeated | The plan check runs from the specified request. |
| next_page_token | [string](#string) |  | A token, which can be sent as `page_token` to retrieve the next page. If this field is omitted, there are no subsequent pages. |






<a name="bytebase-v1-ListPlansRequest"></a>

### ListPlansRequest



| Field | Type | Label | Description |
| ----- | ---- | ----- | ----------- |
| parent | [string](#string) |  | The parent, which owns this collection of plans. Format: projects/{project} Use &#34;projects/-&#34; to list all plans from all projects. |
| page_size | [int32](#int32) |  | The maximum number of plans to return. The service may return fewer than this value. If unspecified, at most 50 plans will be returned. The maximum value is 1000; values above 1000 will be coerced to 1000. |
| page_token | [string](#string) |  | A page token, received from a previous `ListPlans` call. Provide this to retrieve the subsequent page.

When paginating, all other parameters provided to `ListPlans` must match the call that provided the page token. |






<a name="bytebase-v1-ListPlansResponse"></a>

### ListPlansResponse



| Field | Type | Label | Description |
| ----- | ---- | ----- | ----------- |
| plans | [Plan](#bytebase-v1-Plan) | repeated | The plans from the specified request. |
| next_page_token | [string](#string) |  | A token, which can be sent as `page_token` to retrieve the next page. If this field is omitted, there are no subsequent pages. |






<a name="bytebase-v1-ListTaskRunsRequest"></a>

### ListTaskRunsRequest



| Field | Type | Label | Description |
| ----- | ---- | ----- | ----------- |
| parent | [string](#string) |  | The parent, which owns this collection of plans. Format: projects/{project}/rollouts/{rollout}/stages/{stage}/tasks/{task} Use &#34;projects/{project}/rollouts/{rollout}/stages/-/tasks/-&#34; to list all taskRuns from a rollout. |
| page_size | [int32](#int32) |  | The maximum number of taskRuns to return. The service may return fewer than this value. If unspecified, at most 50 taskRuns will be returned. The maximum value is 1000; values above 1000 will be coerced to 1000. |
| page_token | [string](#string) |  | A page token, received from a previous `ListRolloutTaskRuns` call. Provide this to retrieve the subsequent page.

When paginating, all other parameters provided to `ListRolloutTaskRuns` must match the call that provided the page token. |






<a name="bytebase-v1-ListTaskRunsResponse"></a>

### ListTaskRunsResponse



| Field | Type | Label | Description |
| ----- | ---- | ----- | ----------- |
| task_runs | [TaskRun](#bytebase-v1-TaskRun) | repeated | The taskRuns from the specified request. |
| next_page_token | [string](#string) |  | A token, which can be sent as `page_token` to retrieve the next page. If this field is omitted, there are no subsequent pages. |






<a name="bytebase-v1-Plan"></a>

### Plan



| Field | Type | Label | Description |
| ----- | ---- | ----- | ----------- |
| name | [string](#string) |  | The name of the plan. `plan` is a system generated ID. Format: projects/{project}/plans/{plan} |
| uid | [string](#string) |  | The system-assigned, unique identifier for a resource. |
| issue | [string](#string) |  | The resource name of the issue associated with this plan. Format: projects/{project}/issues/{issue} |
| title | [string](#string) |  |  |
| description | [string](#string) |  |  |
| steps | [Plan.Step](#bytebase-v1-Plan-Step) | repeated |  |
| vcs_source | [Plan.VCSSource](#bytebase-v1-Plan-VCSSource) |  |  |
| creator | [string](#string) |  | Format: users/hello@world.com |
| create_time | [google.protobuf.Timestamp](#google-protobuf-Timestamp) |  |  |






<a name="bytebase-v1-Plan-ChangeDatabaseConfig"></a>

### Plan.ChangeDatabaseConfig



| Field | Type | Label | Description |
| ----- | ---- | ----- | ----------- |
| target | [string](#string) |  | The resource name of the target. Format: instances/{instance-id}/databases/{database-name}. Format: projects/{project}/databaseGroups/{databaseGroup}. Format: projects/{project}/deploymentConfigs/default. The plan should have a single step and single spec for the deployment configuration type. |
| sheet | [string](#string) |  | The resource name of the sheet. Format: projects/{project}/sheets/{sheet} |
| type | [Plan.ChangeDatabaseConfig.Type](#bytebase-v1-Plan-ChangeDatabaseConfig-Type) |  |  |
| schema_version | [string](#string) |  | schema_version is parsed from VCS file name. It is automatically generated in the UI workflow. |
| rollback_enabled | [bool](#bool) |  | If RollbackEnabled, build the RollbackSheetID of the task after the task is completed. |
| rollback_detail | [Plan.ChangeDatabaseConfig.RollbackDetail](#bytebase-v1-Plan-ChangeDatabaseConfig-RollbackDetail) | optional |  |
| ghost_flags | [Plan.ChangeDatabaseConfig.GhostFlagsEntry](#bytebase-v1-Plan-ChangeDatabaseConfig-GhostFlagsEntry) | repeated |  |
| pre_update_backup_detail | [Plan.ChangeDatabaseConfig.PreUpdateBackupDetail](#bytebase-v1-Plan-ChangeDatabaseConfig-PreUpdateBackupDetail) | optional | If set, a backup of the modified data will be created automatically before any changes are applied. |






<a name="bytebase-v1-Plan-ChangeDatabaseConfig-GhostFlagsEntry"></a>

### Plan.ChangeDatabaseConfig.GhostFlagsEntry



| Field | Type | Label | Description |
| ----- | ---- | ----- | ----------- |
| key | [string](#string) |  |  |
| value | [string](#string) |  |  |






<a name="bytebase-v1-Plan-ChangeDatabaseConfig-PreUpdateBackupDetail"></a>

### Plan.ChangeDatabaseConfig.PreUpdateBackupDetail



| Field | Type | Label | Description |
| ----- | ---- | ----- | ----------- |
| database | [string](#string) |  | The database for keeping the backup data. Format: instances/{instance}/databases/{database} |






<a name="bytebase-v1-Plan-ChangeDatabaseConfig-RollbackDetail"></a>

### Plan.ChangeDatabaseConfig.RollbackDetail



| Field | Type | Label | Description |
| ----- | ---- | ----- | ----------- |
| rollback_from_task | [string](#string) |  | rollback_from_task is the task from which the rollback SQL statement is generated for this task. Format: projects/{project}/rollouts/{rollout}/stages/{stage}/tasks/{task} |
| rollback_from_issue | [string](#string) |  | rollback_from_issue is the issue containing the original task from which the rollback SQL statement is generated for this task. Format: projects/{project}/issues/{issue} |






<a name="bytebase-v1-Plan-CreateDatabaseConfig"></a>

### Plan.CreateDatabaseConfig



| Field | Type | Label | Description |
| ----- | ---- | ----- | ----------- |
| target | [string](#string) |  | The resource name of the instance on which the database is created. Format: instances/{instance} |
| database | [string](#string) |  | The name of the database to create. |
| table | [string](#string) |  | table is the name of the table, if it is not empty, Bytebase should create a table after creating the database. For example, in MongoDB, it only creates the database when we first store data in that database. |
| character_set | [string](#string) |  | character_set is the character set of the database. |
| collation | [string](#string) |  | collation is the collation of the database. |
| cluster | [string](#string) |  | cluster is the cluster of the database. This is only applicable to ClickHouse for &#34;ON CLUSTER &lt;&lt;cluster&gt;&gt;&#34;. |
| owner | [string](#string) |  | owner is the owner of the database. This is only applicable to Postgres for &#34;WITH OWNER &lt;&lt;owner&gt;&gt;&#34;. |
| environment | [string](#string) |  | The environment resource. Format: environments/prod where prod is the environment resource ID. |
| labels | [Plan.CreateDatabaseConfig.LabelsEntry](#bytebase-v1-Plan-CreateDatabaseConfig-LabelsEntry) | repeated | labels of the database. |






<a name="bytebase-v1-Plan-CreateDatabaseConfig-LabelsEntry"></a>

### Plan.CreateDatabaseConfig.LabelsEntry



| Field | Type | Label | Description |
| ----- | ---- | ----- | ----------- |
| key | [string](#string) |  |  |
| value | [string](#string) |  |  |






<a name="bytebase-v1-Plan-ExportDataConfig"></a>

### Plan.ExportDataConfig



| Field | Type | Label | Description |
| ----- | ---- | ----- | ----------- |
| target | [string](#string) |  | The resource name of the target. Format: instances/{instance-id}/databases/{database-name} |
| sheet | [string](#string) |  | The resource name of the sheet. Format: projects/{project}/sheets/{sheet} |
| format | [ExportFormat](#bytebase-v1-ExportFormat) |  | The format of the exported file. |
| password | [string](#string) | optional | The zip password provide by users. Leave it empty if no needs to encrypt the zip file. |






<a name="bytebase-v1-Plan-Spec"></a>

### Plan.Spec



| Field | Type | Label | Description |
| ----- | ---- | ----- | ----------- |
| earliest_allowed_time | [google.protobuf.Timestamp](#google-protobuf-Timestamp) |  | earliest_allowed_time the earliest execution time of the change. |
| id | [string](#string) |  | A UUID4 string that uniquely identifies the Spec. |
| depends_on_specs | [string](#string) | repeated | IDs of the specs that this spec depends on. Must be a subset of the specs in the same step. |
| create_database_config | [Plan.CreateDatabaseConfig](#bytebase-v1-Plan-CreateDatabaseConfig) |  |  |
| change_database_config | [Plan.ChangeDatabaseConfig](#bytebase-v1-Plan-ChangeDatabaseConfig) |  |  |
| export_data_config | [Plan.ExportDataConfig](#bytebase-v1-Plan-ExportDataConfig) |  |  |






<a name="bytebase-v1-Plan-Step"></a>

### Plan.Step



| Field | Type | Label | Description |
| ----- | ---- | ----- | ----------- |
| title | [string](#string) |  | TODO: implement |
| specs | [Plan.Spec](#bytebase-v1-Plan-Spec) | repeated |  |






<a name="bytebase-v1-Plan-VCSSource"></a>

### Plan.VCSSource



| Field | Type | Label | Description |
| ----- | ---- | ----- | ----------- |
| vcs_type | [VCSType](#bytebase-v1-VCSType) |  |  |
| vcs_connector | [string](#string) |  | Optional. If present, we will update the pull request for rollout status. Format: projects/{project-ID}/vcsConnectors/{vcs-connector} |
| pull_request_url | [string](#string) |  |  |






<a name="bytebase-v1-PlanCheckRun"></a>

### PlanCheckRun



| Field | Type | Label | Description |
| ----- | ---- | ----- | ----------- |
| name | [string](#string) |  | Format: projects/{project}/plans/{plan}/planCheckRuns/{planCheckRun} |
| uid | [string](#string) |  | The system-assigned, unique identifier for a resource. |
| type | [PlanCheckRun.Type](#bytebase-v1-PlanCheckRun-Type) |  |  |
| status | [PlanCheckRun.Status](#bytebase-v1-PlanCheckRun-Status) |  |  |
| target | [string](#string) |  | Format: instances/{instance}/databases/{database} |
| sheet | [string](#string) |  | Format: project/{project}/sheets/{sheet} |
| results | [PlanCheckRun.Result](#bytebase-v1-PlanCheckRun-Result) | repeated |  |
| error | [string](#string) |  | error is set if the Status is FAILED. |
| create_time | [google.protobuf.Timestamp](#google-protobuf-Timestamp) |  |  |






<a name="bytebase-v1-PlanCheckRun-Result"></a>

### PlanCheckRun.Result



| Field | Type | Label | Description |
| ----- | ---- | ----- | ----------- |
| status | [PlanCheckRun.Result.Status](#bytebase-v1-PlanCheckRun-Result-Status) |  |  |
| title | [string](#string) |  |  |
| content | [string](#string) |  |  |
| code | [int32](#int32) |  |  |
| sql_summary_report | [PlanCheckRun.Result.SqlSummaryReport](#bytebase-v1-PlanCheckRun-Result-SqlSummaryReport) |  |  |
| sql_review_report | [PlanCheckRun.Result.SqlReviewReport](#bytebase-v1-PlanCheckRun-Result-SqlReviewReport) |  |  |






<a name="bytebase-v1-PlanCheckRun-Result-SqlReviewReport"></a>

### PlanCheckRun.Result.SqlReviewReport



| Field | Type | Label | Description |
| ----- | ---- | ----- | ----------- |
| line | [int32](#int32) |  |  |
| column | [int32](#int32) |  |  |
| detail | [string](#string) |  |  |
| code | [int32](#int32) |  | Code from sql review. |






<a name="bytebase-v1-PlanCheckRun-Result-SqlSummaryReport"></a>

### PlanCheckRun.Result.SqlSummaryReport



| Field | Type | Label | Description |
| ----- | ---- | ----- | ----------- |
| code | [int32](#int32) |  |  |
| statement_types | [string](#string) | repeated | statement_types are the types of statements that are found in the sql. |
| affected_rows | [int32](#int32) |  |  |
| changed_resources | [ChangedResources](#bytebase-v1-ChangedResources) |  |  |






<a name="bytebase-v1-PreviewRolloutRequest"></a>

### PreviewRolloutRequest



| Field | Type | Label | Description |
| ----- | ---- | ----- | ----------- |
| project | [string](#string) |  | The name of the project. Format: projects/{project} |
| plan | [Plan](#bytebase-v1-Plan) |  | The plan used to preview rollout. |






<a name="bytebase-v1-Rollout"></a>

### Rollout



| Field | Type | Label | Description |
| ----- | ---- | ----- | ----------- |
| name | [string](#string) |  | The resource name of the rollout. Format: projects/{project}/rollouts/{rollout} |
| uid | [string](#string) |  | The system-assigned, unique identifier for a resource. |
| plan | [string](#string) |  | The plan that this rollout is based on. Format: projects/{project}/plans/{plan} |
| title | [string](#string) |  |  |
| stages | [Stage](#bytebase-v1-Stage) | repeated | stages and thus tasks of the rollout. |






<a name="bytebase-v1-RunPlanChecksRequest"></a>

### RunPlanChecksRequest



| Field | Type | Label | Description |
| ----- | ---- | ----- | ----------- |
| name | [string](#string) |  | The plan to run plan checks. Format: projects/{project}/plans/{plan} |






<a name="bytebase-v1-RunPlanChecksResponse"></a>

### RunPlanChecksResponse







<a name="bytebase-v1-Stage"></a>

### Stage



| Field | Type | Label | Description |
| ----- | ---- | ----- | ----------- |
| name | [string](#string) |  | Format: projects/{project}/rollouts/{rollout}/stages/{stage} |
| uid | [string](#string) |  | The system-assigned, unique identifier for a resource. |
| title | [string](#string) |  |  |
| tasks | [Task](#bytebase-v1-Task) | repeated |  |






<a name="bytebase-v1-Task"></a>

### Task



| Field | Type | Label | Description |
| ----- | ---- | ----- | ----------- |
| name | [string](#string) |  | Format: projects/{project}/rollouts/{rollout}/stages/{stage}/tasks/{task} |
| uid | [string](#string) |  | The system-assigned, unique identifier for a resource. |
| title | [string](#string) |  |  |
| spec_id | [string](#string) |  | A UUID4 string that uniquely identifies the Spec. Could be empty if the rollout of the task does not have an associating plan. |
| status | [Task.Status](#bytebase-v1-Task-Status) |  | Status is the status of the task. |
| skipped_reason | [string](#string) |  |  |
| type | [Task.Type](#bytebase-v1-Task-Type) |  |  |
| depends_on_tasks | [string](#string) | repeated | Format: projects/{project}/rollouts/{rollout}/stages/{stage}/tasks/{task} |
| target | [string](#string) |  | Format: instances/{instance} if the task is DatabaseCreate. Format: instances/{instance}/databases/{database} |
| database_create | [Task.DatabaseCreate](#bytebase-v1-Task-DatabaseCreate) |  |  |
| database_schema_baseline | [Task.DatabaseSchemaBaseline](#bytebase-v1-Task-DatabaseSchemaBaseline) |  |  |
| database_schema_update | [Task.DatabaseSchemaUpdate](#bytebase-v1-Task-DatabaseSchemaUpdate) |  |  |
| database_data_update | [Task.DatabaseDataUpdate](#bytebase-v1-Task-DatabaseDataUpdate) |  |  |
| database_data_export | [Task.DatabaseDataExport](#bytebase-v1-Task-DatabaseDataExport) |  |  |






<a name="bytebase-v1-Task-DatabaseCreate"></a>

### Task.DatabaseCreate



| Field | Type | Label | Description |
| ----- | ---- | ----- | ----------- |
| project | [string](#string) |  | The project owning the database. Format: projects/{project} |
| database | [string](#string) |  | database name |
| table | [string](#string) |  | table name |
| sheet | [string](#string) |  | Format: projects/{project}/sheets/{sheet} |
| character_set | [string](#string) |  |  |
| collation | [string](#string) |  |  |
| environment | [string](#string) |  |  |
| labels | [Task.DatabaseCreate.LabelsEntry](#bytebase-v1-Task-DatabaseCreate-LabelsEntry) | repeated |  |






<a name="bytebase-v1-Task-DatabaseCreate-LabelsEntry"></a>

### Task.DatabaseCreate.LabelsEntry



| Field | Type | Label | Description |
| ----- | ---- | ----- | ----------- |
| key | [string](#string) |  |  |
| value | [string](#string) |  |  |






<a name="bytebase-v1-Task-DatabaseDataExport"></a>

### Task.DatabaseDataExport



| Field | Type | Label | Description |
| ----- | ---- | ----- | ----------- |
| target | [string](#string) |  | The resource name of the target. Format: instances/{instance-id}/databases/{database-name} |
| sheet | [string](#string) |  | The resource name of the sheet. Format: projects/{project}/sheets/{sheet} |
| format | [ExportFormat](#bytebase-v1-ExportFormat) |  | The format of the exported file. |
| password | [string](#string) | optional | The zip password provide by users. Leave it empty if no needs to encrypt the zip file. |






<a name="bytebase-v1-Task-DatabaseDataUpdate"></a>

### Task.DatabaseDataUpdate



| Field | Type | Label | Description |
| ----- | ---- | ----- | ----------- |
| sheet | [string](#string) |  | Format: projects/{project}/sheets/{sheet} |
| schema_version | [string](#string) |  |  |
| rollback_enabled | [bool](#bool) |  | Build the rollback SQL if rollback_enabled. |
| rollback_sql_status | [Task.DatabaseDataUpdate.RollbackSqlStatus](#bytebase-v1-Task-DatabaseDataUpdate-RollbackSqlStatus) |  | The status of the rollback SQL generation. |
| rollback_error | [string](#string) |  |  |
| rollback_sheet | [string](#string) |  | rollback_sheet is the resource name of the sheet that stores the generated rollback SQL statement. Format: projects/{project}/sheets/{sheet} |
| rollback_from_issue | [string](#string) |  | rollback_from_issue is the resource name of the issue that the rollback SQL statement is generated from. Format: projects/{project}/issues/{issue} |
| rollback_from_task | [string](#string) |  | rollback_from_task is the resource name of the task that the rollback SQL statement is generated from. Format: projects/{project}/rollouts/{rollout}/stages/{stage}/tasks/{task} |






<a name="bytebase-v1-Task-DatabaseSchemaBaseline"></a>

### Task.DatabaseSchemaBaseline



| Field | Type | Label | Description |
| ----- | ---- | ----- | ----------- |
| schema_version | [string](#string) |  |  |






<a name="bytebase-v1-Task-DatabaseSchemaUpdate"></a>

### Task.DatabaseSchemaUpdate



| Field | Type | Label | Description |
| ----- | ---- | ----- | ----------- |
| sheet | [string](#string) |  | Format: projects/{project}/sheets/{sheet} |
| schema_version | [string](#string) |  |  |






<a name="bytebase-v1-TaskRun"></a>

### TaskRun



| Field | Type | Label | Description |
| ----- | ---- | ----- | ----------- |
| name | [string](#string) |  | Format: projects/{project}/rollouts/{rollout}/stages/{stage}/tasks/{task}/taskRuns/{taskRun} |
| uid | [string](#string) |  | The system-assigned, unique identifier for a resource. |
| creator | [string](#string) |  | Format: user/hello@world.com |
| updater | [string](#string) |  | Format: user/hello@world.com |
| create_time | [google.protobuf.Timestamp](#google-protobuf-Timestamp) |  |  |
| update_time | [google.protobuf.Timestamp](#google-protobuf-Timestamp) |  |  |
| title | [string](#string) |  |  |
| status | [TaskRun.Status](#bytebase-v1-TaskRun-Status) |  |  |
| detail | [string](#string) |  | Below are the results of a task run. |
| change_history | [string](#string) |  | The resource name of the change history Format: instances/{instance}/databases/{database}/changeHistories/{changeHistory} |
| schema_version | [string](#string) |  |  |
| execution_status | [TaskRun.ExecutionStatus](#bytebase-v1-TaskRun-ExecutionStatus) |  |  |
| execution_status_update_time | [google.protobuf.Timestamp](#google-protobuf-Timestamp) |  | Last execution status update timestamp. |
| execution_detail | [TaskRun.ExecutionDetail](#bytebase-v1-TaskRun-ExecutionDetail) |  |  |
| start_time | [google.protobuf.Timestamp](#google-protobuf-Timestamp) |  |  |
| export_archive_status | [TaskRun.ExportArchiveStatus](#bytebase-v1-TaskRun-ExportArchiveStatus) |  |  |






<a name="bytebase-v1-TaskRun-ExecutionDetail"></a>

### TaskRun.ExecutionDetail



| Field | Type | Label | Description |
| ----- | ---- | ----- | ----------- |
| commands_total | [int32](#int32) |  | Currently, the following fields are only used for EXECUTING status. |
| commands_completed | [int32](#int32) |  |  |
| command_start_position | [TaskRun.ExecutionDetail.Position](#bytebase-v1-TaskRun-ExecutionDetail-Position) |  |  |
| command_end_position | [TaskRun.ExecutionDetail.Position](#bytebase-v1-TaskRun-ExecutionDetail-Position) |  |  |






<a name="bytebase-v1-TaskRun-ExecutionDetail-Position"></a>

### TaskRun.ExecutionDetail.Position



| Field | Type | Label | Description |
| ----- | ---- | ----- | ----------- |
| line | [int32](#int32) |  | The line number, starting from 0. |
| column | [int32](#int32) |  | The column number, starting from 0. |






<a name="bytebase-v1-UpdatePlanRequest"></a>

### UpdatePlanRequest



| Field | Type | Label | Description |
| ----- | ---- | ----- | ----------- |
| plan | [Plan](#bytebase-v1-Plan) |  | The plan to update.

The plan&#39;s `name` field is used to identify the plan to update. Format: projects/{project}/plans/{plan} |
| update_mask | [google.protobuf.FieldMask](#google-protobuf-FieldMask) |  | The list of fields to update. |





 


<a name="bytebase-v1-Plan-ChangeDatabaseConfig-Type"></a>

### Plan.ChangeDatabaseConfig.Type
Type is the database change type.

| Name | Number | Description |
| ---- | ------ | ----------- |
| TYPE_UNSPECIFIED | 0 |  |
| BASELINE | 1 | Used for establishing schema baseline, this is used when 1. Onboard the database into Bytebase since Bytebase needs to know the current database schema. 2. Had schema drift and need to re-establish the baseline. |
| MIGRATE | 2 | Used for DDL changes including CREATE DATABASE. |
| MIGRATE_SDL | 3 | Used for schema changes via state-based schema migration including CREATE DATABASE. |
| MIGRATE_GHOST | 4 | Used for DDL changes using gh-ost. |
| DATA | 6 | Used for DML change. |



<a name="bytebase-v1-PlanCheckRun-Result-Status"></a>

### PlanCheckRun.Result.Status


| Name | Number | Description |
| ---- | ------ | ----------- |
| STATUS_UNSPECIFIED | 0 |  |
| ERROR | 1 |  |
| WARNING | 2 |  |
| SUCCESS | 3 |  |



<a name="bytebase-v1-PlanCheckRun-Status"></a>

### PlanCheckRun.Status


| Name | Number | Description |
| ---- | ------ | ----------- |
| STATUS_UNSPECIFIED | 0 |  |
| RUNNING | 1 |  |
| DONE | 2 |  |
| FAILED | 3 |  |
| CANCELED | 4 |  |



<a name="bytebase-v1-PlanCheckRun-Type"></a>

### PlanCheckRun.Type


| Name | Number | Description |
| ---- | ------ | ----------- |
| TYPE_UNSPECIFIED | 0 |  |
| DATABASE_STATEMENT_FAKE_ADVISE | 1 |  |
| DATABASE_STATEMENT_COMPATIBILITY | 2 |  |
| DATABASE_STATEMENT_ADVISE | 3 |  |
| DATABASE_STATEMENT_TYPE | 4 |  |
| DATABASE_STATEMENT_SUMMARY_REPORT | 5 |  |
| DATABASE_CONNECT | 6 |  |
| DATABASE_GHOST_SYNC | 7 |  |



<a name="bytebase-v1-Task-DatabaseDataUpdate-RollbackSqlStatus"></a>

### Task.DatabaseDataUpdate.RollbackSqlStatus


| Name | Number | Description |
| ---- | ------ | ----------- |
| ROLLBACK_SQL_STATUS_UNSPECIFIED | 0 |  |
| PENDING | 1 |  |
| DONE | 2 |  |
| FAILED | 3 |  |



<a name="bytebase-v1-Task-Status"></a>

### Task.Status


| Name | Number | Description |
| ---- | ------ | ----------- |
| STATUS_UNSPECIFIED | 0 |  |
| NOT_STARTED | 1 |  |
| PENDING | 2 |  |
| RUNNING | 3 |  |
| DONE | 4 |  |
| FAILED | 5 |  |
| CANCELED | 6 |  |
| SKIPPED | 7 |  |



<a name="bytebase-v1-Task-Type"></a>

### Task.Type


| Name | Number | Description |
| ---- | ------ | ----------- |
| TYPE_UNSPECIFIED | 0 |  |
| GENERAL | 1 |  |
| DATABASE_CREATE | 2 | use payload DatabaseCreate |
| DATABASE_SCHEMA_BASELINE | 3 | use payload DatabaseSchemaBaseline |
| DATABASE_SCHEMA_UPDATE | 4 | use payload DatabaseSchemaUpdate |
| DATABASE_SCHEMA_UPDATE_SDL | 5 | use payload DatabaseSchemaUpdate |
| DATABASE_SCHEMA_UPDATE_GHOST_SYNC | 6 | use payload DatabaseSchemaUpdate |
| DATABASE_SCHEMA_UPDATE_GHOST_CUTOVER | 7 | use payload nil |
| DATABASE_DATA_UPDATE | 8 | use payload DatabaseDataUpdate |
| DATABASE_DATA_EXPORT | 12 | use payload DatabaseDataExport |



<a name="bytebase-v1-TaskRun-ExecutionStatus"></a>

### TaskRun.ExecutionStatus


| Name | Number | Description |
| ---- | ------ | ----------- |
| EXECUTION_STATUS_UNSPECIFIED | 0 |  |
| PRE_EXECUTING | 1 |  |
| EXECUTING | 2 |  |
| POST_EXECUTING | 3 |  |



<a name="bytebase-v1-TaskRun-ExportArchiveStatus"></a>

### TaskRun.ExportArchiveStatus


| Name | Number | Description |
| ---- | ------ | ----------- |
| EXPORT_ARCHIVE_STATUS_UNSPECIFIED | 0 |  |
| READY | 1 |  |
| EXPORTED | 2 |  |



<a name="bytebase-v1-TaskRun-Status"></a>

### TaskRun.Status


| Name | Number | Description |
| ---- | ------ | ----------- |
| STATUS_UNSPECIFIED | 0 |  |
| PENDING | 1 |  |
| RUNNING | 2 |  |
| DONE | 3 |  |
| FAILED | 4 |  |
| CANCELED | 5 |  |


 

 


<a name="bytebase-v1-RolloutService"></a>

### RolloutService


| Method Name | Request Type | Response Type | Description |
| ----------- | ------------ | ------------- | ------------|
| GetPlan | [GetPlanRequest](#bytebase-v1-GetPlanRequest) | [Plan](#bytebase-v1-Plan) |  |
| ListPlans | [ListPlansRequest](#bytebase-v1-ListPlansRequest) | [ListPlansResponse](#bytebase-v1-ListPlansResponse) |  |
| CreatePlan | [CreatePlanRequest](#bytebase-v1-CreatePlanRequest) | [Plan](#bytebase-v1-Plan) |  |
| UpdatePlan | [UpdatePlanRequest](#bytebase-v1-UpdatePlanRequest) | [Plan](#bytebase-v1-Plan) |  |
| GetRollout | [GetRolloutRequest](#bytebase-v1-GetRolloutRequest) | [Rollout](#bytebase-v1-Rollout) |  |
| CreateRollout | [CreateRolloutRequest](#bytebase-v1-CreateRolloutRequest) | [Rollout](#bytebase-v1-Rollout) |  |
| PreviewRollout | [PreviewRolloutRequest](#bytebase-v1-PreviewRolloutRequest) | [Rollout](#bytebase-v1-Rollout) |  |
| ListTaskRuns | [ListTaskRunsRequest](#bytebase-v1-ListTaskRunsRequest) | [ListTaskRunsResponse](#bytebase-v1-ListTaskRunsResponse) |  |
| ListPlanCheckRuns | [ListPlanCheckRunsRequest](#bytebase-v1-ListPlanCheckRunsRequest) | [ListPlanCheckRunsResponse](#bytebase-v1-ListPlanCheckRunsResponse) |  |
| RunPlanChecks | [RunPlanChecksRequest](#bytebase-v1-RunPlanChecksRequest) | [RunPlanChecksResponse](#bytebase-v1-RunPlanChecksResponse) |  |
| BatchRunTasks | [BatchRunTasksRequest](#bytebase-v1-BatchRunTasksRequest) | [BatchRunTasksResponse](#bytebase-v1-BatchRunTasksResponse) |  |
| BatchSkipTasks | [BatchSkipTasksRequest](#bytebase-v1-BatchSkipTasksRequest) | [BatchSkipTasksResponse](#bytebase-v1-BatchSkipTasksResponse) |  |
| BatchCancelTaskRuns | [BatchCancelTaskRunsRequest](#bytebase-v1-BatchCancelTaskRunsRequest) | [BatchCancelTaskRunsResponse](#bytebase-v1-BatchCancelTaskRunsResponse) |  |

 



<a name="v1_subscription_service-proto"></a>
<p align="right"><a href="#top">Top</a></p>

## v1/subscription_service.proto



<a name="bytebase-v1-Feature"></a>

### Feature



| Field | Type | Label | Description |
| ----- | ---- | ----- | ----------- |
| name | [string](#string) |  | Name is the feature name. |
| matrix | [Feature.MatrixEntry](#bytebase-v1-Feature-MatrixEntry) | repeated | Matrix is the feature matrix for different plan. The key is the plan enum in string value. |






<a name="bytebase-v1-Feature-MatrixEntry"></a>

### Feature.MatrixEntry



| Field | Type | Label | Description |
| ----- | ---- | ----- | ----------- |
| key | [string](#string) |  |  |
| value | [bool](#bool) |  |  |






<a name="bytebase-v1-FeatureMatrix"></a>

### FeatureMatrix



| Field | Type | Label | Description |
| ----- | ---- | ----- | ----------- |
| features | [Feature](#bytebase-v1-Feature) | repeated |  |






<a name="bytebase-v1-GetFeatureMatrixRequest"></a>

### GetFeatureMatrixRequest







<a name="bytebase-v1-GetSubscriptionRequest"></a>

### GetSubscriptionRequest







<a name="bytebase-v1-PatchSubscription"></a>

### PatchSubscription



| Field | Type | Label | Description |
| ----- | ---- | ----- | ----------- |
| license | [string](#string) |  |  |






<a name="bytebase-v1-Subscription"></a>

### Subscription



| Field | Type | Label | Description |
| ----- | ---- | ----- | ----------- |
| instance_count | [int32](#int32) |  |  |
| expires_time | [google.protobuf.Timestamp](#google-protobuf-Timestamp) |  |  |
| started_time | [google.protobuf.Timestamp](#google-protobuf-Timestamp) |  |  |
| plan | [PlanType](#bytebase-v1-PlanType) |  |  |
| trialing | [bool](#bool) |  |  |
| org_id | [string](#string) |  |  |
| org_name | [string](#string) |  |  |






<a name="bytebase-v1-UpdateSubscriptionRequest"></a>

### UpdateSubscriptionRequest



| Field | Type | Label | Description |
| ----- | ---- | ----- | ----------- |
| patch | [PatchSubscription](#bytebase-v1-PatchSubscription) |  |  |





 


<a name="bytebase-v1-PlanType"></a>

### PlanType


| Name | Number | Description |
| ---- | ------ | ----------- |
| PLAN_TYPE_UNSPECIFIED | 0 |  |
| FREE | 1 |  |
| TEAM | 2 |  |
| ENTERPRISE | 3 |  |


 

 


<a name="bytebase-v1-SubscriptionService"></a>

### SubscriptionService


| Method Name | Request Type | Response Type | Description |
| ----------- | ------------ | ------------- | ------------|
| GetSubscription | [GetSubscriptionRequest](#bytebase-v1-GetSubscriptionRequest) | [Subscription](#bytebase-v1-Subscription) |  |
| GetFeatureMatrix | [GetFeatureMatrixRequest](#bytebase-v1-GetFeatureMatrixRequest) | [FeatureMatrix](#bytebase-v1-FeatureMatrix) |  |
| UpdateSubscription | [UpdateSubscriptionRequest](#bytebase-v1-UpdateSubscriptionRequest) | [Subscription](#bytebase-v1-Subscription) |  |

 



<a name="v1_setting_service-proto"></a>
<p align="right"><a href="#top">Top</a></p>

## v1/setting_service.proto



<a name="bytebase-v1-AgentPluginSetting"></a>

### AgentPluginSetting



| Field | Type | Label | Description |
| ----- | ---- | ----- | ----------- |
| url | [string](#string) |  | The URL for the agent API. |
| token | [string](#string) |  | The token for the agent. |






<a name="bytebase-v1-Announcement"></a>

### Announcement



| Field | Type | Label | Description |
| ----- | ---- | ----- | ----------- |
| level | [Announcement.AlertLevel](#bytebase-v1-Announcement-AlertLevel) |  | The alert level of announcemnt |
| text | [string](#string) |  | The text of announcemnt |
| link | [string](#string) |  | The optional link, user can follow the link to check extra details |






<a name="bytebase-v1-AppIMSetting"></a>

### AppIMSetting



| Field | Type | Label | Description |
| ----- | ---- | ----- | ----------- |
| im_type | [AppIMSetting.IMType](#bytebase-v1-AppIMSetting-IMType) |  |  |
| app_id | [string](#string) |  |  |
| app_secret | [string](#string) |  |  |
| external_approval | [AppIMSetting.ExternalApproval](#bytebase-v1-AppIMSetting-ExternalApproval) |  |  |






<a name="bytebase-v1-AppIMSetting-ExternalApproval"></a>

### AppIMSetting.ExternalApproval



| Field | Type | Label | Description |
| ----- | ---- | ----- | ----------- |
| enabled | [bool](#bool) |  |  |
| approval_definition_id | [string](#string) |  |  |






<a name="bytebase-v1-DataClassificationSetting"></a>

### DataClassificationSetting



| Field | Type | Label | Description |
| ----- | ---- | ----- | ----------- |
| configs | [DataClassificationSetting.DataClassificationConfig](#bytebase-v1-DataClassificationSetting-DataClassificationConfig) | repeated |  |






<a name="bytebase-v1-DataClassificationSetting-DataClassificationConfig"></a>

### DataClassificationSetting.DataClassificationConfig



| Field | Type | Label | Description |
| ----- | ---- | ----- | ----------- |
| id | [string](#string) |  | id is the uuid for classification. Each project can chose one classification config. |
| title | [string](#string) |  |  |
| levels | [DataClassificationSetting.DataClassificationConfig.Level](#bytebase-v1-DataClassificationSetting-DataClassificationConfig-Level) | repeated | levels is user defined level list for classification. The order for the level decides its priority. |
| classification | [DataClassificationSetting.DataClassificationConfig.ClassificationEntry](#bytebase-v1-DataClassificationSetting-DataClassificationConfig-ClassificationEntry) | repeated | classification is the id - DataClassification map. The id should in [0-9]&#43;-[0-9]&#43;-[0-9]&#43; format. |






<a name="bytebase-v1-DataClassificationSetting-DataClassificationConfig-ClassificationEntry"></a>

### DataClassificationSetting.DataClassificationConfig.ClassificationEntry



| Field | Type | Label | Description |
| ----- | ---- | ----- | ----------- |
| key | [string](#string) |  |  |
| value | [DataClassificationSetting.DataClassificationConfig.DataClassification](#bytebase-v1-DataClassificationSetting-DataClassificationConfig-DataClassification) |  |  |






<a name="bytebase-v1-DataClassificationSetting-DataClassificationConfig-DataClassification"></a>

### DataClassificationSetting.DataClassificationConfig.DataClassification



| Field | Type | Label | Description |
| ----- | ---- | ----- | ----------- |
| id | [string](#string) |  | id is the classification id in [0-9]&#43;-[0-9]&#43;-[0-9]&#43; format. |
| title | [string](#string) |  |  |
| description | [string](#string) |  |  |
| level_id | [string](#string) | optional |  |






<a name="bytebase-v1-DataClassificationSetting-DataClassificationConfig-Level"></a>

### DataClassificationSetting.DataClassificationConfig.Level



| Field | Type | Label | Description |
| ----- | ---- | ----- | ----------- |
| id | [string](#string) |  |  |
| title | [string](#string) |  |  |
| description | [string](#string) |  |  |






<a name="bytebase-v1-ExternalApprovalSetting"></a>

### ExternalApprovalSetting



| Field | Type | Label | Description |
| ----- | ---- | ----- | ----------- |
| nodes | [ExternalApprovalSetting.Node](#bytebase-v1-ExternalApprovalSetting-Node) | repeated |  |






<a name="bytebase-v1-ExternalApprovalSetting-Node"></a>

### ExternalApprovalSetting.Node



| Field | Type | Label | Description |
| ----- | ---- | ----- | ----------- |
| id | [string](#string) |  | A unique identifier for a node in UUID format. We will also include the id in the message sending to the external relay service to identify the node. |
| title | [string](#string) |  | The title of the node. |
| endpoint | [string](#string) |  | The external endpoint for the relay service, e.g. &#34;http://hello:1234&#34;. |






<a name="bytebase-v1-GetSettingRequest"></a>

### GetSettingRequest
The request message for getting a setting.


| Field | Type | Label | Description |
| ----- | ---- | ----- | ----------- |
| name | [string](#string) |  | The resource name of the setting. |






<a name="bytebase-v1-GetSettingResponse"></a>

### GetSettingResponse
The response message for getting a setting.


| Field | Type | Label | Description |
| ----- | ---- | ----- | ----------- |
| setting | [Setting](#bytebase-v1-Setting) |  |  |






<a name="bytebase-v1-ListSettingsRequest"></a>

### ListSettingsRequest



| Field | Type | Label | Description |
| ----- | ---- | ----- | ----------- |
| page_size | [int32](#int32) |  | The maximum number of settings to return. The service may return fewer than this value. If unspecified, at most 50 settings will be returned. The maximum value is 1000; values above 1000 will be coerced to 1000. |
| page_token | [string](#string) |  | A page token, received from a previous `ListSettings` call. Provide this to retrieve the subsequent page.

When paginating, all other parameters provided to `ListSettings` must match the call that provided the page token. |






<a name="bytebase-v1-ListSettingsResponse"></a>

### ListSettingsResponse



| Field | Type | Label | Description |
| ----- | ---- | ----- | ----------- |
| settings | [Setting](#bytebase-v1-Setting) | repeated | The settings from the specified request. |
| next_page_token | [string](#string) |  | A token, which can be sent as `page_token` to retrieve the next page. If this field is omitted, there are no subsequent pages. |






<a name="bytebase-v1-MaskingAlgorithmSetting"></a>

### MaskingAlgorithmSetting



| Field | Type | Label | Description |
| ----- | ---- | ----- | ----------- |
| algorithms | [MaskingAlgorithmSetting.Algorithm](#bytebase-v1-MaskingAlgorithmSetting-Algorithm) | repeated | algorithms is the list of masking algorithms. |






<a name="bytebase-v1-MaskingAlgorithmSetting-Algorithm"></a>

### MaskingAlgorithmSetting.Algorithm



| Field | Type | Label | Description |
| ----- | ---- | ----- | ----------- |
| id | [string](#string) |  | id is the uuid for masking algorithm. |
| title | [string](#string) |  | title is the title for masking algorithm. |
| description | [string](#string) |  | description is the description for masking algorithm. |
| category | [string](#string) |  | Category is the category for masking algorithm. Currently, it accepts 2 categories only: MASK and HASH. The range of accepted Payload is decided by the category. MASK: FullMask, RangeMask HASH: MD5Mask |
| full_mask | [MaskingAlgorithmSetting.Algorithm.FullMask](#bytebase-v1-MaskingAlgorithmSetting-Algorithm-FullMask) |  |  |
| range_mask | [MaskingAlgorithmSetting.Algorithm.RangeMask](#bytebase-v1-MaskingAlgorithmSetting-Algorithm-RangeMask) |  |  |
| md5_mask | [MaskingAlgorithmSetting.Algorithm.MD5Mask](#bytebase-v1-MaskingAlgorithmSetting-Algorithm-MD5Mask) |  |  |






<a name="bytebase-v1-MaskingAlgorithmSetting-Algorithm-FullMask"></a>

### MaskingAlgorithmSetting.Algorithm.FullMask



| Field | Type | Label | Description |
| ----- | ---- | ----- | ----------- |
| substitution | [string](#string) |  | substitution is the string used to replace the original value, the max length of the string is 16 bytes. |






<a name="bytebase-v1-MaskingAlgorithmSetting-Algorithm-MD5Mask"></a>

### MaskingAlgorithmSetting.Algorithm.MD5Mask



| Field | Type | Label | Description |
| ----- | ---- | ----- | ----------- |
| salt | [string](#string) |  | salt is the salt value to generate a different hash that with the word alone. |






<a name="bytebase-v1-MaskingAlgorithmSetting-Algorithm-RangeMask"></a>

### MaskingAlgorithmSetting.Algorithm.RangeMask



| Field | Type | Label | Description |
| ----- | ---- | ----- | ----------- |
| slices | [MaskingAlgorithmSetting.Algorithm.RangeMask.Slice](#bytebase-v1-MaskingAlgorithmSetting-Algorithm-RangeMask-Slice) | repeated | We store it as a repeated field to face the fact that the original value may have multiple parts should be masked. But frontend can be started with a single rule easily. |






<a name="bytebase-v1-MaskingAlgorithmSetting-Algorithm-RangeMask-Slice"></a>

### MaskingAlgorithmSetting.Algorithm.RangeMask.Slice



| Field | Type | Label | Description |
| ----- | ---- | ----- | ----------- |
| start | [int32](#int32) |  | start is the start index of the original value, start from 0 and should be less than stop. |
| end | [int32](#int32) |  | stop is the stop index of the original value, should be less than the length of the original value. |
| substitution | [string](#string) |  | substitution is the string used to replace the OriginalValue[start:end). |






<a name="bytebase-v1-SMTPMailDeliverySettingValue"></a>

### SMTPMailDeliverySettingValue



| Field | Type | Label | Description |
| ----- | ---- | ----- | ----------- |
| server | [string](#string) |  | The SMTP server address. |
| port | [int32](#int32) |  | The SMTP server port. |
| encryption | [SMTPMailDeliverySettingValue.Encryption](#bytebase-v1-SMTPMailDeliverySettingValue-Encryption) |  | The SMTP server encryption. |
| ca | [string](#string) | optional | The CA, KEY, and CERT for the SMTP server. Not used. |
| key | [string](#string) | optional |  |
| cert | [string](#string) | optional |  |
| authentication | [SMTPMailDeliverySettingValue.Authentication](#bytebase-v1-SMTPMailDeliverySettingValue-Authentication) |  |  |
| username | [string](#string) |  |  |
| password | [string](#string) | optional | If not specified, server will use the existed password. |
| from | [string](#string) |  | The sender email address. |
| to | [string](#string) |  | The recipient email address, used with validate_only to send test email. |






<a name="bytebase-v1-SchemaTemplateSetting"></a>

### SchemaTemplateSetting



| Field | Type | Label | Description |
| ----- | ---- | ----- | ----------- |
| field_templates | [SchemaTemplateSetting.FieldTemplate](#bytebase-v1-SchemaTemplateSetting-FieldTemplate) | repeated |  |
| column_types | [SchemaTemplateSetting.ColumnType](#bytebase-v1-SchemaTemplateSetting-ColumnType) | repeated |  |
| table_templates | [SchemaTemplateSetting.TableTemplate](#bytebase-v1-SchemaTemplateSetting-TableTemplate) | repeated |  |






<a name="bytebase-v1-SchemaTemplateSetting-ColumnType"></a>

### SchemaTemplateSetting.ColumnType



| Field | Type | Label | Description |
| ----- | ---- | ----- | ----------- |
| engine | [Engine](#bytebase-v1-Engine) |  |  |
| enabled | [bool](#bool) |  |  |
| types | [string](#string) | repeated |  |






<a name="bytebase-v1-SchemaTemplateSetting-FieldTemplate"></a>

### SchemaTemplateSetting.FieldTemplate



| Field | Type | Label | Description |
| ----- | ---- | ----- | ----------- |
| id | [string](#string) |  |  |
| engine | [Engine](#bytebase-v1-Engine) |  |  |
| category | [string](#string) |  |  |
| column | [ColumnMetadata](#bytebase-v1-ColumnMetadata) |  |  |
| config | [ColumnConfig](#bytebase-v1-ColumnConfig) |  |  |






<a name="bytebase-v1-SchemaTemplateSetting-TableTemplate"></a>

### SchemaTemplateSetting.TableTemplate



| Field | Type | Label | Description |
| ----- | ---- | ----- | ----------- |
| id | [string](#string) |  |  |
| engine | [Engine](#bytebase-v1-Engine) |  |  |
| category | [string](#string) |  |  |
| table | [TableMetadata](#bytebase-v1-TableMetadata) |  |  |
| config | [TableConfig](#bytebase-v1-TableConfig) |  |  |






<a name="bytebase-v1-SemanticTypeSetting"></a>

### SemanticTypeSetting



| Field | Type | Label | Description |
| ----- | ---- | ----- | ----------- |
| types | [SemanticTypeSetting.SemanticType](#bytebase-v1-SemanticTypeSetting-SemanticType) | repeated |  |






<a name="bytebase-v1-SemanticTypeSetting-SemanticType"></a>

### SemanticTypeSetting.SemanticType



| Field | Type | Label | Description |
| ----- | ---- | ----- | ----------- |
| id | [string](#string) |  | id is the uuid for semantic type. |
| title | [string](#string) |  | the title of the semantic type, it should not be empty. |
| description | [string](#string) |  | the description of the semantic type, it can be empty. |
| partial_mask_algorithm_id | [string](#string) |  | the partial mask algorithm id for the semantic type, if it is empty, should use the default partial mask algorithm. |
| full_mask_algorithm_id | [string](#string) |  | the full mask algorithm id for the semantic type, if it is empty, should use the default full mask algorithm. |






<a name="bytebase-v1-Setting"></a>

### Setting
The schema of setting.


| Field | Type | Label | Description |
| ----- | ---- | ----- | ----------- |
| name | [string](#string) |  | The resource name of the setting. Must be one of the following forms:

- `setting/{setting_name}` For example, &#34;settings/bb.branding.logo&#34; |
| value | [Value](#bytebase-v1-Value) |  | The value of the setting. |






<a name="bytebase-v1-UpdateSettingRequest"></a>

### UpdateSettingRequest
The request message for updating or creating a setting.


| Field | Type | Label | Description |
| ----- | ---- | ----- | ----------- |
| setting | [Setting](#bytebase-v1-Setting) |  | The setting to update. |
| validate_only | [bool](#bool) |  | validate_only is a flag to indicate whether to validate the setting value, server would not persist the setting value if it is true. |
| allow_missing | [bool](#bool) |  |  |






<a name="bytebase-v1-Value"></a>

### Value
The data in setting value.


| Field | Type | Label | Description |
| ----- | ---- | ----- | ----------- |
| string_value | [string](#string) |  | Defines this value as being a string value. |
| smtp_mail_delivery_setting_value | [SMTPMailDeliverySettingValue](#bytebase-v1-SMTPMailDeliverySettingValue) |  |  |
| app_im_setting_value | [AppIMSetting](#bytebase-v1-AppIMSetting) |  |  |
| agent_plugin_setting_value | [AgentPluginSetting](#bytebase-v1-AgentPluginSetting) |  |  |
| workspace_profile_setting_value | [WorkspaceProfileSetting](#bytebase-v1-WorkspaceProfileSetting) |  |  |
| workspace_approval_setting_value | [WorkspaceApprovalSetting](#bytebase-v1-WorkspaceApprovalSetting) |  |  |
| workspace_trial_setting_value | [WorkspaceTrialSetting](#bytebase-v1-WorkspaceTrialSetting) |  |  |
| external_approval_setting_value | [ExternalApprovalSetting](#bytebase-v1-ExternalApprovalSetting) |  |  |
| schema_template_setting_value | [SchemaTemplateSetting](#bytebase-v1-SchemaTemplateSetting) |  |  |
| data_classification_setting_value | [DataClassificationSetting](#bytebase-v1-DataClassificationSetting) |  |  |
| semantic_type_setting_value | [SemanticTypeSetting](#bytebase-v1-SemanticTypeSetting) |  |  |
| masking_algorithm_setting_value | [MaskingAlgorithmSetting](#bytebase-v1-MaskingAlgorithmSetting) |  |  |






<a name="bytebase-v1-WorkspaceApprovalSetting"></a>

### WorkspaceApprovalSetting



| Field | Type | Label | Description |
| ----- | ---- | ----- | ----------- |
| rules | [WorkspaceApprovalSetting.Rule](#bytebase-v1-WorkspaceApprovalSetting-Rule) | repeated |  |






<a name="bytebase-v1-WorkspaceApprovalSetting-Rule"></a>

### WorkspaceApprovalSetting.Rule



| Field | Type | Label | Description |
| ----- | ---- | ----- | ----------- |
| template | [ApprovalTemplate](#bytebase-v1-ApprovalTemplate) |  |  |
| condition | [google.type.Expr](#google-type-Expr) |  |  |






<a name="bytebase-v1-WorkspaceProfileSetting"></a>

### WorkspaceProfileSetting



| Field | Type | Label | Description |
| ----- | ---- | ----- | ----------- |
| external_url | [string](#string) |  | The URL user visits Bytebase.

The external URL is used for: 1. Constructing the correct callback URL when configuring the VCS provider. The callback URL points to the frontend. 2. Creating the correct webhook endpoint when configuring the project GitOps workflow. The webhook endpoint points to the backend. |
| disallow_signup | [bool](#bool) |  | Disallow self-service signup, users can only be invited by the owner. |
| require_2fa | [bool](#bool) |  | Require 2FA for all users. |
| outbound_ip_list | [string](#string) | repeated | outbound_ip_list is the outbound IP for Bytebase instance in SaaS mode. |
| gitops_webhook_url | [string](#string) |  | The webhook URL for the GitOps workflow. |
| token_duration | [google.protobuf.Duration](#google-protobuf-Duration) |  | The duration for token. |
| announcement | [Announcement](#bytebase-v1-Announcement) |  | The setting of custom announcement |






<a name="bytebase-v1-WorkspaceTrialSetting"></a>

### WorkspaceTrialSetting



| Field | Type | Label | Description |
| ----- | ---- | ----- | ----------- |
| instance_count | [int32](#int32) |  |  |
| expire_time | [google.protobuf.Timestamp](#google-protobuf-Timestamp) |  |  |
| issued_time | [google.protobuf.Timestamp](#google-protobuf-Timestamp) |  |  |
| subject | [string](#string) |  |  |
| org_name | [string](#string) |  |  |
| plan | [PlanType](#bytebase-v1-PlanType) |  |  |





 


<a name="bytebase-v1-Announcement-AlertLevel"></a>

### Announcement.AlertLevel
We support three levels of AlertLevel: INFO, WARNING, and ERROR.

| Name | Number | Description |
| ---- | ------ | ----------- |
| ALERT_LEVEL_UNSPECIFIED | 0 |  |
| ALERT_LEVEL_INFO | 1 |  |
| ALERT_LEVEL_WARNING | 2 |  |
| ALERT_LEVEL_CRITICAL | 3 |  |



<a name="bytebase-v1-AppIMSetting-IMType"></a>

### AppIMSetting.IMType


| Name | Number | Description |
| ---- | ------ | ----------- |
| IM_TYPE_UNSPECIFIED | 0 |  |
| FEISHU | 1 |  |



<a name="bytebase-v1-SMTPMailDeliverySettingValue-Authentication"></a>

### SMTPMailDeliverySettingValue.Authentication
We support four types of SMTP authentication: NONE, PLAIN, LOGIN, and CRAM-MD5.

| Name | Number | Description |
| ---- | ------ | ----------- |
| AUTHENTICATION_UNSPECIFIED | 0 |  |
| AUTHENTICATION_NONE | 1 |  |
| AUTHENTICATION_PLAIN | 2 |  |
| AUTHENTICATION_LOGIN | 3 |  |
| AUTHENTICATION_CRAM_MD5 | 4 |  |



<a name="bytebase-v1-SMTPMailDeliverySettingValue-Encryption"></a>

### SMTPMailDeliverySettingValue.Encryption
We support three types of SMTP encryption: NONE, STARTTLS, and SSL/TLS.

| Name | Number | Description |
| ---- | ------ | ----------- |
| ENCRYPTION_UNSPECIFIED | 0 |  |
| ENCRYPTION_NONE | 1 |  |
| ENCRYPTION_STARTTLS | 2 |  |
| ENCRYPTION_SSL_TLS | 3 |  |


 

 


<a name="bytebase-v1-SettingService"></a>

### SettingService


| Method Name | Request Type | Response Type | Description |
| ----------- | ------------ | ------------- | ------------|
| ListSettings | [ListSettingsRequest](#bytebase-v1-ListSettingsRequest) | [ListSettingsResponse](#bytebase-v1-ListSettingsResponse) |  |
| GetSetting | [GetSettingRequest](#bytebase-v1-GetSettingRequest) | [Setting](#bytebase-v1-Setting) |  |
| UpdateSetting | [UpdateSettingRequest](#bytebase-v1-UpdateSettingRequest) | [Setting](#bytebase-v1-Setting) |  |

 



<a name="v1_sheet_service-proto"></a>
<p align="right"><a href="#top">Top</a></p>

## v1/sheet_service.proto



<a name="bytebase-v1-CreateSheetRequest"></a>

### CreateSheetRequest



| Field | Type | Label | Description |
| ----- | ---- | ----- | ----------- |
| parent | [string](#string) |  | The parent resource where this sheet will be created. Format: projects/{project} |
| sheet | [Sheet](#bytebase-v1-Sheet) |  | The sheet to create. |






<a name="bytebase-v1-GetSheetRequest"></a>

### GetSheetRequest



| Field | Type | Label | Description |
| ----- | ---- | ----- | ----------- |
| name | [string](#string) |  | The name of the sheet to retrieve. Format: projects/{project}/sheets/{sheet} |
| raw | [bool](#bool) |  | By default, the content of the sheet is cut off, set the `raw` to true to retrieve the full content. |






<a name="bytebase-v1-Sheet"></a>

### Sheet



| Field | Type | Label | Description |
| ----- | ---- | ----- | ----------- |
| name | [string](#string) |  | The name of the sheet resource, generated by the server. Canonical parent is project. Format: projects/{project}/sheets/{sheet} |
| database | [string](#string) |  | The database resource name. Format: instances/{instance}/databases/{database} If the database parent doesn&#39;t exist, the database field is empty. |
| title | [string](#string) |  | The title of the sheet. |
| creator | [string](#string) |  | The creator of the Sheet. Format: users/{email} |
| create_time | [google.protobuf.Timestamp](#google-protobuf-Timestamp) |  | The create time of the sheet. |
| update_time | [google.protobuf.Timestamp](#google-protobuf-Timestamp) |  | The last update time of the sheet. |
| content | [bytes](#bytes) |  | The content of the sheet. By default, it will be cut off, if it doesn&#39;t match the `content_size`, you can set the `raw` to true in GetSheet request to retrieve the full content. |
| content_size | [int64](#int64) |  | content_size is the full size of the content, may not match the size of the `content` field. |
| payload | [SheetPayload](#bytebase-v1-SheetPayload) |  |  |






<a name="bytebase-v1-SheetPayload"></a>

### SheetPayload



| Field | Type | Label | Description |
| ----- | ---- | ----- | ----------- |
| type | [SheetPayload.Type](#bytebase-v1-SheetPayload-Type) |  |  |
| database_config | [DatabaseConfig](#bytebase-v1-DatabaseConfig) |  | The snapshot of the database config when creating the sheet, be used to compare with the baseline_database_config and apply the diff to the database. |
| baseline_database_config | [DatabaseConfig](#bytebase-v1-DatabaseConfig) |  | The snapshot of the baseline database config when creating the sheet. |






<a name="bytebase-v1-UpdateSheetRequest"></a>

### UpdateSheetRequest



| Field | Type | Label | Description |
| ----- | ---- | ----- | ----------- |
| sheet | [Sheet](#bytebase-v1-Sheet) |  | The sheet to update.

The sheet&#39;s `name` field is used to identify the sheet to update. Format: projects/{project}/sheets/{sheet} |
| update_mask | [google.protobuf.FieldMask](#google-protobuf-FieldMask) |  | The list of fields to be updated. Fields are specified relative to the sheet. (e.g. `title`, `statement`; *not* `sheet.title` or `sheet.statement`) Only support update the following fields for now: - `title` - `statement` |





 


<a name="bytebase-v1-SheetPayload-Type"></a>

### SheetPayload.Type
Type of the SheetPayload.

| Name | Number | Description |
| ---- | ------ | ----------- |
| TYPE_UNSPECIFIED | 0 |  |
| SCHEMA_DESIGN | 1 |  |


 

 


<a name="bytebase-v1-SheetService"></a>

### SheetService


| Method Name | Request Type | Response Type | Description |
| ----------- | ------------ | ------------- | ------------|
| CreateSheet | [CreateSheetRequest](#bytebase-v1-CreateSheetRequest) | [Sheet](#bytebase-v1-Sheet) |  |
| GetSheet | [GetSheetRequest](#bytebase-v1-GetSheetRequest) | [Sheet](#bytebase-v1-Sheet) |  |
| UpdateSheet | [UpdateSheetRequest](#bytebase-v1-UpdateSheetRequest) | [Sheet](#bytebase-v1-Sheet) |  |

 



<a name="v1_sql_service-proto"></a>
<p align="right"><a href="#top">Top</a></p>

## v1/sql_service.proto



<a name="bytebase-v1-AdminExecuteRequest"></a>

### AdminExecuteRequest



| Field | Type | Label | Description |
| ----- | ---- | ----- | ----------- |
| name | [string](#string) |  | The name is the instance name to execute the query against. Format: instances/{instance}/databases/{databaseName} |
| connection_database | [string](#string) |  | **Deprecated.**  |
| statement | [string](#string) |  | The SQL statement to execute. |
| limit | [int32](#int32) |  | The maximum number of rows to return. |
| timeout | [google.protobuf.Duration](#google-protobuf-Duration) |  | The timeout for the request. |






<a name="bytebase-v1-AdminExecuteResponse"></a>

### AdminExecuteResponse



| Field | Type | Label | Description |
| ----- | ---- | ----- | ----------- |
| results | [QueryResult](#bytebase-v1-QueryResult) | repeated | The query results. |






<a name="bytebase-v1-Advice"></a>

### Advice



| Field | Type | Label | Description |
| ----- | ---- | ----- | ----------- |
| status | [Advice.Status](#bytebase-v1-Advice-Status) |  | The advice status. |
| code | [int32](#int32) |  | The advice code. |
| title | [string](#string) |  | The advice title. |
| content | [string](#string) |  | The advice content. |
| line | [int32](#int32) |  | The advice line number in the SQL statement. |
| column | [int32](#int32) |  | The advice column number in the SQL statement. |
| detail | [string](#string) |  | The advice detail. |






<a name="bytebase-v1-CheckRequest"></a>

### CheckRequest



| Field | Type | Label | Description |
| ----- | ---- | ----- | ----------- |
| statement | [string](#string) |  |  |
| database | [string](#string) |  | The database name to check against. Format: instances/{instance}/databases/{databaseName} |
| metadata | [DatabaseMetadata](#bytebase-v1-DatabaseMetadata) |  | The database metadata to check against. It can be used to check against an uncommitted metadata. If not provided, the database metadata will be fetched from the database. |
| change_type | [CheckRequest.ChangeType](#bytebase-v1-CheckRequest-ChangeType) |  |  |






<a name="bytebase-v1-CheckResponse"></a>

### CheckResponse



| Field | Type | Label | Description |
| ----- | ---- | ----- | ----------- |
| advices | [Advice](#bytebase-v1-Advice) | repeated |  |






<a name="bytebase-v1-DifferPreviewRequest"></a>

### DifferPreviewRequest



| Field | Type | Label | Description |
| ----- | ---- | ----- | ----------- |
| engine | [Engine](#bytebase-v1-Engine) |  |  |
| old_schema | [string](#string) |  |  |
| new_metadata | [DatabaseMetadata](#bytebase-v1-DatabaseMetadata) |  |  |






<a name="bytebase-v1-DifferPreviewResponse"></a>

### DifferPreviewResponse



| Field | Type | Label | Description |
| ----- | ---- | ----- | ----------- |
| schema | [string](#string) |  |  |






<a name="bytebase-v1-ExecuteRequest"></a>

### ExecuteRequest



| Field | Type | Label | Description |
| ----- | ---- | ----- | ----------- |
| name | [string](#string) |  | The name is the instance name to execute the query against. Format: instances/{instance}/databases/{databaseName} |
| statement | [string](#string) |  | The SQL statement to execute. |
| limit | [int32](#int32) |  | The maximum number of rows to return. |
| timeout | [google.protobuf.Duration](#google-protobuf-Duration) |  | The timeout for the request. |






<a name="bytebase-v1-ExecuteResponse"></a>

### ExecuteResponse



| Field | Type | Label | Description |
| ----- | ---- | ----- | ----------- |
| results | [QueryResult](#bytebase-v1-QueryResult) | repeated | The execute results. |
| advices | [Advice](#bytebase-v1-Advice) | repeated | The execute advices. |






<a name="bytebase-v1-ExportRequest"></a>

### ExportRequest



| Field | Type | Label | Description |
| ----- | ---- | ----- | ----------- |
| name | [string](#string) |  | The name is the instance name to execute the query against. Format: instances/{instance}/databases/{databaseName} |
| connection_database | [string](#string) |  | **Deprecated.**  |
| statement | [string](#string) |  | The SQL statement to execute. |
| limit | [int32](#int32) |  | The maximum number of rows to return. |
| format | [ExportFormat](#bytebase-v1-ExportFormat) |  | The export format. |
| admin | [bool](#bool) |  | The admin is used for workspace owner and DBA for exporting data from SQL Editor Admin mode. The exported data is not masked. |
| password | [string](#string) |  | The zip password provide by users. |






<a name="bytebase-v1-ExportResponse"></a>

### ExportResponse



| Field | Type | Label | Description |
| ----- | ---- | ----- | ----------- |
| content | [bytes](#bytes) |  | The export file content. |






<a name="bytebase-v1-ParseMyBatisMapperRequest"></a>

### ParseMyBatisMapperRequest



| Field | Type | Label | Description |
| ----- | ---- | ----- | ----------- |
| content | [bytes](#bytes) |  |  |






<a name="bytebase-v1-ParseMyBatisMapperResponse"></a>

### ParseMyBatisMapperResponse



| Field | Type | Label | Description |
| ----- | ---- | ----- | ----------- |
| statements | [string](#string) | repeated |  |






<a name="bytebase-v1-PrettyRequest"></a>

### PrettyRequest



| Field | Type | Label | Description |
| ----- | ---- | ----- | ----------- |
| engine | [Engine](#bytebase-v1-Engine) |  |  |
| current_schema | [string](#string) |  | The SDL format SQL schema information that was dumped from a database engine. This information will be sorted to match the order of statements in the userSchema. |
| expected_schema | [string](#string) |  | The expected SDL schema. This schema will be checked for correctness and normalized. |






<a name="bytebase-v1-PrettyResponse"></a>

### PrettyResponse



| Field | Type | Label | Description |
| ----- | ---- | ----- | ----------- |
| current_schema | [string](#string) |  | The pretty-formatted version of current schema. |
| expected_schema | [string](#string) |  | The expected SDL schema after normalizing. |






<a name="bytebase-v1-QueryHistory"></a>

### QueryHistory



| Field | Type | Label | Description |
| ----- | ---- | ----- | ----------- |
| name | [string](#string) |  | The name for the query history. Format: queryHistories/{uid} |
| database | [string](#string) |  | The database name to execute the query. Format: instances/{instance}/databases/{databaseName} |
| creator | [string](#string) |  |  |
| create_time | [google.protobuf.Timestamp](#google-protobuf-Timestamp) |  |  |
| statement | [string](#string) |  |  |
| error | [string](#string) | optional |  |
| duration | [google.protobuf.Duration](#google-protobuf-Duration) |  |  |
| type | [QueryHistory.Type](#bytebase-v1-QueryHistory-Type) |  |  |






<a name="bytebase-v1-QueryRequest"></a>

### QueryRequest



| Field | Type | Label | Description |
| ----- | ---- | ----- | ----------- |
| name | [string](#string) |  | The name is the instance name to execute the query against. Format: instances/{instance}/databases/{databaseName} |
| connection_database | [string](#string) |  | **Deprecated.**  |
| statement | [string](#string) |  | The SQL statement to execute. |
| limit | [int32](#int32) |  | The maximum number of rows to return. |
| timeout | [google.protobuf.Duration](#google-protobuf-Duration) | optional | The timeout for the request. |
| data_source_id | [string](#string) |  | The id of data source. It is used for querying admin data source even if the instance has read-only data sources. Or it can be used to query a specific read-only data source. |






<a name="bytebase-v1-QueryResponse"></a>

### QueryResponse



| Field | Type | Label | Description |
| ----- | ---- | ----- | ----------- |
| results | [QueryResult](#bytebase-v1-QueryResult) | repeated | The query results. |
| advices | [Advice](#bytebase-v1-Advice) | repeated | The query advices. |
| allow_export | [bool](#bool) |  | The query is allowed to be exported or not. |






<a name="bytebase-v1-QueryResult"></a>

### QueryResult



| Field | Type | Label | Description |
| ----- | ---- | ----- | ----------- |
| column_names | [string](#string) | repeated | Column names of the query result. |
| column_type_names | [string](#string) | repeated | Column types of the query result. The types come from the Golang SQL driver. |
| rows | [QueryRow](#bytebase-v1-QueryRow) | repeated | Rows of the query result. |
| masked | [bool](#bool) | repeated | Columns are masked or not. |
| sensitive | [bool](#bool) | repeated | Columns are sensitive or not. |
| error | [string](#string) |  | The error message if the query failed. |
| latency | [google.protobuf.Duration](#google-protobuf-Duration) |  | The time it takes to execute the query. |
| statement | [string](#string) |  | The query statement for the result. |






<a name="bytebase-v1-QueryRow"></a>

### QueryRow



| Field | Type | Label | Description |
| ----- | ---- | ----- | ----------- |
| values | [RowValue](#bytebase-v1-RowValue) | repeated | Row values of the query result. |






<a name="bytebase-v1-RowValue"></a>

### RowValue



| Field | Type | Label | Description |
| ----- | ---- | ----- | ----------- |
| null_value | [google.protobuf.NullValue](#google-protobuf-NullValue) |  |  |
| bool_value | [bool](#bool) |  |  |
| bytes_value | [bytes](#bytes) |  |  |
| double_value | [double](#double) |  |  |
| float_value | [float](#float) |  |  |
| int32_value | [int32](#int32) |  |  |
| int64_value | [int64](#int64) |  |  |
| string_value | [string](#string) |  |  |
| uint32_value | [uint32](#uint32) |  |  |
| uint64_value | [uint64](#uint64) |  |  |
| value_value | [google.protobuf.Value](#google-protobuf-Value) |  | value_value is used for Spanner and TUPLE ARRAY MAP in Clickhouse only. |






<a name="bytebase-v1-SearchQueryHistoriesRequest"></a>

### SearchQueryHistoriesRequest



| Field | Type | Label | Description |
| ----- | ---- | ----- | ----------- |
| page_size | [int32](#int32) |  | Not used. The maximum number of histories to return. The service may return fewer than this value. If unspecified, at most 100 history entries will be returned. The maximum value is 1000; values above 1000 will be coerced to 1000. |
| page_token | [string](#string) |  | Not used. A page token, received from a previous `ListQueryHistory` call. Provide this to retrieve the subsequent page. |
| filter | [string](#string) |  | filter is the filter to apply on the search query history, follow the [ebnf](https://en.wikipedia.org/wiki/Extended_Backus%E2%80%93Naur_form) syntax. Support filter by: - database, for example: database = &#34;instances/{instance}/databases/{database}&#34; - instance, for example: instance = &#34;instance/{instance}&#34; - type, for example: type = &#34;QUERY&#34; |






<a name="bytebase-v1-SearchQueryHistoriesResponse"></a>

### SearchQueryHistoriesResponse



| Field | Type | Label | Description |
| ----- | ---- | ----- | ----------- |
| query_histories | [QueryHistory](#bytebase-v1-QueryHistory) | repeated | The list of history. |
| next_page_token | [string](#string) |  | A token to retrieve next page of history. Pass this value in the page_token field in the subsequent call to `ListQueryHistory` method to retrieve the next page of history. |






<a name="bytebase-v1-StringifyMetadataRequest"></a>

### StringifyMetadataRequest



| Field | Type | Label | Description |
| ----- | ---- | ----- | ----------- |
| metadata | [DatabaseMetadata](#bytebase-v1-DatabaseMetadata) |  |  |
| engine | [Engine](#bytebase-v1-Engine) |  | The database engine of the schema string. |






<a name="bytebase-v1-StringifyMetadataResponse"></a>

### StringifyMetadataResponse



| Field | Type | Label | Description |
| ----- | ---- | ----- | ----------- |
| schema | [string](#string) |  |  |





 


<a name="bytebase-v1-Advice-Status"></a>

### Advice.Status


| Name | Number | Description |
| ---- | ------ | ----------- |
| STATUS_UNSPECIFIED | 0 | Unspecified. |
| SUCCESS | 1 |  |
| WARNING | 2 |  |
| ERROR | 3 |  |



<a name="bytebase-v1-CheckRequest-ChangeType"></a>

### CheckRequest.ChangeType


| Name | Number | Description |
| ---- | ------ | ----------- |
| CHANGE_TYPE_UNSPECIFIED | 0 |  |
| DDL | 1 |  |
| DDL_GHOST | 2 |  |
| DML | 3 |  |



<a name="bytebase-v1-QueryHistory-Type"></a>

### QueryHistory.Type


| Name | Number | Description |
| ---- | ------ | ----------- |
| TYPE_UNSPECIFIED | 0 |  |
| QUERY | 1 |  |
| EXPORT | 2 |  |


 

 


<a name="bytebase-v1-SQLService"></a>

### SQLService


| Method Name | Request Type | Response Type | Description |
| ----------- | ------------ | ------------- | ------------|
| Query | [QueryRequest](#bytebase-v1-QueryRequest) | [QueryResponse](#bytebase-v1-QueryResponse) |  |
| Execute | [ExecuteRequest](#bytebase-v1-ExecuteRequest) | [ExecuteResponse](#bytebase-v1-ExecuteResponse) |  |
| AdminExecute | [AdminExecuteRequest](#bytebase-v1-AdminExecuteRequest) stream | [AdminExecuteResponse](#bytebase-v1-AdminExecuteResponse) stream |  |
| SearchQueryHistories | [SearchQueryHistoriesRequest](#bytebase-v1-SearchQueryHistoriesRequest) | [SearchQueryHistoriesResponse](#bytebase-v1-SearchQueryHistoriesResponse) |  |
| Export | [ExportRequest](#bytebase-v1-ExportRequest) | [ExportResponse](#bytebase-v1-ExportResponse) |  |
| DifferPreview | [DifferPreviewRequest](#bytebase-v1-DifferPreviewRequest) | [DifferPreviewResponse](#bytebase-v1-DifferPreviewResponse) |  |
| Check | [CheckRequest](#bytebase-v1-CheckRequest) | [CheckResponse](#bytebase-v1-CheckResponse) |  |
| ParseMyBatisMapper | [ParseMyBatisMapperRequest](#bytebase-v1-ParseMyBatisMapperRequest) | [ParseMyBatisMapperResponse](#bytebase-v1-ParseMyBatisMapperResponse) |  |
| Pretty | [PrettyRequest](#bytebase-v1-PrettyRequest) | [PrettyResponse](#bytebase-v1-PrettyResponse) |  |
| StringifyMetadata | [StringifyMetadataRequest](#bytebase-v1-StringifyMetadataRequest) | [StringifyMetadataResponse](#bytebase-v1-StringifyMetadataResponse) |  |

 



<a name="v1_vcs_connector_service-proto"></a>
<p align="right"><a href="#top">Top</a></p>

## v1/vcs_connector_service.proto



<a name="bytebase-v1-CreateVCSConnectorRequest"></a>

### CreateVCSConnectorRequest



| Field | Type | Label | Description |
| ----- | ---- | ----- | ----------- |
| parent | [string](#string) |  | The parent resource where this vcsConnector will be created. Format: projects/{project} |
| vcs_connector | [VCSConnector](#bytebase-v1-VCSConnector) |  | The vcsConnector to create. |
| vcs_connector_id | [string](#string) |  | The ID to use for the vcsConnector, which will become the final component of the vcsConnector&#39;s resource name.

This value should be 4-63 characters, and valid characters are /[a-z][0-9]-/. |






<a name="bytebase-v1-DeleteVCSConnectorRequest"></a>

### DeleteVCSConnectorRequest



| Field | Type | Label | Description |
| ----- | ---- | ----- | ----------- |
| name | [string](#string) |  | The name of the vcsConnector to delete. Format: projects/{project}/vcsConnectors/{vcsConnector} |






<a name="bytebase-v1-GetVCSConnectorRequest"></a>

### GetVCSConnectorRequest



| Field | Type | Label | Description |
| ----- | ---- | ----- | ----------- |
| name | [string](#string) |  | The name of the vcsConnector to retrieve. Format: projects/{project}/vcsConnectors/{vcsConnector} |






<a name="bytebase-v1-ListVCSConnectorsRequest"></a>

### ListVCSConnectorsRequest



| Field | Type | Label | Description |
| ----- | ---- | ----- | ----------- |
| parent | [string](#string) |  | The parent, which owns this collection of vcsConnectors. Format: projects/{project} Use &#34;projects/-&#34; to list all vcsConnectors. |
| page_size | [int32](#int32) |  | The maximum number of databases to return. The service may return fewer than this value. If unspecified, at most 50 databases will be returned. The maximum value is 1000; values above 1000 will be coerced to 1000. |
| page_token | [string](#string) |  | A page token, received from a previous `ListDatabases` call. Provide this to retrieve the subsequent page.

When paginating, all other parameters provided to `ListDatabases` must match the call that provided the page token. |






<a name="bytebase-v1-ListVCSConnectorsResponse"></a>

### ListVCSConnectorsResponse



| Field | Type | Label | Description |
| ----- | ---- | ----- | ----------- |
| vcs_connectors | [VCSConnector](#bytebase-v1-VCSConnector) | repeated | The vcsConnectors from the specified request. |
| next_page_token | [string](#string) |  | A token, which can be sent as `page_token` to retrieve the next page. If this field is omitted, there are no subsequent pages. |






<a name="bytebase-v1-UpdateVCSConnectorRequest"></a>

### UpdateVCSConnectorRequest



| Field | Type | Label | Description |
| ----- | ---- | ----- | ----------- |
| vcs_connector | [VCSConnector](#bytebase-v1-VCSConnector) |  | The vcsConnector to update.

The vcsConnector&#39;s `name` field is used to identify the vcsConnector to update. Format: projects/{project}/vcsConnectors/{vcsConnector} |
| update_mask | [google.protobuf.FieldMask](#google-protobuf-FieldMask) |  | The list of fields to be updated. |






<a name="bytebase-v1-VCSConnector"></a>

### VCSConnector



| Field | Type | Label | Description |
| ----- | ---- | ----- | ----------- |
| name | [string](#string) |  | The name of the vcsConnector resource. Canonical parent is project. Format: projects/{project}/vcsConnectors/{vcsConnector} |
| title | [string](#string) |  | The title of the vcs connector. |
| creator | [string](#string) |  | The creator of the vcsConnector. Format: users/{email} |
| updater | [string](#string) |  | The updater of the vcsConnector. Format: users/{email} |
| create_time | [google.protobuf.Timestamp](#google-protobuf-Timestamp) |  | The create time of the vcsConnector. |
| update_time | [google.protobuf.Timestamp](#google-protobuf-Timestamp) |  | The last update time of the vcsConnector. |
| vcs_provider | [string](#string) |  | The name of the VCS. Format: vcsProviders/{vcsProvider} |
| external_id | [string](#string) |  | The reposition external id in target VCS. |
| base_directory | [string](#string) |  | The root directory where Bytebase observes the file change. If empty, then it observes the entire repository. |
| branch | [string](#string) |  | The branch Bytebase listens to for changes. For example: main. |
| full_path | [string](#string) |  | TODO(d): move these to create VCS connector API. The full_path of the repository. For example: bytebase/sample. |
| web_url | [string](#string) |  | The web url of the repository. For axample: https://gitlab.bytebase.com/bytebase/sample. |
| database_group | [string](#string) |  | Apply changes to the database group. Optional, if not set, will apply changes to all databases in the project. Format: projects/{project}/databaseGroups/{databaseGroup} |





 

 

 


<a name="bytebase-v1-VCSConnectorService"></a>

### VCSConnectorService


| Method Name | Request Type | Response Type | Description |
| ----------- | ------------ | ------------- | ------------|
| CreateVCSConnector | [CreateVCSConnectorRequest](#bytebase-v1-CreateVCSConnectorRequest) | [VCSConnector](#bytebase-v1-VCSConnector) |  |
| GetVCSConnector | [GetVCSConnectorRequest](#bytebase-v1-GetVCSConnectorRequest) | [VCSConnector](#bytebase-v1-VCSConnector) |  |
| ListVCSConnectors | [ListVCSConnectorsRequest](#bytebase-v1-ListVCSConnectorsRequest) | [ListVCSConnectorsResponse](#bytebase-v1-ListVCSConnectorsResponse) |  |
| UpdateVCSConnector | [UpdateVCSConnectorRequest](#bytebase-v1-UpdateVCSConnectorRequest) | [VCSConnector](#bytebase-v1-VCSConnector) |  |
| DeleteVCSConnector | [DeleteVCSConnectorRequest](#bytebase-v1-DeleteVCSConnectorRequest) | [.google.protobuf.Empty](#google-protobuf-Empty) |  |

 



<a name="v1_vcs_provider_service-proto"></a>
<p align="right"><a href="#top">Top</a></p>

## v1/vcs_provider_service.proto



<a name="bytebase-v1-CreateVCSProviderRequest"></a>

### CreateVCSProviderRequest



| Field | Type | Label | Description |
| ----- | ---- | ----- | ----------- |
| vcs_provider | [VCSProvider](#bytebase-v1-VCSProvider) |  |  |
| vcs_provider_id | [string](#string) |  | The ID to use for the VCS provider, which will become the final component of the VCS provider&#39;s name.

This value should be 4-63 characters, and valid characters are /[a-z][0-9]-/. |






<a name="bytebase-v1-DeleteVCSProviderRequest"></a>

### DeleteVCSProviderRequest



| Field | Type | Label | Description |
| ----- | ---- | ----- | ----------- |
| name | [string](#string) |  | The name of the vcs provider to delete. Format: vcsProviders/{vcsProvider} |






<a name="bytebase-v1-GetVCSProviderRequest"></a>

### GetVCSProviderRequest



| Field | Type | Label | Description |
| ----- | ---- | ----- | ----------- |
| name | [string](#string) |  | The name of the vcs provider to retrieve. Format: vcsProviders/{vcsProvider} |






<a name="bytebase-v1-ListVCSConnectorsInProviderRequest"></a>

### ListVCSConnectorsInProviderRequest



| Field | Type | Label | Description |
| ----- | ---- | ----- | ----------- |
| name | [string](#string) |  | The name of the vcs provider to retrieve the linked projects. Format: vcsProviders/{vcsProvider} |






<a name="bytebase-v1-ListVCSConnectorsInProviderResponse"></a>

### ListVCSConnectorsInProviderResponse



| Field | Type | Label | Description |
| ----- | ---- | ----- | ----------- |
| vcs_connectors | [VCSConnector](#bytebase-v1-VCSConnector) | repeated | The vcsConnectors from the specified request. |






<a name="bytebase-v1-ListVCSProvidersRequest"></a>

### ListVCSProvidersRequest



| Field | Type | Label | Description |
| ----- | ---- | ----- | ----------- |
| page_size | [int32](#int32) |  | Not used. The maximum number of vcs provider to return. The service may return fewer than this value. If unspecified, at most 100 vcs provider will be returned. The maximum value is 1000; values above 1000 will be coerced to 1000. |
| page_token | [string](#string) |  | Not used. A page token, received from a previous `ListVCSProviders` call. Provide this to retrieve the subsequent page. |






<a name="bytebase-v1-ListVCSProvidersResponse"></a>

### ListVCSProvidersResponse



| Field | Type | Label | Description |
| ----- | ---- | ----- | ----------- |
| vcs_providers | [VCSProvider](#bytebase-v1-VCSProvider) | repeated | The list of vcs providers. |
| next_page_token | [string](#string) |  | Not used. A token, which can be sent as `page_token` to retrieve the next page. If this field is omitted, there are no subsequent pages. |






<a name="bytebase-v1-SearchVCSProviderRepositoriesRequest"></a>

### SearchVCSProviderRepositoriesRequest



| Field | Type | Label | Description |
| ----- | ---- | ----- | ----------- |
| name | [string](#string) |  | The name of the vcs provider to retrieve the vcs provider repositories. Format: vcsProviders/{vcsProvider} |






<a name="bytebase-v1-SearchVCSProviderRepositoriesResponse"></a>

### SearchVCSProviderRepositoriesResponse



| Field | Type | Label | Description |
| ----- | ---- | ----- | ----------- |
| repositories | [VCSRepository](#bytebase-v1-VCSRepository) | repeated | The list of repositories in vcs provider. |






<a name="bytebase-v1-UpdateVCSProviderRequest"></a>

### UpdateVCSProviderRequest



| Field | Type | Label | Description |
| ----- | ---- | ----- | ----------- |
| vcs_provider | [VCSProvider](#bytebase-v1-VCSProvider) |  |  |
| update_mask | [google.protobuf.FieldMask](#google-protobuf-FieldMask) |  | The list of fields to be updated. |






<a name="bytebase-v1-VCSProvider"></a>

### VCSProvider



| Field | Type | Label | Description |
| ----- | ---- | ----- | ----------- |
| name | [string](#string) |  | The name of the vcs provider. Format: vcsProviders/{vcsProvider} |
| title | [string](#string) |  | The title of the vcs provider. It is used to display in the UI. Specified by the client. |
| type | [VCSType](#bytebase-v1-VCSType) |  |  |
| url | [string](#string) |  | The url of the vcs provider. Specified by the client. For example: github.com, gitlab.com, gitlab.bytebase.com. |
| access_token | [string](#string) |  | The access token of the vcs provider. |






<a name="bytebase-v1-VCSRepository"></a>

### VCSRepository



| Field | Type | Label | Description |
| ----- | ---- | ----- | ----------- |
| id | [string](#string) |  | The id of the repository in vcs provider. e.g. In GitLab, this is the corresponding project id. e.g. 123 |
| title | [string](#string) |  | The title of the repository in vcs provider. e.g. sample-project |
| full_path | [string](#string) |  | The full_path of the repository in vcs provider. e.g. bytebase/sample-project |
| web_url | [string](#string) |  | Web url of the repository in vcs provider. e.g. http://gitlab.bytebase.com/bytebase/sample-project |





 

 

 


<a name="bytebase-v1-VCSProviderService"></a>

### VCSProviderService


| Method Name | Request Type | Response Type | Description |
| ----------- | ------------ | ------------- | ------------|
| GetVCSProvider | [GetVCSProviderRequest](#bytebase-v1-GetVCSProviderRequest) | [VCSProvider](#bytebase-v1-VCSProvider) |  |
| ListVCSProviders | [ListVCSProvidersRequest](#bytebase-v1-ListVCSProvidersRequest) | [ListVCSProvidersResponse](#bytebase-v1-ListVCSProvidersResponse) |  |
| CreateVCSProvider | [CreateVCSProviderRequest](#bytebase-v1-CreateVCSProviderRequest) | [VCSProvider](#bytebase-v1-VCSProvider) |  |
| UpdateVCSProvider | [UpdateVCSProviderRequest](#bytebase-v1-UpdateVCSProviderRequest) | [VCSProvider](#bytebase-v1-VCSProvider) |  |
| DeleteVCSProvider | [DeleteVCSProviderRequest](#bytebase-v1-DeleteVCSProviderRequest) | [.google.protobuf.Empty](#google-protobuf-Empty) |  |
| SearchVCSProviderRepositories | [SearchVCSProviderRepositoriesRequest](#bytebase-v1-SearchVCSProviderRepositoriesRequest) | [SearchVCSProviderRepositoriesResponse](#bytebase-v1-SearchVCSProviderRepositoriesResponse) |  |
| ListVCSConnectorsInProvider | [ListVCSConnectorsInProviderRequest](#bytebase-v1-ListVCSConnectorsInProviderRequest) | [ListVCSConnectorsInProviderResponse](#bytebase-v1-ListVCSConnectorsInProviderResponse) |  |

 



<a name="v1_worksheet_service-proto"></a>
<p align="right"><a href="#top">Top</a></p>

## v1/worksheet_service.proto



<a name="bytebase-v1-CreateWorksheetRequest"></a>

### CreateWorksheetRequest



| Field | Type | Label | Description |
| ----- | ---- | ----- | ----------- |
| worksheet | [Worksheet](#bytebase-v1-Worksheet) |  | The worksheet to create. |






<a name="bytebase-v1-DeleteWorksheetRequest"></a>

### DeleteWorksheetRequest



| Field | Type | Label | Description |
| ----- | ---- | ----- | ----------- |
| name | [string](#string) |  | The name of the worksheet to delete. Format: worksheets/{worksheet} |






<a name="bytebase-v1-GetWorksheetRequest"></a>

### GetWorksheetRequest



| Field | Type | Label | Description |
| ----- | ---- | ----- | ----------- |
| name | [string](#string) |  | The name of the worksheet to retrieve. Format: worksheets/{worksheet} |






<a name="bytebase-v1-SearchWorksheetsRequest"></a>

### SearchWorksheetsRequest



| Field | Type | Label | Description |
| ----- | ---- | ----- | ----------- |
| filter | [string](#string) |  | To filter the search result. Format: only support the following spec for now: - `creator = users/{email}`, `creator != users/{email}` - `starred = true`, `starred = false`. Not support empty filter for now. |
| page_size | [int32](#int32) |  | Not used. The maximum number of worksheets to return. The service may return fewer than this value. If unspecified, at most 50 worksheets will be returned. The maximum value is 1000; values above 1000 will be coerced to 1000. |
| page_token | [string](#string) |  | Not used. A page token, received from a previous `SearchWorksheets` call. Provide this to retrieve the subsequent page.

When paginating, all other parameters provided to `SearchWorksheets` must match the call that provided the page token. |






<a name="bytebase-v1-SearchWorksheetsResponse"></a>

### SearchWorksheetsResponse



| Field | Type | Label | Description |
| ----- | ---- | ----- | ----------- |
| worksheets | [Worksheet](#bytebase-v1-Worksheet) | repeated | The worksheets that matched the search criteria. |
| next_page_token | [string](#string) |  | Not used. A token, which can be sent as `page_token` to retrieve the next page. If this field is omitted, there are no subsequent pages. |






<a name="bytebase-v1-UpdateWorksheetOrganizerRequest"></a>

### UpdateWorksheetOrganizerRequest



| Field | Type | Label | Description |
| ----- | ---- | ----- | ----------- |
| organizer | [WorksheetOrganizer](#bytebase-v1-WorksheetOrganizer) |  | The organizer to update.

The organizer&#39;s `worksheet` field is used to identify the worksheet. Format: worksheets/{worksheet} |
| update_mask | [google.protobuf.FieldMask](#google-protobuf-FieldMask) |  | The list of fields to be updated. Fields are specified relative to the worksheet organizer. Only support update the following fields for now: - `starred` |






<a name="bytebase-v1-UpdateWorksheetRequest"></a>

### UpdateWorksheetRequest



| Field | Type | Label | Description |
| ----- | ---- | ----- | ----------- |
| worksheet | [Worksheet](#bytebase-v1-Worksheet) |  | The worksheet to update.

The worksheet&#39;s `name` field is used to identify the worksheet to update. Format: worksheets/{worksheet} |
| update_mask | [google.protobuf.FieldMask](#google-protobuf-FieldMask) |  | The list of fields to be updated. Fields are specified relative to the worksheet. (e.g. `title`, `statement`; *not* `worksheet.title` or `worksheet.statement`) Only support update the following fields for now: - `title` - `statement` - `starred` - `visibility` |






<a name="bytebase-v1-Worksheet"></a>

### Worksheet



| Field | Type | Label | Description |
| ----- | ---- | ----- | ----------- |
| name | [string](#string) |  | The name of the worksheet resource, generated by the server. Canonical parent is project. Format: worksheets/{worksheet} |
| project | [string](#string) |  | The project resource name. Format: projects/{project} |
| database | [string](#string) |  | The database resource name. Format: instances/{instance}/databases/{database} If the database parent doesn&#39;t exist, the database field is empty. |
| title | [string](#string) |  | The title of the worksheet. |
| creator | [string](#string) |  | The creator of the Worksheet. Format: users/{email} |
| create_time | [google.protobuf.Timestamp](#google-protobuf-Timestamp) |  | The create time of the worksheet. |
| update_time | [google.protobuf.Timestamp](#google-protobuf-Timestamp) |  | The last update time of the worksheet. |
| content | [bytes](#bytes) |  | The content of the worksheet. By default, it will be cut off in SearchWorksheet() method. If it doesn&#39;t match the `content_size`, you can use GetWorksheet() request to retrieve the full content. |
| content_size | [int64](#int64) |  | content_size is the full size of the content, may not match the size of the `content` field. |
| visibility | [Worksheet.Visibility](#bytebase-v1-Worksheet-Visibility) |  |  |
| starred | [bool](#bool) |  | starred indicates whether the worksheet is starred by the current authenticated user. |






<a name="bytebase-v1-WorksheetOrganizer"></a>

### WorksheetOrganizer



| Field | Type | Label | Description |
| ----- | ---- | ----- | ----------- |
| worksheet | [string](#string) |  | The name of the worksheet. Format: worksheets/{worksheet} |
| starred | [bool](#bool) |  | starred means if the worksheet is starred. |





 


<a name="bytebase-v1-Worksheet-Visibility"></a>

### Worksheet.Visibility


| Name | Number | Description |
| ---- | ------ | ----------- |
| VISIBILITY_UNSPECIFIED | 0 |  |
| VISIBILITY_PROJECT_READ | 1 | Read access in project scope, worksheet OWNER/DBA and project OWNER can read/write, other project members can read. |
| VISIBILITY_PROJECT_WRITE | 2 | Write access in project scope, worksheet OWNER/DBA and all members in the project can write the worksheet. |
| VISIBILITY_PRIVATE | 3 | Private, only worksheet OWNER can read/write. |


 

 


<a name="bytebase-v1-WorksheetService"></a>

### WorksheetService


| Method Name | Request Type | Response Type | Description |
| ----------- | ------------ | ------------- | ------------|
| CreateWorksheet | [CreateWorksheetRequest](#bytebase-v1-CreateWorksheetRequest) | [Worksheet](#bytebase-v1-Worksheet) |  |
| GetWorksheet | [GetWorksheetRequest](#bytebase-v1-GetWorksheetRequest) | [Worksheet](#bytebase-v1-Worksheet) |  |
| SearchWorksheets | [SearchWorksheetsRequest](#bytebase-v1-SearchWorksheetsRequest) | [SearchWorksheetsResponse](#bytebase-v1-SearchWorksheetsResponse) |  |
| UpdateWorksheet | [UpdateWorksheetRequest](#bytebase-v1-UpdateWorksheetRequest) | [Worksheet](#bytebase-v1-Worksheet) |  |
| UpdateWorksheetOrganizer | [UpdateWorksheetOrganizerRequest](#bytebase-v1-UpdateWorksheetOrganizerRequest) | [WorksheetOrganizer](#bytebase-v1-WorksheetOrganizer) |  |
| DeleteWorksheet | [DeleteWorksheetRequest](#bytebase-v1-DeleteWorksheetRequest) | [.google.protobuf.Empty](#google-protobuf-Empty) |  |

 



## Scalar Value Types

| .proto Type | Notes | C++ | Java | Python | Go | C# | PHP | Ruby |
| ----------- | ----- | --- | ---- | ------ | -- | -- | --- | ---- |
| <a name="double" /> double |  | double | double | float | float64 | double | float | Float |
| <a name="float" /> float |  | float | float | float | float32 | float | float | Float |
| <a name="int32" /> int32 | Uses variable-length encoding. Inefficient for encoding negative numbers – if your field is likely to have negative values, use sint32 instead. | int32 | int | int | int32 | int | integer | Bignum or Fixnum (as required) |
| <a name="int64" /> int64 | Uses variable-length encoding. Inefficient for encoding negative numbers – if your field is likely to have negative values, use sint64 instead. | int64 | long | int/long | int64 | long | integer/string | Bignum |
| <a name="uint32" /> uint32 | Uses variable-length encoding. | uint32 | int | int/long | uint32 | uint | integer | Bignum or Fixnum (as required) |
| <a name="uint64" /> uint64 | Uses variable-length encoding. | uint64 | long | int/long | uint64 | ulong | integer/string | Bignum or Fixnum (as required) |
| <a name="sint32" /> sint32 | Uses variable-length encoding. Signed int value. These more efficiently encode negative numbers than regular int32s. | int32 | int | int | int32 | int | integer | Bignum or Fixnum (as required) |
| <a name="sint64" /> sint64 | Uses variable-length encoding. Signed int value. These more efficiently encode negative numbers than regular int64s. | int64 | long | int/long | int64 | long | integer/string | Bignum |
| <a name="fixed32" /> fixed32 | Always four bytes. More efficient than uint32 if values are often greater than 2^28. | uint32 | int | int | uint32 | uint | integer | Bignum or Fixnum (as required) |
| <a name="fixed64" /> fixed64 | Always eight bytes. More efficient than uint64 if values are often greater than 2^56. | uint64 | long | int/long | uint64 | ulong | integer/string | Bignum |
| <a name="sfixed32" /> sfixed32 | Always four bytes. | int32 | int | int | int32 | int | integer | Bignum or Fixnum (as required) |
| <a name="sfixed64" /> sfixed64 | Always eight bytes. | int64 | long | int/long | int64 | long | integer/string | Bignum |
| <a name="bool" /> bool |  | bool | boolean | boolean | bool | bool | boolean | TrueClass/FalseClass |
| <a name="string" /> string | A string must always contain UTF-8 encoded or 7-bit ASCII text. | string | String | str/unicode | string | string | string | String (UTF-8) |
| <a name="bytes" /> bytes | May contain any arbitrary sequence of bytes. | string | ByteString | str | []byte | ByteString | string | String (ASCII-8BIT) |
<|MERGE_RESOLUTION|>--- conflicted
+++ resolved
@@ -1465,11 +1465,8 @@
 | ssh_private_key | [string](#string) |  | The private key to login the server. If it&#39;s empty string, we will use the system default private key from os.Getenv(&#34;SSH_AUTH_SOCK&#34;). |
 | authentication_private_key | [string](#string) |  | PKCS#8 private key in PEM format. If it&#39;s empty string, no private key is required. Used for authentication when connecting to the data source. |
 | external_secret | [DataSourceExternalSecret](#bytebase-v1-DataSourceExternalSecret) |  |  |
-<<<<<<< HEAD
+| authentication_type | [DataSource.AuthenticationType](#bytebase-v1-DataSource-AuthenticationType) |  |  |
 | sasl_config | [SASLConfig](#bytebase-v1-SASLConfig) |  |  |
-=======
-| authentication_type | [DataSource.AuthenticationType](#bytebase-v1-DataSource-AuthenticationType) |  |  |
->>>>>>> 1e153a02
 
 
 
