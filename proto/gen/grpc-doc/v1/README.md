--- conflicted
+++ resolved
@@ -503,13 +503,10 @@
 - [v1/schema_design_service.proto](#v1_schema_design_service-proto)
     - [CreateSchemaDesignRequest](#bytebase-v1-CreateSchemaDesignRequest)
     - [DeleteSchemaDesignRequest](#bytebase-v1-DeleteSchemaDesignRequest)
-<<<<<<< HEAD
     - [DeparseSchemaMetadataRequest](#bytebase-v1-DeparseSchemaMetadataRequest)
     - [DeparseSchemaMetadataResponse](#bytebase-v1-DeparseSchemaMetadataResponse)
-=======
     - [DiffMetadataRequest](#bytebase-v1-DiffMetadataRequest)
     - [DiffMetadataResponse](#bytebase-v1-DiffMetadataResponse)
->>>>>>> 8ee0ab43
     - [GetSchemaDesignRequest](#bytebase-v1-GetSchemaDesignRequest)
     - [ListSchemaDesignsRequest](#bytebase-v1-ListSchemaDesignsRequest)
     - [ListSchemaDesignsResponse](#bytebase-v1-ListSchemaDesignsResponse)
@@ -8149,21 +8146,14 @@
 
 
 
-<<<<<<< HEAD
 <a name="bytebase-v1-DeparseSchemaMetadataRequest"></a>
 
 ### DeparseSchemaMetadataRequest
-=======
-<a name="bytebase-v1-DiffMetadataRequest"></a>
-
-### DiffMetadataRequest
->>>>>>> 8ee0ab43
-
-
-
-| Field | Type | Label | Description |
-| ----- | ---- | ----- | ----------- |
-<<<<<<< HEAD
+
+
+
+| Field | Type | Label | Description |
+| ----- | ---- | ----- | ----------- |
 | schema_metadata | [DatabaseMetadata](#bytebase-v1-DatabaseMetadata) |  | The metadata of the schema to deparse. |
 | engine | [Engine](#bytebase-v1-Engine) |  | The database engine of the schema string. |
 
@@ -8175,7 +8165,26 @@
 <a name="bytebase-v1-DeparseSchemaMetadataResponse"></a>
 
 ### DeparseSchemaMetadataResponse
-=======
+
+
+
+| Field | Type | Label | Description |
+| ----- | ---- | ----- | ----------- |
+| schema_string | [string](#string) |  | The schema string. |
+
+
+
+
+
+
+<a name="bytebase-v1-DiffMetadataRequest"></a>
+
+### DiffMetadataRequest
+
+
+
+| Field | Type | Label | Description |
+| ----- | ---- | ----- | ----------- |
 | source_metadata | [DatabaseMetadata](#bytebase-v1-DatabaseMetadata) |  | The metadata of the source schema. |
 | target_metadata | [DatabaseMetadata](#bytebase-v1-DatabaseMetadata) |  | The metadata of the target schema. |
 | engine | [Engine](#bytebase-v1-Engine) |  | The database engine of the schema. |
@@ -8188,17 +8197,12 @@
 <a name="bytebase-v1-DiffMetadataResponse"></a>
 
 ### DiffMetadataResponse
->>>>>>> 8ee0ab43
-
-
-
-| Field | Type | Label | Description |
-| ----- | ---- | ----- | ----------- |
-<<<<<<< HEAD
-| schema_string | [string](#string) |  | The schema string. |
-=======
+
+
+
+| Field | Type | Label | Description |
+| ----- | ---- | ----- | ----------- |
 | diff | [string](#string) |  | The diff of the metadata. |
->>>>>>> 8ee0ab43
 
 
 
