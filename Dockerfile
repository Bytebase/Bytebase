# DO NOT run docker build against this file directly. Instead using ./build_docker.sh as that
# one sets the various ARG used in the Dockerfile

# After build

# $ docker run --init --rm --name bytebase --publish 8080:8080 --volume ~/.bytebase/data:/var/opt/bytebase bytebase/bytebase

FROM node:14 as frontend

RUN npm i -g pnpm

WORKDIR /frontend-build

# Install build dependency (e.g. vite)
COPY ./frontend/package.json ./frontend/pnpm-lock.yaml ./
RUN pnpm install --frozen-lockfile

COPY ./frontend/ .

# Build frontend
RUN pnpm release-docker

FROM golang:1.16.5 as backend

ARG VERSION="development"
ARG GO_VERSION="1.16.5"
ARG GIT_COMMIT="unknown"
ARG BUILD_TIME="unknown"
ARG BUILD_USER="unknown"

# Build in release mode so we will embed the frontend
ARG RELEASE="release"

# Need gcc musl-dev for CGO_ENABLED=1
RUN apt-get install -y gcc

WORKDIR /backend-build

COPY . .

# Copy frontend asset
COPY --from=frontend /frontend-build/dist ./server/dist

# -ldflags="-w -s" means omit DWARF symbol table and the symbol table and debug information
# go-sqlite3 requires CGO_ENABLED
RUN CGO_ENABLED=1 GOOS=linux GOARCH=amd64 go build \
    --tags "${RELEASE}" \
    -ldflags="-w -s -X 'github.com/bytebase/bytebase/bin/server/cmd.version=${VERSION}' -X 'github.com/bytebase/bytebase/bin/server/cmd.goversion=${GO_VERSION}' -X 'github.com/bytebase/bytebase/bin/server/cmd.gitcommit=${GIT_COMMIT}' -X 'github.com/bytebase/bytebase/bin/server/cmd.buildtime=${BUILD_TIME}' -X 'github.com/bytebase/bytebase/bin/server/cmd.builduser=${BUILD_USER}'" \
    -o bytebase \
    ./bin/server/main.go

# Use debian because mysql requires glibc.
FROM debian:bullseye-slim as monolithic

ARG VERSION="development"
ARG GIT_COMMIT="unknown"
ARG BUILD_TIME="unknown"
ARG BUILD_USER="unknown"

# See https://github.com/opencontainers/image-spec/blob/master/annotations.md
LABEL org.opencontainers.image.version=${VERSION}
LABEL org.opencontainers.image.revision=${GIT_COMMIT}
LABEL org.opencontainers.image.created=${BUILD_TIME}
LABEL org.opencontainers.image.authors=${BUILD_USER}

<<<<<<< HEAD
RUN apt-get update && apt-get install -y locales
# Generate en_US.UTF-8 locale which is needed to start postgres server.
# Fix the posgres server issue (invalid value for parameter "lc_messages": "en_US.UTF-8").
RUN echo "en_US.UTF-8 UTF-8" > /etc/locale.gen && locale-gen
=======
# We need copy timezone file from backend layer.
# Otherwise, clickhouse cannot be connected due to the missing time zone file in alpine.
COPY --from=backend /usr/local/go/lib/time/zoneinfo.zip /opt/zoneinfo.zip
ENV ZONEINFO /opt/zoneinfo.zip
>>>>>>> cb2cd782

COPY --from=backend /backend-build/bytebase /usr/local/bin/

# Copy utility scripts, we have
# - Demo script to launch Bytebase in readonly demo mode
COPY ./scripts /usr/local/bin/

# Create bytebase user for running Postgres database and server.
RUN addgroup --gid 113 --system bytebase && adduser --uid 113 --system bytebase && adduser bytebase bytebase

# Directory to store the data, which can be referenced as the mounting point.
RUN mkdir -p /var/opt/bytebase

CMD ["--host", "http://localhost", "--port", "80", "--data", "/var/opt/bytebase"]

HEALTHCHECK --interval=5m --timeout=60s CMD curl -f http://localhost:80/healthz || exit 1

ENTRYPOINT ["bytebase"]<|MERGE_RESOLUTION|>--- conflicted
+++ resolved
@@ -63,17 +63,15 @@
 LABEL org.opencontainers.image.created=${BUILD_TIME}
 LABEL org.opencontainers.image.authors=${BUILD_USER}
 
-<<<<<<< HEAD
 RUN apt-get update && apt-get install -y locales
 # Generate en_US.UTF-8 locale which is needed to start postgres server.
 # Fix the posgres server issue (invalid value for parameter "lc_messages": "en_US.UTF-8").
 RUN echo "en_US.UTF-8 UTF-8" > /etc/locale.gen && locale-gen
-=======
+
 # We need copy timezone file from backend layer.
 # Otherwise, clickhouse cannot be connected due to the missing time zone file in alpine.
 COPY --from=backend /usr/local/go/lib/time/zoneinfo.zip /opt/zoneinfo.zip
 ENV ZONEINFO /opt/zoneinfo.zip
->>>>>>> cb2cd782
 
 COPY --from=backend /backend-build/bytebase /usr/local/bin/
 
