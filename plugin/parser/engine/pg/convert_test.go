package pg

import (
	"testing"

	"github.com/bytebase/bytebase/plugin/parser"
	"github.com/bytebase/bytebase/plugin/parser/ast"
	"github.com/stretchr/testify/require"
)

type testData struct {
	stmt string
	want []ast.Node
}

func runTests(t *testing.T, tests []testData) {
	p := &PostgreSQLParser{}

	for _, test := range tests {
		res, err := p.Parse(parser.Context{}, test.stmt)
		require.NoError(t, err)
		require.Equal(t, test.want, res, test.stmt)
	}
}

func TestPGConvertCreateTableStmt(t *testing.T) {
	tests := []testData{
		{
			stmt: "CREATE TABLE \"techBook\" (a int, b int)",
			want: []ast.Node{
				&ast.CreateTableStmt{
					IfNotExists: false,
					Name: &ast.TableDef{
						Name: "techBook",
					},
					ColumnList: []*ast.ColumnDef{
						{ColumnName: "a"},
						{ColumnName: "b"},
					},
				},
			},
		},
		{
			stmt: "CREATE TABLE IF NOT EXISTS techBook (\"A\" int, b int)",
			want: []ast.Node{
				&ast.CreateTableStmt{
					IfNotExists: true,
					Name: &ast.TableDef{
						Name: "techbook",
					},
					ColumnList: []*ast.ColumnDef{
						{ColumnName: "A"},
						{ColumnName: "b"},
					},
				},
			},
		},
		{
			stmt: "CREATE TABLE tech_book(a INT CONSTRAINT t_pk_a PRIMARY KEY)",
			want: []ast.Node{
				&ast.CreateTableStmt{
					Name: &ast.TableDef{
						Name: "tech_book",
					},
					ColumnList: []*ast.ColumnDef{
						{
							ColumnName: "a",
							ConstraintList: []*ast.ConstraintDef{
								{
									Name:    "t_pk_a",
									Type:    ast.ConstraintTypePrimary,
									KeyList: []string{"a"},
								},
							},
						},
					},
				},
			},
		},
		{
			stmt: "CREATE TABLE tech_book(a INT, b int CONSTRAINT uk_b UNIQUE, CONSTRAINT t_pk_a PRIMARY KEY(a))",
			want: []ast.Node{
				&ast.CreateTableStmt{
					Name: &ast.TableDef{
						Name: "tech_book",
					},
					ColumnList: []*ast.ColumnDef{
						{
							ColumnName: "a",
						},
						{
							ColumnName: "b",
							ConstraintList: []*ast.ConstraintDef{
								{
									Name:    "uk_b",
									Type:    ast.ConstraintTypeUnique,
									KeyList: []string{"b"},
								},
							},
						},
					},
					ConstraintList: []*ast.ConstraintDef{
						{
							Name:    "t_pk_a",
							Type:    ast.ConstraintTypePrimary,
							KeyList: []string{"a"},
						},
					},
				},
			},
		},
		{
			stmt: "CREATE TABLE tech_book(a INT CONSTRAINT fk_a REFERENCES people(id), CONSTRAINT fk_a_people_b FOREIGN KEY (a) REFERENCES people(b))",
			want: []ast.Node{
				&ast.CreateTableStmt{
					Name: &ast.TableDef{
						Name: "tech_book",
					},
					ColumnList: []*ast.ColumnDef{
						{
							ColumnName: "a",
							ConstraintList: []*ast.ConstraintDef{
								{
									Name:    "fk_a",
									Type:    ast.ConstraintTypeForeign,
									KeyList: []string{"a"},
									Foreign: &ast.ForeignDef{
										Table:      &ast.TableDef{Name: "people"},
										ColumnList: []string{"id"},
									},
								},
							},
						},
					},
					ConstraintList: []*ast.ConstraintDef{
						{
							Name:    "fk_a_people_b",
							Type:    ast.ConstraintTypeForeign,
							KeyList: []string{"a"},
							Foreign: &ast.ForeignDef{
								Table:      &ast.TableDef{Name: "people"},
								ColumnList: []string{"b"},
							},
						},
					},
				},
			},
		},
	}

	runTests(t, tests)
}

func TestPGAddColumnStmt(t *testing.T) {
	tests := []testData{
		{
			stmt: "ALTER TABLE techbook ADD COLUMN a int",
			want: []ast.Node{
				&ast.AlterTableStmt{
					Table: &ast.TableDef{
						Name: "techbook",
					},
					AlterItemList: []ast.Node{
						&ast.AddColumnListStmt{
							Table: &ast.TableDef{
								Name: "techbook",
							},
							ColumnList: []*ast.ColumnDef{
								{ColumnName: "a"},
							},
						},
					},
				},
			},
		},
		{
			stmt: "ALTER TABLE techbook ADD COLUMN a int CONSTRAINT uk_techbook_a UNIQUE",
			want: []ast.Node{
				&ast.AlterTableStmt{
					Table: &ast.TableDef{
						Name: "techbook",
					},
					AlterItemList: []ast.Node{
						&ast.AddColumnListStmt{
							Table: &ast.TableDef{
								Name: "techbook",
							},
							ColumnList: []*ast.ColumnDef{
								{
									ColumnName: "a",
									ConstraintList: []*ast.ConstraintDef{
										{
											Type:    ast.ConstraintTypeUnique,
											Name:    "uk_techbook_a",
											KeyList: []string{"a"},
										},
									},
								},
							},
						},
					},
				},
			},
		},
	}

	runTests(t, tests)
}

func TestPGRenameTableStmt(t *testing.T) {
	tests := []testData{
		{
			stmt: "ALTER TABLE techbook RENAME TO \"techBook\"",
			want: []ast.Node{
				&ast.RenameTableStmt{
					Table: &ast.TableDef{
						Name: "techbook",
					},
					NewName: "techBook",
				},
			},
		},
	}

	runTests(t, tests)
}

func TestPGRenameColumnStmt(t *testing.T) {
	tests := []testData{
		{
			stmt: "ALTER TABLE techbook RENAME abc TO \"ABC\"",
			want: []ast.Node{
				&ast.RenameColumnStmt{
					Table: &ast.TableDef{
						Name: "techbook",
					},
					ColumnName: "abc",
					NewName:    "ABC",
				},
			},
		},
	}

	runTests(t, tests)
}

func TestPGRenameConstraintStmt(t *testing.T) {
	tests := []testData{
		{
			stmt: "ALTER TABLE tech_book RENAME CONSTRAINT uk_tech_a to \"UK_TECH_A\"",
			want: []ast.Node{
				&ast.RenameConstraintStmt{
					Table:          &ast.TableDef{Name: "tech_book"},
					ConstraintName: "uk_tech_a",
					NewName:        "UK_TECH_A",
				},
			},
		},
	}

	runTests(t, tests)
<<<<<<< HEAD
}

func TestPGCreateIndexStmt(t *testing.T) {
	tests := []testData{
		{
			stmt: "CREATE INDEX idx_id ON tech_book (id)",
			want: []ast.Node{
				&ast.CreateIndexStmt{
					Index: &ast.IndexDef{
						Name:   "idx_id",
						Table:  &ast.TableDef{Name: "tech_book"},
						Unique: false,
						KeyList: []*ast.IndexKeyDef{
							{
								Type: ast.IndexKeyTypeColumn,
								Key:  "id",
							},
						},
					},
				},
			},
		},
		{
			stmt: "CREATE UNIQUE INDEX idx_id ON tech_book (id)",
			want: []ast.Node{
				&ast.CreateIndexStmt{
					Index: &ast.IndexDef{
						Name:   "idx_id",
						Table:  &ast.TableDef{Name: "tech_book"},
						Unique: true,
						KeyList: []*ast.IndexKeyDef{
							{
								Type: ast.IndexKeyTypeColumn,
								Key:  "id",
							},
						},
					},
				},
			},
		},
	}

	runTests(t, tests)
}

func TestPGDropIndexStmt(t *testing.T) {
	tests := []testData{
		{
			stmt: "DROP INDEX xschema.idx_id, idx_x",
			want: []ast.Node{
				&ast.DropIndexStmt{
					IndexList: []*ast.IndexDef{
						{
							Table: &ast.TableDef{Schema: "xschema"},
							Name:  "idx_id",
						},
						{Name: "idx_x"},
					},
				},
			},
		},
	}

	runTests(t, tests)
}

func TestPGAlterIndexStmt(t *testing.T) {
	tests := []testData{
		{
			stmt: "ALTER INDEX xschema.idx_id RENAME TO \"IDX_ID\"",
			want: []ast.Node{
				&ast.RenameIndexStmt{
					Table:     &ast.TableDef{Schema: "xschema"},
					IndexName: "idx_id",
					NewName:   "IDX_ID",
				},
			},
		},
		{
			stmt: "ALTER INDEX idx_id RENAME TO \"IDX_ID\"",
			want: []ast.Node{
				&ast.RenameIndexStmt{
					IndexName: "idx_id",
					NewName:   "IDX_ID",
				},
			},
		},
	}

	runTests(t, tests)
=======
>>>>>>> 289d009e
}

func TestPGDropConstraintStmt(t *testing.T) {
	tests := []testData{
		{
			stmt: "ALTER TABLE tech_book DROP CONSTRAINT uk_tech_a",
			want: []ast.Node{
				&ast.AlterTableStmt{
					Table: &ast.TableDef{Name: "tech_book"},
					AlterItemList: []ast.Node{
						&ast.DropConstraintStmt{
							Table:          &ast.TableDef{Name: "tech_book"},
							ConstraintName: "uk_tech_a",
						},
					},
				},
			},
		},
	}

	runTests(t, tests)
}

func TestPGAddConstraintStmt(t *testing.T) {
	tests := []testData{
		{
			stmt: "ALTER TABLE tech_book ADD CONSTRAINT uk_tech_book_id UNIQUE (id)",
			want: []ast.Node{
				&ast.AlterTableStmt{
					Table: &ast.TableDef{Name: "tech_book"},
					AlterItemList: []ast.Node{
						&ast.AddConstraintStmt{
							Table: &ast.TableDef{Name: "tech_book"},
							Constraint: &ast.ConstraintDef{
								Type:    ast.ConstraintTypeUnique,
								Name:    "uk_tech_book_id",
								KeyList: []string{"id"},
							},
						},
					},
				},
			},
		},
		{
			stmt: "ALTER TABLE tech_book ADD CONSTRAINT pk_tech_book_id PRIMARY KEY (id)",
			want: []ast.Node{
				&ast.AlterTableStmt{
					Table: &ast.TableDef{Name: "tech_book"},
					AlterItemList: []ast.Node{
						&ast.AddConstraintStmt{
							Table: &ast.TableDef{Name: "tech_book"},
							Constraint: &ast.ConstraintDef{
								Type:    ast.ConstraintTypePrimary,
								Name:    "pk_tech_book_id",
								KeyList: []string{"id"},
							},
						},
					},
				},
			},
		},
		{
			stmt: "ALTER TABLE tech_book ADD CONSTRAINT fk_tech_book_id FOREIGN KEY (id) REFERENCES people(id)",
			want: []ast.Node{
				&ast.AlterTableStmt{
					Table: &ast.TableDef{Name: "tech_book"},
					AlterItemList: []ast.Node{
						&ast.AddConstraintStmt{
							Table: &ast.TableDef{Name: "tech_book"},
							Constraint: &ast.ConstraintDef{
								Type:    ast.ConstraintTypeForeign,
								Name:    "fk_tech_book_id",
								KeyList: []string{"id"},
								Foreign: &ast.ForeignDef{
									Table:      &ast.TableDef{Name: "people"},
									ColumnList: []string{"id"},
								},
							},
						},
					},
				},
			},
		},
		{
			stmt: "ALTER TABLE tech_book ADD CONSTRAINT uk_tech_book_id UNIQUE USING INDEX uk_id",
			want: []ast.Node{
				&ast.AlterTableStmt{
					Table: &ast.TableDef{Name: "tech_book"},
					AlterItemList: []ast.Node{
						&ast.AddConstraintStmt{
							Table: &ast.TableDef{Name: "tech_book"},
							Constraint: &ast.ConstraintDef{
								Type:      ast.ConstraintTypeUniqueUsingIndex,
								Name:      "uk_tech_book_id",
								IndexName: "uk_id",
							},
						},
					},
				},
			},
		},
		{
			stmt: "ALTER TABLE tech_book ADD CONSTRAINT pk_tech_book_id PRIMARY KEY USING INDEX pk_id",
			want: []ast.Node{
				&ast.AlterTableStmt{
					Table: &ast.TableDef{Name: "tech_book"},
					AlterItemList: []ast.Node{
						&ast.AddConstraintStmt{
							Table: &ast.TableDef{Name: "tech_book"},
							Constraint: &ast.ConstraintDef{
								Type:      ast.ConstraintTypePrimaryUsingIndex,
								Name:      "pk_tech_book_id",
								IndexName: "pk_id",
							},
						},
					},
				},
			},
		},
	}

	runTests(t, tests)
}<|MERGE_RESOLUTION|>--- conflicted
+++ resolved
@@ -259,7 +259,6 @@
 	}
 
 	runTests(t, tests)
-<<<<<<< HEAD
 }
 
 func TestPGCreateIndexStmt(t *testing.T) {
@@ -350,8 +349,6 @@
 	}
 
 	runTests(t, tests)
-=======
->>>>>>> 289d009e
 }
 
 func TestPGDropConstraintStmt(t *testing.T) {
