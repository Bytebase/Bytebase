--- conflicted
+++ resolved
@@ -321,10 +321,8 @@
 				},
 			}, nil
 		}
-<<<<<<< HEAD
 	case *pgquery.Node_ExplainStmt:
 		return &ast.ExplainStmt{}, nil
-=======
 	case *pgquery.Node_InsertStmt:
 		insertStmt := &ast.InsertStmt{
 			Table: convertRangeVarToTableName(in.InsertStmt.Relation, ast.TableTypeBaseTable),
@@ -347,7 +345,6 @@
 		}
 
 		return &copyStmt, nil
->>>>>>> 72d9ab4c
 	}
 
 	return nil, nil
