--- conflicted
+++ resolved
@@ -58,11 +58,8 @@
 func TestDeparse(t *testing.T) {
 	testFileList := []string{
 		"test_create_table_data.yaml",
-<<<<<<< HEAD
 		"test_alter_table_data.yaml",
-=======
 		"test_create_schema_data.yaml",
->>>>>>> 73503bd1
 	}
 	for _, test := range testFileList {
 		runDeparseTest(t, test, false /* record */)
