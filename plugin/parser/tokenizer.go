package parser

import (
<<<<<<< HEAD
	"fmt"
	"strings"
	"unicode"

	"github.com/bytebase/bytebase/plugin/parser/ast"
=======
	"unicode"

	"github.com/pkg/errors"
>>>>>>> 6293827d
)

const (
	eofRune = rune(-1)
)

var (
	beginRuneList  = []rune{'B', 'E', 'G', 'I', 'N'}
	atomicRuneList = []rune{'A', 'T', 'M', 'I', 'C'}
)

type tokenizer struct {
	statement []rune
	cursor    uint
	len       uint
	line      int
	startLine int
}

// newTokenizer creates a new tokenizer.
// Notice: we append an additional eofRune in the statement. This is a sentinel rune.
func newTokenizer(statement string) *tokenizer {
	t := &tokenizer{
		statement: []rune(statement),
		cursor:    0,
		line:      1,
		startLine: 1,
	}
	t.len = uint(len(t.statement))
	// append an additional eofRune.
	t.statement = append(t.statement, eofRune)
	return t
}

// setLineForCreateTableStmt sets the line for columns and table constraints in CREATE TABLE statements.
func (t *tokenizer) setLineForCreateTableStmt(node *ast.CreateTableStmt) error {
	// It's a protection.
	// We assume that parser will parse the columns and table constraints as origin order
	// and the identifiers don't equal the any key words in CREATE TABLE statements.
	// If it breaks our assumption, we set the line for columns and table constraints to the first line of the CREATE TABLE statement.
	for _, col := range node.ColumnList {
		col.SetLine(node.Line())
	}
	for _, cons := range node.ConstraintList {
		cons.SetLine(node.Line())
	}

	columnPos := 0
	constraintPos := 0
	// find the '(' for CREATE TABLE ... ( ... )
	if err := t.scanTo([]rune{'('}); err != nil {
		return err
	}

	// parentheses is the flag for matching parentheses.
	parentheses := 1
	t.skipBlank()
	startPos := t.pos()
	t.startLine = t.line
	for {
		switch t.char(0) {
		case '\n':
			t.line++
			t.skip(1)
		case '(':
			parentheses++
			t.skip(1)
		case ')':
			parentheses--
			if parentheses == 0 {
				// This means we find the corresponding ')' for the first '(' in CREATE TABLE statements.
				// We need to check the definition and return.
				def := strings.ToLower(t.getString(startPos, t.pos()-startPos))
				if columnPos < len(node.ColumnList) &&
					strings.Contains(def, strings.ToLower(node.ColumnList[columnPos].ColumnName)) {
					node.ColumnList[columnPos].SetLine(t.startLine + node.Line() - 1)
				} else if constraintPos < len(node.ConstraintList) &&
					matchTableConstraint(def, node.ConstraintList[constraintPos]) {
					node.ConstraintList[constraintPos].SetLine(t.startLine + node.Line() - 1)
				}
				return nil
			}
			t.skip(1)
		case ',':
			def := strings.ToLower(t.getString(startPos, t.pos()-startPos))
			if columnPos < len(node.ColumnList) &&
				strings.Contains(def, strings.ToLower(node.ColumnList[columnPos].ColumnName)) {
				node.ColumnList[columnPos].SetLine(t.startLine + node.Line() - 1)
				columnPos++
			} else if constraintPos < len(node.ConstraintList) &&
				matchTableConstraint(def, node.ConstraintList[constraintPos]) {
				node.ConstraintList[constraintPos].SetLine(t.startLine + node.Line() - 1)
				constraintPos++
			}
			t.skip(1)
			t.skipBlank()
			startPos = t.pos()
			t.startLine = t.line
		case eofRune:
			return nil
		default:
			t.skip(1)
		}
	}
}

// text must be lower case.
func matchTableConstraint(text string, cons *ast.ConstraintDef) bool {
	if cons.Name != "" {
		return strings.Contains(text, strings.ToLower(cons.Name))
	}
	switch cons.Type {
	case ast.ConstraintTypeCheck:
		return strings.Contains(text, "check")
	case ast.ConstraintTypeUnique:
		return strings.Contains(text, "unique")
	case ast.ConstraintTypePrimary:
		return strings.Contains(text, "primary key")
	case ast.ConstraintTypeForeign:
		return strings.Contains(text, "foreign key")
	}
	return false
}

// splitPostgreSQLMultiSQL splits the statement to a string slice.
// We mainly considered:
//   - comments
//     - style /* comments */
//     - style -- comments
//   - string
//     - style 'string'
//     - style $$ string $$
//   - identifier
//     - style "indentifier"
//
// Notice:
//   - We support PostgreSQL CREATE PROCEDURE statement with $$ $$ style,
//       but do not support BEGIN ATOMIC ... END; style.
//       See https://www.postgresql.org/docs/14/sql-createprocedure.html.
func (t *tokenizer) splitPostgreSQLMultiSQL() ([]SingleSQL, error) {
	var res []SingleSQL

	t.skipBlank()
	t.startLine = t.line
	startPos := t.cursor
	for {
		switch {
		case t.char(0) == '/' && t.char(1) == '*':
			if err := t.scanComment(); err != nil {
				return nil, err
			}
		case t.char(0) == '-' && t.char(1) == '-':
			if err := t.scanComment(); err != nil {
				return nil, err
			}
		case t.char(0) == '\'':
			if err := t.scanString('\''); err != nil {
				return nil, err
			}
		case t.char(0) == '$':
			if err := t.scanDoubleDollarQuotedString(); err != nil {
				return nil, err
			}
		case t.char(0) == '"':
			if err := t.scanIdentifier('"'); err != nil {
				return nil, err
			}
		case t.char(0) == ';':
			t.skip(1)
			res = append(res, SingleSQL{
				Text: t.getString(startPos, t.pos()-startPos),
				Line: t.startLine,
			})
			t.skipBlank()
			t.startLine = t.line
			startPos = t.pos()
		case t.char(0) == eofRune:
			s := t.getString(startPos, t.pos())
			if !emptyString(s) {
				res = append(res, SingleSQL{
					Text: s,
					Line: t.startLine,
				})
			}
			return res, nil
		// return error when meeting BEGIN ATOMIC.
		case t.equalWordCaseInsensitive(beginRuneList):
			t.skip(uint(len(beginRuneList)))
			t.skipBlank()
			if t.equalWordCaseInsensitive(atomicRuneList) {
				return nil, errors.Errorf("not support BEGIN ATOMIC ... END in PostgreSQL CREATE PROCEDURE statement, please use double doller style($$ or $tag$) instead of it")
			}
		case t.char(0) == '\n':
			t.line++
			t.skip(1)
		default:
			t.skip(1)
		}
	}
}

// Assume that identifier only contains letters, underscores, digits (0-9), or dollar signs ($).
// See https://www.postgresql.org/docs/current/sql-syntax-lexical.html.
func (t *tokenizer) scanIdentifier(delimiter rune) error {
	if t.char(0) != delimiter {
		return errors.Errorf("delimiter doesn't start with delimiter: %c, but found: %c", delimiter, t.char(0))
	}

	t.skip(1)
	for {
		switch t.char(0) {
		case delimiter:
			t.skip(1)
			return nil
		case eofRune:
			return errors.Errorf("invalid indentifier: not found delimiter: %c, but found EOF", delimiter)
		default:
			t.skip(1)
		}
	}
}

// There are two ways to include a single quote('), using \' or ''.
// We only handle the case \', because the second case '' does not require special handling.
// In more detail, we can think of
//     'this is a string contains ''.'
// as
//     'this is a string contains '
// and
//     '.'
//.
// And this is extensible.
func (t *tokenizer) scanString(delimiter rune) error {
	if t.char(0) != delimiter {
		return errors.Errorf("string doesn't start with delimiter: %c, but found: %c", delimiter, t.char(0))
	}

	t.skip(1)
	for {
		switch t.char(0) {
		case delimiter:
			t.skip(1)
			return nil
		case eofRune:
			return errors.Errorf("invalid string: not found delimiter: %c, but found EOF", delimiter)
		case '\\':
			// skip two because we want to skip \' and \\.
			t.skip(2)
		case '\n':
			t.line++
			t.skip(1)
		default:
			t.skip(1)
		}
	}
}

// Double dollar quoted string is a PostgreSQL-specific syntax.
// There are two syntax styles, tag and no tag:
// - $$ string $$
// - $tag$ string $tag$
// See https://www.postgresql.org/docs/current/sql-syntax-lexical.html.
func (t *tokenizer) scanDoubleDollarQuotedString() error {
	startPos := t.pos()
	// scan the tag string quoted by the dollar sign($)
	if err := t.scanString('$'); err != nil {
		return err
	}
	// here tag means $$ or $tag_string$ which means include the dollar sign($).
	tag := t.runeList(startPos, t.pos()-startPos)
	return t.scanTo(tag)
}

func (t *tokenizer) scanComment() error {
	switch {
	case t.char(0) == '/' && t.char(1) == '*':
		t.skip(2)
		for {
			switch {
			case t.char(0) == '*' && t.char(1) == '/':
				t.skip(2)
				return nil
			case t.char(0) == eofRune:
				return errors.Errorf("invalid comment: not found */, but found EOF")
			case t.char(0) == '\n':
				t.line++
				t.skip(1)
			default:
				t.skip(1)
			}
		}
	case t.char(0) == '-' && t.char(1) == '-':
		t.skip(2)
		for {
			switch t.char(0) {
			case '\n':
				t.line++
				t.skip(1)
				return nil
			case eofRune:
				return nil
			default:
				t.skip(1)
			}
		}
	}
	return errors.Errorf("no comment found")
}

// scanTo scans to delimiter. Use KMP algorithm.
func (t *tokenizer) scanTo(delimiter []rune) error {
	if len(delimiter) == 0 {
		return errors.Errorf("scanTo failed: delimiter can not be nil")
	}

	// KMP algorithm.
	// Build the next array.
	var next []int
	next = append(next, 0)
	now := 0
	i := 1
	for i < len(delimiter) {
		if delimiter[i] == delimiter[now] {
			now++
			next = append(next, now)
			i++
			continue
		}
		if now == 0 {
			next = append(next, 0)
			i++
			continue
		}
		now = next[now-1]
	}

	// Search delimiter
	pos := 0
	for {
		// find delimiter successfully
		if pos == len(delimiter) {
			return nil
		}
		if t.char(0) == eofRune {
			return errors.Errorf("scanTo failed: delimiter %q not found", string(delimiter))
		}
		if t.char(0) == '\n' {
			t.line++
		}
		if t.char(0) == delimiter[pos] {
			pos++
			t.skip(1)
		} else {
			if pos == 0 {
				t.skip(1)
			} else {
				pos = next[pos-1]
			}
		}
	}
}

func (t *tokenizer) char(after uint) rune {
	if t.cursor+after >= t.len {
		return eofRune
	}

	return t.statement[t.cursor+after]
}

func (t *tokenizer) skip(step uint) {
	t.cursor += step
	if t.cursor > t.len {
		t.cursor = t.len
	}
}

func (t *tokenizer) skipBlank() {
	r := t.char(0)
	for r == ' ' || r == '\n' || r == '\r' || r == '\t' {
		t.skip(1)
		if r == '\n' {
			t.line++
		}
		r = t.char(0)
	}
}

func (t *tokenizer) pos() uint {
	return t.cursor
}

func (t *tokenizer) getString(startPos uint, length uint) string {
	return string(t.runeList(startPos, length))
}

func (t *tokenizer) runeList(startPos uint, length uint) []rune {
	endPos := startPos + length
	if endPos > t.len {
		endPos = t.len
	}
	return t.statement[startPos:endPos]
}

func (t *tokenizer) equalWordCaseInsensitive(word []rune) bool {
	for i := range word {
		if unicode.ToLower(t.char(uint(i))) != unicode.ToLower(word[i]) {
			return false
		}
	}
	return true
}

func emptyRune(r rune) bool {
	return r != ' ' && r != '\n' && r != '\t' && r != '\r'
}

func emptyString(s string) bool {
	for _, c := range s {
		if !emptyRune(c) {
			return false
		}
	}

	return true
}<|MERGE_RESOLUTION|>--- conflicted
+++ resolved
@@ -1,17 +1,11 @@
 package parser
 
 import (
-<<<<<<< HEAD
-	"fmt"
 	"strings"
 	"unicode"
 
 	"github.com/bytebase/bytebase/plugin/parser/ast"
-=======
-	"unicode"
-
 	"github.com/pkg/errors"
->>>>>>> 6293827d
 )
 
 const (
