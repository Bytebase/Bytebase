--- conflicted
+++ resolved
@@ -59,16 +59,11 @@
 	// For PG, the option SkipValidation is currently only allowed for foreign key and CHECK constraints.
 	// If SkipValidation is true, the constraint will only be enforced against subsequent inserts or updates.
 	SkipValidation bool
-<<<<<<< HEAD
 	// Expression is the expression for
 	//   1. CHECK constraint
 	//   2. DEFAULT constraint
 	Expression ExpressionNode
-=======
-	// CheckExpression is the expression for the check constraint.
-	CheckExpression ExpressionNode
 	// https://www.postgresql.org/docs/14/sql-altertable.html
 	Deferrable   bool
 	Initdeferred bool
->>>>>>> 20eabbe4
 }