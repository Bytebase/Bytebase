--- conflicted
+++ resolved
@@ -6,7 +6,6 @@
 	"database/sql"
 	"fmt"
 	"io"
-	"log"
 	"os"
 	"os/exec"
 	"path/filepath"
@@ -59,11 +58,7 @@
 
 // Driver is the Postgres driver.
 type Driver struct {
-<<<<<<< HEAD
-	l             *zap.Logger
 	pgInstanceDir string
-=======
->>>>>>> a1fcc274
 	connectionCtx db.ConnectionContext
 	config        db.ConnectionConfig
 
@@ -76,14 +71,9 @@
 }
 
 func newDriver(config db.DriverConfig) db.Driver {
-<<<<<<< HEAD
 	return &Driver{
-		l:             config.Logger,
 		pgInstanceDir: config.PgInstanceDir,
 	}
-=======
-	return &Driver{}
->>>>>>> a1fcc274
 }
 
 // Open opens a Postgres driver.
@@ -938,7 +928,7 @@
 		}
 	}
 	if s.Err() != nil {
-		log.Fatal(s.Err())
+		log.Warn(s.Err().Error())
 	}
 	if err := cmd.Wait(); err != nil {
 		return err
