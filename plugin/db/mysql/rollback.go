--- conflicted
+++ resolved
@@ -14,15 +14,11 @@
 	"github.com/pingcap/tidb/parser"
 	"github.com/pingcap/tidb/parser/ast"
 	"github.com/pkg/errors"
-<<<<<<< HEAD
 	"go.uber.org/zap"
 
 	"github.com/bytebase/bytebase/common/log"
+	bbparser "github.com/bytebase/bytebase/plugin/parser"
 	"github.com/bytebase/bytebase/resources/mysqlutil"
-=======
-
-	bbparser "github.com/bytebase/bytebase/plugin/parser"
->>>>>>> 04ab63e5
 )
 
 var (
@@ -52,7 +48,6 @@
 	return strings.Join(sqlList, "\n"), nil
 }
 
-<<<<<<< HEAD
 // GenerateRollbackSQL generates the rollback SQL statements from the binlog.
 // binlogFileNameList is a list of binlog file names, such as ["binlog.000001", "binlog.000002"].
 // binlogPosStart is the start position in the first binlog file.
@@ -146,7 +141,8 @@
 	}
 
 	return strings.Join(rollbackSQLList, "\n\n"), nil
-=======
+}
+
 // GetTableColumns parses the schema to get the table columns map.
 // This is used to generate rollback SQL from the binlog events.
 func GetTableColumns(schema string) (map[string][]string, error) {
@@ -169,7 +165,6 @@
 		}
 	}
 	return tableMap, nil
->>>>>>> 04ab63e5
 }
 
 func (e *BinlogEvent) getRollbackSQL(tables map[string][]string) (string, error) {
