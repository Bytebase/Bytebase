--- conflicted
+++ resolved
@@ -32,11 +32,8 @@
 	"github.com/bytebase/bytebase/common"
 	"github.com/bytebase/bytebase/common/log"
 	"github.com/bytebase/bytebase/plugin/db/util"
-<<<<<<< HEAD
 	"github.com/bytebase/bytebase/plugin/storage"
-=======
 	bbs3 "github.com/bytebase/bytebase/plugin/storage/s3"
->>>>>>> 6e8e6413
 	"github.com/bytebase/bytebase/resources/mysqlutil"
 	"github.com/pkg/errors"
 
@@ -631,11 +628,7 @@
 }
 
 // Download binlog files on server.
-<<<<<<< HEAD
-func (driver *Driver) downloadBinlogFilesOnServer(ctx context.Context, metaList []binlogFileMeta, binlogFilesOnServerSorted []BinlogFile, downloadLatestBinlogFile bool, uploader storage.Uploader) error {
-=======
 func (driver *Driver) downloadBinlogFilesOnServer(ctx context.Context, metaList []binlogFileMeta, binlogFilesOnServerSorted []BinlogFile, downloadLatestBinlogFile bool, uploader *bbs3.Client) error {
->>>>>>> 6e8e6413
 	if len(binlogFilesOnServerSorted) == 0 {
 		log.Debug("No binlog file found on server to download")
 		return nil
@@ -647,16 +640,6 @@
 	}
 	log.Debug("Downloading binlog files", zap.Array("fileList", ZapBinlogFiles(binlogFilesOnServerSorted)))
 	for _, fileOnServer := range binlogFilesOnServerSorted {
-<<<<<<< HEAD
-		isLast := fileOnServer.Name == latestBinlogFileOnServer.Name
-		if isLast && !downloadLatestBinlogFile {
-			continue
-		}
-		_, exist := metaMap[fileOnServer.Seq]
-		if !exist || isLast {
-			binlogFilePath := filepath.Join(driver.binlogDir, fileOnServer.Name)
-			if err := driver.downloadBinlogFileFromServer(ctx, fileOnServer, isLast); err != nil {
-=======
 		isLatest := fileOnServer.Name == latestBinlogFileOnServer.Name
 		if isLatest && !downloadLatestBinlogFile {
 			continue
@@ -665,7 +648,6 @@
 		if !exist || isLatest {
 			binlogFilePath := filepath.Join(driver.binlogDir, fileOnServer.Name)
 			if err := driver.downloadBinlogFile(ctx, fileOnServer, isLatest); err != nil {
->>>>>>> 6e8e6413
 				log.Error("Failed to download binlog file", zap.String("path", binlogFilePath), zap.Error(err))
 				return errors.Wrapf(err, "failed to download binlog file %q", binlogFilePath)
 			}
@@ -687,13 +669,8 @@
 	return driver.binlogDir
 }
 
-<<<<<<< HEAD
-// FetchAllBinlogFilesFromMySQL downloads all binlog files on server to `binlogDir`.
-func (driver *Driver) FetchAllBinlogFilesFromMySQL(ctx context.Context, downloadLatestBinlogFile bool, uploader storage.Uploader) error {
-=======
 // FetchAllBinlogFiles downloads all binlog files on server to `binlogDir`.
 func (driver *Driver) FetchAllBinlogFiles(ctx context.Context, downloadLatestBinlogFile bool, uploader *bbs3.Client) error {
->>>>>>> 6e8e6413
 	if err := os.MkdirAll(driver.binlogDir, os.ModePerm); err != nil {
 		return errors.Wrapf(err, "failed to create binlog directory %q", driver.binlogDir)
 	}
@@ -721,12 +698,8 @@
 // If isLast is true, it means that this is the last binlog file containing the targetTs event.
 // It may keep growing as there are ongoing writes to the database. So we just need to check that
 // the file size is larger or equal to the binlog file size we queried from the MySQL server earlier.
-<<<<<<< HEAD
-func (driver *Driver) downloadBinlogFileFromServer(ctx context.Context, binlogFileToDownload BinlogFile, isLast bool) error {
-=======
 func (driver *Driver) downloadBinlogFile(ctx context.Context, binlogFileToDownload BinlogFile, isLast bool) error {
 	tempDir := os.TempDir()
->>>>>>> 6e8e6413
 	// for mysqlbinlog binary, --result-file must end with '/'
 	mysqlbinlogResultFileDir := strings.TrimRight(tempDir, "/") + "/"
 	// TODO(zp): support ssl?
@@ -759,12 +732,8 @@
 		return errors.Wrap(err, "failed to execute mysqlbinlog binary")
 	}
 
-<<<<<<< HEAD
-	fileInfo, err := os.Stat(binlogFilePath)
-=======
 	log.Debug("Checking downloaded binlog file stat", zap.String("path", binlogFilePathTemp))
 	binlogFileInfo, err := os.Stat(binlogFilePathTemp)
->>>>>>> 6e8e6413
 	if err != nil {
 		log.Error("Failed to get stat of the binlog file.", zap.String("path", binlogFilePathTemp), zap.Error(err))
 		return errors.Wrapf(err, "failed to get stat of the binlog file %q", binlogFilePathTemp)
@@ -783,20 +752,10 @@
 		return errors.Wrapf(err, "failed to rename %q to %q", binlogFilePathTemp, binlogFilePath)
 	}
 
-<<<<<<< HEAD
 	return nil
 }
 
 func (driver *Driver) uploadBinlogFileToCloud(ctx context.Context, uploader storage.Uploader, binlogFileName string) error {
-=======
-	if err := driver.writeBinlogMetadataFile(ctx, binlogFileInfo.Name()); err != nil {
-		return errors.Wrapf(err, "failed to write binlog metadata file for binlog file %q", binlogFilePathTemp)
-	}
-	return nil
-}
-
-func (driver *Driver) uploadBinlogFileToCloud(ctx context.Context, uploader *bbs3.Client, binlogFileName string) error {
->>>>>>> 6e8e6413
 	binlogFilePath := filepath.Join(driver.binlogDir, binlogFileName)
 	metaFileName := binlogFileName + binlogMetaSuffix
 	metaFilePath := filepath.Join(driver.binlogDir, metaFileName)
@@ -807,11 +766,7 @@
 	defer binlogFile.Close()
 	defer os.Remove(binlogFilePath)
 	relativeDir := getBinlogRelativeDir(driver.binlogDir)
-<<<<<<< HEAD
 	if err := uploader.UploadObject(ctx, path.Join(relativeDir, binlogFileName), binlogFile); err != nil {
-=======
-	if _, err := uploader.UploadObject(ctx, path.Join(relativeDir, binlogFileName), binlogFile); err != nil {
->>>>>>> 6e8e6413
 		// Remove the local metadata file so that it can be re-uploaded later.
 		if err := os.Remove(metaFilePath); err != nil {
 			log.Warn("Failed to remove binlog metadata file %q when error occurs in uploading binlog file", zap.String("binlogFile", binlogFilePath), zap.Error(err))
@@ -825,11 +780,43 @@
 	}
 	defer metaFile.Close()
 	// We leave the local metadata file to indicate that the binlog file has been uploaded successfully.
-<<<<<<< HEAD
 	if err := uploader.UploadObject(ctx, path.Join(relativeDir, metaFileName), metaFile); err != nil {
-=======
+		return errors.Wrapf(err, "failed to upload binlog metadata file %q to cloud storage", metaFileName)
+	}
+	log.Debug("Successfully uploaded binlog file to cloud storage", zap.String("path", binlogFilePath))
+
+	if err := driver.writeBinlogMetadataFile(ctx, binlogFileInfo.Name()); err != nil {
+		return errors.Wrapf(err, "failed to write binlog metadata file for binlog file %q", binlogFilePathTemp)
+	}
+	return nil
+}
+
+func (driver *Driver) uploadBinlogFileToCloud(ctx context.Context, uploader *bbs3.Client, binlogFileName string) error {
+	binlogFilePath := filepath.Join(driver.binlogDir, binlogFileName)
+	metaFileName := binlogFileName + binlogMetaSuffix
+	metaFilePath := filepath.Join(driver.binlogDir, metaFileName)
+	binlogFile, err := os.Open(binlogFilePath)
+	if err != nil {
+		return errors.Wrapf(err, "failed to open local binlog file %q for uploading", binlogFilePath)
+	}
+	defer binlogFile.Close()
+	defer os.Remove(binlogFilePath)
+	relativeDir := getBinlogRelativeDir(driver.binlogDir)
+	if _, err := uploader.UploadObject(ctx, path.Join(relativeDir, binlogFileName), binlogFile); err != nil {
+		// Remove the local metadata file so that it can be re-uploaded later.
+		if err := os.Remove(metaFilePath); err != nil {
+			log.Warn("Failed to remove binlog metadata file %q when error occurs in uploading binlog file", zap.String("binlogFile", binlogFilePath), zap.Error(err))
+		}
+		return errors.Wrapf(err, "failed to upload binlog file %q to cloud storage", binlogFileName)
+	}
+
+	metaFile, err := os.Open(metaFilePath)
+	if err != nil {
+		return errors.Wrapf(err, "failed to open local binlog metadata file %q for uploading", metaFilePath)
+	}
+	defer metaFile.Close()
+	// We leave the local metadata file to indicate that the binlog file has been uploaded successfully.
 	if _, err := uploader.UploadObject(ctx, path.Join(relativeDir, metaFileName), metaFile); err != nil {
->>>>>>> 6e8e6413
 		return errors.Wrapf(err, "failed to upload binlog metadata file %q to cloud storage", metaFileName)
 	}
 	log.Debug("Successfully uploaded binlog file to cloud storage", zap.String("path", binlogFilePath))
