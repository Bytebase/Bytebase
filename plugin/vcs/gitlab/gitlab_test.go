package gitlab

import (
	"context"
	"io"
	"net/http"
	"strings"
	"testing"

	"github.com/pkg/errors"
	"github.com/stretchr/testify/assert"
	"github.com/stretchr/testify/require"

	"github.com/bytebase/bytebase/common"
	"github.com/bytebase/bytebase/plugin/vcs"
	"github.com/bytebase/bytebase/plugin/vcs/internal/oauth"
)

func TestProvider_FetchUserInfo(t *testing.T) {
	p := newProvider(
		vcs.ProviderConfig{
			Client: &http.Client{
				Transport: &common.MockRoundTripper{
					MockRoundTrip: func(r *http.Request) (*http.Response, error) {
						assert.Equal(t, "/api/v4/users/1", r.URL.Path)
						return &http.Response{
							StatusCode: http.StatusOK,
							// Example response taken from https://docs.gitlab.com/ee/api/users.html#single-user
							Body: io.NopCloser(strings.NewReader(`
{
  "id": 1,
  "username": "john_smith",
  "name": "John Smith",
  "state": "active",
  "avatar_url": "http://localhost:3000/uploads/user/avatar/1/cd8.jpeg",
  "web_url": "http://localhost:3000/john_smith",
  "created_at": "2012-05-23T08:00:58Z",
  "bio": "",
  "bot": false,
  "location": null,
  "public_email": "john@example.com",
  "skype": "",
  "linkedin": "",
  "twitter": "",
  "website_url": "",
  "organization": "",
  "job_title": "Operations Specialist",
  "followers": 1,
  "following": 1
}
`)),
						}, nil
					},
				},
			},
		},
	)

	ctx := context.Background()
	got, err := p.FetchUserInfo(ctx, common.OauthContext{}, "", "1")
	require.NoError(t, err)

	want := &vcs.UserInfo{
		PublicEmail: "john@example.com",
		Name:        "John Smith",
		State:       vcs.StateActive,
	}
	assert.Equal(t, want, got)
}

func TestProvider_FetchRepositoryActiveMemberList(t *testing.T) {
	t.Run("missing public email", func(t *testing.T) {
		p := newProvider(
			vcs.ProviderConfig{
				Client: &http.Client{
					Transport: &common.MockRoundTripper{
						MockRoundTrip: func(r *http.Request) (*http.Response, error) {
							switch r.URL.Path {
							case "/api/v4/projects/1/members/all":
								return &http.Response{
									StatusCode: http.StatusOK,
									// Example response derived from https://docs.gitlab.com/ee/api/members.html#list-all-members-of-a-group-or-project-including-inherited-and-invited-members
									Body: io.NopCloser(strings.NewReader(`
[
  {
    "id": 1,
    "username": "raymond_smith",
    "name": "Raymond Smith",
    "state": "active",
    "avatar_url": "https://www.gravatar.com/avatar/c2525a7f58ae3776070e44c106c48e15?s=80&d=identicon",
    "web_url": "http://192.168.1.8:3000/root",
    "created_at": "2012-09-22T14:13:35Z",
    "created_by": {
      "id": 2,
      "username": "john_doe",
      "name": "John Doe",
      "state": "active",
      "avatar_url": "https://www.gravatar.com/avatar/c2525a7f58ae3776070e44c106c48e15?s=80&d=identicon",
      "web_url": "http://192.168.1.8:3000/root"
    },
    "expires_at": "2012-10-22T14:13:35Z",
    "access_level": 30,
    "group_saml_identity": null,
    "membership_state": "active"
  }
]
`)),
								}, nil
							case "/api/v4/users/1":
								return &http.Response{
									StatusCode: http.StatusOK,
									// Example response derived from https://docs.gitlab.com/ee/api/users.html#single-user
									Body: io.NopCloser(strings.NewReader(`
{
  "id": 1,
  "username": "john_smith",
  "name": "John Smith",
  "state": "active",
  "avatar_url": "http://localhost:3000/uploads/user/avatar/1/cd8.jpeg",
  "web_url": "http://localhost:3000/john_smith",
  "created_at": "2012-05-23T08:00:58Z",
  "bio": "",
  "bot": false,
  "location": null,
  "public_email": "",
  "skype": "",
  "linkedin": "",
  "twitter": "",
  "website_url": "",
  "organization": "",
  "job_title": "Operations Specialist",
  "followers": 1,
  "following": 1
}
`)),
								}, nil
							}
							return nil, errors.Errorf("unexpected request path: %s", r.URL.Path)
						},
					},
				},
			},
		)

		ctx := context.Background()
		_, got := p.FetchRepositoryActiveMemberList(ctx, common.OauthContext{}, "", "1")
		want := "[ Raymond Smith ] did not configure their public email in GitLab, please make sure every members' public email is configured before syncing, see https://docs.gitlab.com/ee/user/profile"
		assert.EqualError(t, got, want)
	})

	p := newProvider(
		vcs.ProviderConfig{
			Client: &http.Client{
				Transport: &common.MockRoundTripper{
					MockRoundTrip: func(r *http.Request) (*http.Response, error) {
						switch r.URL.Path {
						case "/api/v4/projects/1/members/all":
							return &http.Response{
								StatusCode: http.StatusOK,
								// Example response derived from https://docs.gitlab.com/ee/api/members.html#list-all-members-of-a-group-or-project-including-inherited-and-invited-members
								Body: io.NopCloser(strings.NewReader(`
[
  {
    "id": 1,
    "username": "raymond_smith",
    "name": "Raymond Smith",
    "state": "active",
    "avatar_url": "https://www.gravatar.com/avatar/c2525a7f58ae3776070e44c106c48e15?s=80&d=identicon",
    "web_url": "http://192.168.1.8:3000/root",
    "created_at": "2012-09-22T14:13:35Z",
    "created_by": {
      "id": 2,
      "username": "john_doe",
      "name": "John Doe",
      "state": "active",
      "avatar_url": "https://www.gravatar.com/avatar/c2525a7f58ae3776070e44c106c48e15?s=80&d=identicon",
      "web_url": "http://192.168.1.8:3000/root"
    },
    "expires_at": "2012-10-22T14:13:35Z",
    "access_level": 30,
    "group_saml_identity": null,
    "membership_state": "active"
  },
  {
    "id": 2,
    "username": "john_doe",
    "name": "John Doe",
    "state": "archived",
    "avatar_url": "https://www.gravatar.com/avatar/c2525a7f58ae3776070e44c106c48e15?s=80&d=identicon",
    "web_url": "http://192.168.1.8:3000/root",
    "created_at": "2012-09-22T14:13:35Z",
    "created_by": {
      "id": 1,
      "username": "raymond_smith",
      "name": "Raymond Smith",
      "state": "active",
      "avatar_url": "https://www.gravatar.com/avatar/c2525a7f58ae3776070e44c106c48e15?s=80&d=identicon",
      "web_url": "http://192.168.1.8:3000/root"
    },
    "expires_at": "2012-10-22T14:13:35Z",
    "access_level": 30,
    "email": "john@example.com",
    "group_saml_identity": {
      "extern_uid":"ABC-1234567890",
      "provider": "group_saml",
      "saml_provider_id": 10
    },
    "membership_state": "active"
  }
]
`)),
							}, nil
						case "/api/v4/users/1":
							return &http.Response{
								StatusCode: http.StatusOK,
								// Example response taken from https://docs.gitlab.com/ee/api/users.html#single-user
								Body: io.NopCloser(strings.NewReader(`
{
  "id": 1,
  "username": "john_smith",
  "name": "John Smith",
  "state": "active",
  "avatar_url": "http://localhost:3000/uploads/user/avatar/1/cd8.jpeg",
  "web_url": "http://localhost:3000/john_smith",
  "created_at": "2012-05-23T08:00:58Z",
  "bio": "",
  "bot": false,
  "location": null,
  "public_email": "john@example.com",
  "skype": "",
  "linkedin": "",
  "twitter": "",
  "website_url": "",
  "organization": "",
  "job_title": "Operations Specialist",
  "followers": 1,
  "following": 1
}
`)),
							}, nil
						}
						return nil, errors.Errorf("unexpected request path: %s", r.URL.Path)
					},
				},
			},
		},
	)

	ctx := context.Background()
	got, err := p.FetchRepositoryActiveMemberList(ctx, common.OauthContext{}, "", "1")
	require.NoError(t, err)

	// Non-active member should be excluded
	want := []*vcs.RepositoryMember{
		{
			Email:        "john@example.com",
			Name:         "Raymond Smith",
			State:        vcs.StateActive,
			Role:         common.ProjectDeveloper,
			VCSRole:      string(ProjectRoleDeveloper),
			RoleProvider: vcs.GitLabSelfHost,
		},
	}
	assert.Equal(t, want, got)
}

func TestProvider_FetchCommitByID(t *testing.T) {
	p := newProvider(
		vcs.ProviderConfig{
			Client: &http.Client{
				Transport: &common.MockRoundTripper{
					MockRoundTrip: func(r *http.Request) (*http.Response, error) {
						assert.Equal(t, "/api/v4/projects/5/repository/commits/6104942438c14ec7bd21c6cd5bd995272b3faff6", r.URL.Path)
						return &http.Response{
							StatusCode: http.StatusOK,
							// Example response taken from https://docs.gitlab.com/ee/api/commits.html#get-a-single-commit
							Body: io.NopCloser(strings.NewReader(`
{
  "id": "6104942438c14ec7bd21c6cd5bd995272b3faff6",
  "short_id": "6104942438c",
  "title": "Sanitize for network graph",
  "author_name": "randx",
  "author_email": "user@example.com",
  "committer_name": "Dmitriy",
  "committer_email": "user@example.com",
  "created_at": "2021-09-20T09:06:12.300+03:00",
  "message": "Sanitize for network graph",
  "committed_date": "2021-09-20T09:06:12.300+03:00",
  "authored_date": "2021-09-20T09:06:12.420+03:00",
  "parent_ids": [
    "ae1d9fb46aa2b07ee9836d49862ec4e2c46fbbba"
  ],
  "last_pipeline" : {
    "id": 8,
    "ref": "master",
    "sha": "2dc6aa325a317eda67812f05600bdf0fcdc70ab0",
    "status": "created"
  },
  "stats": {
    "additions": 15,
    "deletions": 10,
    "total": 25
  },
  "status": "running",
  "web_url": "https://gitlab.example.com/thedude/gitlab-foss/-/commit/6104942438c14ec7bd21c6cd5bd995272b3faff6"
}
`)),
						}, nil
					},
				},
			},
		},
	)

	ctx := context.Background()
	got, err := p.FetchCommitByID(ctx, common.OauthContext{}, "", "5", "6104942438c14ec7bd21c6cd5bd995272b3faff6")
	require.NoError(t, err)

	want := &vcs.Commit{
		ID:         "6104942438c14ec7bd21c6cd5bd995272b3faff6",
		AuthorName: "randx",
		CreatedTs:  1632117972,
	}
	assert.Equal(t, want, got)
}

func TestProvider_ExchangeOAuthToken(t *testing.T) {
	p := newProvider(
		vcs.ProviderConfig{
			Client: &http.Client{
				Transport: &common.MockRoundTripper{
					MockRoundTrip: func(r *http.Request) (*http.Response, error) {
						assert.Equal(t, "/oauth/token", r.URL.Path)
						assert.Equal(t, "client_id=test_client_id&client_secret=test_client_secret&code=test_code&grant_type=authorization_code&redirect_uri=http%3A%2F%2Flocalhost%3A3000", r.URL.RawQuery)
						return &http.Response{
							StatusCode: http.StatusOK,
							// Example response taken from https://docs.gitlab.com/ee/api/oauth2.html#authorization-code-flow
							Body: io.NopCloser(strings.NewReader(`
{
 "access_token": "de6780bc506a0446309bd9362820ba8aed28aa506c71eedbe1c5c4f9dd350e54",
 "token_type": "bearer",
 "expires_in": 7200,
 "refresh_token": "8257e65c97202ed1726cf9571600918f3bffb2544b26e00a61df9897668c33a1",
 "created_at": 1607635748
}
`)),
						}, nil
					},
				},
			},
		},
	)

	ctx := context.Background()
	got, err := p.ExchangeOAuthToken(ctx, "",
		&common.OAuthExchange{
			ClientID:     "test_client_id",
			ClientSecret: "test_client_secret",
			Code:         "test_code",
			RedirectURL:  "http://localhost:3000",
		},
	)
	require.NoError(t, err)

	want := &vcs.OAuthToken{
		AccessToken:  "de6780bc506a0446309bd9362820ba8aed28aa506c71eedbe1c5c4f9dd350e54",
		RefreshToken: "8257e65c97202ed1726cf9571600918f3bffb2544b26e00a61df9897668c33a1",
		ExpiresIn:    7200,
		CreatedAt:    1607635748,
		ExpiresTs:    1607642948,
	}
	assert.Equal(t, want, got)
}

func TestProvider_FetchAllRepositoryList(t *testing.T) {
	p := newProvider(
		vcs.ProviderConfig{
			Client: &http.Client{
				Transport: &common.MockRoundTripper{
					MockRoundTrip: func(r *http.Request) (*http.Response, error) {
						assert.Equal(t, "/api/v4/projects", r.URL.Path)
						return &http.Response{
							StatusCode: http.StatusOK,
							// Example response taken from https://docs.gitlab.com/ee/api/projects.html#list-all-projects
							Body: io.NopCloser(strings.NewReader(`
[
  {
    "id": 4,
    "description": null,
    "default_branch": "master",
    "ssh_url_to_repo": "git@example.com:diaspora/diaspora-client.git",
    "http_url_to_repo": "http://example.com/diaspora/diaspora-client.git",
    "web_url": "http://example.com/diaspora/diaspora-client",
    "readme_url": "http://example.com/diaspora/diaspora-client/blob/master/README.md",
    "tag_list": [
      "example",
      "disapora client"
    ],
    "topics": [
      "example",
      "disapora client"
    ],
    "name": "Diaspora Client",
    "name_with_namespace": "Diaspora / Diaspora Client",
    "path": "diaspora-client",
    "path_with_namespace": "diaspora/diaspora-client",
    "created_at": "2013-09-30T13:46:02Z",
    "last_activity_at": "2013-09-30T13:46:02Z",
    "forks_count": 0,
    "avatar_url": "http://example.com/uploads/project/avatar/4/uploads/avatar.png",
    "star_count": 0
  }
]
`)),
						}, nil
					},
				},
			},
		},
	)

	ctx := context.Background()
	got, err := p.FetchAllRepositoryList(ctx, common.OauthContext{}, "")
	require.NoError(t, err)

	want := []*vcs.Repository{
		{
			ID:       4,
			Name:     "Diaspora Client",
			FullPath: "diaspora/diaspora-client",
			WebURL:   "http://example.com/diaspora/diaspora-client",
		},
	}
	assert.Equal(t, want, got)
}

func TestProvider_FetchRepositoryFileList(t *testing.T) {
	p := newProvider(
		vcs.ProviderConfig{
			Client: &http.Client{
				Transport: &common.MockRoundTripper{
					MockRoundTrip: func(r *http.Request) (*http.Response, error) {
						assert.Equal(t, "/api/v4/projects/1/repository/tree", r.URL.Path)
						return &http.Response{
							StatusCode: http.StatusOK,
							// Example response taken from https://docs.gitlab.com/ee/api/repositories.html#list-repository-tree
							Body: io.NopCloser(strings.NewReader(`
[
  {
    "id": "a1e8f8d745cc87e3a9248358d9352bb7f9a0aeba",
    "name": "html",
    "type": "tree",
    "path": "files/html",
    "mode": "040000"
  },
  {
    "id": "7d70e02340bac451f281cecf0a980907974bd8be",
    "name": "whitespace",
    "type": "blob",
    "path": "files/whitespace",
    "mode": "100644"
  }
]
`)),
						}, nil
					},
				},
			},
		},
	)

	ctx := context.Background()
	got, err := p.FetchRepositoryFileList(ctx, common.OauthContext{}, "", "1", "main", "")
	require.NoError(t, err)

	// Non-blob type should excluded
	want := []*vcs.RepositoryTreeNode{
		{
			Path: "files/whitespace",
			Type: "blob",
		},
	}
	assert.Equal(t, want, got)
}

func TestProvider_CreateFile(t *testing.T) {
	p := newProvider(
		vcs.ProviderConfig{
			Client: &http.Client{
				Transport: &common.MockRoundTripper{
					MockRoundTrip: func(r *http.Request) (*http.Response, error) {
						assert.Equal(t, "/api/v4/projects/1/repository/files/lib%2Fclass.rb", r.URL.RawPath)

						body, err := io.ReadAll(r.Body)
						require.NoError(t, err)
						wantBody := `{"branch":"master","content":"some content","commit_message":"create a new file"}`
						assert.Equal(t, wantBody, string(body))
						return &http.Response{
							StatusCode: http.StatusOK,
							// Example response taken from https://docs.gitlab.com/ee/api/repository_files.html#create-new-file-in-repository
							Body: io.NopCloser(strings.NewReader(`
{
  "file_path": "app/project.rb",
  "branch": "master"
}
`)),
						}, nil
					},
				},
			},
		},
	)

	ctx := context.Background()
	err := p.CreateFile(
		ctx,
		common.OauthContext{},
		"",
		"1",
		"lib/class.rb",
		vcs.FileCommitCreate{
			Branch:        "master",
			Content:       "some content",
			CommitMessage: "create a new file",
		},
	)
	require.NoError(t, err)
}

func TestProvider_OverwriteFile(t *testing.T) {
	p := newProvider(
		vcs.ProviderConfig{
			Client: &http.Client{
				Transport: &common.MockRoundTripper{
					MockRoundTrip: func(r *http.Request) (*http.Response, error) {
						assert.Equal(t, "/api/v4/projects/1/repository/files/lib%2Fclass.rb", r.URL.RawPath)

						body, err := io.ReadAll(r.Body)
						require.NoError(t, err)
						wantBody := `{"branch":"master","content":"some content","commit_message":"update file","last_commit_id":"7638417db6d59f3c431d3e1f261cc637155684cd"}`
						assert.Equal(t, wantBody, string(body))
						return &http.Response{
							StatusCode: http.StatusOK,
							// Example response taken from https://docs.gitlab.com/ee/api/repository_files.html#update-existing-file-in-repository
							Body: io.NopCloser(strings.NewReader(`
{
  "file_path": "app/project.rb",
  "branch": "master"
}
`)),
						}, nil
					},
				},
			},
		},
	)

	ctx := context.Background()
	err := p.OverwriteFile(
		ctx,
		common.OauthContext{},
		"",
		"1",
		"lib/class.rb",
		vcs.FileCommitCreate{
			Branch:        "master",
			Content:       "some content",
			CommitMessage: "update file",
			LastCommitID:  "7638417db6d59f3c431d3e1f261cc637155684cd",
		},
	)
	require.NoError(t, err)
}

func TestProvider_ReadFileMeta(t *testing.T) {
	p := newProvider(
		vcs.ProviderConfig{
			Client: &http.Client{
				Transport: &common.MockRoundTripper{
					MockRoundTrip: func(r *http.Request) (*http.Response, error) {
						assert.Equal(t, "/api/v4/projects/1/repository/files/app%2Fmodels%2Fkey.rb/raw", r.URL.RawPath)
						header := http.Header{}
						header.Set("x-gitlab-file-name", "key.rb")
						header.Set("x-gitlab-file-path", "app/models/key.rb")
						header.Set("x-gitlab-size", "3")
						header.Set("x-gitlab-last-commit-id", "27329d3afac51fbf2762428e12f2635d1137c549")
						return &http.Response{
							StatusCode: http.StatusOK,
							// Example response derived from https://docs.gitlab.com/ee/api/repository_files.html#get-file-from-repository
							Body:   io.NopCloser(strings.NewReader(`key`)),
							Header: header,
						}, nil
					},
				},
			},
		},
	)

	ctx := context.Background()
	got, err := p.ReadFileMeta(ctx, common.OauthContext{}, "", "1", "app/models/key.rb", "master")
	require.NoError(t, err)

	want := &vcs.FileMeta{
		LastCommitID: "27329d3afac51fbf2762428e12f2635d1137c549",
	}
	assert.Equal(t, want, got)
}

func TestProvider_ReadFileContent(t *testing.T) {
	p := newProvider(
		vcs.ProviderConfig{
			Client: &http.Client{
				Transport: &common.MockRoundTripper{
					MockRoundTrip: func(r *http.Request) (*http.Response, error) {
						assert.Equal(t, "/api/v4/projects/1/repository/files/app%2Fmodels%2Fkey.rb/raw", r.URL.RawPath)
						header := http.Header{}
						header.Set("x-gitlab-file-name", "key.rb")
						header.Set("x-gitlab-file-path", "app/models/key.rb")
						header.Set("x-gitlab-size", "3")
						header.Set("x-gitlab-last-commit-id", "27329d3afac51fbf2762428e12f2635d1137c549")
						return &http.Response{
							StatusCode: http.StatusOK,
							// Example response derived from https://docs.gitlab.com/ee/api/repository_files.html#get-file-from-repository
							Body: io.NopCloser(strings.NewReader(`# Sample GitLab Project

This sample project shows how a project in GitLab looks for demonstration purposes. It contains issues, merge requests and Markdown files in many branches,
named and filled with lorem ipsum.

You can look around to get an idea how to structure your project and, when done, you can safely delete this project.

[Learn more about creating GitLab projects.](https://docs.gitlab.com/ee/gitlab-basics/create-project.html)
`)),
							Header: header,
						}, nil
					},
				},
			},
		},
	)

	ctx := context.Background()
	got, err := p.ReadFileContent(ctx, common.OauthContext{}, "", "1", "app/models/key.rb", "master")
	require.NoError(t, err)

	want := `# Sample GitLab Project

This sample project shows how a project in GitLab looks for demonstration purposes. It contains issues, merge requests and Markdown files in many branches,
named and filled with lorem ipsum.

You can look around to get an idea how to structure your project and, when done, you can safely delete this project.

[Learn more about creating GitLab projects.](https://docs.gitlab.com/ee/gitlab-basics/create-project.html)
`
	assert.Equal(t, want, got)
}

func TestProvider_CreateWebhook(t *testing.T) {
	p := newProvider(
		vcs.ProviderConfig{
			Client: &http.Client{
				Transport: &common.MockRoundTripper{
					MockRoundTrip: func(r *http.Request) (*http.Response, error) {
						assert.Equal(t, "/api/v4/projects/1/hooks", r.URL.Path)
						return &http.Response{
							StatusCode: http.StatusCreated,
							// Example response taken from https://docs.gitlab.com/ee/api/projects.html#get-project-hook
							Body: io.NopCloser(strings.NewReader(`
{
  "id": 1,
  "url": "http://example.com/hook",
  "project_id": 3,
  "push_events": true,
  "push_events_branch_filter": "",
  "issues_events": true,
  "confidential_issues_events": true,
  "merge_requests_events": true,
  "tag_push_events": true,
  "note_events": true,
  "confidential_note_events": true,
  "job_events": true,
  "pipeline_events": true,
  "wiki_page_events": true,
  "deployment_events": true,
  "releases_events": true,
  "enable_ssl_verification": true,
  "created_at": "2012-10-12T17:04:47Z"
}
`)),
						}, nil
					},
				},
			},
		},
	)

	ctx := context.Background()
	got, err := p.CreateWebhook(ctx, common.OauthContext{}, "", "1", []byte(""))
	require.NoError(t, err)
	assert.Equal(t, "1", got)
}

func TestProvider_PatchWebhook(t *testing.T) {
	p := newProvider(
		vcs.ProviderConfig{
			Client: &http.Client{
				Transport: &common.MockRoundTripper{
					MockRoundTrip: func(r *http.Request) (*http.Response, error) {
						assert.Equal(t, "/api/v4/projects/1/hooks/1", r.URL.Path)
						return &http.Response{
							StatusCode: http.StatusOK,
							Body:       io.NopCloser(strings.NewReader("")),
						}, nil
					},
				},
			},
		},
	)

	ctx := context.Background()
	err := p.PatchWebhook(ctx, common.OauthContext{}, "", "1", "1", []byte(""))
	require.NoError(t, err)
}

func TestProvider_DeleteWebhook(t *testing.T) {
	p := newProvider(
		vcs.ProviderConfig{
			Client: &http.Client{
				Transport: &common.MockRoundTripper{
					MockRoundTrip: func(r *http.Request) (*http.Response, error) {
						assert.Equal(t, "/api/v4/projects/1/hooks/1", r.URL.Path)
						return &http.Response{
							StatusCode: http.StatusOK,
							Body:       io.NopCloser(strings.NewReader("")),
						}, nil
					},
				},
			},
		},
	)

	ctx := context.Background()
	err := p.DeleteWebhook(ctx, common.OauthContext{}, "", "1", "1")
	require.NoError(t, err)
}

func TestOAuth_RefreshToken(t *testing.T) {
	ctx := context.Background()
	client := &http.Client{
		Transport: &common.MockRoundTripper{
			MockRoundTrip: func(r *http.Request) (*http.Response, error) {
				token := strings.TrimPrefix(r.Header.Get("Authorization"), "Bearer ")
				if token == "expired" {
					return &http.Response{
						StatusCode: http.StatusBadRequest,
						Body: io.NopCloser(strings.NewReader(`
					{"error":"invalid_token","error_description":"Token is expired. You can either do re-authorization or token refresh."}
					`)),
					}, nil
				}

				return &http.Response{
					StatusCode: http.StatusOK,
					// Example response taken from https://docs.gitlab.com/ee/api/oauth2.html#authorization-code-with-proof-key-for-code-exchange-pkce
					Body: io.NopCloser(strings.NewReader(`
{
 "access_token": "de6780bc506a0446309bd9362820ba8aed28aa506c71eedbe1c5c4f9dd350e54",
 "token_type": "bearer",
 "expires_in": 7200,
 "refresh_token": "8257e65c97202ed1726cf9571600918f3bffb2544b26e00a61df9897668c33a1",
 "created_at": 1607635748
}
`)),
				}, nil
			},
		},
	}
	token := "expired"

	calledRefresher := false
	refresher := func(_, _ string, _ int64) error {
		calledRefresher = true
		return nil
	}

	_, _, _, err := oauth.Get(
		ctx,
		client,
		"https://gitlab.example.com/api/v4/users/octocat",
		&token,
		tokenRefresher(
			"https://gitlab.example.com",
			oauthContext{},
			refresher,
		),
	)
	require.NoError(t, err)
	assert.Equal(t, "de6780bc506a0446309bd9362820ba8aed28aa506c71eedbe1c5c4f9dd350e54", token)
	assert.True(t, calledRefresher)
}

<<<<<<< HEAD
func TestProvider_ListPullRequestFile(t *testing.T) {
=======
func TestProvider_GetBranch(t *testing.T) {
>>>>>>> aae21b4c
	p := newProvider(
		vcs.ProviderConfig{
			Client: &http.Client{
				Transport: &common.MockRoundTripper{
					MockRoundTrip: func(r *http.Request) (*http.Response, error) {
<<<<<<< HEAD
						assert.Equal(t, "/api/v4/projects/1/merge_requests/1/changes", r.URL.Path)
						return &http.Response{
							StatusCode: http.StatusOK,
							// Example response taken from https://docs.gitlab.com/ee/api/merge_requests.html#get-single-mr-changes
							Body: io.NopCloser(strings.NewReader(`
{
  "id": 21,
  "iid": 1,
  "project_id": 4,
  "title": "Blanditiis beatae suscipit hic assumenda et molestias nisi asperiores repellat et.",
  "state": "reopened",
  "created_at": "2015-02-02T19:49:39.159Z",
  "updated_at": "2015-02-02T20:08:49.959Z",
  "target_branch": "secret_token",
  "source_branch": "version-1-9",
  "source_project_id": 4,
  "target_project_id": 4,
  "labels": [ ],
  "description": "Qui voluptatibus placeat ipsa alias quasi. Deleniti rem ut sint. Optio velit qui distinctio.",
=======
						assert.Equal(t, "GET", r.Method)
						assert.Equal(t, "/api/v4/projects/1/repository/branches/main", r.URL.Path)
						return &http.Response{
							StatusCode: http.StatusOK,
							// Example response taken from https://docs.gitlab.com/ee/api/branches.html#get-single-repository-branch
							Body: io.NopCloser(strings.NewReader(`
{
  "name": "main",
  "merged": false,
  "protected": true,
  "default": true,
  "developers_can_push": false,
  "developers_can_merge": false,
  "can_push": true,
  "web_url": "https://gitlab.example.com/my-group/my-project/-/tree/main",
  "commit": {
    "author_email": "john@example.com",
    "author_name": "John Smith",
    "authored_date": "2012-06-27T05:51:39-07:00",
    "committed_date": "2012-06-28T03:44:20-07:00",
    "committer_email": "john@example.com",
    "committer_name": "John Smith",
    "id": "7b5c3cc8be40ee161ae89a06bba6229da1032a0c",
    "short_id": "7b5c3cc",
    "title": "add projects API",
    "message": "add projects API",
    "parent_ids": [
      "4ad91d3c1144c406e50c7b33bae684bd6837faf8"
    ]
  }
}
`)),
						}, nil
					},
				},
			},
		},
	)

	ctx := context.Background()
	got, err := p.GetBranch(ctx, common.OauthContext{}, "", "1", "main")
	require.NoError(t, err)

	want := &vcs.BranchInfo{
		Name:         "main",
		LastCommitID: "7b5c3cc8be40ee161ae89a06bba6229da1032a0c",
	}
	assert.Equal(t, want, got)
}

func TestProvider_CreateBranch(t *testing.T) {
	p := newProvider(
		vcs.ProviderConfig{
			Client: &http.Client{
				Transport: &common.MockRoundTripper{
					MockRoundTrip: func(r *http.Request) (*http.Response, error) {
						assert.Equal(t, "POST", r.Method)
						assert.Equal(t, "/api/v4/projects/1/repository/branches", r.URL.Path)
						return &http.Response{
							StatusCode: http.StatusOK,
							// Example response taken from https://docs.gitlab.com/ee/api/branches.html#create-repository-branch
							Body: io.NopCloser(strings.NewReader(`
{
  "commit": {
    "author_email": "john@example.com",
    "author_name": "John Smith",
    "authored_date": "2012-06-27T05:51:39-07:00",
    "committed_date": "2012-06-28T03:44:20-07:00",
    "committer_email": "john@example.com",
    "committer_name": "John Smith",
    "id": "7b5c3cc8be40ee161ae89a06bba6229da1032a0c",
    "short_id": "7b5c3cc",
    "title": "add projects API",
    "message": "add projects API",
    "parent_ids": [
      "4ad91d3c1144c406e50c7b33bae684bd6837faf8"
    ]
  },
  "name": "newbranch",
  "merged": false,
  "protected": false,
  "default": false,
  "developers_can_push": false,
  "developers_can_merge": false,
  "can_push": true,
  "web_url": "https://gitlab.example.com/my-group/my-project/-/tree/newbranch"
}
`)),
						}, nil
					},
				},
			},
		},
	)

	ctx := context.Background()
	err := p.CreateBranch(ctx, common.OauthContext{}, "", "1", &vcs.BranchInfo{
		Name:         "newbranch",
		LastCommitID: "7b5c3cc8be40ee161ae89a06bba6229da1032a0c",
	})
	require.NoError(t, err)
}

func TestProvider_CreatePullRequest(t *testing.T) {
	p := newProvider(
		vcs.ProviderConfig{
			Client: &http.Client{
				Transport: &common.MockRoundTripper{
					MockRoundTrip: func(r *http.Request) (*http.Response, error) {
						assert.Equal(t, "/api/v4/projects/1/merge_requests", r.URL.Path)
						return &http.Response{
							StatusCode: http.StatusOK,
							// Example response taken from https://docs.gitlab.com/ee/api/merge_requests.html#create-mr
							Body: io.NopCloser(strings.NewReader(`
{
  "id": 1,
  "iid": 1,
  "project_id": 3,
  "title": "test1",
  "description": "fixed login page css paddings",
  "state": "merged",
  "created_at": "2017-04-29T08:46:00Z",
  "updated_at": "2017-04-29T08:46:00Z",
  "target_branch": "master",
  "source_branch": "test1",
  "upvotes": 0,
  "downvotes": 0,
  "author": {
    "id": 1,
    "name": "Administrator",
    "username": "admin",
    "state": "active",
    "avatar_url": null,
    "web_url" : "https://gitlab.example.com/admin"
  },
  "assignee": {
    "id": 1,
    "name": "Administrator",
    "username": "admin",
    "state": "active",
    "avatar_url": null,
    "web_url" : "https://gitlab.example.com/admin"
  },
  "source_project_id": 2,
  "target_project_id": 3,
  "labels": [
    "Community contribution",
    "Manage"
  ],
>>>>>>> aae21b4c
  "draft": false,
  "work_in_progress": false,
  "merge_when_pipeline_succeeds": true,
  "merge_status": "can_be_merged",
<<<<<<< HEAD
  "subscribed" : true,
  "sha": "8888888888888888888888888888888888888888",
  "merge_commit_sha": null,
  "squash_commit_sha": null,
  "changes": [
    {
    "old_path": "VERSION",
    "new_path": "VERSION",
    "a_mode": "100644",
    "b_mode": "100644",
    "new_file": false,
    "renamed_file": false,
    "deleted_file": false
    }
  ],
  "overflow": false
=======
  "merge_error": null,
  "sha": "8888888888888888888888888888888888888888",
  "merge_commit_sha": null,
  "squash_commit_sha": null,
  "user_notes_count": 1,
  "discussion_locked": null,
  "should_remove_source_branch": true,
  "force_remove_source_branch": false,
  "allow_collaboration": false,
  "allow_maintainer_to_push": false,
  "web_url": "http://gitlab.example.com/my-group/my-project/merge_requests/1",
  "references": {
    "short": "!1",
    "relative": "!1",
    "full": "my-group/my-project!1"
  },
  "time_stats": {
    "time_estimate": 0,
    "total_time_spent": 0,
    "human_time_estimate": null,
    "human_total_time_spent": null
  },
  "squash": false,
  "subscribed": false,
  "changes_count": "1",
  "closed_by": null,
  "closed_at": null,
  "latest_build_started_at": "2018-09-07T07:27:38.472Z",
  "latest_build_finished_at": "2018-09-07T08:07:06.012Z",
  "first_deployed_to_production_at": null,
  "pipeline": {
    "id": 29626725,
    "sha": "2be7ddb704c7b6b83732fdd5b9f09d5a397b5f8f",
    "ref": "patch-28",
    "status": "success",
    "web_url": "https://gitlab.example.com/my-group/my-project/pipelines/29626725"
  },
  "diff_refs": {
    "base_sha": "c380d3acebd181f13629a25d2e2acca46ffe1e00",
    "head_sha": "2be7ddb704c7b6b83732fdd5b9f09d5a397b5f8f",
    "start_sha": "c380d3acebd181f13629a25d2e2acca46ffe1e00"
  },
  "diverged_commits_count": 2,
>>>>>>> aae21b4c
}
`)),
						}, nil
					},
				},
			},
		},
	)
<<<<<<< HEAD
	ctx := context.Background()
	got, err := p.ListPullRequestFile(ctx, common.OauthContext{}, "", "1", 1)
	require.NoError(t, err)

	want := []*vcs.PullRequestFile{
		{
			Path:         "VERSION",
			LastCommitID: "8888888888888888888888888888888888888888",
			IsDeleted:    false,
		},
	}
	assert.Equal(t, want, got)
=======

	ctx := context.Background()
	err := p.CreatePullRequest(ctx, common.OauthContext{}, "", "1", &vcs.PullRequestCreate{
		Title:                 "test1",
		Body:                  "fixed login page css paddings",
		Head:                  "test1",
		Base:                  "master",
		RemoveHeadAfterMerged: true,
	})
	require.NoError(t, err)
}

func TestProvider_UpsertEnvironmentVariable(t *testing.T) {
	p := newProvider(
		vcs.ProviderConfig{
			Client: &http.Client{
				Transport: &common.MockRoundTripper{
					MockRoundTrip: func(r *http.Request) (*http.Response, error) {
						switch r.URL.Path {
						case "/api/v4/projects/1/variables/1":
							if r.Method == "GET" {
								return &http.Response{
									StatusCode: http.StatusOK,
									// Example response taken from https://docs.gitlab.com/ee/api/project_level_variables.html#get-a-single-variable
									Body: io.NopCloser(strings.NewReader(`
{
    "variable_type": "env_var",
    "key": "1",
    "value": "new value",
    "protected": false,
    "masked": false,
    "environment_scope": "*"
}
`)),
								}, nil
							} else if r.Method == "PUT" {
								return &http.Response{
									StatusCode: http.StatusOK,
									// Example response taken from https://docs.gitlab.com/ee/api/project_level_variables.html#update-a-variable
									Body: io.NopCloser(strings.NewReader(`
{
    "variable_type": "env_var",
    "key": "1",
    "value": "new value",
    "protected": false,
    "masked": false,
    "environment_scope": "*"
}
`)),
								}, nil
							}
						case "/api/v4/projects/1/variables":
							assert.Equal(t, "POST", r.Method)
							return &http.Response{
								StatusCode: http.StatusOK,
								// Example response taken from https://docs.gitlab.com/ee/api/project_level_variables.html#create-a-variable
								Body: io.NopCloser(strings.NewReader(`
{
    "variable_type": "env_var",
    "key": "1",
    "value": "new value",
    "protected": false,
    "masked": false,
    "environment_scope": "*"
}
`)),
							}, nil
						}

						return nil, errors.Errorf("Invalid request. %s: %s", r.Method, r.URL.Path)
					},
				},
			},
		},
	)

	ctx := context.Background()
	err := p.UpsertEnvironmentVariable(ctx, common.OauthContext{}, "", "1", "1", "new value")
	require.NoError(t, err)
>>>>>>> aae21b4c
}<|MERGE_RESOLUTION|>--- conflicted
+++ resolved
@@ -798,37 +798,12 @@
 	assert.True(t, calledRefresher)
 }
 
-<<<<<<< HEAD
-func TestProvider_ListPullRequestFile(t *testing.T) {
-=======
 func TestProvider_GetBranch(t *testing.T) {
->>>>>>> aae21b4c
-	p := newProvider(
-		vcs.ProviderConfig{
-			Client: &http.Client{
-				Transport: &common.MockRoundTripper{
-					MockRoundTrip: func(r *http.Request) (*http.Response, error) {
-<<<<<<< HEAD
-						assert.Equal(t, "/api/v4/projects/1/merge_requests/1/changes", r.URL.Path)
-						return &http.Response{
-							StatusCode: http.StatusOK,
-							// Example response taken from https://docs.gitlab.com/ee/api/merge_requests.html#get-single-mr-changes
-							Body: io.NopCloser(strings.NewReader(`
-{
-  "id": 21,
-  "iid": 1,
-  "project_id": 4,
-  "title": "Blanditiis beatae suscipit hic assumenda et molestias nisi asperiores repellat et.",
-  "state": "reopened",
-  "created_at": "2015-02-02T19:49:39.159Z",
-  "updated_at": "2015-02-02T20:08:49.959Z",
-  "target_branch": "secret_token",
-  "source_branch": "version-1-9",
-  "source_project_id": 4,
-  "target_project_id": 4,
-  "labels": [ ],
-  "description": "Qui voluptatibus placeat ipsa alias quasi. Deleniti rem ut sint. Optio velit qui distinctio.",
-=======
+	p := newProvider(
+		vcs.ProviderConfig{
+			Client: &http.Client{
+				Transport: &common.MockRoundTripper{
+					MockRoundTrip: func(r *http.Request) (*http.Response, error) {
 						assert.Equal(t, "GET", r.Method)
 						assert.Equal(t, "/api/v4/projects/1/repository/branches/main", r.URL.Path)
 						return &http.Response{
@@ -978,29 +953,10 @@
     "Community contribution",
     "Manage"
   ],
->>>>>>> aae21b4c
   "draft": false,
   "work_in_progress": false,
   "merge_when_pipeline_succeeds": true,
   "merge_status": "can_be_merged",
-<<<<<<< HEAD
-  "subscribed" : true,
-  "sha": "8888888888888888888888888888888888888888",
-  "merge_commit_sha": null,
-  "squash_commit_sha": null,
-  "changes": [
-    {
-    "old_path": "VERSION",
-    "new_path": "VERSION",
-    "a_mode": "100644",
-    "b_mode": "100644",
-    "new_file": false,
-    "renamed_file": false,
-    "deleted_file": false
-    }
-  ],
-  "overflow": false
-=======
   "merge_error": null,
   "sha": "8888888888888888888888888888888888888888",
   "merge_commit_sha": null,
@@ -1044,29 +1000,14 @@
     "start_sha": "c380d3acebd181f13629a25d2e2acca46ffe1e00"
   },
   "diverged_commits_count": 2,
->>>>>>> aae21b4c
-}
-`)),
-						}, nil
-					},
-				},
-			},
-		},
-	)
-<<<<<<< HEAD
-	ctx := context.Background()
-	got, err := p.ListPullRequestFile(ctx, common.OauthContext{}, "", "1", 1)
-	require.NoError(t, err)
-
-	want := []*vcs.PullRequestFile{
-		{
-			Path:         "VERSION",
-			LastCommitID: "8888888888888888888888888888888888888888",
-			IsDeleted:    false,
-		},
-	}
-	assert.Equal(t, want, got)
-=======
+}
+`)),
+						}, nil
+					},
+				},
+			},
+		},
+	)
 
 	ctx := context.Background()
 	err := p.CreatePullRequest(ctx, common.OauthContext{}, "", "1", &vcs.PullRequestCreate{
@@ -1146,5 +1087,4 @@
 	ctx := context.Background()
 	err := p.UpsertEnvironmentVariable(ctx, common.OauthContext{}, "", "1", "1", "new value")
 	require.NoError(t, err)
->>>>>>> aae21b4c
 }