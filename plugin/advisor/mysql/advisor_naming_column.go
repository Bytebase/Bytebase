package mysql

import (
	"fmt"
	"regexp"

	"github.com/bytebase/bytebase/plugin/advisor"
	"github.com/pingcap/tidb/parser/ast"
)

var (
	_ advisor.Advisor = (*NamingColumnConventionAdvisor)(nil)
	_ ast.Visitor     = (*namingColumnConventionChecker)(nil)
)

func init() {
	advisor.Register(advisor.MySQL, advisor.MySQLNamingColumnConvention, &NamingColumnConventionAdvisor{})
	advisor.Register(advisor.TiDB, advisor.MySQLNamingColumnConvention, &NamingColumnConventionAdvisor{})
}

// NamingColumnConventionAdvisor is the advisor checking for column naming convention.
type NamingColumnConventionAdvisor struct {
}

// Check checks for column naming convention.
func (*NamingColumnConventionAdvisor) Check(ctx advisor.Context, statement string) ([]advisor.Advice, error) {
	root, errAdvice := parseStatement(statement, ctx.Charset, ctx.Collation)
	if errAdvice != nil {
		return errAdvice, nil
	}

	level, err := advisor.NewStatusBySQLReviewRuleLevel(ctx.Rule.Level)
	if err != nil {
		return nil, err
	}
	format, maxLength, err := advisor.UnamrshalNamingRulePayloadAsRegexp(ctx.Rule.Payload)
	if err != nil {
		return nil, err
	}
	checker := &namingColumnConventionChecker{
		level:     level,
		title:     string(ctx.Rule.Type),
		format:    format,
		maxLength: maxLength,
		tables:    make(tableState),
	}

	for _, stmtNode := range root {
		(stmtNode).Accept(checker)
	}

	if len(checker.adviceList) == 0 {
		checker.adviceList = append(checker.adviceList, advisor.Advice{
			Status:  advisor.Success,
			Code:    advisor.Ok,
			Title:   "OK",
			Content: "",
		})
	}

	return checker.adviceList, nil
}

type namingColumnConventionChecker struct {
	adviceList []advisor.Advice
	level      advisor.Status
	title      string
	format     *regexp.Regexp
	maxLength  int
	tables     tableState
}

// Enter implements the ast.Visitor interface.
func (v *namingColumnConventionChecker) Enter(in ast.Node) (ast.Node, bool) {
	var columnList []string
	var tableName string
	switch node := in.(type) {
	// CREATE TABLE
	case *ast.CreateTableStmt:
		tableName = node.Table.Name.O
		for _, column := range node.Cols {
			columnList = append(columnList, column.Name.Name.O)
		}
	// ALTER TABLE
	case *ast.AlterTableStmt:
		tableName = node.Table.Name.O
		for _, spec := range node.Specs {
			switch spec.Tp {
			// RENAME COLUMN
			case ast.AlterTableRenameColumn:
				columnList = append(columnList, spec.NewColumnName.Name.O)
			// ADD COLUMNS
			case ast.AlterTableAddColumns:
				for _, column := range spec.NewColumns {
					columnList = append(columnList, column.Name.Name.O)
				}
			// CHANGE COLUMN
			case ast.AlterTableChangeColumn:
				columnList = append(columnList, spec.NewColumns[0].Name.Name.O)
			}
		}
	}

	for _, column := range columnList {
		if !v.format.MatchString(column) {
			v.adviceList = append(v.adviceList, advisor.Advice{
				Status:  v.level,
				Code:    advisor.NamingColumnConventionMismatch,
				Title:   v.title,
				Content: fmt.Sprintf("`%s`.`%s` mismatches column naming convention, naming format should be %q", tableName, column, v.format),
			})
		}
		if v.maxLength > 0 && len(column) > v.maxLength {
			v.adviceList = append(v.adviceList, advisor.Advice{
				Status:  v.level,
				Code:    advisor.NamingColumnConventionMismatch,
				Title:   v.title,
				Content: fmt.Sprintf("`%s`.`%s` mismatches column naming convention, its length should be within %d characters", tableName, column, v.maxLength),
			})
		}
	}

	return in, false
}

<<<<<<< HEAD
// Leave implements the ast.Visitor interface
func (*namingColumnConventionChecker) Leave(in ast.Node) (ast.Node, bool) {
=======
// Leave implements the ast.Visitor interface.
func (v *namingColumnConventionChecker) Leave(in ast.Node) (ast.Node, bool) {
>>>>>>> e6d204de
	return in, true
}<|MERGE_RESOLUTION|>--- conflicted
+++ resolved
@@ -123,12 +123,7 @@
 	return in, false
 }
 
-<<<<<<< HEAD
-// Leave implements the ast.Visitor interface
+// Leave implements the ast.Visitor interface.
 func (*namingColumnConventionChecker) Leave(in ast.Node) (ast.Node, bool) {
-=======
-// Leave implements the ast.Visitor interface.
-func (v *namingColumnConventionChecker) Leave(in ast.Node) (ast.Node, bool) {
->>>>>>> e6d204de
 	return in, true
 }