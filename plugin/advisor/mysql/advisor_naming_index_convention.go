--- conflicted
+++ resolved
@@ -110,13 +110,8 @@
 	return in, false
 }
 
-<<<<<<< HEAD
-// Leave implements the ast.Visitor interface
+// Leave implements the ast.Visitor interface.
 func (*namingIndexConventionChecker) Leave(in ast.Node) (ast.Node, bool) {
-=======
-// Leave implements the ast.Visitor interface.
-func (checker *namingIndexConventionChecker) Leave(in ast.Node) (ast.Node, bool) {
->>>>>>> e6d204de
 	return in, true
 }
 
