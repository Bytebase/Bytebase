--- conflicted
+++ resolved
@@ -83,12 +83,7 @@
 	return in, false
 }
 
-<<<<<<< HEAD
-// Leave implements the ast.Visitor interface
+// Leave implements the ast.Visitor interface.
 func (*namingDropTableConventionChecker) Leave(in ast.Node) (ast.Node, bool) {
-=======
-// Leave implements the ast.Visitor interface.
-func (v *namingDropTableConventionChecker) Leave(in ast.Node) (ast.Node, bool) {
->>>>>>> e6d204de
 	return in, true
 }