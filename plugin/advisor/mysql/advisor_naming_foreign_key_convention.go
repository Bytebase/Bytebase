--- conflicted
+++ resolved
@@ -106,13 +106,8 @@
 	return in, false
 }
 
-<<<<<<< HEAD
-// Leave implements the ast.Visitor interface
+// Leave implements the ast.Visitor interface.
 func (*namingFKConventionChecker) Leave(in ast.Node) (ast.Node, bool) {
-=======
-// Leave implements the ast.Visitor interface.
-func (checker *namingFKConventionChecker) Leave(in ast.Node) (ast.Node, bool) {
->>>>>>> e6d204de
 	return in, true
 }
 
