--- conflicted
+++ resolved
@@ -237,13 +237,11 @@
 	// PostgreSQLIndexKeyNumberLimit is an advisor type for postgresql index key number limit.
 	PostgreSQLIndexKeyNumberLimit Type = "bb.plugin.advisor.postgresql.index.key-number-limit"
 
-<<<<<<< HEAD
+	// PostgreSQLEncodingAllowlist is an advisor type for PostgreSQL encoding allowlist.
+	PostgreSQLEncodingAllowlist Type = "bb.plugin.advisor.postgresql.charset.allowlist"
+
 	// PostgreSQLIndexNoDuplicateColumn is an advisor type for Postgresql no duplicate columns in index.
 	PostgreSQLIndexNoDuplicateColumn Type = "bb.plugin.advisor.postgresql.index.no-duplicate-column"
-=======
-	// PostgreSQLEncodingAllowlist is an advisor type for PostgreSQL encoding allowlist.
-	PostgreSQLEncodingAllowlist Type = "bb.plugin.advisor.postgresql.charset.allowlist"
->>>>>>> 4023eebf
 )
 
 // Advice is the result of an advisor.
