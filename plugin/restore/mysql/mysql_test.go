package mysql

import (
	"os"
	"path/filepath"
	"testing"
	"time"

	"github.com/bytebase/bytebase/api"
	"github.com/stretchr/testify/require"
)

func TestGetSafeName(t *testing.T) {
	a := require.New(t)
	tests := []struct {
		baseName string
		suffix   string
		expected string
	}{
		{
			baseName: "normal_database_name",
			suffix:   "pitr_1652237293",
			expected: "normal_database_name_pitr_1652237293",
		},
		{
			baseName: "normal_database_name",
			suffix:   "old",
			expected: "normal_database_name_old",
		},
		{
			baseName: "long_database_name1234567890123456789012345678901",
			suffix:   "pitr_1652237293",
			expected: "long_database_name123456789012345678901234567890_pitr_1652237293",
		},
	}

	for _, test := range tests {
		safeName := getSafeName(test.baseName, test.suffix)
		a.Equal(test.expected, safeName)
	}
}

func TestGetPITRDatabaseName(t *testing.T) {
	a := require.New(t)
	tests := []struct {
		database  string
		timestamp int
		expected  string
	}{
		{
			database:  "normal_database_name",
			timestamp: 1652237293,
			expected:  "normal_database_name_pitr_1652237293",
		},
		{
			database:  "long_database_name1234567890123456789012345678901",
			timestamp: 1652237293,
			expected:  "long_database_name123456789012345678901234567890_pitr_1652237293",
		},
	}

	for _, test := range tests {
		name := getPITRDatabaseName(test.database, int64(test.timestamp))
		a.Equal(test.expected, name)
	}
}

func TestGetPITROldDatabaseName(t *testing.T) {
	a := require.New(t)
	tests := []struct {
		database  string
		timestamp int
		expected  string
	}{
		{
			database:  "normal_database_name",
			timestamp: 1652237293,
			expected:  "normal_database_name_pitr_1652237293_old",
		},
		{
			database:  "long_database_name123456789012345678901234567890",
			timestamp: 1652237293,
			expected:  "long_database_name12345678901234567890123456_pitr_1652237293_old",
		},
	}

	for _, test := range tests {
		name := getPITROldDatabaseName(test.database, int64(test.timestamp))
		a.Equal(test.expected, name)
	}
}

func TestCheckVersionForPITR(t *testing.T) {
	a := require.New(t)
	tests := []struct {
		version string
		err     bool
	}{
		{
			version: "5.6.1",
			err:     true,
		},
		{
			version: "5.7.0",
			err:     true,
		},
		{
			version: "8.0.28",
			err:     false,
		},
		{
			version: "8.0.28-debug",
			err:     false,
		},
		{
			version: "invalid.semver",
			err:     true,
		},
	}

	for _, test := range tests {
		err := checkVersionForPITR(test.version)
		if test.err {
			a.Error(err)
		} else {
			a.NoError(err)
		}
	}
}

func TestGetBinlogFileNameSeqNumber(t *testing.T) {
	a := require.New(t)
	tests := []struct {
		name   string
		prefix string
		expect int64
		err    bool
	}{
		{
			name:   "binlog.096865",
			expect: 96865,
			err:    false,
		},
		{
			name:   "binlog.178923",
			expect: 178923,
			err:    false,
		},
		{
			name:   "binlog.000001",
			expect: 1,
			err:    false,
		},
		{
			name:   "binlog.x8dft",
			expect: 0,
			err:    true,
		},
	}
	for _, test := range tests {
		ext, err := getBinlogNameSeq(test.name)
		a.EqualValues(ext, test.expect)
		if test.err {
			a.Error(err)
		} else {
			a.NoError(err)
		}
	}
}

func TestParseBinlogEventTimestampImpl(t *testing.T) {
	a := require.New(t)
	tests := []struct {
		binlogText string
		timestamp  int64
		err        bool
	}{
		// This is a real one from mysqlbinlog output.
		{
			binlogText: `# The proper term is pseudo_replica_mode, but we use this compatibility alias
# to make the statement usable on server versions 8.0.24 and older.
/*!50530 SET @@SESSION.PSEUDO_SLAVE_MODE=1*/;
/*!50003 SET @OLD_COMPLETION_TYPE=@@COMPLETION_TYPE,COMPLETION_TYPE=0*/;
DELIMITER /*!*/;
# at 24500
#220421 14:49:26 server id 1  end_log_pos 0 CRC32 0xbb5866d6 	Start: binlog v 4, server v 8.0.28 created 220421 14:49:26
BINLOG '
dv5gYg8BAAAAegAAAAAAAAAAAAQAOC4wLjI4AAAAAAAAAAAAAAAAAAAAAAAAAAAAAAAAAAAAAAAA
AAAAAAAAAAAAAAAAAAAAAAAAEwANAAgAAAAABAAEAAAAYgAEGggAAAAICAgCAAAACgoKKioAEjQA
CigAAdZmWLs=
'/*!*/;
# at 24500
#220425 17:32:13 server id 1  end_log_pos 24604 CRC32 0x6a465388 	Table_map: ` + "`bytebase`.`migration_history`" + ` mapped to number 172
WARNING: The range of printed events ends with a row event or a table map event that does not have the STMT_END_F flag set. This might be because the last statement was not fully written to the log, or because you are using a --stop-position or --stop-datetime that refers to an event in the middle of a statement. The event(s) from the partial statement have not been written to output.
SET @@SESSION.GTID_NEXT= 'AUTOMATIC' /* added by mysqlbinlog */ /*!*/;
DELIMITER ;
# End of log file
/*!50003 SET COMPLETION_TYPE=@OLD_COMPLETION_TYPE*/;
/*!50530 SET @@SESSION.PSEUDO_SLAVE_MODE=0*/;`,
			timestamp: time.Date(2022, 4, 25, 17, 32, 13, 0, time.Local).Unix(),
			err:       false,
		},
		// Edge case: invalid mysqlbinlog option
		{
			binlogText: "mysqlbinlog: [ERROR] mysqlbinlog: unknown option '-n'.",
			timestamp:  0,
			err:        true,
		},
	}

	for _, test := range tests {
		timestamp, err := parseBinlogEventTimestampImpl(test.binlogText)
		a.Equal(test.timestamp, timestamp)
		if test.err {
			a.Error(err)
		} else {
			a.NoError(err)
		}
	}
}

func TestGetLatestBackupBeforeOrEqualTsImpl(t *testing.T) {
	a := require.New(t)
	tests := []struct {
		backupList   []*api.Backup
		eventTsList  []int64
		targetTs     int64
		targetBackup *api.Backup
		err          bool
	}{
		// normal case
		{
			backupList: []*api.Backup{
				{Payload: api.BackupPayload{BinlogInfo: api.BinlogInfo{FileName: "binlog.000001", Position: 10}}},
				{Payload: api.BackupPayload{BinlogInfo: api.BinlogInfo{FileName: "binlog.000001", Position: 20}}},
				{Payload: api.BackupPayload{BinlogInfo: api.BinlogInfo{FileName: "binlog.000002", Position: 10}}},
			},
			eventTsList: []int64{1, 2, 3},
			targetTs:    2,
			targetBackup: &api.Backup{
				Payload: api.BackupPayload{BinlogInfo: api.BinlogInfo{FileName: "binlog.000001", Position: 20}},
			},
			err: false,
		},
		// backup list not in sorted order
		{
			backupList: []*api.Backup{
				{Payload: api.BackupPayload{BinlogInfo: api.BinlogInfo{FileName: "binlog.000001", Position: 20}}},
				{Payload: api.BackupPayload{BinlogInfo: api.BinlogInfo{FileName: "binlog.000001", Position: 10}}},
				{Payload: api.BackupPayload{BinlogInfo: api.BinlogInfo{FileName: "binlog.000002", Position: 10}}},
			},
			eventTsList: []int64{2, 1, 3},
			targetTs:    2,
			targetBackup: &api.Backup{
				Payload: api.BackupPayload{BinlogInfo: api.BinlogInfo{FileName: "binlog.000001", Position: 20}},
			},
			err: false,
		},
		// backup with empty binlog info does not count
		{
			backupList: []*api.Backup{
				{Payload: api.BackupPayload{BinlogInfo: api.BinlogInfo{FileName: "binlog.000001", Position: 10}}},
				{Payload: api.BackupPayload{BinlogInfo: api.BinlogInfo{}}},
				{Payload: api.BackupPayload{BinlogInfo: api.BinlogInfo{FileName: "binlog.000002", Position: 10}}},
			},
			eventTsList: []int64{1, 2, 3},
			targetTs:    2,
			targetBackup: &api.Backup{
				Payload: api.BackupPayload{BinlogInfo: api.BinlogInfo{FileName: "binlog.000001", Position: 10}},
			},
			err: false,
		},
		// no valid backup found
		{
			backupList: []*api.Backup{
				{Payload: api.BackupPayload{BinlogInfo: api.BinlogInfo{FileName: "binlog.000001", Position: 10}}},
				{Payload: api.BackupPayload{BinlogInfo: api.BinlogInfo{FileName: "binlog.000001", Position: 20}}},
				{Payload: api.BackupPayload{BinlogInfo: api.BinlogInfo{FileName: "binlog.000002", Position: 10}}},
			},
			eventTsList:  []int64{1, 2, 3},
			targetTs:     0,
			targetBackup: nil,
			err:          true,
		},
	}
	for _, test := range tests {
		backup, err := getLatestBackupBeforeOrEqualTsImpl(test.backupList, test.eventTsList, test.targetTs)
		a.Equal(test.targetBackup, backup)
		if test.err {
			a.Error(err)
		} else {
			a.NoError(err)
		}
	}
}

func TestGetReplayBinlogPathList(t *testing.T) {
	a := require.New(t)
	tests := []struct {
		subDirNames     []string
		binlogFileNames []string
		startBinlogInfo api.BinlogInfo
		expect          []string
		err             bool
	}{
		{
			// Test skip directory
			subDirNames:     []string{"subdir_a", "subdir_b"},
			binlogFileNames: []string{},
			startBinlogInfo: api.BinlogInfo{},
			expect:          []string{},
			err:             false,
		},
		{
			// Test skip stale binlog
			subDirNames:     []string{},
			binlogFileNames: []string{"binlog.000001", "binlog.000002", "binlog.000003"},
			startBinlogInfo: api.BinlogInfo{
				FileName: "binlog.000002",
				Position: 0xdeadbeaf,
			},
			expect: []string{"binlog.000002", "binlog.000003"},
			err:    false,
		},
		{
			// Test binlogs no hole
			subDirNames:     []string{},
			binlogFileNames: []string{"binlog.000001", "binlog.000002", "binlog.000004"},
			startBinlogInfo: api.BinlogInfo{
				FileName: "binlog.000002",
				Position: 0xdeadbeaf,
			},
			expect: []string{},
			err:    true,
		},
		{
			// Test mysql-bin prefix
			subDirNames:     []string{},
			binlogFileNames: []string{"mysql-bin.000001", "mysql-bin.000002", "mysql-bin.000003"},
			startBinlogInfo: api.BinlogInfo{
				FileName: "bin.000001",
				Position: 0xdeadbeaf,
			},
			expect: []string{"mysql-bin.000001", "mysql-bin.000002", "mysql-bin.000003"},
			err:    false,
		},
		{
			// Test out of binlog.999999
			subDirNames:     []string{},
			binlogFileNames: []string{"binlog.999999", "binlog.1000000", "binlog.1000001"},
			startBinlogInfo: api.BinlogInfo{
				FileName: "binlog.999999",
				Position: 0xdeadbeaf,
			},
			expect: []string{"binlog.999999", "binlog.1000000", "binlog.1000001"},
			err:    false,
		},
		{
			subDirNames:     []string{"sub_dir"},
			binlogFileNames: []string{"binlog.000001", "binlog.000002", "binlog.000003"},
			startBinlogInfo: api.BinlogInfo{
				FileName: "binlog.000002",
				Position: 0xdeadbeaf,
			},
			expect: []string{"binlog.000002", "binlog.000003"},
			err:    false,
		},
	}

	for _, test := range tests {
		tmpDir := t.TempDir()

		for _, subDir := range test.subDirNames {
			err := os.MkdirAll(filepath.Join(tmpDir, subDir), os.ModePerm)
			a.NoError(err)
		}

		for _, binlogFileName := range test.binlogFileNames {
			f, err := os.Create(filepath.Join(tmpDir, binlogFileName))
			a.NoError(err)
			err = f.Close()
			a.NoError(err)
		}

		result, err := getBinlogReplayList(test.startBinlogInfo, tmpDir)
		if test.err {
			a.Error(err)
		} else {
			a.EqualValues(len(result), len(test.expect))
			for idx := range test.expect {
				a.EqualValues(result[idx], filepath.Join(tmpDir, test.expect[idx]))
			}
		}
	}
}

func TestParseAndSortBinlogFiles(t *testing.T) {
	a := require.New(t)
	tests := []struct {
		binlogFileNames []BinlogFile
		expect          []BinlogFile
		err             bool
	}{
		// Normal
		{
			binlogFileNames: []BinlogFile{{Name: "binlog.000001"}, {Name: "binlog.000002"}, {Name: "binlog.000003"}},
			expect:          []BinlogFile{{Name: "binlog.000001", Seq: 1}, {Name: "binlog.000002", Seq: 2}, {Name: "binlog.000003", Seq: 3}},
			err:             false,
		},
		// parse error
		{
			binlogFileNames: []BinlogFile{{Name: "binlog.000001"}, {Name: "binlog000002"}},
			expect:          []BinlogFile{},
			err:             true,
		},
		// gap
		{
			binlogFileNames: []BinlogFile{{Name: "binlog.000001"}, {Name: "binlog.000007"}, {Name: "binlog.000004"}},
			expect:          []BinlogFile{{Name: "binlog.000001", Seq: 1}, {Name: "binlog.000004", Seq: 4}, {Name: "binlog.000007", Seq: 7}},
			err:             false,
		},
		// 999999
		{
			binlogFileNames: []BinlogFile{{Name: "binlog.999999"}, {Name: "binlog.1000000"}},
			expect:          []BinlogFile{{Name: "binlog.999999", Seq: 999999}, {Name: "binlog.1000000", Seq: 1000000}},
			err:             false,
		},
	}

	for _, test := range tests {
		items, err := parseAndSortBinlogFiles(test.binlogFileNames)

		if test.err {
			a.Error(err)
		} else {
			a.EqualValues(len(items), len(test.expect))
			for idx := range items {
				a.EqualValues(items[idx].Name, test.expect[idx].Name)
				a.EqualValues(items[idx].Seq, test.expect[idx].Seq)
			}
		}
	}
}

func TestBinlogFilesAreContinuous(t *testing.T) {
	a := require.New(t)
	tests := []struct {
		binlogFiles []BinlogFile
		expect      bool
	}{
		{
<<<<<<< HEAD
=======
			binlogFiles: []BinlogFile{},
			expect:      true,
		},
		{
>>>>>>> aa737e0b
			binlogFiles: []BinlogFile{{Seq: 1}},
			expect:      true,
		},
		{
			binlogFiles: []BinlogFile{{Seq: 1}, {Seq: 2}},
			expect:      true,
		},
		{
			binlogFiles: []BinlogFile{{Seq: 1}, {Seq: 3}},
			expect:      false,
		},
	}
	for _, test := range tests {
		result := binlogFilesAreContinuous(test.binlogFiles)
		a.Equal(test.expect, result)
	}
}<|MERGE_RESOLUTION|>--- conflicted
+++ resolved
@@ -449,13 +449,10 @@
 		expect      bool
 	}{
 		{
-<<<<<<< HEAD
-=======
 			binlogFiles: []BinlogFile{},
 			expect:      true,
 		},
 		{
->>>>>>> aa737e0b
 			binlogFiles: []BinlogFile{{Seq: 1}},
 			expect:      true,
 		},
