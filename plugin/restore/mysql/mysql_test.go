package mysql

import (
	"testing"
	"time"

	"github.com/bytebase/bytebase/api"
	"github.com/stretchr/testify/require"
)

func TestGetSafeName(t *testing.T) {
	a := require.New(t)
	tests := []struct {
		baseName string
		suffix   string
		expected string
	}{
		{
			baseName: "normal_database_name",
			suffix:   "pitr_1652237293",
			expected: "normal_database_name_pitr_1652237293",
		},
		{
			baseName: "normal_database_name",
			suffix:   "old",
			expected: "normal_database_name_old",
		},
		{
			baseName: "long_database_name1234567890123456789012345678901",
			suffix:   "pitr_1652237293",
			expected: "long_database_name123456789012345678901234567890_pitr_1652237293",
		},
	}

	for _, test := range tests {
		safeName := getSafeName(test.baseName, test.suffix)
		a.Equal(test.expected, safeName)
	}
}

func TestGetPITRDatabaseName(t *testing.T) {
	a := require.New(t)
	tests := []struct {
		database  string
		timestamp int
		expected  string
	}{
		{
			database:  "normal_database_name",
			timestamp: 1652237293,
			expected:  "normal_database_name_pitr_1652237293",
		},
		{
			database:  "long_database_name1234567890123456789012345678901",
			timestamp: 1652237293,
			expected:  "long_database_name123456789012345678901234567890_pitr_1652237293",
		},
	}

	for _, test := range tests {
		name := getPITRDatabaseName(test.database, int64(test.timestamp))
		a.Equal(test.expected, name)
	}
}

func TestGetPITROldDatabaseName(t *testing.T) {
	a := require.New(t)
	tests := []struct {
		database  string
		timestamp int
		expected  string
	}{
		{
			database:  "normal_database_name",
			timestamp: 1652237293,
			expected:  "normal_database_name_pitr_1652237293_old",
		},
		{
			database:  "long_database_name123456789012345678901234567890",
			timestamp: 1652237293,
			expected:  "long_database_name12345678901234567890123456_pitr_1652237293_old",
		},
	}

	for _, test := range tests {
		name := getPITROldDatabaseName(test.database, int64(test.timestamp))
		a.Equal(test.expected, name)
	}
}

func TestCheckVersionForPITR(t *testing.T) {
	a := require.New(t)
	tests := []struct {
		version string
		err     bool
	}{
		{
			version: "5.6.1",
			err:     true,
		},
		{
			version: "5.7.0",
			err:     false,
		},
		{
			version: "8.0.28",
			err:     false,
		},
		{
			version: "8.0.28-debug",
			err:     false,
		},
		{
			version: "invalid.semver",
			err:     true,
		},
	}

	for _, test := range tests {
		err := checkVersionForPITR(test.version)
		if test.err {
			a.Error(err)
		} else {
			a.NoError(err)
		}
	}
}

<<<<<<< HEAD
func TestGetBinlogFileNameSeqNumber(t *testing.T) {
	a := require.New(t)
	tests := []struct {
		name   string
		prefix string
		expect int64
		err    bool
	}{
		{
			name:   "binlog.09865",
			prefix: "binlog.",
			expect: 9865,
			err:    false,
		},
		{
			name:   "binlog.178923",
			prefix: "binlog.",
			expect: 178923,
			err:    false,
		},
		{
			name:   "UNKNOWN.178923",
			prefix: "binlog.",
			expect: 0,
			err:    true,
		},
		{
			name:   "binlog.00001",
			prefix: "binlog",
			expect: 0,
			err:    true,
		},
		{
			name:   "binlog.x8dft",
			prefix: "binlog.",
			expect: 0,
			err:    true,
=======
func TestParseBinlogEventTimestampImpl(t *testing.T) {
	a := require.New(t)
	tests := []struct {
		binlogText string
		timestamp  int64
		err        bool
	}{
		// This is a real one from mysqlbinlog output.
		{
			binlogText: `# The proper term is pseudo_replica_mode, but we use this compatibility alias
# to make the statement usable on server versions 8.0.24 and older.
/*!50530 SET @@SESSION.PSEUDO_SLAVE_MODE=1*/;
/*!50003 SET @OLD_COMPLETION_TYPE=@@COMPLETION_TYPE,COMPLETION_TYPE=0*/;
DELIMITER /*!*/;
# at 24500
#220421 14:49:26 server id 1  end_log_pos 0 CRC32 0xbb5866d6 	Start: binlog v 4, server v 8.0.28 created 220421 14:49:26
BINLOG '
dv5gYg8BAAAAegAAAAAAAAAAAAQAOC4wLjI4AAAAAAAAAAAAAAAAAAAAAAAAAAAAAAAAAAAAAAAA
AAAAAAAAAAAAAAAAAAAAAAAAEwANAAgAAAAABAAEAAAAYgAEGggAAAAICAgCAAAACgoKKioAEjQA
CigAAdZmWLs=
'/*!*/;
# at 24500
#220425 17:32:13 server id 1  end_log_pos 24604 CRC32 0x6a465388 	Table_map: ` + "`bytebase`.`migration_history`" + ` mapped to number 172
WARNING: The range of printed events ends with a row event or a table map event that does not have the STMT_END_F flag set. This might be because the last statement was not fully written to the log, or because you are using a --stop-position or --stop-datetime that refers to an event in the middle of a statement. The event(s) from the partial statement have not been written to output.
SET @@SESSION.GTID_NEXT= 'AUTOMATIC' /* added by mysqlbinlog */ /*!*/;
DELIMITER ;
# End of log file
/*!50003 SET COMPLETION_TYPE=@OLD_COMPLETION_TYPE*/;
/*!50530 SET @@SESSION.PSEUDO_SLAVE_MODE=0*/;`,
			timestamp: time.Date(2022, 4, 21, 14, 49, 26, 0, time.UTC).Unix(),
			err:       false,
		},
		// Edge case: invalid mysqlbinlog option
		{
			binlogText: "mysqlbinlog: [ERROR] mysqlbinlog: unknown option '-n'.",
			timestamp:  0,
			err:        true,
		},
	}

	for _, test := range tests {
		timestamp, err := parseBinlogEventTimestampImpl(test.binlogText)
		a.Equal(test.timestamp, timestamp)
		if test.err {
			a.Error(err)
		} else {
			a.NoError(err)
		}
	}
}

func TestGetLatestBackupBeforeOrEqualTsImpl(t *testing.T) {
	a := require.New(t)
	tests := []struct {
		backupList   []*api.Backup
		eventTsList  []int64
		targetTs     int64
		targetBackup *api.Backup
		err          bool
	}{
		// normal case
		{
			backupList: []*api.Backup{
				{Payload: api.BackupPayload{BinlogInfo: api.BinlogInfo{FileName: "binlog.000001", Position: 10}}},
				{Payload: api.BackupPayload{BinlogInfo: api.BinlogInfo{FileName: "binlog.000001", Position: 20}}},
				{Payload: api.BackupPayload{BinlogInfo: api.BinlogInfo{FileName: "binlog.000002", Position: 10}}},
			},
			eventTsList: []int64{1, 2, 3},
			targetTs:    2,
			targetBackup: &api.Backup{
				Payload: api.BackupPayload{BinlogInfo: api.BinlogInfo{FileName: "binlog.000001", Position: 20}},
			},
			err: false,
		},
		// backup list not in sorted order
		{
			backupList: []*api.Backup{
				{Payload: api.BackupPayload{BinlogInfo: api.BinlogInfo{FileName: "binlog.000001", Position: 20}}},
				{Payload: api.BackupPayload{BinlogInfo: api.BinlogInfo{FileName: "binlog.000001", Position: 10}}},
				{Payload: api.BackupPayload{BinlogInfo: api.BinlogInfo{FileName: "binlog.000002", Position: 10}}},
			},
			eventTsList: []int64{2, 1, 3},
			targetTs:    2,
			targetBackup: &api.Backup{
				Payload: api.BackupPayload{BinlogInfo: api.BinlogInfo{FileName: "binlog.000001", Position: 20}},
			},
			err: false,
		},
		// backup with empty binlog info does not count
		{
			backupList: []*api.Backup{
				{Payload: api.BackupPayload{BinlogInfo: api.BinlogInfo{FileName: "binlog.000001", Position: 10}}},
				{Payload: api.BackupPayload{BinlogInfo: api.BinlogInfo{}}},
				{Payload: api.BackupPayload{BinlogInfo: api.BinlogInfo{FileName: "binlog.000002", Position: 10}}},
			},
			eventTsList: []int64{1, 2, 3},
			targetTs:    2,
			targetBackup: &api.Backup{
				Payload: api.BackupPayload{BinlogInfo: api.BinlogInfo{FileName: "binlog.000001", Position: 10}},
			},
			err: false,
		},
		// no valid backup found
		{
			backupList: []*api.Backup{
				{Payload: api.BackupPayload{BinlogInfo: api.BinlogInfo{FileName: "binlog.000001", Position: 10}}},
				{Payload: api.BackupPayload{BinlogInfo: api.BinlogInfo{FileName: "binlog.000001", Position: 20}}},
				{Payload: api.BackupPayload{BinlogInfo: api.BinlogInfo{FileName: "binlog.000002", Position: 10}}},
			},
			eventTsList:  []int64{1, 2, 3},
			targetTs:     0,
			targetBackup: nil,
			err:          true,
>>>>>>> 7b9bda80
		},
	}

	for _, test := range tests {
<<<<<<< HEAD
		seq, err := getBinlogFileNameSeqNumber(test.name, test.prefix)
		a.EqualValues(seq, test.expect)
=======
		backup, err := getLatestBackupBeforeOrEqualTsImpl(test.backupList, test.eventTsList, test.targetTs)
		a.Equal(test.targetBackup, backup)
>>>>>>> 7b9bda80
		if test.err {
			a.Error(err)
		} else {
			a.NoError(err)
		}
	}
}<|MERGE_RESOLUTION|>--- conflicted
+++ resolved
@@ -126,7 +126,6 @@
 	}
 }
 
-<<<<<<< HEAD
 func TestGetBinlogFileNameSeqNumber(t *testing.T) {
 	a := require.New(t)
 	tests := []struct {
@@ -164,7 +163,19 @@
 			prefix: "binlog.",
 			expect: 0,
 			err:    true,
-=======
+		},
+	}
+	for _, test := range tests {
+		seq, err := getBinlogFileNameSeqNumber(test.name, test.prefix)
+		a.EqualValues(seq, test.expect)
+		if test.err {
+			a.Error(err)
+		} else {
+			a.NoError(err)
+		}
+	}
+}
+
 func TestParseBinlogEventTimestampImpl(t *testing.T) {
 	a := require.New(t)
 	tests := []struct {
@@ -278,18 +289,11 @@
 			targetTs:     0,
 			targetBackup: nil,
 			err:          true,
->>>>>>> 7b9bda80
-		},
-	}
-
-	for _, test := range tests {
-<<<<<<< HEAD
-		seq, err := getBinlogFileNameSeqNumber(test.name, test.prefix)
-		a.EqualValues(seq, test.expect)
-=======
+		},
+	}
+	for _, test := range tests {
 		backup, err := getLatestBackupBeforeOrEqualTsImpl(test.backupList, test.eventTsList, test.targetTs)
 		a.Equal(test.targetBackup, backup)
->>>>>>> 7b9bda80
 		if test.err {
 			a.Error(err)
 		} else {
