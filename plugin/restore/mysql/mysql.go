--- conflicted
+++ resolved
@@ -50,14 +50,9 @@
 	return fmt.Errorf("Unimplemented")
 }
 
-<<<<<<< HEAD
-// RestorePITR is a wrapper for restore a full backup and a range of incremental backup
-func (r *Restore) RestorePITR(ctx context.Context, fullBackup *bufio.Scanner, binlog api.BinlogInfo, database string, suffixTs int64) error {
-=======
 // RestorePITR is a wrapper for restore a full backup and a range of incremental backup.
 // It performs the step 1 of the restore process.
-func (r *Restore) RestorePITR(ctx context.Context, fullBackup *bufio.Scanner, binlog mysql.BinlogInfo, database string, suffixTs int64) error {
->>>>>>> 924fa651
+func (r *Restore) RestorePITR(ctx context.Context, fullBackup *bufio.Scanner, binlog api.BinlogInfo, database string, suffixTs int64) error {
 	pitrDatabaseName := getPITRDatabaseName(database, suffixTs)
 	query := fmt.Sprintf(""+
 		// Create the pitr database.
