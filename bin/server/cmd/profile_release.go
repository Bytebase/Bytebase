//go:build release
// +build release

package cmd

import (
	"time"

	"github.com/bytebase/bytebase/common"
	"github.com/bytebase/bytebase/server"
)

<<<<<<< HEAD
func activeProfile(dataDir string, backupMeta backupMeta) server.Profile {
	demoDataDir := ""
	if flags.demo {
		demoName := string(common.ReleaseModeProd)
		if flags.demoName != "" {
			demoName = flags.demoName
		}
		demoDataDir = fmt.Sprintf("demo/%s", demoName)
	}
	// Using flags.port + 1 as our datastore port
	datastorePort := flags.port + 1

	return server.Profile{
		Mode:                 common.ReleaseModeProd,
		BackendHost:          flags.host,
		BackendPort:          flags.port,
		FrontendHost:         flags.frontendHost,
		FrontendPort:         flags.frontendPort,
		DatastorePort:        datastorePort,
		PgUser:               "bb",
		Readonly:             flags.readonly,
		Debug:                flags.debug,
		Demo:                 flags.demo,
		DataDir:              dataDir,
		DemoDataDir:          demoDataDir,
		BackupRunnerInterval: 10 * time.Minute,
		BackupStorageBackend: backupMeta.storageBackend,
		BackupRegion:         backupMeta.region,
		BackupBucket:         backupMeta.bucket,
		CredentialsFile:      backupMeta.credentialsFile,
		Version:              version,
		GitCommit:            gitcommit,
		PgURL:                flags.pgURL,
		MetricConnectionKey:  "so9lLwj5zLjH09sxNabsyVNYSsAHn68F",
	}
=======
func activeProfile(dataDir string) server.Profile {
	p := getBaseProfile()
	p.Mode = common.ReleaseModeProd
	p.PgUser = "bb"
	p.DataDir = dataDir
	p.BackupRunnerInterval = 10 * time.Minute
	p.MetricConnectionKey = "so9lLwj5zLjH09sxNabsyVNYSsAHn68F"
	return p
>>>>>>> af47ee7f
}<|MERGE_RESOLUTION|>--- conflicted
+++ resolved
@@ -10,50 +10,17 @@
 	"github.com/bytebase/bytebase/server"
 )
 
-<<<<<<< HEAD
 func activeProfile(dataDir string, backupMeta backupMeta) server.Profile {
-	demoDataDir := ""
-	if flags.demo {
-		demoName := string(common.ReleaseModeProd)
-		if flags.demoName != "" {
-			demoName = flags.demoName
-		}
-		demoDataDir = fmt.Sprintf("demo/%s", demoName)
-	}
-	// Using flags.port + 1 as our datastore port
-	datastorePort := flags.port + 1
-
-	return server.Profile{
-		Mode:                 common.ReleaseModeProd,
-		BackendHost:          flags.host,
-		BackendPort:          flags.port,
-		FrontendHost:         flags.frontendHost,
-		FrontendPort:         flags.frontendPort,
-		DatastorePort:        datastorePort,
-		PgUser:               "bb",
-		Readonly:             flags.readonly,
-		Debug:                flags.debug,
-		Demo:                 flags.demo,
-		DataDir:              dataDir,
-		DemoDataDir:          demoDataDir,
-		BackupRunnerInterval: 10 * time.Minute,
-		BackupStorageBackend: backupMeta.storageBackend,
-		BackupRegion:         backupMeta.region,
-		BackupBucket:         backupMeta.bucket,
-		CredentialsFile:      backupMeta.credentialsFile,
-		Version:              version,
-		GitCommit:            gitcommit,
-		PgURL:                flags.pgURL,
-		MetricConnectionKey:  "so9lLwj5zLjH09sxNabsyVNYSsAHn68F",
-	}
-=======
-func activeProfile(dataDir string) server.Profile {
 	p := getBaseProfile()
 	p.Mode = common.ReleaseModeProd
 	p.PgUser = "bb"
 	p.DataDir = dataDir
 	p.BackupRunnerInterval = 10 * time.Minute
 	p.MetricConnectionKey = "so9lLwj5zLjH09sxNabsyVNYSsAHn68F"
+
+	p.BackupStorageBackend = backupMeta.storageBackend
+	p.BackupRegion = backupMeta.region
+	p.BackupBucket = backupMeta.bucket
+	p.CredentialsFile = backupMeta.credentialsFile
 	return p
->>>>>>> af47ee7f
 }