--- conflicted
+++ resolved
@@ -100,19 +100,11 @@
 		// disableMetric is the flag to disable the metric collector.
 		disableMetric bool
 
-<<<<<<< HEAD
-		// Cloud backup configs
-=======
 		// Cloud backup configs.
->>>>>>> a7e48e7b
 		backupRegion     string
 		backupBucket     string
 		backupCredential string
 	}
-<<<<<<< HEAD
-	backupStorageBackend = api.BackupStorageBackendLocal // This is parsed from flags.backupBucket
-=======
->>>>>>> a7e48e7b
 
 	rootCmd = &cobra.Command{
 		Use:   "bytebase",
@@ -161,11 +153,7 @@
 	// TODO(dragonly): Add GCS usages when it's supported.
 	rootCmd.PersistentFlags().StringVar(&flags.backupBucket, "backup-bucket", "", "bucket where Bytebase stores backup data, e.g., s3://example-bucket. When provided, Bytebase will store data to the S3 bucket.")
 	rootCmd.PersistentFlags().StringVar(&flags.backupRegion, "backup-region", "", "region of the backup bucket, e.g., us-west-2 for AWS S3.")
-<<<<<<< HEAD
-	rootCmd.PersistentFlags().StringVar(&flags.backupCredential, "backup-credential", "", "credentials file to use for the backup bucket. It should be the same format as the AWS credential files.")
-=======
 	rootCmd.PersistentFlags().StringVar(&flags.backupCredential, "backup-credential", "", "credentials file to use for the backup bucket. It should be the same format as the AWS/GCP credential files.")
->>>>>>> a7e48e7b
 }
 
 // -----------------------------------Command Line Config END--------------------------------------
@@ -196,20 +184,6 @@
 	if flags.backupBucket == "" {
 		return nil
 	}
-<<<<<<< HEAD
-	if flags.backupCredential == "" {
-		return errors.Errorf("must specify --backup-credential when --backup-bucket is present")
-	}
-	bucketMeta, err := parseBucketURI(flags.backupBucket)
-	if err != nil {
-		return errors.Wrap(err, "failed to parse backup bucket")
-	}
-	if bucketMeta.storageBackend == api.BackupStorageBackendS3 {
-		if flags.backupRegion == "" {
-			return errors.Errorf("must specify --backup-region for AWS S3 backup")
-		}
-		backupStorageBackend = api.BackupStorageBackendS3
-=======
 	if !strings.HasPrefix(flags.backupBucket, "s3://") {
 		return errors.Errorf("only support bucket URI starting with s3://")
 	}
@@ -219,7 +193,6 @@
 	}
 	if flags.backupRegion == "" {
 		return errors.Errorf("must specify --backup-region for AWS S3 backup")
->>>>>>> a7e48e7b
 	}
 	return nil
 }
