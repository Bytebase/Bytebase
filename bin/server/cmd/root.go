package cmd

import (
	"context"
	"fmt"
	"net/http"
	"os"
	"os/signal"
	"path"
	"path/filepath"
	"strings"
	"syscall"
	"time"

	"github.com/bytebase/bytebase/api"
	"github.com/bytebase/bytebase/common"
	enterprise "github.com/bytebase/bytebase/enterprise/service"
	"github.com/bytebase/bytebase/resources"
	"github.com/bytebase/bytebase/server"
	"github.com/bytebase/bytebase/store"
	embeddedpostgres "github.com/fergusstrange/embedded-postgres"
	"github.com/spf13/cobra"
	"go.uber.org/zap"
	"go.uber.org/zap/zapcore"

	// Import sqlite3 driver.
	_ "github.com/mattn/go-sqlite3"

	// Register clickhouse driver.
	_ "github.com/bytebase/bytebase/plugin/db/clickhouse"
	// Register mysql driver.
	_ "github.com/bytebase/bytebase/plugin/db/mysql"
	// Register postgres driver.
	_ "github.com/bytebase/bytebase/plugin/db/pg"
	_ "github.com/lib/pq"

	// Register snowflake driver.
	_ "github.com/bytebase/bytebase/plugin/db/snowflake"
	// Register sqlite driver.
	_ "github.com/bytebase/bytebase/plugin/db/sqlite"

	// Register pingcap parser driver.
	_ "github.com/pingcap/tidb/types/parser_driver"
	// Register fake advisor.
	_ "github.com/bytebase/bytebase/plugin/advisor/fake"
	// Register mysql advisor.
	_ "github.com/bytebase/bytebase/plugin/advisor/mysql"
)

// -----------------------------------Global constant BEGIN----------------------------------------
const (
	// secretLength is the length for the secret used to sign the JWT auth token
	secretLength = 32

	// greetingBanner is the greeting banner.
	// http://patorjk.com/software/taag/#p=display&f=ANSI%20Shadow&t=Bytebase
	greetingBanner = `
██████╗ ██╗   ██╗████████╗███████╗██████╗  █████╗ ███████╗███████╗
██╔══██╗╚██╗ ██╔╝╚══██╔══╝██╔════╝██╔══██╗██╔══██╗██╔════╝██╔════╝
██████╔╝ ╚████╔╝    ██║   █████╗  ██████╔╝███████║███████╗█████╗
██╔══██╗  ╚██╔╝     ██║   ██╔══╝  ██╔══██╗██╔══██║╚════██║██╔══╝
██████╔╝   ██║      ██║   ███████╗██████╔╝██║  ██║███████║███████╗
╚═════╝    ╚═╝      ╚═╝   ╚══════╝╚═════╝ ╚═╝  ╚═╝╚══════╝╚══════╝

%s
___________________________________________________________________________________________

`
	// byeBanner is the bye banner.
	// http://patorjk.com/software/taag/#p=display&f=ANSI%20Shadow&t=BYE
	byeBanner = `
██████╗ ██╗   ██╗███████╗
██╔══██╗╚██╗ ██╔╝██╔════╝
██████╔╝ ╚████╔╝ █████╗
██╔══██╗  ╚██╔╝  ██╔══╝
██████╔╝   ██║   ███████╗
╚═════╝    ╚═╝   ╚══════╝

`
)

// -----------------------------------Global constant END------------------------------------------

// -----------------------------------Command Line Config BEGIN------------------------------------
var (
	// Used for flags.
	host         string
	port         int
	frontendHost string
	frontendPort int
	dataDir      string
	// When we are running in readonly mode:
	// - The data file will be opened in readonly mode, no applicable migration or seeding will be applied.
	// - Requests other than GET will be rejected
	// - Any operations involving mutation will not start (e.g. Background schema syncer, task scheduler)
	readonly bool
	demo     bool
	debug    bool

	rootCmd = &cobra.Command{
		Use:   "bytebase",
		Short: "Bytebase is a database schema change and version control tool",
		Run: func(cmd *cobra.Command, args []string) {
			if frontendHost == "" {
				frontendHost = host
			}
			if frontendPort == 0 {
				frontendPort = port
			}

			start()

			fmt.Print(byeBanner)
		},
	}
)

// Execute executes the root command.
func Execute() error {
	return rootCmd.Execute()
}

func init() {
	rootCmd.PersistentFlags().StringVar(&host, "host", "http://localhost", "host where Bytebase backend is accessed from, must start with http:// or https://. This is used by Bytebase to create the webhook callback endpoint for VCS integration")
	rootCmd.PersistentFlags().IntVar(&port, "port", 80, "port where Bytebase backend is accessed from. This is also used by Bytebase to create the webhook callback endpoint for VCS integration")
	rootCmd.PersistentFlags().StringVar(&frontendHost, "frontend-host", "", "host where Bytebase frontend is accessed from, must start with http:// or https://. This is used by Bytebase to compose the frontend link when posting the webhook event. Default is the same as --host")
	rootCmd.PersistentFlags().IntVar(&frontendPort, "frontend-port", 0, "port where Bytebase frontend is accessed from. This is used by Bytebase to compose the frontend link when posting the webhook event. Default is the same as --port")
	rootCmd.PersistentFlags().StringVar(&dataDir, "data", ".", "directory where Bytebase stores data. If relative path is supplied, then the path is relative to the directory where bytebase is under")
	rootCmd.PersistentFlags().BoolVar(&readonly, "readonly", false, "whether to run in read-only mode")
	rootCmd.PersistentFlags().BoolVar(&demo, "demo", false, "whether to run using demo data")
	rootCmd.PersistentFlags().BoolVar(&debug, "debug", false, "whether to enable debug level logging")
}

// -----------------------------------Command Line Config END--------------------------------------

// -----------------------------------Main Entry Point---------------------------------------------

// Profile is the configuration to start main server.
type Profile struct {
	// mode can be "release" or "dev"
	mode string
	// port is the binding port for server.
	port int
	// datastorePort is the binding port for database instance for storing Bytebase data.
	datastorePort int
	// dataDir is the directory stores the data including Bytebase's own database, backups, etc.
	dataDir string
	// dsn points to where Bytebase stores its own data
	dsn string
	// seedDir points to where to populate the initial data.
	seedDir string
	// force reset seed, true for testing and demo
	forceResetSeed bool
	// backupRunnerInterval is the interval for backup runner.
	backupRunnerInterval time.Duration
}

// retrieved via the SettingService upon startup
type config struct {
	// secret used to sign the JWT auth token
	secret string
}

// Main is the main server for Bytebase.
type Main struct {
	profile *Profile

	l   *zap.Logger
	lvl *zap.AtomicLevel

	server *server.Server
	// serverCancel cancels any runner on the server.
	// Then the runnerWG waits for all runners to finish before we shutdown the server.
	// Otherwise, we will get database is closed error from runner when we shutdown the server.
	serverCancel context.CancelFunc

	// pginstance is an embeded Postgres instance for storing Bytebase data.
	pgInstance *embeddedpostgres.EmbeddedPostgres
	// db is a connection to the database storing Bytebase data.
	db *store.DB
}

func checkDataDir() error {
	// Convert to absolute path if relative path is supplied.
	if !filepath.IsAbs(dataDir) {
		absDir, err := filepath.Abs(filepath.Dir(os.Args[0]) + "/" + dataDir)
		if err != nil {
			return err
		}
		dataDir = absDir
	}

	// Trim trailing / in case user supplies
	dataDir = strings.TrimRight(dataDir, "/")

	if _, err := os.Stat(dataDir); err != nil {
		error := fmt.Errorf("unable to access --data %s, %w", dataDir, err)
		return error
	}

	return nil
}

// GetLogger will return a logger.
func GetLogger() (*zap.Logger, *zap.AtomicLevel, error) {
	atom := zap.NewAtomicLevelAt(zap.InfoLevel)
	if debug {
		atom.SetLevel(zap.DebugLevel)
	}
	logger := zap.New(zapcore.NewCore(
		zapcore.NewConsoleEncoder(zap.NewDevelopmentEncoderConfig()),
		zapcore.Lock(os.Stdout),
		atom,
	))
	return logger, &atom, nil
}

func start() {
	logger, level, err := GetLogger()
	if err != nil {
		panic(fmt.Errorf("failed to create logger, %w", err))
	}
	defer logger.Sync()

	if !common.HasPrefixes(host, "http://", "https://") {
		logger.Error(fmt.Sprintf("--host %s must start with http:// or https://", host))
		return
	}
	if err := checkDataDir(); err != nil {
		logger.Error(err.Error())
		return
	}

<<<<<<< HEAD
	activeProfile := activeProfile(dataDir, port, demo)
	m := NewMain(activeProfile, logger)
	m.lvl = level
=======
	// We use port+1 for datastore port.
	datastorePort := port + 1
	activeProfile := activeProfile(dataDir, port, datastorePort, demo)
	m, err := NewMain(activeProfile, logger)
	if err != nil {
		logger.Error(err.Error())
		return
	}
>>>>>>> 20b580a4

	// Setup signal handlers.
	ctx, cancel := context.WithCancel(context.Background())
	c := make(chan os.Signal, 1)
	// Trigger graceful shutdown on SIGINT or SIGTERM.
	// The default signal sent by the `kill` command is SIGTERM,
	// which is taken as the graceful shutdown signal for many systems, eg., Kubernetes, Gunicorn.
	signal.Notify(c, os.Interrupt, syscall.SIGTERM)
	go func() {
		<-c
		m.l.Info("SIGINT received.")
		if err := m.Close(); err != nil {
			fmt.Fprintln(os.Stderr, err)
		}
		cancel()
	}()

	// Execute program.
	if err := m.Run(ctx); err != nil {
		if err != http.ErrServerClosed {
			m.l.Error(err.Error())
			m.Close()
			cancel()
		}
	}

	// Wait for CTRL-C.
	<-ctx.Done()
}

// NewMain creates a main server based on profile.
func NewMain(activeProfile Profile, logger *zap.Logger) (*Main, error) {
	resourceDir := path.Join(activeProfile.dataDir, "resources")
	pgdataDir := path.Join(activeProfile.dataDir, "pgdata")
	pgruntimeDir := path.Join(activeProfile.dataDir, "pgruntime")
	fmt.Println("-----Config BEGIN-----")
	fmt.Printf("mode=%s\n", activeProfile.mode)
	fmt.Printf("server=%s:%d\n", host, activeProfile.port)
	fmt.Printf("datastore=%s:%d\n", host, activeProfile.datastorePort)
	fmt.Printf("frontend=%s:%d\n", frontendHost, frontendPort)
	fmt.Printf("dsn=%s\n", activeProfile.dsn)
	fmt.Printf("resourceDir=%s\n", resourceDir)
	fmt.Printf("pgdataDir=%s\n", pgdataDir)
	fmt.Printf("pgruntimeDir=%s\n", pgruntimeDir)
	fmt.Printf("seedDir=%s\n", activeProfile.seedDir)
	fmt.Printf("readonly=%t\n", readonly)
	fmt.Printf("demo=%t\n", demo)
	fmt.Printf("debug=%t\n", debug)
	fmt.Println("-----Config END-------")

	pgbinPath, err := resources.InstallPostgres(resourceDir, pgdataDir)
	if err != nil {
		return nil, err
	}
	pgInstance := embeddedpostgres.NewDatabase(
		embeddedpostgres.
			DefaultConfig().
			Port(uint32(activeProfile.datastorePort)).
			Version(embeddedpostgres.V14).
			BinariesPath(pgbinPath).
			RuntimePath(pgruntimeDir).
			DataPath(pgdataDir),
	)

	return &Main{
		profile:    &activeProfile,
		l:          logger,
		pgInstance: pgInstance,
	}, nil
}

func initSetting(ctx context.Context, settingService api.SettingService) (*config, error) {
	result := &config{}
	{
		configCreate := &api.SettingCreate{
			CreatorID:   api.SystemBotID,
			Name:        api.SettingAuthSecret,
			Value:       common.RandomString(secretLength),
			Description: "Random string used to sign the JWT auth token.",
		}
		config, err := settingService.CreateSettingIfNotExist(ctx, configCreate)
		if err != nil {
			return nil, err
		}
		result.secret = config.Value
	}

	return result, nil
}

// Run will run the main server.
func (m *Main) Run(ctx context.Context) error {
	ctx, cancel := context.WithCancel(ctx)
	m.serverCancel = cancel

	if err := m.pgInstance.Start(); err != nil {
		return fmt.Errorf("cannot start postgresql server: %w", err)
	}

	db := store.NewDB(m.l, m.profile.dsn, m.profile.seedDir, m.profile.forceResetSeed, readonly, version)
	if err := db.Open(); err != nil {
		return fmt.Errorf("cannot open db: %w", err)
	}

	settingService := store.NewSettingService(m.l, db)
	config, err := initSetting(ctx, settingService)
	if err != nil {
		return fmt.Errorf("failed to init config: %w", err)
	}

	m.db = db

	s := server.NewServer(m.l, m.lvl, version, host, m.profile.port, frontendHost, frontendPort, m.profile.mode, m.profile.dataDir, m.profile.backupRunnerInterval, config.secret, readonly, demo, debug)
	s.SettingService = settingService
	s.PrincipalService = store.NewPrincipalService(m.l, db, s.CacheService)
	s.MemberService = store.NewMemberService(m.l, db, s.CacheService)
	s.PolicyService = store.NewPolicyService(m.l, db, s.CacheService)
	s.ProjectService = store.NewProjectService(m.l, db, s.CacheService)
	s.ProjectMemberService = store.NewProjectMemberService(m.l, db)
	s.ProjectWebhookService = store.NewProjectWebhookService(m.l, db)
	s.EnvironmentService = store.NewEnvironmentService(m.l, db, s.CacheService)
	s.DataSourceService = store.NewDataSourceService(m.l, db)
	s.BackupService = store.NewBackupService(m.l, db, s.PolicyService)
	s.DatabaseService = store.NewDatabaseService(m.l, db, s.CacheService, s.PolicyService, s.BackupService)
	s.InstanceService = store.NewInstanceService(m.l, db, s.CacheService, s.DatabaseService, s.DataSourceService)
	s.InstanceUserService = store.NewInstanceUserService(m.l, db)
	s.TableService = store.NewTableService(m.l, db)
	s.ColumnService = store.NewColumnService(m.l, db)
	s.ViewService = store.NewViewService(m.l, db)
	s.IndexService = store.NewIndexService(m.l, db)
	s.IssueService = store.NewIssueService(m.l, db, s.CacheService)
	s.IssueSubscriberService = store.NewIssueSubscriberService(m.l, db)
	s.PipelineService = store.NewPipelineService(m.l, db, s.CacheService)
	s.StageService = store.NewStageService(m.l, db)
	s.TaskCheckRunService = store.NewTaskCheckRunService(m.l, db)
	s.TaskService = store.NewTaskService(m.l, db, store.NewTaskRunService(m.l, db), s.TaskCheckRunService)
	s.ActivityService = store.NewActivityService(m.l, db)
	s.InboxService = store.NewInboxService(m.l, db, s.ActivityService)
	s.BookmarkService = store.NewBookmarkService(m.l, db)
	s.VCSService = store.NewVCSService(m.l, db)
	s.RepositoryService = store.NewRepositoryService(m.l, db, s.ProjectService)
	s.AnomalyService = store.NewAnomalyService(m.l, db)
	s.LabelService = store.NewLabelService(m.l, db)
	s.DeploymentConfigService = store.NewDeploymentConfigService(m.l, db)
	s.SheetService = store.NewSheetService(m.l, db)

	s.ActivityManager = server.NewActivityManager(s, s.ActivityService)

	licenseService, err := enterprise.NewLicenseService(m.l, m.profile.dataDir, m.profile.mode)
	if err != nil {
		return err
	}
	s.LicenseService = licenseService
	s.InitSubscription()

	m.server = s

	fmt.Printf(greetingBanner, fmt.Sprintf("Version %s has started at %s:%d", version, host, m.profile.port))

	if err := s.Run(ctx); err != nil {
		return err
	}

	return nil
}

// Close gracefully stops the program.
func (m *Main) Close() error {
	m.l.Info("Trying to stop Bytebase...")
	ctx, cancel := context.WithTimeout(context.Background(), 10*time.Second)
	defer cancel()

	if m.server != nil {
		m.l.Info("Trying to gracefully shutdown server...")
		m.serverCancel()
		m.server.Shutdown(ctx)
	}

	if m.db != nil {
		m.l.Info("Trying to close database connections...")
		if err := m.db.Close(); err != nil {
			return err
		}
	}

	if m.pgInstance != nil {
		m.l.Info("Trying to shutdown postgresql server...")
		if err := m.pgInstance.Stop(); err != nil {
			return err
		}
	}
	m.l.Info("Bytebase stopped properly.")
	return nil
}

// GetServer returns the server in main.
func (m *Main) GetServer() *server.Server {
	return m.server
}<|MERGE_RESOLUTION|>--- conflicted
+++ resolved
@@ -231,11 +231,6 @@
 		return
 	}
 
-<<<<<<< HEAD
-	activeProfile := activeProfile(dataDir, port, demo)
-	m := NewMain(activeProfile, logger)
-	m.lvl = level
-=======
 	// We use port+1 for datastore port.
 	datastorePort := port + 1
 	activeProfile := activeProfile(dataDir, port, datastorePort, demo)
@@ -244,7 +239,7 @@
 		logger.Error(err.Error())
 		return
 	}
->>>>>>> 20b580a4
+	m.lvl = level
 
 	// Setup signal handlers.
 	ctx, cancel := context.WithCancel(context.Background())
