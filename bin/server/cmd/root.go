package cmd

import (
	"context"
	"fmt"
	"net/http"
	"os"
	"os/signal"
	"path/filepath"
	"strings"
	"syscall"

	"github.com/bytebase/bytebase/api"
	"github.com/bytebase/bytebase/common"
	"github.com/bytebase/bytebase/common/log"
	"github.com/bytebase/bytebase/server"
	"github.com/pkg/errors"
	"github.com/spf13/cobra"
	"go.uber.org/zap"

	// Register clickhouse driver.
	_ "github.com/bytebase/bytebase/plugin/db/clickhouse"
	// Register mysql driver.
	_ "github.com/bytebase/bytebase/plugin/db/mysql"
	// Register postgres driver.
	_ "github.com/bytebase/bytebase/plugin/db/pg"
	// Register snowflake driver.
	_ "github.com/bytebase/bytebase/plugin/db/snowflake"
	// Register sqlite driver.
	_ "github.com/bytebase/bytebase/plugin/db/sqlite"

	// Register pingcap parser driver.
	_ "github.com/pingcap/tidb/types/parser_driver"
	// Register fake advisor.
	_ "github.com/bytebase/bytebase/plugin/advisor/fake"
	// Register mysql advisor.
	_ "github.com/bytebase/bytebase/plugin/advisor/mysql"
	// Register postgresql advisor.
	_ "github.com/bytebase/bytebase/plugin/advisor/pg"

	// Register postgres parser driver.
	_ "github.com/bytebase/bytebase/plugin/parser/engine/pg"
)

// -----------------------------------Global constant BEGIN----------------------------------------.
const (

	// greetingBanner is the greeting banner.
	// http://patorjk.com/software/taag/#p=display&f=ANSI%20Shadow&t=Bytebase
	greetingBanner = `
██████╗ ██╗   ██╗████████╗███████╗██████╗  █████╗ ███████╗███████╗
██╔══██╗╚██╗ ██╔╝╚══██╔══╝██╔════╝██╔══██╗██╔══██╗██╔════╝██╔════╝
██████╔╝ ╚████╔╝    ██║   █████╗  ██████╔╝███████║███████╗█████╗
██╔══██╗  ╚██╔╝     ██║   ██╔══╝  ██╔══██╗██╔══██║╚════██║██╔══╝
██████╔╝   ██║      ██║   ███████╗██████╔╝██║  ██║███████║███████╗
╚═════╝    ╚═╝      ╚═╝   ╚══════╝╚═════╝ ╚═╝  ╚═╝╚══════╝╚══════╝

%s
___________________________________________________________________________________________

`
	// byeBanner is the bye banner.
	// http://patorjk.com/software/taag/#p=display&f=ANSI%20Shadow&t=BYE
	byeBanner = `
██████╗ ██╗   ██╗███████╗
██╔══██╗╚██╗ ██╔╝██╔════╝
██████╔╝ ╚████╔╝ █████╗
██╔══██╗  ╚██╔╝  ██╔══╝
██████╔╝   ██║   ███████╗
╚═════╝    ╚═╝   ╚══════╝

`
)

// -----------------------------------Global constant END------------------------------------------

// -----------------------------------Command Line Config BEGIN------------------------------------.
var (
	flags struct {
		// Used for Bytebase command line config
		host         string
		port         int
		frontendHost string
		frontendPort int
		dataDir      string
		// When we are running in readonly mode:
		// - The data file will be opened in readonly mode, no applicable migration or seeding will be applied.
		// - Requests other than GET will be rejected
		// - Any operations involving mutation will not start (e.g. Background schema syncer, task scheduler)
		readonly bool
		// demo is a flag to seed the database with demo data.
		demo bool
		// demoName is the name of the demo. It is only used when --demo is set,
		// and should be one of the subpath name in the ./store/demo/ directory.
		demoName string
		debug    bool
		// pgURL must follow PostgreSQL connection URIs pattern.
		// https://www.postgresql.org/docs/current/libpq-connect.html#LIBPQ-CONNSTRING
		pgURL string
<<<<<<< HEAD

		// Cloud backup configs
		backupRegion     string
		backupBucket     string
		backupCredential string
=======
		// disableMetric is the flag to disable the metric collector.
		disableMetric bool
>>>>>>> a2e12b49
	}
	rootCmd = &cobra.Command{
		Use:   "bytebase",
		Short: "Bytebase is a database schema change and version control tool",
		Run: func(_ *cobra.Command, _ []string) {
			if flags.frontendHost == "" {
				flags.frontendHost = flags.host
			}
			if flags.frontendPort == 0 {
				flags.frontendPort = flags.port
			}

			start()

			fmt.Print(byeBanner)
		},
	}
)

type backupMeta struct {
	storageBackend api.BackupStorageBackend
	region         string
	bucket         string
	credentialFile string
}

// Execute executes the root command.
func Execute() error {
	return rootCmd.Execute()
}

func init() {
	rootCmd.PersistentFlags().StringVar(&flags.host, "host", "http://localhost", "host where Bytebase backend is accessed from, must start with http:// or https://. This is used by Bytebase to create the webhook callback endpoint for VCS integration")
	rootCmd.PersistentFlags().IntVar(&flags.port, "port", 80, "port where Bytebase backend is accessed from. This is also used by Bytebase to create the webhook callback endpoint for VCS integration")
	rootCmd.PersistentFlags().StringVar(&flags.frontendHost, "frontend-host", "", "host where Bytebase frontend is accessed from, must start with http:// or https://. This is used by Bytebase to compose the frontend link when posting the webhook event. Default is the same as --host")
	rootCmd.PersistentFlags().IntVar(&flags.frontendPort, "frontend-port", 0, "port where Bytebase frontend is accessed from. This is used by Bytebase to compose the frontend link when posting the webhook event. Default is the same as --port")
	rootCmd.PersistentFlags().StringVar(&flags.dataDir, "data", ".", "directory where Bytebase stores data. If relative path is supplied, then the path is relative to the directory where Bytebase is under")
	rootCmd.PersistentFlags().BoolVar(&flags.readonly, "readonly", false, "whether to run in read-only mode")
	rootCmd.PersistentFlags().BoolVar(&flags.demo, "demo", false, "whether to run using demo data")
	rootCmd.PersistentFlags().StringVar(&flags.demoName, "demo-name", "", "name of the demo to use when running in demo mode")
	rootCmd.PersistentFlags().BoolVar(&flags.debug, "debug", false, "whether to enable debug level logging")
	rootCmd.PersistentFlags().StringVar(&flags.pgURL, "pg", "", "optional external PostgreSQL instance connection url(must provide dbname); for example postgresql://user:secret@masterhost:5432/dbname?sslrootcert=cert")
<<<<<<< HEAD

	// Cloud backup related flags.
	// TODO(dragonly): Add GCS usages when it's supported.
	rootCmd.PersistentFlags().StringVar(&flags.backupBucket, "backup-bucket", "", "bucket where Bytebase stores backup data, e.g., s3://example-bucket. When provided, Bytebase will store data to the S3 bucket.")
	rootCmd.PersistentFlags().StringVar(&flags.backupRegion, "backup-region", "", "region of the backup bucket, e.g., us-west-2 for AWS S3.")
	rootCmd.PersistentFlags().StringVar(&flags.backupCredential, "backup-credential", "", "credentials file to use for the backup bucket. It should be the same format as the AWS credential files.")
=======
	rootCmd.PersistentFlags().BoolVar(&flags.disableMetric, "disable-metric", false, "disable the metric collector")
>>>>>>> a2e12b49
}

// -----------------------------------Command Line Config END--------------------------------------

// -----------------------------------Main Entry Point---------------------------------------------

func checkDataDir() error {
	// Convert to absolute path if relative path is supplied.
	if !filepath.IsAbs(flags.dataDir) {
		absDir, err := filepath.Abs(filepath.Dir(os.Args[0]) + "/" + flags.dataDir)
		if err != nil {
			return err
		}
		flags.dataDir = absDir
	}

	// Trim trailing / in case user supplies
	flags.dataDir = strings.TrimRight(flags.dataDir, "/")

	if _, err := os.Stat(flags.dataDir); err != nil {
		return errors.Wrapf(err, "unable to access --data directory %s", flags.dataDir)
	}

	return nil
}

func start() {
	if flags.debug {
		log.SetLevel(zap.DebugLevel)
	}
	defer log.Sync()

	// check flags
	if !common.HasPrefixes(flags.host, "http://", "https://") {
		log.Error(fmt.Sprintf("--host %s must start with http:// or https://", flags.host))
		return
	}
	if err := checkDataDir(); err != nil {
		log.Error(err.Error())
		return
	}

	var profile server.Profile
	if flags.backupBucket == "" {
		profile = activeProfile(flags.dataDir, backupMeta{storageBackend: api.BackupStorageBackendLocal})
	} else {
		// This enables backup to cloud, and all backup data will be stored in the supported cloud storage.
		if flags.backupCredential == "" {
			log.Error("Must specify --backup-credential when --backup-bucket is present.")
			return
		}
		bucketMeta, err := parseBucketURI(flags.backupBucket)
		if err != nil {
			log.Error("failed to parse backup bucket", zap.Error(err))
			return
		}
		if bucketMeta.storageBackend == api.BackupStorageBackendS3 {
			if flags.backupRegion == "" {
				log.Error("Must specify --backup-region for AWS S3 backup.")
				return
			}
			bucketMeta.region = flags.backupRegion
		}
		bucketMeta.credentialFile = flags.backupCredential
		profile = activeProfile(flags.dataDir, bucketMeta)
	}

	var s *server.Server
	// Setup signal handlers.
	ctx, cancel := context.WithCancel(context.Background())
	c := make(chan os.Signal, 1)
	// Trigger graceful shutdown on SIGINT or SIGTERM.
	// The default signal sent by the `kill` command is SIGTERM,
	// which is taken as the graceful shutdown signal for many systems, eg., Kubernetes, Gunicorn.
	signal.Notify(c, os.Interrupt, syscall.SIGTERM)
	go func() {
		sig := <-c
		log.Info(fmt.Sprintf("%s received.", sig.String()))
		if s != nil {
			_ = s.Shutdown(ctx)
		}
		cancel()
	}()

	s, err := server.NewServer(ctx, profile)
	if err != nil {
		log.Error("Cannot new server", zap.Error(err))
		return
	}
	fmt.Printf(greetingBanner, fmt.Sprintf("Version %s has started at %s:%d", profile.Version, profile.BackendHost, profile.BackendPort))
	// Execute program.
	if err := s.Run(ctx); err != nil {
		if err != http.ErrServerClosed {
			log.Error(err.Error())
			_ = s.Shutdown(ctx)
			cancel()
		}
	}

	// Wait for CTRL-C.
	<-ctx.Done()
}

// Examples:
//   s3://example-bucket
//   gcs://example-bucket
func parseBucketURI(uri string) (backupMeta, error) {
	parts := strings.Split(uri, "://")
	if len(parts) != 2 {
		return backupMeta{}, errors.Errorf("invalid bucket URI %q, expected format is s3://${BUCKET_NAME}", uri)
	}

	backend, bucket := parts[0], parts[1]
	if strings.Contains(bucket, "/") {
		return backupMeta{}, errors.Errorf("invalid bucket URI %q, expecting no / in the BUCKET_NAME", uri)
	}

	switch strings.ToUpper(backend) {
	case string(api.BackupStorageBackendS3):
		return backupMeta{
			storageBackend: api.BackupStorageBackendS3,
			bucket:         bucket,
		}, nil
	default:
		return backupMeta{}, errors.Errorf("unsupported storage backend %q", backend)
	}
}<|MERGE_RESOLUTION|>--- conflicted
+++ resolved
@@ -97,16 +97,13 @@
 		// pgURL must follow PostgreSQL connection URIs pattern.
 		// https://www.postgresql.org/docs/current/libpq-connect.html#LIBPQ-CONNSTRING
 		pgURL string
-<<<<<<< HEAD
+		// disableMetric is the flag to disable the metric collector.
+		disableMetric bool
 
 		// Cloud backup configs
 		backupRegion     string
 		backupBucket     string
 		backupCredential string
-=======
-		// disableMetric is the flag to disable the metric collector.
-		disableMetric bool
->>>>>>> a2e12b49
 	}
 	rootCmd = &cobra.Command{
 		Use:   "bytebase",
@@ -149,16 +146,13 @@
 	rootCmd.PersistentFlags().StringVar(&flags.demoName, "demo-name", "", "name of the demo to use when running in demo mode")
 	rootCmd.PersistentFlags().BoolVar(&flags.debug, "debug", false, "whether to enable debug level logging")
 	rootCmd.PersistentFlags().StringVar(&flags.pgURL, "pg", "", "optional external PostgreSQL instance connection url(must provide dbname); for example postgresql://user:secret@masterhost:5432/dbname?sslrootcert=cert")
-<<<<<<< HEAD
+	rootCmd.PersistentFlags().BoolVar(&flags.disableMetric, "disable-metric", false, "disable the metric collector")
 
 	// Cloud backup related flags.
 	// TODO(dragonly): Add GCS usages when it's supported.
 	rootCmd.PersistentFlags().StringVar(&flags.backupBucket, "backup-bucket", "", "bucket where Bytebase stores backup data, e.g., s3://example-bucket. When provided, Bytebase will store data to the S3 bucket.")
 	rootCmd.PersistentFlags().StringVar(&flags.backupRegion, "backup-region", "", "region of the backup bucket, e.g., us-west-2 for AWS S3.")
 	rootCmd.PersistentFlags().StringVar(&flags.backupCredential, "backup-credential", "", "credentials file to use for the backup bucket. It should be the same format as the AWS credential files.")
-=======
-	rootCmd.PersistentFlags().BoolVar(&flags.disableMetric, "disable-metric", false, "disable the metric collector")
->>>>>>> a2e12b49
 }
 
 // -----------------------------------Command Line Config END--------------------------------------
