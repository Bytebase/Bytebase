package server

import (
	"context"
	"encoding/json"
	"fmt"
	"path/filepath"
	"strconv"
	"strings"

	"github.com/bytebase/bytebase/api"
	"github.com/bytebase/bytebase/common"
	"github.com/bytebase/bytebase/plugin/db"
	vcsPlugin "github.com/bytebase/bytebase/plugin/vcs"
	"go.uber.org/zap"
)

// TaskExecutor is the task executor.
type TaskExecutor interface {
	// RunOnce will be called periodically by the scheduler until terminated is true.
	//
	// NOTE
	//
	// 1. It's possible that err could be non-nil while terminated is false, which
	// usually indicates a transient error and will make scheduler retry later.
	// 2. If err is non-nil, then the detail field will be ignored since info is provided in the err.
	RunOnce(ctx context.Context, server *Server, task *api.Task) (terminated bool, result *api.TaskRunResultPayload, err error)
}

func preMigration(ctx context.Context, l *zap.Logger, server *Server, task *api.Task, migrationType db.MigrationType, statement, schemaVersion string, vcsPushEvent *vcsPlugin.PushEvent) (*db.MigrationInfo, error) {
	if task.Database == nil {
		msg := "missing database when updating schema"
		if migrationType == db.Data {
			msg = "missing database when updating data"
		}
		return nil, fmt.Errorf(msg)
	}
	databaseName := task.Database.Name

	var repoRawOutter *api.RepositoryRaw
	mi := &db.MigrationInfo{
		ReleaseVersion: server.version,
		Type:           migrationType,
	}
	if vcsPushEvent == nil {
		mi.Source = db.UI
		creator, err := server.store.GetPrincipalByID(ctx, task.CreatorID)
		if err != nil {
			// If somehow we unable to find the principal, we just emit the error since it's not
			// critical enough to fail the entire operation.
			l.Error("Failed to fetch creator for composing the migration info",
				zap.Int("task_id", task.ID),
				zap.Error(err),
			)
		} else {
			mi.Creator = creator.Name
		}
		// TODO(d): support semantic versioning.
		mi.Version = schemaVersion
		mi.Description = task.Name
	} else {
		repoRawInner, err := findRepositoryRawByTask(ctx, server, task)
		if err != nil {
			return nil, err
		}
		repoRawOutter = repoRawInner

		mi, err = db.ParseMigrationInfo(
			vcsPushEvent.FileCommit.Added,
			filepath.Join(vcsPushEvent.BaseDirectory, repoRawOutter.FilePathTemplate),
		)
		// This should not happen normally as we already check this when creating the issue. Just in case.
		if err != nil {
			return nil, fmt.Errorf("failed to start migration, error: %w", err)
		}
		mi.Creator = vcsPushEvent.FileCommit.AuthorName

		miPayload := &db.MigrationInfoPayload{
			VCSPushEvent: vcsPushEvent,
		}
		bytes, err := json.Marshal(miPayload)
		if err != nil {
			return nil, fmt.Errorf("failed to start migration, unable to marshal vcs push event payload %w", err)
		}
		mi.Payload = string(bytes)
	}

	mi.Database = databaseName
	mi.Namespace = databaseName

<<<<<<< HEAD
	issue, err := findIssueByTask(ctx, l, server, task)
=======
	issueFind := &api.IssueFind{
		PipelineID: &task.PipelineID,
	}
	issue, err := server.store.GetIssue(ctx, issueFind)
>>>>>>> 368b1b62
	if err != nil {
		return nil, err
	}
<<<<<<< HEAD
	if issue != nil {
=======
	if issue == nil {
		err := fmt.Errorf("failed to fetch containing issue for composing the migration info, issue not found with pipeline ID %v", task.PipelineID)
		l.Error(err.Error(),
			zap.Int("task_id", task.ID),
			zap.Error(err),
		)
	} else {
>>>>>>> 368b1b62
		mi.IssueID = strconv.Itoa(issue.ID)
	}

	statement = strings.TrimSpace(statement)
	// Only baseline can have empty sql statement, which indicates empty database.
	if mi.Type != db.Baseline && statement == "" {
		return nil, fmt.Errorf("empty statement")
	}

	return mi, nil
}

func executeMigration(ctx context.Context, l *zap.Logger, task *api.Task, statement string, mi *db.MigrationInfo) (migrationID int64, schema string, err error) {

	statement = strings.TrimSpace(statement)
	databaseName := task.Database.Name

	driver, err := getAdminDatabaseDriver(ctx, task.Instance, databaseName, l)
	if err != nil {
		return 0, "", err
	}
	defer driver.Close(ctx)

	l.Debug("Start sql migration...",
		zap.String("instance", task.Instance.Name),
		zap.String("database", databaseName),
		zap.String("source", mi.Source.String()),
		zap.String("type", mi.Type.String()),
		zap.String("statement", statement),
	)

	setup, err := driver.NeedsSetupMigration(ctx)
	if err != nil {
		return 0, "", fmt.Errorf("failed to check migration setup for instance %q: %w", task.Instance.Name, err)
	}
	if setup {
		return 0, "", common.Errorf(common.MigrationSchemaMissing, fmt.Errorf("missing migration schema for instance %q", task.Instance.Name))
	}

	migrationID, schema, err = driver.ExecuteMigration(ctx, mi, statement)
	if err != nil {
		return 0, "", err
	}
	return migrationID, schema, nil
}

func postMigration(ctx context.Context, l *zap.Logger, server *Server, task *api.Task, vcsPushEvent *vcsPlugin.PushEvent, mi *db.MigrationInfo, migrationID int64, schema string) (bool, *api.TaskRunResultPayload, error) {
	databaseName := task.Database.Name
	issue, err := findIssueByTask(ctx, l, server, task)
	if err != nil {
		return true, nil, err
	}
	var repoRawOutter *api.RepositoryRaw
	if vcsPushEvent != nil {
		repoRawInner, err := findRepositoryRawByTask(ctx, server, task)
		if err != nil {
			return true, nil, err
		}
		repoRawOutter = repoRawInner
	}
	// If VCS based and schema path template is specified, then we will write back the latest schema file after migration.
	writeBack := (vcsPushEvent != nil) && (repoRawOutter.SchemaPathTemplate != "")
	// For tenant mode project, we will only write back latest schema file on the last task.
	project, err := server.store.GetProjectByID(ctx, task.Database.ProjectID)
	if err != nil {
		return true, nil, err
	}
	if writeBack && issue != nil {
		if project.TenantMode == api.TenantModeTenant {
			var lastTask *api.Task
			for i := len(issue.Pipeline.StageList) - 1; i >= 0; i-- {
				stage := issue.Pipeline.StageList[i]
				if len(stage.TaskList) > 0 {
					lastTask = stage.TaskList[len(stage.TaskList)-1]
					break
				}
			}
			// Not the last task yet.
			if lastTask != nil && task.ID != lastTask.ID {
				writeBack = false
			}
		}
	}

	if writeBack {
		dbName, err := api.GetBaseDatabaseName(mi.Database, project.DBNameTemplate, task.Database.Labels)
		if err != nil {
			return true, nil, fmt.Errorf("failed to get BaseDatabaseName for instance %q, database %q: %w", task.Instance.Name, task.Database.Name, err)
		}
		latestSchemaFile := filepath.Join(repoRawOutter.BaseDirectory, repoRawOutter.SchemaPathTemplate)
		latestSchemaFile = strings.ReplaceAll(latestSchemaFile, "{{ENV_NAME}}", mi.Environment)
		latestSchemaFile = strings.ReplaceAll(latestSchemaFile, "{{DB_NAME}}", dbName)

		// TODO(dragonly): revisit the usage of a not-fully-composed Repository here
		repo := repoRawOutter.ToRepository()
		vcs, err := server.store.GetVCSByID(ctx, repoRawOutter.VCSID)
		if err != nil {
			return true, nil, fmt.Errorf("failed to sync schema file %s after applying migration %s to %q", latestSchemaFile, mi.Version, databaseName)
		}
		if vcs == nil {
			return true, nil, fmt.Errorf("VCS ID not found: %d", repoRawOutter.VCSID)
		}
		repo.VCS = vcs

		// Writes back the latest schema file to the same branch as the push event.
		branch, err := vcsPlugin.Branch(vcsPushEvent.Ref)
		if err != nil {
			return true, nil, err
		}

		bytebaseURL := ""
		if issue != nil {
			bytebaseURL = fmt.Sprintf("%s:%d/issue/%s?stage=%d", server.frontendHost, server.frontendPort, api.IssueSlug(issue), task.StageID)
		}

		commitID, err := writeBackLatestSchema(ctx, server, repo, vcsPushEvent, mi, branch, latestSchemaFile, schema, bytebaseURL)
		if err != nil {
			return true, nil, err
		}

		// Create file commit activity
		{
			payload, err := json.Marshal(api.ActivityPipelineTaskFileCommitPayload{
				TaskID:             task.ID,
				VCSInstanceURL:     repo.VCS.InstanceURL,
				RepositoryFullPath: vcsPushEvent.RepositoryFullPath,
				Branch:             branch,
				FilePath:           latestSchemaFile,
				CommitID:           commitID,
			})
			if err != nil {
				l.Error("Failed to marshal file commit activity after writing back the latest schema",
					zap.Int("task_id", task.ID),
					zap.String("repository", repoRawOutter.WebURL),
					zap.String("file_path", latestSchemaFile),
					zap.Error(err),
				)
			}

			containerID := task.PipelineID
			if issue != nil {
				containerID = issue.ID
			}
			activityCreate := &api.ActivityCreate{
				CreatorID:   task.CreatorID,
				ContainerID: containerID,
				Type:        api.ActivityPipelineTaskFileCommit,
				Level:       api.ActivityInfo,
				Comment: fmt.Sprintf("Committed the latest schema after applying migration version %s to %q.",
					mi.Version,
					dbName,
				),
				Payload: string(payload),
			}

			_, err = server.ActivityManager.CreateActivity(ctx, activityCreate, &ActivityMeta{})
			if err != nil {
				l.Error("Failed to create file commit activity after writing back the latest schema",
					zap.Int("task_id", task.ID),
					zap.String("repository", repoRawOutter.WebURL),
					zap.String("file_path", latestSchemaFile),
					zap.Error(err),
				)
			}
		}
	}

	detail := fmt.Sprintf("Applied migration version %s to database %q.", mi.Version, databaseName)
	if mi.Type == db.Baseline {
		detail = fmt.Sprintf("Established baseline version %s for database %q.", mi.Version, databaseName)
	}

	return true, &api.TaskRunResultPayload{
		Detail:      detail,
		MigrationID: migrationID,
		Version:     mi.Version,
	}, nil
}

func runMigration(ctx context.Context, l *zap.Logger, server *Server, task *api.Task, migrationType db.MigrationType, statement, schemaVersion string, vcsPushEvent *vcsPlugin.PushEvent) (terminated bool, result *api.TaskRunResultPayload, err error) {
	mi, err := preMigration(ctx, l, server, task, migrationType, statement, schemaVersion, vcsPushEvent)
	if err != nil {
		return true, nil, err
	}
	migrationID, schema, err := executeMigration(ctx, l, task, statement, mi)
	if err != nil {
		return true, nil, err
	}
	return postMigration(ctx, l, server, task, vcsPushEvent, mi, migrationID, schema)
}

func findIssueByTask(ctx context.Context, l *zap.Logger, server *Server, task *api.Task) (*api.Issue, error) {
	issueFind := &api.IssueFind{
		PipelineID: &task.PipelineID,
	}
	issueRaw, err := server.IssueService.FindIssue(ctx, issueFind)
	if err != nil {
		// If somehow we cannot find the issue, emit the error since it's not fatal.
		l.Error("failed to fetch containing issue for composing the migration info",
			zap.Int("task_id", task.ID),
			zap.Error(err),
		)
	}
	var issue *api.Issue
	if issueRaw == nil {
		err := fmt.Errorf("failed to fetch containing issue for composing the migration info, issue not found with pipeline ID %v", task.PipelineID)
		l.Error(err.Error(),
			zap.Int("task_id", task.ID),
			zap.Error(err),
		)
	} else {
		issue, err = server.composeIssueRelationship(ctx, issueRaw)
		if err != nil {
			return nil, err
		}
	}
	return issue, nil
}

func findRepositoryRawByTask(ctx context.Context, server *Server, task *api.Task) (*api.RepositoryRaw, error) {
	repoFind := &api.RepositoryFind{
		ProjectID: &task.Database.ProjectID,
	}
	repoRaw, err := server.RepositoryService.FindRepository(ctx, repoFind)
	if err != nil {
		return nil, fmt.Errorf("failed to find linked repository for database %q", task.Database.Name)
	}
	if repoRaw == nil {
		return nil, fmt.Errorf("repository not found with project ID %v", task.Database.ProjectID)
	}
	return repoRaw, nil
}

// Writes back the latest schema to the repository after migration
// Returns the commit id on success.
func writeBackLatestSchema(ctx context.Context, server *Server, repository *api.Repository, pushEvent *vcsPlugin.PushEvent, mi *db.MigrationInfo, branch string, latestSchemaFile string, schema string, bytebaseURL string) (string, error) {
	schemaFileMeta, err := vcsPlugin.Get(vcsPlugin.GitLabSelfHost, vcsPlugin.ProviderConfig{Logger: server.l}).ReadFileMeta(
		ctx,
		common.OauthContext{
			ClientID:     repository.VCS.ApplicationID,
			ClientSecret: repository.VCS.Secret,
			AccessToken:  repository.AccessToken,
			RefreshToken: repository.RefreshToken,
			Refresher:    server.refreshToken(ctx, repository.ID),
		},
		repository.VCS.InstanceURL,
		repository.ExternalID,
		latestSchemaFile,
		branch,
	)

	createSchemaFile := false
	verb := "Update"
	if err != nil {
		if common.ErrorCode(err) == common.NotFound {
			createSchemaFile = true
			verb = "Create"
		} else {
			return "", fmt.Errorf("failed to fetch latest schema: %w", err)
		}
	}

	commitTitle := fmt.Sprintf("[Bytebase] %s latest schema for %q after migration %s", verb, mi.Database, mi.Version)
	commitBody := "THIS COMMIT IS AUTO-GENERATED BY BYTEBASE"
	if bytebaseURL != "" {
		commitBody += "\n\n" + bytebaseURL
	}
	commitBody += "\n\n--------Original migration change--------\n\n"
	commitBody += fmt.Sprintf("%s\n\n%s",
		pushEvent.FileCommit.URL,
		pushEvent.FileCommit.Message,
	)

	schemaFileCommit := vcsPlugin.FileCommitCreate{
		Branch:        branch,
		CommitMessage: fmt.Sprintf("%s\n\n%s", commitTitle, commitBody),
		Content:       schema,
	}
	if createSchemaFile {
		err := vcsPlugin.Get(vcsPlugin.GitLabSelfHost, vcsPlugin.ProviderConfig{Logger: server.l}).CreateFile(
			ctx,
			common.OauthContext{
				ClientID:     repository.VCS.ApplicationID,
				ClientSecret: repository.VCS.Secret,
				AccessToken:  repository.AccessToken,
				RefreshToken: repository.RefreshToken,
				Refresher:    server.refreshToken(ctx, repository.ID),
			},
			repository.VCS.InstanceURL,
			repository.ExternalID,
			latestSchemaFile,
			schemaFileCommit,
		)

		if err != nil {
			return "", fmt.Errorf("failed to create file after applying migration %s to %q: %w", mi.Version, mi.Database, err)
		}
	} else {
		schemaFileCommit.LastCommitID = schemaFileMeta.LastCommitID
		err := vcsPlugin.Get(vcsPlugin.GitLabSelfHost, vcsPlugin.ProviderConfig{Logger: server.l}).OverwriteFile(
			ctx,
			common.OauthContext{
				ClientID:     repository.VCS.ApplicationID,
				ClientSecret: repository.VCS.Secret,
				AccessToken:  repository.AccessToken,
				RefreshToken: repository.RefreshToken,
				Refresher:    server.refreshToken(ctx, repository.ID),
			},
			repository.VCS.InstanceURL,
			repository.ExternalID,
			latestSchemaFile,
			schemaFileCommit,
		)
		if err != nil {
			return "", fmt.Errorf("failed to create file after applying migration %s to %q: %w", mi.Version, mi.Database, err)
		}
	}

	// VCS such as GitLab API doesn't return the commit on write, so we have to call ReadFileMeta again
	schemaFileMeta, err = vcsPlugin.Get(vcsPlugin.GitLabSelfHost, vcsPlugin.ProviderConfig{Logger: server.l}).ReadFileMeta(
		ctx,
		common.OauthContext{
			ClientID:     repository.VCS.ApplicationID,
			ClientSecret: repository.VCS.Secret,
			AccessToken:  repository.AccessToken,
			RefreshToken: repository.RefreshToken,
			Refresher:    server.refreshToken(ctx, repository.ID),
		},
		repository.VCS.InstanceURL,
		repository.ExternalID,
		latestSchemaFile,
		branch,
	)

	if err != nil {
		return "", fmt.Errorf("failed to fetch latest schema file %s after update: %w", latestSchemaFile, err)
	}
	return schemaFileMeta.LastCommitID, nil
}<|MERGE_RESOLUTION|>--- conflicted
+++ resolved
@@ -88,28 +88,11 @@
 	mi.Database = databaseName
 	mi.Namespace = databaseName
 
-<<<<<<< HEAD
 	issue, err := findIssueByTask(ctx, l, server, task)
-=======
-	issueFind := &api.IssueFind{
-		PipelineID: &task.PipelineID,
-	}
-	issue, err := server.store.GetIssue(ctx, issueFind)
->>>>>>> 368b1b62
-	if err != nil {
-		return nil, err
-	}
-<<<<<<< HEAD
+	if err != nil {
+		l.Error("failed to find containing issue", zap.Error(err))
+	}
 	if issue != nil {
-=======
-	if issue == nil {
-		err := fmt.Errorf("failed to fetch containing issue for composing the migration info, issue not found with pipeline ID %v", task.PipelineID)
-		l.Error(err.Error(),
-			zap.Int("task_id", task.ID),
-			zap.Error(err),
-		)
-	} else {
->>>>>>> 368b1b62
 		mi.IssueID = strconv.Itoa(issue.ID)
 	}
 
@@ -160,7 +143,7 @@
 	databaseName := task.Database.Name
 	issue, err := findIssueByTask(ctx, l, server, task)
 	if err != nil {
-		return true, nil, err
+		l.Error("failed to find containing issue", zap.Error(err))
 	}
 	var repoRawOutter *api.RepositoryRaw
 	if vcsPushEvent != nil {
@@ -305,26 +288,13 @@
 	issueFind := &api.IssueFind{
 		PipelineID: &task.PipelineID,
 	}
-	issueRaw, err := server.IssueService.FindIssue(ctx, issueFind)
+	issue, err := server.store.GetIssue(ctx, issueFind)
 	if err != nil {
 		// If somehow we cannot find the issue, emit the error since it's not fatal.
-		l.Error("failed to fetch containing issue for composing the migration info",
-			zap.Int("task_id", task.ID),
-			zap.Error(err),
-		)
-	}
-	var issue *api.Issue
-	if issueRaw == nil {
-		err := fmt.Errorf("failed to fetch containing issue for composing the migration info, issue not found with pipeline ID %v", task.PipelineID)
-		l.Error(err.Error(),
-			zap.Int("task_id", task.ID),
-			zap.Error(err),
-		)
-	} else {
-		issue, err = server.composeIssueRelationship(ctx, issueRaw)
-		if err != nil {
-			return nil, err
-		}
+		return nil, fmt.Errorf("failed to fetch containing issue for composing the migration info, task_id: %v, error: %w", task.ID, err)
+	}
+	if issue == nil {
+		return nil, fmt.Errorf("failed to fetch containing issue for composing the migration info, issue not found, pipeline ID: %v, task_id: %v, error: %w", task.PipelineID, task.ID, err)
 	}
 	return issue, nil
 }
