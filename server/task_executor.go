--- conflicted
+++ resolved
@@ -59,21 +59,9 @@
 		mi.Version = schemaVersion
 		mi.Description = task.Name
 	} else {
-<<<<<<< HEAD
-		repoRawInner, err := findRepositoryRawByTask(ctx, server, task)
+		repoInner, err := findRepositoryByTask(ctx, server, task)
 		if err != nil {
 			return nil, err
-=======
-		repoFind := &api.RepositoryFind{
-			ProjectID: &task.Database.ProjectID,
-		}
-		repoInner, err := server.store.GetRepository(ctx, repoFind)
-		if err != nil {
-			return true, nil, fmt.Errorf("failed to find linked repository for database %q", databaseName)
-		}
-		if repoInner == nil {
-			return true, nil, fmt.Errorf("repository not found with project ID %v", task.Database.ProjectID)
->>>>>>> 75c6a954
 		}
 		repoOutter = repoInner
 
@@ -157,13 +145,13 @@
 	if err != nil {
 		l.Error("failed to find containing issue", zap.Error(err))
 	}
-	var repoRawOutter *api.RepositoryRaw
+	var repoOutter *api.Repository
 	if vcsPushEvent != nil {
-		repoRawInner, err := findRepositoryRawByTask(ctx, server, task)
+		repoInner, err := findRepositoryByTask(ctx, server, task)
 		if err != nil {
 			return true, nil, err
 		}
-		repoRawOutter = repoRawInner
+		repoOutter = repoInner
 	}
 	// If VCS based and schema path template is specified, then we will write back the latest schema file after migration.
 	writeBack := (vcsPushEvent != nil) && (repoOutter.SchemaPathTemplate != "")
@@ -310,18 +298,18 @@
 	return issue, nil
 }
 
-func findRepositoryRawByTask(ctx context.Context, server *Server, task *api.Task) (*api.RepositoryRaw, error) {
+func findRepositoryByTask(ctx context.Context, server *Server, task *api.Task) (*api.Repository, error) {
 	repoFind := &api.RepositoryFind{
 		ProjectID: &task.Database.ProjectID,
 	}
-	repoRaw, err := server.RepositoryService.FindRepository(ctx, repoFind)
+	repo, err := server.store.GetRepository(ctx, repoFind)
 	if err != nil {
 		return nil, fmt.Errorf("failed to find linked repository for database %q", task.Database.Name)
 	}
-	if repoRaw == nil {
+	if repo == nil {
 		return nil, fmt.Errorf("repository not found with project ID %v", task.Database.ProjectID)
 	}
-	return repoRaw, nil
+	return repo, nil
 }
 
 // Writes back the latest schema to the repository after migration
