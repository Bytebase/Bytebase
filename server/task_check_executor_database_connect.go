package server

import (
	"context"
	"fmt"

	"github.com/bytebase/bytebase/api"
	"github.com/bytebase/bytebase/common"
)

// NewTaskCheckDatabaseConnectExecutor creates a task check database connect executor.
func NewTaskCheckDatabaseConnectExecutor() TaskCheckExecutor {
	return &TaskCheckDatabaseConnectExecutor{}
}

// TaskCheckDatabaseConnectExecutor is the task check database connect executor.
type TaskCheckDatabaseConnectExecutor struct {
}

// Run will run the task check database connector executor once.
func (exec *TaskCheckDatabaseConnectExecutor) Run(ctx context.Context, server *Server, taskCheckRun *api.TaskCheckRun) (result []api.TaskCheckResult, err error) {
	task, err := server.store.GetTaskByID(ctx, taskCheckRun.TaskID)
	if err != nil {
		return []api.TaskCheckResult{}, common.Errorf(common.Internal, err)
	}
	if task == nil {
		return []api.TaskCheckResult{
			{
				Status:  api.TaskCheckStatusError,
				Code:    common.Internal,
				Title:   fmt.Sprintf("Failed to find task %v", taskCheckRun.TaskID),
				Content: err.Error(),
			},
		}, nil
	}

	database, err := server.store.GetDatabase(ctx, &api.DatabaseFind{ID: task.DatabaseID})
	if err != nil {
		return []api.TaskCheckResult{}, common.Errorf(common.Internal, err)
	}
	if database == nil {
		return []api.TaskCheckResult{}, common.Errorf(common.Internal, fmt.Errorf("database ID not found %v", task.DatabaseID))
	}

<<<<<<< HEAD
	driver, err := getAdminDatabaseDriver(ctx, database.Instance, database.Name, server.pgInstance.BaseDir, exec.l)
=======
	driver, err := getAdminDatabaseDriver(ctx, database.Instance, database.Name)
>>>>>>> a1fcc274
	if err != nil {
		return []api.TaskCheckResult{
			{
				Status:  api.TaskCheckStatusError,
				Code:    common.DbConnectionFailure,
				Title:   fmt.Sprintf("Failed to connect %q", database.Name),
				Content: err.Error(),
			},
		}, nil
	}
	defer driver.Close(ctx)

	return []api.TaskCheckResult{
		{
			Status:  api.TaskCheckStatusSuccess,
			Code:    common.Ok,
			Title:   "OK",
			Content: fmt.Sprintf("Successfully connected %q", database.Name),
		},
	}, nil
}<|MERGE_RESOLUTION|>--- conflicted
+++ resolved
@@ -42,11 +42,7 @@
 		return []api.TaskCheckResult{}, common.Errorf(common.Internal, fmt.Errorf("database ID not found %v", task.DatabaseID))
 	}
 
-<<<<<<< HEAD
-	driver, err := getAdminDatabaseDriver(ctx, database.Instance, database.Name, server.pgInstance.BaseDir, exec.l)
-=======
-	driver, err := getAdminDatabaseDriver(ctx, database.Instance, database.Name)
->>>>>>> a1fcc274
+	driver, err := getAdminDatabaseDriver(ctx, database.Instance, database.Name, server.pgInstance.BaseDir)
 	if err != nil {
 		return []api.TaskCheckResult{
 			{
