--- conflicted
+++ resolved
@@ -231,11 +231,7 @@
 }
 
 // CancelExternalApproval cancels the active external approval of an issue.
-<<<<<<< HEAD
 func (r *ApplicationRunner) CancelExternalApproval(ctx context.Context, issue *api.Issue, reason api.ExternalApprovalCancelReason) error {
-=======
-func (r *ApplicationRunner) CancelExternalApproval(ctx context.Context, issueID int) error {
->>>>>>> 7c8afccd
 	settingName := api.SettingAppIM
 	setting, err := r.store.GetSetting(ctx, &api.SettingFind{Name: &settingName})
 	if err != nil {
