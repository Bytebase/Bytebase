package server

import (
	"bufio"
	"context"
	"encoding/json"
	"fmt"
	"os"
	"path/filepath"
	"strconv"

	"github.com/bytebase/bytebase/api"
<<<<<<< HEAD
	dbPlugin "github.com/bytebase/bytebase/plugin/db"
=======
	"github.com/bytebase/bytebase/common"
	"github.com/bytebase/bytebase/plugin/db"
>>>>>>> 8a7e9708
	"go.uber.org/zap"
)

// NewDatabaseRestoreTaskExecutor creates a new database restore task executor.
func NewDatabaseRestoreTaskExecutor(logger *zap.Logger) TaskExecutor {
	return &DatabaseRestoreTaskExecutor{
		l: logger,
	}
}

// DatabaseRestoreTaskExecutor is the task executor for database restore.
type DatabaseRestoreTaskExecutor struct {
	l *zap.Logger
}

// RunOnce will run database restore once.
func (exec *DatabaseRestoreTaskExecutor) RunOnce(ctx context.Context, server *Server, task *api.Task) (terminated bool, result *api.TaskRunResultPayload, err error) {
	defer func() {
		if r := recover(); r != nil {
			panicErr, ok := r.(error)
			if !ok {
				panicErr = fmt.Errorf("%v", r)
			}
			exec.l.Error("DatabaseRestoreTaskExecutor PANIC RECOVER", zap.Error(panicErr), zap.Stack("stack"))
			terminated = true
			err = fmt.Errorf("encounter internal error when restoring the database")
		}
	}()

	payload := &api.TaskDatabaseRestorePayload{}
	if err := json.Unmarshal([]byte(task.Payload), payload); err != nil {
		return true, nil, fmt.Errorf("invalid database backup payload: %w", err)
	}

	backup, err := server.store.GetBackupByID(ctx, payload.BackupID)
	if err != nil {
		return true, nil, fmt.Errorf("Failed to find backup with ID[%d], error[%w]", payload.BackupID, err)
	}
	if backup == nil {
		return true, nil, fmt.Errorf("backup with ID[%d] not found", payload.BackupID)
	}

	sourceDatabaseFind := &api.DatabaseFind{
		ID: &backup.DatabaseID,
	}
	sourceDatabase, err := server.composeDatabaseByFind(ctx, sourceDatabaseFind)
	if err != nil {
		return true, nil, fmt.Errorf("failed to find database for the backup: %w", err)
	}
	if sourceDatabase == nil {
		return true, nil, fmt.Errorf("source database ID not found %v", backup.DatabaseID)
	}

	targetDatabaseFind := &api.DatabaseFind{
		InstanceID: &task.InstanceID,
		Name:       &payload.DatabaseName,
	}
	targetDatabase, err := server.composeDatabaseByFind(ctx, targetDatabaseFind)
	if err != nil {
		return true, nil, fmt.Errorf("failed to find target database %q in instance %q: %w", payload.DatabaseName, task.Instance.Name, err)
	}
	if targetDatabase == nil {
		return true, nil, fmt.Errorf("target database %q not found in instance %q: %w", payload.DatabaseName, task.Instance.Name, err)
	}

	exec.l.Debug("Start database restore from backup...",
		zap.String("source_instance", sourceDatabase.Instance.Name),
		zap.String("source_database", sourceDatabase.Name),
		zap.String("target_instance", targetDatabase.Instance.Name),
		zap.String("target_database", targetDatabase.Name),
		zap.String("backup", backup.Name),
	)

	// Restore the database to the target database.
	if err := exec.restoreDatabase(ctx, targetDatabase.Instance, targetDatabase.Name, backup, server.dataDir); err != nil {
		return true, nil, err
	}

	// TODO(tianzhou): This should be done in the same transaction as restoreDatabase to guarantee consistency.
	// For now, we do this after restoreDatabase, since this one is unlikely to fail.
	migrationID, version, err := createBranchMigrationHistory(ctx, server, sourceDatabase, targetDatabase, backup, task, exec.l)
	if err != nil {
		return true, nil, err
	}

	// Patch the backup id after we successfully restore the database using the backup.
	// restoringDatabase is changing the customer database instance, while here we are changing our own meta db,
	// and since we can't guarantee cross database transaction consistency, there is always a chance to have
	// inconsistent data. We choose to do Patch afterwards since this one is unlikely to fail.
	databasePatch := &api.DatabasePatch{
		ID:             targetDatabase.ID,
		UpdaterID:      api.SystemBotID,
		SourceBackupID: &backup.ID,
	}
	if _, err = server.DatabaseService.PatchDatabase(ctx, databasePatch); err != nil {
		return true, nil, fmt.Errorf("failed to patch database source backup ID after restore: %w", err)
	}

	// Sync database schema after restore is completed.
	server.syncEngineVersionAndSchema(ctx, targetDatabase.Instance)

	return true, &api.TaskRunResultPayload{
		Detail:      fmt.Sprintf("Restored database %q from backup %q", targetDatabase.Name, backup.Name),
		MigrationID: migrationID,
		Version:     version,
	}, nil
}

// restoreDatabase will restore the database from a backup
func (exec *DatabaseRestoreTaskExecutor) restoreDatabase(ctx context.Context, instance *api.Instance, databaseName string, backup *api.Backup, dataDir string) error {
	driver, err := getAdminDatabaseDriver(ctx, instance, databaseName, exec.l)
	if err != nil {
		return err
	}
	defer driver.Close(ctx)

	backupPath := backup.Path
	if !filepath.IsAbs(backupPath) {
		backupPath = filepath.Join(dataDir, backupPath)
	}

	f, err := os.OpenFile(backupPath, os.O_RDONLY, os.ModePerm)
	if err != nil {
		return fmt.Errorf("failed to open backup file at %s: %w", backupPath, err)
	}
	defer f.Close()
	sc := bufio.NewScanner(f)

	if err := driver.Restore(ctx, sc, dbPlugin.RestoreConfig{}); err != nil {
		return fmt.Errorf("failed to restore backup: %w", err)
	}
	return nil
}

// createBranchMigrationHistory creates a migration history with "BRANCH" type. We choose NOT to copy over
// all migrationhistory from source database because that might be expensive (e.g. we may use restore to
// create many ephemeral databases from backup for testing purpose)
// Returns migration history id and the version on success
func createBranchMigrationHistory(ctx context.Context, server *Server, sourceDatabase, targetDatabase *api.Database, backup *api.Backup, task *api.Task, logger *zap.Logger) (int64, string, error) {
	targetDriver, err := getAdminDatabaseDriver(ctx, targetDatabase.Instance, targetDatabase.Name, logger)
	if err != nil {
		return -1, "", err
	}
	defer targetDriver.Close(ctx)

	issueFind := &api.IssueFind{
		PipelineID: &task.PipelineID,
	}
	issue, err := server.IssueService.FindIssue(ctx, issueFind)
	if err != nil {
		return -1, "", fmt.Errorf("failed to fetch containing issue when creating the migration history: %v, err: %w", task.Name, err)
	}

	// Add a branch migration history record.
	issueID := ""
	if issue != nil {
		issueID = strconv.Itoa(issue.ID)
	}
	description := fmt.Sprintf("Restored from backup %q of database %q.", backup.Name, sourceDatabase.Name)
	if sourceDatabase.InstanceID != targetDatabase.InstanceID {
		description = fmt.Sprintf("Restored from backup %q of database %q in instance %q.", backup.Name, sourceDatabase.Name, sourceDatabase.Instance.Name)
	}
	// TODO(d): support semantic versioning.
	m := &dbPlugin.MigrationInfo{
		ReleaseVersion: server.version,
		Version:        common.DefaultMigrationVersion(),
		Namespace:      targetDatabase.Name,
		Database:       targetDatabase.Name,
		Environment:    targetDatabase.Instance.Environment.Name,
		Source:         dbPlugin.MigrationSource(targetDatabase.Project.WorkflowType),
		Type:           dbPlugin.Branch,
		Description:    description,
		Creator:        task.Creator.Name,
		IssueID:        issueID,
		Payload:        "",
	}
	migrationID, _, err := targetDriver.ExecuteMigration(ctx, m, "")
	if err != nil {
		return -1, "", fmt.Errorf("failed to create migration history: %w", err)
	}
	return migrationID, m.Version, nil
}<|MERGE_RESOLUTION|>--- conflicted
+++ resolved
@@ -10,12 +10,9 @@
 	"strconv"
 
 	"github.com/bytebase/bytebase/api"
-<<<<<<< HEAD
-	dbPlugin "github.com/bytebase/bytebase/plugin/db"
-=======
 	"github.com/bytebase/bytebase/common"
 	"github.com/bytebase/bytebase/plugin/db"
->>>>>>> 8a7e9708
+
 	"go.uber.org/zap"
 )
 
@@ -144,7 +141,7 @@
 	defer f.Close()
 	sc := bufio.NewScanner(f)
 
-	if err := driver.Restore(ctx, sc, dbPlugin.RestoreConfig{}); err != nil {
+	if err := driver.Restore(ctx, sc, db.RestoreConfig{}); err != nil {
 		return fmt.Errorf("failed to restore backup: %w", err)
 	}
 	return nil
@@ -179,14 +176,14 @@
 		description = fmt.Sprintf("Restored from backup %q of database %q in instance %q.", backup.Name, sourceDatabase.Name, sourceDatabase.Instance.Name)
 	}
 	// TODO(d): support semantic versioning.
-	m := &dbPlugin.MigrationInfo{
+	m := &db.MigrationInfo{
 		ReleaseVersion: server.version,
 		Version:        common.DefaultMigrationVersion(),
 		Namespace:      targetDatabase.Name,
 		Database:       targetDatabase.Name,
 		Environment:    targetDatabase.Instance.Environment.Name,
-		Source:         dbPlugin.MigrationSource(targetDatabase.Project.WorkflowType),
-		Type:           dbPlugin.Branch,
+		Source:         db.MigrationSource(targetDatabase.Project.WorkflowType),
+		Type:           db.Branch,
 		Description:    description,
 		Creator:        task.Creator.Name,
 		IssueID:        issueID,
