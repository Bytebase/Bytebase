package server

import (
	"context"
	"encoding/json"
	"fmt"
	"net/http"
	"sync"
	"time"

	"github.com/bytebase/bytebase/api"
	"github.com/bytebase/bytebase/common"
	"github.com/bytebase/bytebase/common/log"
	"go.uber.org/zap"
)

// NewBackupRunner creates a new backup runner.
func NewBackupRunner(server *Server, backupRunnerInterval time.Duration) *BackupRunner {
	return &BackupRunner{
		server:               server,
		backupRunnerInterval: backupRunnerInterval,
	}
}

// BackupRunner is the backup runner scheduling automatic backups.
type BackupRunner struct {
	server               *Server
	backupRunnerInterval time.Duration
}

// Run is the runner for backup runner.
func (s *BackupRunner) Run(ctx context.Context, wg *sync.WaitGroup) {
	ticker := time.NewTicker(s.backupRunnerInterval)
	defer ticker.Stop()
	defer wg.Done()
	log.Debug("Auto backup runner started", zap.Duration("interval", s.backupRunnerInterval))
	runningTasks := make(map[int]bool)
	var mu sync.RWMutex
	for {
		select {
		case <-ticker.C:
			log.Debug("New auto backup round started...")
			func() {
				defer func() {
					if r := recover(); r != nil {
						err, ok := r.(error)
						if !ok {
							err = fmt.Errorf("%v", r)
						}
						log.Error("Auto backup runner PANIC RECOVER", zap.Error(err))
					}
				}()

				// Find all databases that need a backup in this hour.
				t := time.Now().UTC().Truncate(time.Hour)
				match := &api.BackupSettingsMatch{
					Hour:      t.Hour(),
					DayOfWeek: int(t.Weekday()),
				}
				backupSettingList, err := s.server.store.FindBackupSettingsMatch(ctx, match)
				if err != nil {
					log.Error("Failed to retrieve backup settings match", zap.Error(err))
					return
				}

				for _, backupSetting := range backupSettingList {
					mu.Lock()
					if _, ok := runningTasks[backupSetting.ID]; ok {
						mu.Unlock()
						continue
					}
					runningTasks[backupSetting.ID] = true
					mu.Unlock()

					db := backupSetting.Database
					if db.Name == api.AllDatabaseName {
						// Skip backup job for wildcard database `*`.
						continue
					}
					backupName := fmt.Sprintf("%s-%s-%s-autobackup", api.ProjectShortSlug(db.Project), api.EnvSlug(db.Instance.Environment), t.Format("20060102T030405"))
					go func(database *api.Database, backupSettingID int, backupName string, hookURL string) {
						log.Debug("Schedule auto backup",
							zap.String("database", database.Name),
							zap.String("backup", backupName),
						)
						defer func() {
							mu.Lock()
							delete(runningTasks, backupSettingID)
							mu.Unlock()
						}()
						_, err := s.server.scheduleBackupTask(ctx, database, backupName, api.BackupTypeAutomatic, api.BackupStorageBackendLocal, api.SystemBotID)
						if err != nil {
							log.Error("Failed to create automatic backup for database",
								zap.Int("databaseID", database.ID),
								zap.Error(err))
							return
						}
						// Backup succeeded. POST hook URL.
						if hookURL == "" {
							return
						}
						_, err = http.PostForm(hookURL, nil)
						if err != nil {
							log.Warn("Failed to POST hook URL",
								zap.String("hookURL", hookURL),
								zap.Int("databaseID", database.ID),
								zap.Error(err))
						}
					}(db, backupSetting.ID, backupName, backupSetting.HookURL)
				}
			}()
		case <-ctx.Done(): // if cancel() execute
			return
		}
	}
}

func (s *Server) scheduleBackupTask(ctx context.Context, database *api.Database, backupName string, backupType api.BackupType, storageBackend api.BackupStorageBackend, creatorID int) (*api.Backup, error) {
<<<<<<< HEAD
	backupCreate := &api.BackupCreate{
		CreatorID:      creatorID,
		DatabaseID:     database.ID,
		Name:           backupName,
		StorageBackend: storageBackend,
		Type:           backupType,
	}
	path := getBackupRelativeFilePath(database.ID, backupName)
	if err := createBackupDirectory(s.profile.DataDir, database.ID); err != nil {
		return nil, fmt.Errorf("failed to create backup directory, error: %w", err)
	}
	backupCreate.Path = path

=======
>>>>>>> 6b5fc84b
	// Store the migration history version if exists.
	driver, err := getAdminDatabaseDriver(ctx, database.Instance, database.Name, s.pgInstanceDir)
	if err != nil {
		return nil, fmt.Errorf("failed to get admin database driver, error: %w", err)
	}
	defer driver.Close(ctx)

	migrationHistoryVersion, err := getLatestSchemaVersion(ctx, driver, database.Name)
	if err != nil {
		return nil, fmt.Errorf("failed to get migration history for database %q, error: %w", database.Name, err)
<<<<<<< HEAD
	}
	backupCreate.MigrationHistoryVersion = migrationHistoryVersion
=======
	}
	path := getBackupRelativeFilePath(database.ID, backupName)
	if err := createBackupDirectory(s.profile.DataDir, database.ID); err != nil {
		return nil, fmt.Errorf("failed to create backup directory, error: %w", err)
	}
	backupCreate := &api.BackupCreate{
		CreatorID:               creatorID,
		DatabaseID:              database.ID,
		Name:                    backupName,
		StorageBackend:          storageBackend,
		Type:                    backupType,
		Path:                    path,
		MigrationHistoryVersion: migrationHistoryVersion,
	}
>>>>>>> 6b5fc84b

	backupNew, err := s.store.CreateBackup(ctx, backupCreate)
	if err != nil {
		if common.ErrorCode(err) == common.Conflict {
			// Backup already exists for the database.
			return nil, nil
		}
		return nil, fmt.Errorf("failed to create backup %q, error: %w", backupName, err)
	}

	payload := api.TaskDatabaseBackupPayload{
		BackupID: backupNew.ID,
	}
	bytes, err := json.Marshal(payload)
	if err != nil {
		return nil, fmt.Errorf("failed to create task payload for backup %q, error: %w", backupName, err)
	}

	createdPipeline, err := s.store.CreatePipeline(ctx, &api.PipelineCreate{
		Name:      fmt.Sprintf("backup-%s", backupName),
<<<<<<< HEAD
		CreatorID: backupCreate.CreatorID,
=======
		CreatorID: creatorID,
>>>>>>> 6b5fc84b
	})
	if err != nil {
		return nil, fmt.Errorf("failed to create pipeline for backup %q, error: %w", backupName, err)
	}

	createdStage, err := s.store.CreateStage(ctx, &api.StageCreate{
		Name:          fmt.Sprintf("backup-%s", backupName),
		EnvironmentID: database.Instance.EnvironmentID,
		PipelineID:    createdPipeline.ID,
		CreatorID:     creatorID,
	})
	if err != nil {
		return nil, fmt.Errorf("failed to create stage for backup %q, error: %w", backupName, err)
	}

	_, err = s.store.CreateTask(ctx, &api.TaskCreate{
		Name:       fmt.Sprintf("backup-%s", backupName),
		PipelineID: createdPipeline.ID,
		StageID:    createdStage.ID,
		InstanceID: database.InstanceID,
		DatabaseID: &database.ID,
		Status:     api.TaskPending,
		Type:       api.TaskDatabaseBackup,
		Payload:    string(bytes),
		CreatorID:  creatorID,
	})
	if err != nil {
		return nil, fmt.Errorf("failed to create task for backup %q, error: %w", backupName, err)
	}
	return backupNew, nil
}<|MERGE_RESOLUTION|>--- conflicted
+++ resolved
@@ -116,22 +116,6 @@
 }
 
 func (s *Server) scheduleBackupTask(ctx context.Context, database *api.Database, backupName string, backupType api.BackupType, storageBackend api.BackupStorageBackend, creatorID int) (*api.Backup, error) {
-<<<<<<< HEAD
-	backupCreate := &api.BackupCreate{
-		CreatorID:      creatorID,
-		DatabaseID:     database.ID,
-		Name:           backupName,
-		StorageBackend: storageBackend,
-		Type:           backupType,
-	}
-	path := getBackupRelativeFilePath(database.ID, backupName)
-	if err := createBackupDirectory(s.profile.DataDir, database.ID); err != nil {
-		return nil, fmt.Errorf("failed to create backup directory, error: %w", err)
-	}
-	backupCreate.Path = path
-
-=======
->>>>>>> 6b5fc84b
 	// Store the migration history version if exists.
 	driver, err := getAdminDatabaseDriver(ctx, database.Instance, database.Name, s.pgInstanceDir)
 	if err != nil {
@@ -142,10 +126,6 @@
 	migrationHistoryVersion, err := getLatestSchemaVersion(ctx, driver, database.Name)
 	if err != nil {
 		return nil, fmt.Errorf("failed to get migration history for database %q, error: %w", database.Name, err)
-<<<<<<< HEAD
-	}
-	backupCreate.MigrationHistoryVersion = migrationHistoryVersion
-=======
 	}
 	path := getBackupRelativeFilePath(database.ID, backupName)
 	if err := createBackupDirectory(s.profile.DataDir, database.ID); err != nil {
@@ -160,7 +140,6 @@
 		Path:                    path,
 		MigrationHistoryVersion: migrationHistoryVersion,
 	}
->>>>>>> 6b5fc84b
 
 	backupNew, err := s.store.CreateBackup(ctx, backupCreate)
 	if err != nil {
@@ -181,11 +160,7 @@
 
 	createdPipeline, err := s.store.CreatePipeline(ctx, &api.PipelineCreate{
 		Name:      fmt.Sprintf("backup-%s", backupName),
-<<<<<<< HEAD
-		CreatorID: backupCreate.CreatorID,
-=======
 		CreatorID: creatorID,
->>>>>>> 6b5fc84b
 	})
 	if err != nil {
 		return nil, fmt.Errorf("failed to create pipeline for backup %q, error: %w", backupName, err)
