package server

import (
	"context"
	"encoding/json"
	"fmt"
	"net/http"
	"sync"
	"time"

	"github.com/bytebase/bytebase/api"
	"github.com/bytebase/bytebase/common"
	"github.com/bytebase/bytebase/common/log"
	"go.uber.org/zap"
)

// NewBackupRunner creates a new backup runner.
func NewBackupRunner(server *Server, backupRunnerInterval time.Duration) *BackupRunner {
	return &BackupRunner{
		server:               server,
		backupRunnerInterval: backupRunnerInterval,
	}
}

// BackupRunner is the backup runner scheduling automatic backups.
type BackupRunner struct {
	server               *Server
	backupRunnerInterval time.Duration
}

// Run is the runner for backup runner.
func (s *BackupRunner) Run(ctx context.Context, wg *sync.WaitGroup) {
	ticker := time.NewTicker(s.backupRunnerInterval)
	defer ticker.Stop()
	defer wg.Done()
	log.Debug("Auto backup runner started", zap.Duration("interval", s.backupRunnerInterval))
	runningTasks := make(map[int]bool)
	var mu sync.RWMutex
	for {
		select {
		case <-ticker.C:
			log.Debug("New auto backup round started...")
			func() {
				defer func() {
					if r := recover(); r != nil {
						err, ok := r.(error)
						if !ok {
							err = fmt.Errorf("%v", r)
						}
						log.Error("Auto backup runner PANIC RECOVER", zap.Error(err), zap.Stack("stack"))
					}
				}()

				// Find all databases that need a backup in this hour.
				t := time.Now().UTC().Truncate(time.Hour)
				match := &api.BackupSettingsMatch{
					Hour:      t.Hour(),
					DayOfWeek: int(t.Weekday()),
				}
				backupSettingList, err := s.server.store.FindBackupSettingsMatch(ctx, match)
				if err != nil {
					log.Error("Failed to retrieve backup settings match", zap.Error(err))
					return
				}

				for _, backupSetting := range backupSettingList {
					mu.Lock()
					if _, ok := runningTasks[backupSetting.ID]; ok {
						mu.Unlock()
						continue
					}
					runningTasks[backupSetting.ID] = true
					mu.Unlock()

					db := backupSetting.Database
					backupName := fmt.Sprintf("%s-%s-%s-autobackup", api.ProjectShortSlug(db.Project), api.EnvSlug(db.Instance.Environment), t.Format("20060102T030405"))
					go func(database *api.Database, backupSettingID int, backupName string, hookURL string) {
						log.Debug("Schedule auto backup",
							zap.String("database", database.Name),
							zap.String("backup", backupName),
						)
						defer func() {
							mu.Lock()
							delete(runningTasks, backupSettingID)
							mu.Unlock()
						}()
						err := s.scheduleBackupTask(ctx, database, backupName)
						if err != nil {
							log.Error("Failed to create automatic backup for database",
								zap.Int("databaseID", database.ID),
								zap.Error(err))
							return
						}
						// Backup succeeded. POST hook URL.
						if hookURL == "" {
							return
						}
						_, err = http.PostForm(hookURL, nil)
						if err != nil {
							log.Warn("Failed to POST hook URL",
								zap.String("hookURL", hookURL),
								zap.Int("databaseID", database.ID),
								zap.Error(err))
						}
					}(db, backupSetting.ID, backupName, backupSetting.HookURL)
				}
			}()
		case <-ctx.Done(): // if cancel() execute
			return
		}
	}
}

func (s *BackupRunner) scheduleBackupTask(ctx context.Context, database *api.Database, backupName string) error {
	path, err := getAndCreateBackupPath(s.server.profile.DataDir, database, backupName)
	if err != nil {
		return err
	}

	// Store the migration history version if exists.
<<<<<<< HEAD
	driver, err := getAdminDatabaseDriver(ctx, database.Instance, database.Name, s.server.pgInstance.BaseDir, s.l)
=======
	driver, err := getAdminDatabaseDriver(ctx, database.Instance, database.Name)
>>>>>>> a1fcc274
	if err != nil {
		return err
	}
	defer driver.Close(ctx)
	migrationHistoryVersion, err := getLatestSchemaVersion(ctx, driver, database.Name)
	if err != nil {
		return fmt.Errorf("failed to get migration history for database %q: %w", database.Name, err)
	}

	// Return early if the backupOld already exists.
	backupOld, err := s.server.store.FindBackup(ctx, &api.BackupFind{Name: &backupName})
	if err != nil {
		return fmt.Errorf("failed to find backup %q, error %v", backupName, err)
	}
	if backupOld != nil {
		return nil
	}

	backupCreate := &api.BackupCreate{
		CreatorID:               api.SystemBotID,
		DatabaseID:              database.ID,
		Name:                    backupName,
		Type:                    api.BackupTypeAutomatic,
		MigrationHistoryVersion: migrationHistoryVersion,
		StorageBackend:          api.BackupStorageBackendLocal,
		Path:                    path,
	}
	backupNew, err := s.server.store.CreateBackup(ctx, backupCreate)
	if err != nil {
		if common.ErrorCode(err) == common.Conflict {
			// Automatic backup already exists.
			return nil
		}
		return fmt.Errorf("failed to create backup: %w", err)
	}

	payload := api.TaskDatabaseBackupPayload{
		BackupID: backupNew.ID,
	}
	bytes, err := json.Marshal(payload)
	if err != nil {
		return fmt.Errorf("failed to create task payload: %w", err)
	}

	createdPipeline, err := s.server.store.CreatePipeline(ctx, &api.PipelineCreate{
		Name:      backupName,
		CreatorID: backupCreate.CreatorID,
	})
	if err != nil {
		return fmt.Errorf("failed to create pipeline: %w", err)
	}

	createdStage, err := s.server.store.CreateStage(ctx, &api.StageCreate{
		Name:          backupName,
		EnvironmentID: database.Instance.EnvironmentID,
		PipelineID:    createdPipeline.ID,
		CreatorID:     backupCreate.CreatorID,
	})
	if err != nil {
		return fmt.Errorf("failed to create stage: %w", err)
	}

	_, err = s.server.store.CreateTask(ctx, &api.TaskCreate{
		Name:       backupName,
		PipelineID: createdPipeline.ID,
		StageID:    createdStage.ID,
		InstanceID: database.InstanceID,
		DatabaseID: &database.ID,
		Status:     api.TaskPending,
		Type:       api.TaskDatabaseBackup,
		Payload:    string(bytes),
		CreatorID:  backupCreate.CreatorID,
	})
	if err != nil {
		return fmt.Errorf("failed to create task: %w", err)
	}
	return nil
}<|MERGE_RESOLUTION|>--- conflicted
+++ resolved
@@ -118,11 +118,7 @@
 	}
 
 	// Store the migration history version if exists.
-<<<<<<< HEAD
-	driver, err := getAdminDatabaseDriver(ctx, database.Instance, database.Name, s.server.pgInstance.BaseDir, s.l)
-=======
-	driver, err := getAdminDatabaseDriver(ctx, database.Instance, database.Name)
->>>>>>> a1fcc274
+	driver, err := getAdminDatabaseDriver(ctx, database.Instance, database.Name, s.server.pgInstance.BaseDir)
 	if err != nil {
 		return err
 	}
