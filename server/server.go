--- conflicted
+++ resolved
@@ -37,18 +37,8 @@
 
 	ActivityManager *ActivityManager
 
-<<<<<<< HEAD
-	ViewService             api.ViewService
-	DeploymentConfigService api.DeploymentConfigService
 	LicenseService          enterprise.LicenseService
 	SheetService            api.SheetService
-=======
-	InstanceUserService api.InstanceUserService
-	ColumnService       api.ColumnService
-	IndexService        api.IndexService
-	LicenseService      enterprise.LicenseService
-	SheetService        api.SheetService
->>>>>>> 76622031
 
 	e *echo.Echo
 
