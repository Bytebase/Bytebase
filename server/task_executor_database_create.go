--- conflicted
+++ resolved
@@ -35,11 +35,7 @@
 	}
 
 	instance := task.Instance
-<<<<<<< HEAD
-	driver, err := getAdminDatabaseDriver(ctx, task.Instance, "", server.pgInstance.BaseDir, exec.l)
-=======
-	driver, err := getAdminDatabaseDriver(ctx, task.Instance, "")
->>>>>>> a1fcc274
+	driver, err := getAdminDatabaseDriver(ctx, task.Instance, "", server.pgInstance.BaseDir)
 	if err != nil {
 		return true, nil, err
 	}
