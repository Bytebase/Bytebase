--- conflicted
+++ resolved
@@ -6,12 +6,7 @@
 	"sync"
 	"time"
 
-<<<<<<< HEAD
-=======
-	"github.com/bytebase/bytebase/api"
 	"github.com/bytebase/bytebase/common/log"
-	enterpriseAPI "github.com/bytebase/bytebase/enterprise/api"
->>>>>>> a1fcc274
 	"github.com/bytebase/bytebase/plugin/metric"
 	"github.com/bytebase/bytebase/plugin/metric/segment"
 
@@ -24,45 +19,19 @@
 
 // MetricReporter is the metric reporter.
 type MetricReporter struct {
-<<<<<<< HEAD
-	l *zap.Logger
-
 	identifier metric.Identifier
 	reporter   metric.Reporter
 	collectors map[string]metric.Collector
 }
 
 // NewMetricReporter creates a new metric scheduler.
-func NewMetricReporter(logger *zap.Logger, workspaceID string, connectionKey string, identifier metric.Identifier) *MetricReporter {
-	r := segment.NewReporter(logger, connectionKey, workspaceID)
+func NewMetricReporter(workspaceID string, connectionKey string, identifier metric.Identifier) *MetricReporter {
+	r := segment.NewReporter(connectionKey, workspaceID)
 
 	return &MetricReporter{
-		l:          logger,
 		identifier: identifier,
 		reporter:   r,
 		collectors: make(map[string]metric.Collector),
-=======
-	// subscription is the pointer to the server.subscription.
-	// the subscription can be updated by users so we need the pointer to get the latest value.
-	subscription *enterpriseAPI.Subscription
-	// Version is the bytebase's version
-	version     string
-	workspaceID string
-	reporter    metric.Reporter
-	collectors  map[string]metric.Collector
-}
-
-// NewMetricReporter creates a new metric scheduler.
-func NewMetricReporter(server *Server, workspaceID string) *MetricReporter {
-	r := segment.NewReporter(server.profile.MetricConnectionKey, workspaceID)
-
-	return &MetricReporter{
-		subscription: &server.subscription,
-		version:      server.profile.Version,
-		workspaceID:  workspaceID,
-		reporter:     r,
-		collectors:   make(map[string]metric.Collector),
->>>>>>> a1fcc274
 	}
 }
 
@@ -136,21 +105,10 @@
 func (m *MetricReporter) identify(ctx context.Context) {
 	identity, err := m.identifier.Identify(ctx)
 	if err != nil {
-		m.l.Debug("collect identity failed", zap.Error(err))
+		log.Debug("collect identity failed", zap.Error(err))
 		return
 	}
-<<<<<<< HEAD
 	if err := m.reporter.Identify(identity); err != nil {
-		m.l.Debug("reporter identify failed", zap.Error(err))
-=======
-	if err := m.reporter.Identify(&metric.Identifier{
-		ID: m.workspaceID,
-		Labels: map[string]string{
-			identifyTraitForPlan:    plan,
-			identifyTraitForVersion: m.version,
-		},
-	}); err != nil {
 		log.Debug("reporter identify failed", zap.Error(err))
->>>>>>> a1fcc274
 	}
 }