package server

import (
	"bytes"
	"context"
	"encoding/json"
	"fmt"
	"net/http"
	"strconv"

	"github.com/bytebase/bytebase/api"
	"github.com/bytebase/bytebase/common"
	"github.com/bytebase/bytebase/plugin/db"
	"github.com/google/jsonapi"
	"github.com/labstack/echo/v4"
	"go.uber.org/zap"
)

func (s *Server) registerDatabaseRoutes(g *echo.Group) {
	g.POST("/database", func(c echo.Context) error {
		ctx := c.Request().Context()
		databaseCreate := &api.DatabaseCreate{}
		if err := jsonapi.UnmarshalPayload(c.Request().Body, databaseCreate); err != nil {
			return echo.NewHTTPError(http.StatusBadRequest, "Malformatted create database request").SetInternal(err)
		}

		databaseCreate.CreatorID = c.Get(getPrincipalIDContextKey()).(int)
		instance, err := s.store.GetInstanceByID(ctx, databaseCreate.InstanceID)
		if err != nil {
			return echo.NewHTTPError(http.StatusInternalServerError, "Failed to find instance").SetInternal(err)
		}
		if instance == nil {
			err := fmt.Errorf("instance ID not found %v", databaseCreate.InstanceID)
			return echo.NewHTTPError(http.StatusBadRequest, err.Error()).SetInternal(err)
		}
		databaseCreate.EnvironmentID = instance.EnvironmentID
		project, err := s.store.GetProjectByID(ctx, databaseCreate.ProjectID)
		if err != nil {
			return echo.NewHTTPError(http.StatusInternalServerError, fmt.Sprintf("Failed to find project with ID[%d]", databaseCreate.ProjectID)).SetInternal(err)
		}
		if project == nil {
			err := fmt.Errorf("project ID not found %v", databaseCreate.ProjectID)
			return echo.NewHTTPError(http.StatusBadRequest, err.Error()).SetInternal(err)
		}
		if project.TenantMode == api.TenantModeTenant && !s.feature(api.FeatureMultiTenancy) {
			return echo.NewHTTPError(http.StatusForbidden, api.FeatureMultiTenancy.AccessErrorMessage())
		}
		// Pre-validate database labels.
		if databaseCreate.Labels != nil && *databaseCreate.Labels != "" {
			// TODO(dragonly): compose Instance
			if err := s.setDatabaseLabels(ctx, *databaseCreate.Labels, &api.Database{Name: databaseCreate.Name, Instance: instance} /* dummy database */, project, databaseCreate.CreatorID, true /* validateOnly */); err != nil {
				return err
			}
		}

		db, err := s.store.CreateDatabase(ctx, databaseCreate)
		if err != nil {
			if common.ErrorCode(err) == common.Conflict {
				return echo.NewHTTPError(http.StatusConflict, fmt.Sprintf("Database name already exists: %s", databaseCreate.Name))
			}
			return echo.NewHTTPError(http.StatusInternalServerError, "Failed to create database").SetInternal(err)
		}

		// Set database labels, except bb.environment is immutable and must match instance environment.
		// This needs to be after we compose database relationship.
		if databaseCreate.Labels != nil && *databaseCreate.Labels != "" {
			if err := s.setDatabaseLabels(ctx, *databaseCreate.Labels, db, project, databaseCreate.CreatorID, false /* validateOnly */); err != nil {
				return err
			}
		}

		c.Response().Header().Set(echo.HeaderContentType, echo.MIMEApplicationJSONCharsetUTF8)
		if err := jsonapi.MarshalPayload(c.Response().Writer, db); err != nil {
			return echo.NewHTTPError(http.StatusInternalServerError, "Failed to marshal create database response").SetInternal(err)
		}
		return nil
	})

	g.GET("/database", func(c echo.Context) error {
		ctx := c.Request().Context()
		databaseFind := new(api.DatabaseFind)
		if instanceIDStr := c.QueryParam("instance"); instanceIDStr != "" {
			instanceID, err := strconv.Atoi(instanceIDStr)
			if err != nil {
				return echo.NewHTTPError(http.StatusBadRequest, fmt.Sprintf("Query parameter instance is not a number: %s", instanceIDStr)).SetInternal(err)
			}
			databaseFind.InstanceID = &instanceID
		}
		if name := c.QueryParam("name"); name != "" {
			databaseFind.Name = &name
		}
		projectIDStr := c.QueryParams().Get("project")
		if projectIDStr != "" {
			projectID, err := strconv.Atoi(projectIDStr)
			if err != nil {
				return echo.NewHTTPError(http.StatusBadRequest, fmt.Sprintf("project query parameter is not a number: %s", projectIDStr)).SetInternal(err)
			}
			databaseFind.ProjectID = &projectID
		}
		dbList, err := s.store.FindDatabase(ctx, databaseFind)
		if err != nil {
			return echo.NewHTTPError(http.StatusInternalServerError, "Failed to fetch database list").SetInternal(err)
		}

		var filteredList []*api.Database
		role := c.Get(getRoleContextKey()).(api.Role)
		// If caller is NOT requesting for a particular project and is NOT requesting for a particular
		// instance or the caller is a Developer, then we will only return databases belonging to the
		// project where the caller is a member of.
		// Looking from the UI perspective:
		// - The database list left sidebar will only return databases related to the caller regardless of the caller's role.
		// - The database list on the instance page will return all databases if the caller is Owner or DBA, but will only return
		//   related databases if the caller is Developer.
		if projectIDStr == "" && (databaseFind.InstanceID == nil || role == api.Developer) {
			principalID := c.Get(getPrincipalIDContextKey()).(int)
			for _, database := range dbList {
				for _, projectMember := range database.Project.ProjectMemberList {
					if projectMember.PrincipalID == principalID {
						filteredList = append(filteredList, database)
						break
					}
				}
			}
		} else {
			filteredList = dbList
		}

		c.Response().Header().Set(echo.HeaderContentType, echo.MIMEApplicationJSONCharsetUTF8)
		if err := jsonapi.MarshalPayload(c.Response().Writer, filteredList); err != nil {
			return echo.NewHTTPError(http.StatusInternalServerError, "Failed to marshal database list response").SetInternal(err)
		}
		return nil
	})

	g.GET("/database/:id", func(c echo.Context) error {
		ctx := c.Request().Context()
		id, err := strconv.Atoi(c.Param("id"))
		if err != nil {
			return echo.NewHTTPError(http.StatusBadRequest, fmt.Sprintf("ID is not a number: %s", c.Param("id"))).SetInternal(err)
		}

		database, err := s.store.GetDatabase(ctx, &api.DatabaseFind{ID: &id})
		if err != nil {
			return echo.NewHTTPError(http.StatusInternalServerError, fmt.Sprintf("Failed to fetch database with ID[%d]", id)).SetInternal(err)
		}
		if database == nil {
			return echo.NewHTTPError(http.StatusNotFound, fmt.Sprintf("Database not found with ID[%d]", id))
		}
		// Wildcard(*) database is used to connect all database at instance level.
		// Do not return it via `get database by id` API.
		if database.Name == api.AllDatabaseName {
			return echo.NewHTTPError(http.StatusBadRequest, fmt.Sprintf("Database with ID[%d] is a wildcard *", id))
		}

		c.Response().Header().Set(echo.HeaderContentType, echo.MIMEApplicationJSONCharsetUTF8)
		if err := jsonapi.MarshalPayload(c.Response().Writer, database); err != nil {
			return echo.NewHTTPError(http.StatusInternalServerError, fmt.Sprintf("Failed to marshal project ID response: %v", id)).SetInternal(err)
		}
		return nil
	})

	g.PATCH("/database/:id", func(c echo.Context) error {
		ctx := c.Request().Context()
		id, err := strconv.Atoi(c.Param("id"))
		if err != nil {
			return echo.NewHTTPError(http.StatusBadRequest, fmt.Sprintf("Database ID is not a number: %s", c.Param("id"))).SetInternal(err)
		}

		dbPatch := &api.DatabasePatch{
			ID:        id,
			UpdaterID: c.Get(getPrincipalIDContextKey()).(int),
		}
		if err := jsonapi.UnmarshalPayload(c.Request().Body, dbPatch); err != nil {
			return echo.NewHTTPError(http.StatusBadRequest, "Malformatted patch database request").SetInternal(err)
		}

		database, err := s.store.GetDatabase(ctx, &api.DatabaseFind{ID: &id})
		if err != nil {
			return echo.NewHTTPError(http.StatusInternalServerError, fmt.Sprintf("Failed to patch database with ID[%d]", id)).SetInternal(err)
		}
		if database == nil {
			return echo.NewHTTPError(http.StatusNotFound, fmt.Sprintf("Database not found with ID[%d]", id))
		}

		targetProject := database.Project
		if dbPatch.ProjectID != nil && *dbPatch.ProjectID != database.ProjectID {
			// Before updating the database projectID, we first need to check if there are still bound sheets.
			sheetList, err := s.SheetService.FindSheetList(ctx, &api.SheetFind{
				DatabaseID: &database.ID,
			})
			if err != nil {
				return echo.NewHTTPError(http.StatusInternalServerError, fmt.Sprintf("Failed to find sheets by database ID: %d", database.ID)).SetInternal(err)
			}
			if len(sheetList) > 0 {
				return echo.NewHTTPError(http.StatusBadRequest, fmt.Sprintf("The transferring database has %d bound sheets, unbind them first", len(sheetList)))
			}

			toProject, err := s.store.GetProjectByID(ctx, *dbPatch.ProjectID)
			if err != nil {
				return echo.NewHTTPError(http.StatusInternalServerError, fmt.Sprintf("Failed to find project with ID[%d]", *dbPatch.ProjectID)).SetInternal(err)
			}
			if toProject == nil {
				return echo.NewHTTPError(http.StatusNotFound, fmt.Sprintf("Project ID not found: %d", *dbPatch.ProjectID))
			}
			targetProject = toProject

			if toProject.TenantMode == api.TenantModeTenant {
				if !s.feature(api.FeatureMultiTenancy) {
					return echo.NewHTTPError(http.StatusForbidden, api.FeatureMultiTenancy.AccessErrorMessage())
				}

				labels := database.Labels
				if dbPatch.Labels != nil {
					labels = *dbPatch.Labels
				}
				// For database being transferred to a tenant mode project, its schema version and schema has to match a peer tenant database.
				// When a peer tenant database doesn't exist, we will return an error if there are databases in the project with the same name.
				baseDatabaseName, err := api.GetBaseDatabaseName(database.Name, toProject.DBNameTemplate, labels)
				if err != nil {
					return fmt.Errorf("api.GetBaseDatabaseName(%q, %q, %q) failed, error: %v", database.Name, toProject.DBNameTemplate, labels, err)
				}
				peerSchemaVersion, peerSchema, err := s.getSchemaFromPeerTenantDatabase(ctx, database.Instance, toProject, *dbPatch.ProjectID, baseDatabaseName)
				if err != nil {
					return err
				}

				// Tenant database exists when peerSchemaVersion or peerSchema are not empty.
				if peerSchemaVersion != "" || peerSchema != "" {
					driver, err := getAdminDatabaseDriver(ctx, database.Instance, database.Name, s.l)
					if err != nil {
						return err
					}
					defer driver.Close(ctx)
					schemaVersion, err := getLatestSchemaVersion(ctx, driver, database.Name)
					if err != nil {
						return fmt.Errorf("failed to get migration history for database %q: %w", database.Name, err)
					}
					if peerSchemaVersion != schemaVersion {
						return fmt.Errorf("the schema version %q does not match the peer database schema version %q in the target tenant mode project %q", schemaVersion, peerSchemaVersion, toProject.Name)
					}

					var schemaBuf bytes.Buffer
					if err := driver.Dump(ctx, database.Name, &schemaBuf, true /* schemaOnly */); err != nil {
						return fmt.Errorf("failed to get database schema for database %q: %w", database.Name, err)
					}
					if peerSchema != schemaBuf.String() {
						return fmt.Errorf("the schema for database %q does not match the peer database schema in the target tenant mode project %q", database.Name, toProject.Name)
					}
				}
			}
		}

		// Patch database labels
		// We will completely replace the old labels with the new ones, except bb.environment is immutable and
		// must match instance environment.
		if dbPatch.Labels != nil {
			if err := s.setDatabaseLabels(ctx, *dbPatch.Labels, database, targetProject, dbPatch.UpdaterID, false /* validateOnly */); err != nil {
				return err
			}
		}

		// If we are transferring the database to a different project, then we create a project activity in both
		// the old project and new project.
		var dbExisting *api.Database
		if dbPatch.ProjectID != nil {
			dbExisting, err = s.store.GetDatabase(ctx, &api.DatabaseFind{ID: &dbPatch.ID})
			if err != nil {
				return echo.NewHTTPError(http.StatusInternalServerError, fmt.Sprintf("Failed to patch database with ID[%d]", id)).SetInternal(err)
			}
			if dbExisting == nil {
				return echo.NewHTTPError(http.StatusNotFound, fmt.Sprintf("Database not found with ID[%d]", id))
			}
		}

		dbPatched, err := s.store.PatchDatabase(ctx, dbPatch)
		if err != nil {
			if common.ErrorCode(err) == common.NotFound {
				return echo.NewHTTPError(http.StatusNotFound, fmt.Sprintf("Database not found with ID %d", id))
			}
			return echo.NewHTTPError(http.StatusInternalServerError, fmt.Sprintf("Failed to patch database ID: %v", id)).SetInternal(err)
		}

		// Create transferring database project activity.
		if dbPatch.ProjectID != nil {
			bytes, err := json.Marshal(api.ActivityProjectDatabaseTransferPayload{
				DatabaseID:   dbPatched.ID,
				DatabaseName: dbPatched.Name,
			})
			if err == nil {
				dbExisting.Project, err = s.store.GetProjectByID(ctx, dbExisting.ProjectID)
				if err == nil {
					activityCreate := &api.ActivityCreate{
						CreatorID:   c.Get(getPrincipalIDContextKey()).(int),
						ContainerID: dbExisting.ProjectID,
						Type:        api.ActivityProjectDatabaseTransfer,
						Level:       api.ActivityInfo,
						Comment:     fmt.Sprintf("Transferred out database %q to project %q.", dbPatched.Name, dbPatched.Project.Name),
						Payload:     string(bytes),
					}
					_, err = s.ActivityManager.CreateActivity(ctx, activityCreate, &ActivityMeta{})
				}

				if err != nil {
					s.l.Warn("Failed to create project activity after transferring database",
						zap.Int("database_id", dbPatched.ID),
						zap.String("database_name", dbPatched.Name),
						zap.Int("old_project_id", dbExisting.ProjectID),
						zap.Int("new_project_id", dbPatched.ProjectID),
						zap.Error(err))
				}

				{
					activityCreate := &api.ActivityCreate{
						CreatorID:   c.Get(getPrincipalIDContextKey()).(int),
						ContainerID: dbPatched.ProjectID,
						Type:        api.ActivityProjectDatabaseTransfer,
						Level:       api.ActivityInfo,
						Comment:     fmt.Sprintf("Transferred in database %q from project %q.", dbExisting.Name, dbExisting.Project.Name),
						Payload:     string(bytes),
					}
					_, err = s.ActivityManager.CreateActivity(ctx, activityCreate, &ActivityMeta{})
					if err != nil {
						s.l.Warn("Failed to create project activity after transferring database",
							zap.Int("database_id", dbPatched.ID),
							zap.String("database_name", dbPatched.Name),
							zap.Int("old_project_id", dbExisting.ProjectID),
							zap.Int("new_project_id", dbPatched.ProjectID),
							zap.Error(err))
					}
				}
			}
		}

		c.Response().Header().Set(echo.HeaderContentType, echo.MIMEApplicationJSONCharsetUTF8)
		if err := jsonapi.MarshalPayload(c.Response().Writer, dbPatched); err != nil {
			return echo.NewHTTPError(http.StatusInternalServerError, fmt.Sprintf("Failed to marshal database ID response: %v", id)).SetInternal(err)
		}
		return nil
	})

	g.GET("/database/:id/table", func(c echo.Context) error {
		ctx := c.Request().Context()
		id, err := strconv.Atoi(c.Param("id"))
		if err != nil {
			return echo.NewHTTPError(http.StatusBadRequest, fmt.Sprintf("ID is not a number: %s", c.Param("id"))).SetInternal(err)
		}

		database, err := s.store.GetDatabase(ctx, &api.DatabaseFind{ID: &id})
		if err != nil {
			return echo.NewHTTPError(http.StatusInternalServerError, fmt.Sprintf("Failed to fetch database ID: %v", id)).SetInternal(err)
		}
		if database == nil {
			return echo.NewHTTPError(http.StatusNotFound, fmt.Sprintf("Database not found with ID %d", id))
		}

		tableFind := &api.TableFind{
			DatabaseID: &id,
		}
		tableList, err := s.store.FindTable(ctx, tableFind)
		if err != nil {
			return echo.NewHTTPError(http.StatusInternalServerError, fmt.Sprintf("Failed to fetch table list for database id: %d", id)).SetInternal(err)
		}

		for _, table := range tableList {
			table.Database = database
			columnFind := &api.ColumnFind{
				DatabaseID: &id,
				TableID:    &table.ID,
			}
			columnList, err := s.ColumnService.FindColumnList(ctx, columnFind)
			if err != nil {
				return echo.NewHTTPError(http.StatusInternalServerError, fmt.Sprintf("Failed to fetch colmun list for database id: %d, table name: %s", id, table.Name)).SetInternal(err)
			}
			table.ColumnList = columnList

			indexFind := &api.IndexFind{
				DatabaseID: &id,
				TableID:    &table.ID,
			}
			indexList, err := s.IndexService.FindIndexList(ctx, indexFind)
			if err != nil {
				return echo.NewHTTPError(http.StatusInternalServerError, fmt.Sprintf("Failed to fetch index list for database id: %d, table name: %s", id, table.Name)).SetInternal(err)
			}
			table.IndexList = indexList
		}

		c.Response().Header().Set(echo.HeaderContentType, echo.MIMEApplicationJSONCharsetUTF8)
		if err := jsonapi.MarshalPayload(c.Response().Writer, tableList); err != nil {
			return echo.NewHTTPError(http.StatusInternalServerError, fmt.Sprintf("Failed to marshal fetch table list response: %v", id)).SetInternal(err)
		}
		return nil
	})

	g.GET("/database/:id/table/:tableName", func(c echo.Context) error {
		ctx := c.Request().Context()
		id, err := strconv.Atoi(c.Param("id"))
		if err != nil {
			return echo.NewHTTPError(http.StatusBadRequest, fmt.Sprintf("ID is not a number: %s", c.Param("id"))).SetInternal(err)
		}

		database, err := s.store.GetDatabase(ctx, &api.DatabaseFind{ID: &id})
		if err != nil {
			return echo.NewHTTPError(http.StatusInternalServerError, fmt.Sprintf("Failed to fetch database ID: %v", id)).SetInternal(err)
		}
		if database == nil {
			return echo.NewHTTPError(http.StatusNotFound, fmt.Sprintf("Database not found with ID %d", id))
		}

		tableName := c.Param("tableName")
		tableFind := &api.TableFind{
			DatabaseID: &id,
			Name:       &tableName,
		}
		table, err := s.store.GetTable(ctx, tableFind)
		if err != nil {
			return echo.NewHTTPError(http.StatusInternalServerError, fmt.Sprintf("Failed to fetch table for database id: %d, table name: %s", id, tableName)).SetInternal(err)
		}
		if table == nil {
			return echo.NewHTTPError(http.StatusNotFound, fmt.Sprintf("table %q not found from database %v", tableName, id)).SetInternal(err)
		}
		table.Database = database

		columnFind := &api.ColumnFind{
			DatabaseID: &id,
			TableID:    &table.ID,
		}
		columnList, err := s.ColumnService.FindColumnList(ctx, columnFind)
		if err != nil {
			return echo.NewHTTPError(http.StatusInternalServerError, fmt.Sprintf("Failed to fetch colmun list for database id: %d, table name: %s", id, tableName)).SetInternal(err)
		}
		table.ColumnList = columnList

		indexFind := &api.IndexFind{
			DatabaseID: &id,
			TableID:    &table.ID,
		}
		indexList, err := s.IndexService.FindIndexList(ctx, indexFind)
		if err != nil {
			return echo.NewHTTPError(http.StatusInternalServerError, fmt.Sprintf("Failed to fetch index list for database id: %d, table name: %s", id, table.Name)).SetInternal(err)
		}
		table.IndexList = indexList

		c.Response().Header().Set(echo.HeaderContentType, echo.MIMEApplicationJSONCharsetUTF8)
		if err := jsonapi.MarshalPayload(c.Response().Writer, table); err != nil {
			return echo.NewHTTPError(http.StatusInternalServerError, fmt.Sprintf("Failed to marshal fetch table response: %v", id)).SetInternal(err)
		}
		return nil
	})

	g.GET("/database/:id/view", func(c echo.Context) error {
		ctx := c.Request().Context()
		id, err := strconv.Atoi(c.Param("id"))
		if err != nil {
			return echo.NewHTTPError(http.StatusBadRequest, fmt.Sprintf("ID is not a number: %s", c.Param("id"))).SetInternal(err)
		}

		database, err := s.store.GetDatabase(ctx, &api.DatabaseFind{ID: &id})
		if err != nil {
			return echo.NewHTTPError(http.StatusInternalServerError, fmt.Sprintf("Failed to fetch database ID: %v", id)).SetInternal(err)
		}
		if database == nil {
			return echo.NewHTTPError(http.StatusNotFound, fmt.Sprintf("Database not found with ID %d", id))
		}

		viewFind := &api.ViewFind{
			DatabaseID: &id,
		}
		viewList, err := s.store.FindView(ctx, viewFind)
		if err != nil {
			return echo.NewHTTPError(http.StatusInternalServerError, fmt.Sprintf("Failed to fetch view list for database ID: %d", id)).SetInternal(err)
		}
		// TODO(dragonly): should we do this in composeView()?
		for _, view := range viewList {
			view.Database = database
		}

		c.Response().Header().Set(echo.HeaderContentType, echo.MIMEApplicationJSONCharsetUTF8)
		if err := jsonapi.MarshalPayload(c.Response().Writer, viewList); err != nil {
			return echo.NewHTTPError(http.StatusInternalServerError, fmt.Sprintf("Failed to marshal fetch view list response: %v", id)).SetInternal(err)
		}
		return nil
	})

	g.POST("/database/:id/backup", func(c echo.Context) error {
		ctx := c.Request().Context()
		id, err := strconv.Atoi(c.Param("id"))
		if err != nil {
			return echo.NewHTTPError(http.StatusBadRequest, fmt.Sprintf("ID is not a number: %s", c.Param("id"))).SetInternal(err)
		}

		backupCreate := &api.BackupCreate{}
		if err := jsonapi.UnmarshalPayload(c.Request().Body, backupCreate); err != nil {
			return echo.NewHTTPError(http.StatusBadRequest, "Malformatted create backup request").SetInternal(err)
		}
		backupCreate.CreatorID = c.Get(getPrincipalIDContextKey()).(int)

		database, err := s.store.GetDatabase(ctx, &api.DatabaseFind{ID: &id})
		if err != nil {
			return echo.NewHTTPError(http.StatusInternalServerError, fmt.Sprintf("Failed to fetch database ID: %v", id)).SetInternal(err)
		}
		if database == nil {
			return echo.NewHTTPError(http.StatusNotFound, fmt.Sprintf("Database not found with ID %d", id))
		}

		backupCreate.Path, err = getAndCreateBackupPath(s.dataDir, database, backupCreate.Name)
		if err != nil {
			return echo.NewHTTPError(http.StatusInternalServerError, fmt.Sprintf("Failed to create backup directory for database ID: %v", id)).SetInternal(err)
		}

		driver, err := getAdminDatabaseDriver(ctx, database.Instance, database.Name, s.l)
		if err != nil {
			return err
		}
		defer driver.Close(ctx)

		version, err := getLatestSchemaVersion(ctx, driver, database.Name)
		if err != nil {
			return echo.NewHTTPError(http.StatusInternalServerError, fmt.Sprintf("Failed to get migration history for database %q", database.Name)).SetInternal(err)
		}
		backupCreate.MigrationHistoryVersion = version

		backup, err := s.store.CreateBackup(ctx, backupCreate)
		if err != nil {
			if common.ErrorCode(err) == common.Conflict {
				return echo.NewHTTPError(http.StatusConflict, fmt.Sprintf("Backup name already exists: %s", backupCreate.Name))
			}
			return echo.NewHTTPError(http.StatusInternalServerError, "Failed to create backup").SetInternal(err)
		}

		payload := api.TaskDatabaseBackupPayload{
			BackupID: backup.ID,
		}
		bytes, err := json.Marshal(payload)
		if err != nil {
			return echo.NewHTTPError(http.StatusInternalServerError, "Failed to create backup task payload").SetInternal(err)
		}

		createdPipeline, err := s.store.CreatePipeline(ctx, &api.PipelineCreate{
			Name:      fmt.Sprintf("backup-pipeline-%s", backup.Name),
			CreatorID: backupCreate.CreatorID,
		})
		if err != nil {
			return echo.NewHTTPError(http.StatusInternalServerError, "Failed to create backup pipeline").SetInternal(err)
		}

		createdStage, err := s.store.CreateStage(ctx, &api.StageCreate{
			Name:          fmt.Sprintf("backup-stage-%s", backup.Name),
			EnvironmentID: database.Instance.EnvironmentID,
			PipelineID:    createdPipeline.ID,
			CreatorID:     backupCreate.CreatorID,
		})
		if err != nil {
			return echo.NewHTTPError(http.StatusInternalServerError, "Failed to create backup stage").SetInternal(err)
		}

		_, err = s.store.CreateTask(ctx, &api.TaskCreate{
			Name:       fmt.Sprintf("backup-task-%s", backup.Name),
			PipelineID: createdPipeline.ID,
			StageID:    createdStage.ID,
			InstanceID: database.InstanceID,
			DatabaseID: &database.ID,
			Status:     api.TaskPending,
			Type:       api.TaskDatabaseBackup,
			Payload:    string(bytes),
			CreatorID:  backupCreate.CreatorID,
		})
		if err != nil {
			return echo.NewHTTPError(http.StatusInternalServerError, "Failed to create backup task").SetInternal(err)
		}

		c.Response().Header().Set(echo.HeaderContentType, echo.MIMEApplicationJSONCharsetUTF8)
		if err := jsonapi.MarshalPayload(c.Response().Writer, backup); err != nil {
			return echo.NewHTTPError(http.StatusInternalServerError, "Failed to marshal create backup response").SetInternal(err)
		}
		return nil
	})

	g.GET("/database/:id/backup", func(c echo.Context) error {
		ctx := c.Request().Context()
		id, err := strconv.Atoi(c.Param("id"))
		if err != nil {
			return echo.NewHTTPError(http.StatusBadRequest, fmt.Sprintf("ID is not a number: %s", c.Param("id"))).SetInternal(err)
		}

		database, err := s.store.GetDatabase(ctx, &api.DatabaseFind{ID: &id})
		if err != nil {
			return echo.NewHTTPError(http.StatusInternalServerError, fmt.Sprintf("Failed to fetch database ID: %v", id)).SetInternal(err)
		}
		if database == nil {
			return echo.NewHTTPError(http.StatusNotFound, fmt.Sprintf("Database not found with ID %d", id))
		}

		backupFind := &api.BackupFind{
			DatabaseID: &id,
		}
		backupList, err := s.store.FindBackup(ctx, backupFind)
		if err != nil {
			return echo.NewHTTPError(http.StatusInternalServerError, fmt.Sprintf("Failed to backup list for database id: %d", id)).SetInternal(err)
		}

		c.Response().Header().Set(echo.HeaderContentType, echo.MIMEApplicationJSONCharsetUTF8)
		if err := jsonapi.MarshalPayload(c.Response().Writer, backupList); err != nil {
			return echo.NewHTTPError(http.StatusInternalServerError, fmt.Sprintf("Failed to marshal fetch backup list response: %v", id)).SetInternal(err)
		}
		return nil
	})

	g.PATCH("/database/:id/backup-setting", func(c echo.Context) error {
		ctx := c.Request().Context()
		id, err := strconv.Atoi(c.Param("id"))
		if err != nil {
			return echo.NewHTTPError(http.StatusBadRequest, fmt.Sprintf("ID is not a number: %s", c.Param("id"))).SetInternal(err)
		}

		backupSettingUpsert := &api.BackupSettingUpsert{}
		if err := jsonapi.UnmarshalPayload(c.Request().Body, backupSettingUpsert); err != nil {
			return echo.NewHTTPError(http.StatusBadRequest, "Malformatted set backup setting request").SetInternal(err)
		}
		backupSettingUpsert.UpdaterID = c.Get(getPrincipalIDContextKey()).(int)

		db, err := s.store.GetDatabase(ctx, &api.DatabaseFind{ID: &id})
		if err != nil {
			return echo.NewHTTPError(http.StatusInternalServerError, fmt.Sprintf("Failed to fetch database ID: %v", id)).SetInternal(err)
		}
		if db == nil {
			return echo.NewHTTPError(http.StatusNotFound, fmt.Sprintf("Database not found with ID %d", id))
		}
		backupSettingUpsert.EnvironmentID = db.Instance.Environment.ID

		backupSetting, err := s.store.UpsertBackupSetting(ctx, backupSettingUpsert)
		if err != nil {
			return echo.NewHTTPError(http.StatusInternalServerError, "Failed to set backup setting").SetInternal(err)
		}

		c.Response().Header().Set(echo.HeaderContentType, echo.MIMEApplicationJSONCharsetUTF8)
		if err := jsonapi.MarshalPayload(c.Response().Writer, backupSetting); err != nil {
			return echo.NewHTTPError(http.StatusInternalServerError, "Failed to marshal create set backup setting response").SetInternal(err)
		}
		return nil
	})

	g.GET("/database/:id/backup-setting", func(c echo.Context) error {
		ctx := c.Request().Context()
		id, err := strconv.Atoi(c.Param("id"))
		if err != nil {
			return echo.NewHTTPError(http.StatusBadRequest, fmt.Sprintf("ID is not a number: %s", c.Param("id"))).SetInternal(err)
		}

		database, err := s.store.GetDatabase(ctx, &api.DatabaseFind{ID: &id})
		if err != nil {
			return echo.NewHTTPError(http.StatusInternalServerError, fmt.Sprintf("Failed to fetch database ID: %v", id)).SetInternal(err)
		}
		if database == nil {
			return echo.NewHTTPError(http.StatusNotFound, fmt.Sprintf("Database not found with ID %d", id))
		}

		backupSetting, err := s.store.GetBackupSettingByDatabaseID(ctx, id)
		if err != nil {
			return echo.NewHTTPError(http.StatusInternalServerError, fmt.Sprintf("Failed to get backup setting for database id: %d", id)).SetInternal(err)
		}
		if backupSetting == nil {
			// Returns the backup setting with UNKNOWN_ID to indicate the database has no backup
			backupSetting = &api.BackupSetting{
				ID: api.UnknownID,
			}
		}

		c.Response().Header().Set(echo.HeaderContentType, echo.MIMEApplicationJSONCharsetUTF8)
		if err := jsonapi.MarshalPayload(c.Response().Writer, backupSetting); err != nil {
			return echo.NewHTTPError(http.StatusInternalServerError, fmt.Sprintf("Failed to marshal get backup setting response: %v", id)).SetInternal(err)
		}
		return nil
	})

	g.GET("/database/:id/data-source/:dataSourceID", func(c echo.Context) error {
		ctx := c.Request().Context()
		databaseID, err := strconv.Atoi(c.Param("id"))
		if err != nil {
			return echo.NewHTTPError(http.StatusBadRequest, fmt.Sprintf("Database ID is not a number: %s", c.Param("id"))).SetInternal(err)
		}

		dataSourceID, err := strconv.Atoi(c.Param("dataSourceID"))
		if err != nil {
			return echo.NewHTTPError(http.StatusBadRequest, fmt.Sprintf("Data source ID is not a number: %s", c.Param("dataSourceID"))).SetInternal(err)
		}

		database, err := s.store.GetDatabase(ctx, &api.DatabaseFind{ID: &databaseID})
		if err != nil {
			return echo.NewHTTPError(http.StatusInternalServerError, fmt.Sprintf("Failed to fetch database ID: %v", databaseID)).SetInternal(err)
		}
		if database == nil {
			return echo.NewHTTPError(http.StatusNotFound, fmt.Sprintf("Database not found with ID %d", databaseID))
		}

		dataSourceFind := &api.DataSourceFind{
			ID: &dataSourceID,
		}
		dataSource, err := s.store.GetDataSource(ctx, dataSourceFind)
		if err != nil {
			return echo.NewHTTPError(http.StatusInternalServerError, fmt.Sprintf("Failed to fetch data source by ID %d", dataSourceID)).SetInternal(err)
		}
		if dataSource == nil {
			return echo.NewHTTPError(http.StatusNotFound, fmt.Sprintf("Data source not found with ID %d", dataSourceID))
		}
		if dataSource.DatabaseID != databaseID {
			return echo.NewHTTPError(http.StatusNotFound, fmt.Sprintf("data source not found by ID %d and database ID %d", dataSourceID, databaseID))
		}

		c.Response().Header().Set(echo.HeaderContentType, echo.MIMEApplicationJSONCharsetUTF8)
		if err := jsonapi.MarshalPayload(c.Response().Writer, dataSource); err != nil {
			return echo.NewHTTPError(http.StatusInternalServerError, "Failed to marshal find data source response").SetInternal(err)
		}
		return nil
	})

	g.POST("/database/:id/data-source", func(c echo.Context) error {
		ctx := c.Request().Context()
		databaseID, err := strconv.Atoi(c.Param("id"))
		if err != nil {
			return echo.NewHTTPError(http.StatusBadRequest, fmt.Sprintf("ID is not a number: %s", c.Param("id"))).SetInternal(err)
		}

		database, err := s.store.GetDatabase(ctx, &api.DatabaseFind{ID: &databaseID})
		if err != nil {
			return echo.NewHTTPError(http.StatusInternalServerError, fmt.Sprintf("Failed to fetch database ID: %v", databaseID)).SetInternal(err)
		}
		if database == nil {
			return echo.NewHTTPError(http.StatusNotFound, fmt.Sprintf("Database not found with ID %d", databaseID))
		}

		dataSourceCreate := &api.DataSourceCreate{}
		if err := jsonapi.UnmarshalPayload(c.Request().Body, dataSourceCreate); err != nil {
			return echo.NewHTTPError(http.StatusBadRequest, "Malformatted create data source request").SetInternal(err)
		}

		dataSourceCreate.CreatorID = c.Get(getPrincipalIDContextKey()).(int)
		dataSourceCreate.DatabaseID = databaseID

		dataSource, err := s.store.CreateDataSource(ctx, dataSourceCreate)
		if err != nil {
			return echo.NewHTTPError(http.StatusInternalServerError, "Failed to create data source").SetInternal(err)
		}

		c.Response().Header().Set(echo.HeaderContentType, echo.MIMEApplicationJSONCharsetUTF8)
		if err := jsonapi.MarshalPayload(c.Response().Writer, dataSource); err != nil {
			return echo.NewHTTPError(http.StatusInternalServerError, "Failed to marshal create data source response").SetInternal(err)
		}
		return nil
	})

	g.PATCH("/database/:id/data-source/:dataSourceID", func(c echo.Context) error {
		ctx := c.Request().Context()
		databaseID, err := strconv.Atoi(c.Param("id"))
		if err != nil {
			return echo.NewHTTPError(http.StatusBadRequest, fmt.Sprintf("ID is not a number: %s", c.Param("id"))).SetInternal(err)
		}

		dataSourceID, err := strconv.Atoi(c.Param("dataSourceID"))
		if err != nil {
			return echo.NewHTTPError(http.StatusBadRequest, fmt.Sprintf("Data source ID is not a number: %s", c.Param("dataSourceID"))).SetInternal(err)
		}

		// Because data source could use a wildcard database "*" as its database,
		// so we need to include wildcard databases when check if relevant database exists.
		database, err := s.store.GetDatabase(ctx, &api.DatabaseFind{ID: &databaseID, IncludeAllDatabase: true})
		if err != nil {
			return echo.NewHTTPError(http.StatusInternalServerError, fmt.Sprintf("Failed to fetch database ID: %v", databaseID)).SetInternal(err)
		}
		if database == nil {
			return echo.NewHTTPError(http.StatusNotFound, fmt.Sprintf("Database not found with ID %d", databaseID))
		}

		dataSourceFind := &api.DataSourceFind{
			ID:         &dataSourceID,
			DatabaseID: &databaseID,
		}
		dataSourceOld, err := s.store.GetDataSource(ctx, dataSourceFind)
		if err != nil {
			return echo.NewHTTPError(http.StatusInternalServerError, "Failed to find data source").SetInternal(err)
		}
		if dataSourceOld == nil || dataSourceOld.DatabaseID != databaseID {
			return echo.NewHTTPError(http.StatusNotFound, fmt.Sprintf("data source not found by ID %d and database ID %d", dataSourceID, databaseID))
		}

		dataSourcePatch := &api.DataSourcePatch{}
		if err := jsonapi.UnmarshalPayload(c.Request().Body, dataSourcePatch); err != nil {
			return echo.NewHTTPError(http.StatusBadRequest, "Malformatted patch data source request").SetInternal(err)
		}

		dataSourcePatch.ID = dataSourceID
		dataSourcePatch.UpdaterID = c.Get(getPrincipalIDContextKey()).(int)

		if dataSourcePatch.UseEmptyPassword != nil && *dataSourcePatch.UseEmptyPassword {
			password := ""
			dataSourcePatch.Password = &password
		}

		dataSourceNew, err := s.store.PatchDataSource(ctx, dataSourcePatch)
		if err != nil {
			return echo.NewHTTPError(http.StatusInternalServerError, fmt.Sprintf("Failed to update data source with ID %d", dataSourceID)).SetInternal(err)
		}

		c.Response().Header().Set(echo.HeaderContentType, echo.MIMEApplicationJSONCharsetUTF8)
		if err := jsonapi.MarshalPayload(c.Response().Writer, dataSourceNew); err != nil {
			return echo.NewHTTPError(http.StatusInternalServerError, "Failed to marshal patch data source response").SetInternal(err)
		}
		return nil
	})
}

func (s *Server) setDatabaseLabels(ctx context.Context, labelsJSON string, database *api.Database, project *api.Project, updaterID int, validateOnly bool) error {
	// NOTE: this is a partially filled DatabaseLabel
	// TODO(dragonly): should we make it cleaner?
	var labels []*api.DatabaseLabel
	if err := json.Unmarshal([]byte(labelsJSON), &labels); err != nil {
		return err
	}

	// For scalability, each database can have up to four labels for now.
	if len(labels) > api.DatabaseLabelSizeMax {
		err := fmt.Errorf("database labels are up to a maximum of %d", api.DatabaseLabelSizeMax)
		return echo.NewHTTPError(http.StatusBadRequest, err.Error()).SetInternal(err)
	}

	rowStatus := api.Normal
	labelKeyList, err := s.store.FindLabelKey(ctx, &api.LabelKeyFind{RowStatus: &rowStatus})
	if err != nil {
		return echo.NewHTTPError(http.StatusInternalServerError, "Failed to find label key list").SetInternal(err)
	}

	if err = validateDatabaseLabelList(labels, labelKeyList, database.Instance.Environment.Name); err != nil {
		return echo.NewHTTPError(http.StatusInternalServerError, "Failed to validate database labels").SetInternal(err)
	}

	// Validate labels can match database name template on the project.
	if project.DBNameTemplate != "" {
		tokens := make(map[string]string)
		for _, label := range labels {
			tokens[label.Key] = tokens[label.Value]
		}
		baseDatabaseName, err := api.GetBaseDatabaseName(database.Name, project.DBNameTemplate, labelsJSON)
		if err != nil {
			return fmt.Errorf("api.GetBaseDatabaseName(%q, %q, %q) failed, error: %v", database.Name, project.DBNameTemplate, labelsJSON, err)
		}
		if _, err := formatDatabaseName(baseDatabaseName, project.DBNameTemplate, tokens); err != nil {
			err := fmt.Errorf("database labels don't match with database name template %q", project.DBNameTemplate)
			return echo.NewHTTPError(http.StatusBadRequest, err.Error()).SetInternal(err)
		}
	}

	if !validateOnly {
		if _, err = s.store.SetDatabaseLabelList(ctx, labels, database.ID, updaterID); err != nil {
			return echo.NewHTTPError(http.StatusInternalServerError, fmt.Sprintf("Failed to set database labels, database ID: %v", database.ID)).SetInternal(err)
		}
	}
	return nil
}

<<<<<<< HEAD
func (s *Server) composeTableRelationship(ctx context.Context, raw *api.TableRaw) (*api.Table, error) {
	table := raw.ToTable()

	creator, err := s.store.GetPrincipalByID(ctx, table.CreatorID)
	if err != nil {
		return nil, err
	}
	table.Creator = creator

	updater, err := s.store.GetPrincipalByID(ctx, table.UpdaterID)
	if err != nil {
		return nil, err
	}
	table.Updater = updater

	return table, nil
=======
func (s *Server) composeViewRelationship(ctx context.Context, raw *api.ViewRaw) (*api.View, error) {
	view := raw.ToView()

	creator, err := s.store.GetPrincipalByID(ctx, view.CreatorID)
	if err != nil {
		return nil, err
	}
	view.Creator = creator

	updater, err := s.store.GetPrincipalByID(ctx, view.UpdaterID)
	if err != nil {
		return nil, err
	}
	view.Updater = updater
	return view, nil
>>>>>>> 07bb5c32
}

// Try to get database driver using the instance's admin data source.
// Upon successful return, caller MUST call driver.Close, otherwise, it will leak the database connection.
func getAdminDatabaseDriver(ctx context.Context, instance *api.Instance, databaseName string, logger *zap.Logger) (db.Driver, error) {
	adminDataSource := api.DataSourceFromInstanceWithType(instance, api.Admin)
	if adminDataSource == nil {
		return nil, common.Errorf(common.Internal, fmt.Errorf("admin data source not found for instance %d", instance.ID))
	}

	driver, err := getDatabaseDriver(
		ctx,
		instance.Engine,
		db.DriverConfig{Logger: logger},
		db.ConnectionConfig{
			Username: adminDataSource.Username,
			Password: adminDataSource.Password,
			Host:     instance.Host,
			Port:     instance.Port,
			Database: databaseName,
		},
		db.ConnectionContext{
			EnvironmentName: instance.Environment.Name,
			InstanceName:    instance.Name,
		},
	)
	if err != nil {
		return nil, err
	}

	return driver, nil
}

// We'd like to use read-only data source whenever possible, but fallback to admin data source if there's no read-only data source.
// Upon successful return, caller MUST call driver.Close, otherwise, it will leak the database connection.
func tryGetReadOnlyDatabaseDriver(ctx context.Context, instance *api.Instance, databaseName string, logger *zap.Logger) (db.Driver, error) {
	dataSource := api.DataSourceFromInstanceWithType(instance, api.RO)
	// If there are no read-only data source, fall back to admin data source.
	if dataSource == nil {
		dataSource = api.DataSourceFromInstanceWithType(instance, api.Admin)
	}
	if dataSource == nil {
		return nil, common.Errorf(common.Internal, fmt.Errorf("data source not found for instance %d", instance.ID))
	}

	driver, err := getDatabaseDriver(
		ctx,
		instance.Engine,
		db.DriverConfig{Logger: logger},
		db.ConnectionConfig{
			Username: dataSource.Username,
			Password: dataSource.Password,
			Host:     instance.Host,
			Port:     instance.Port,
			Database: databaseName,
			ReadOnly: true,
		},
		db.ConnectionContext{
			EnvironmentName: instance.Environment.Name,
			InstanceName:    instance.Name,
		},
	)
	if err != nil {
		return nil, err
	}

	return driver, nil
}

// Retrieve db.Driver connection with standard parameters for all type data source.
func getDatabaseDriver(ctx context.Context, engine db.Type, driverConfig db.DriverConfig, connectionConfig db.ConnectionConfig, connCtx db.ConnectionContext) (db.Driver, error) {
	driver, err := db.Open(
		ctx,
		engine,
		driverConfig,
		connectionConfig,
		connCtx,
	)
	if err != nil {
		return nil, common.Errorf(common.DbConnectionFailure, fmt.Errorf("failed to connect database at %s:%s with user %q: %w", connectionConfig.Host, connectionConfig.Port, connectionConfig.Username, err))
	}
	return driver, nil
}

func validateDatabaseLabelList(labelList []*api.DatabaseLabel, labelKeyList []*api.LabelKey, environmentName string) error {
	keyValueList := make(map[string]map[string]bool)
	for _, labelKey := range labelKeyList {
		keyValueList[labelKey.Key] = map[string]bool{}
		for _, value := range labelKey.ValueList {
			keyValueList[labelKey.Key][value] = true
		}
	}

	var environmentValue *string

	// check label key & value availability
	for _, label := range labelList {
		if label.Key == api.EnvironmentKeyName {
			environmentValue = &label.Value
			continue
		}
		labelKey, ok := keyValueList[label.Key]
		if !ok {
			return common.Errorf(common.Invalid, fmt.Errorf("invalid database label key: %v", label.Key))
		}
		_, ok = labelKey[label.Value]
		if !ok {
			return common.Errorf(common.Invalid, fmt.Errorf("invalid database label value %v for key %v", label.Value, label.Key))
		}
	}

	// Environment label must exist and is immutable.
	if environmentValue == nil {
		return common.Errorf(common.NotFound, fmt.Errorf("database label key %v not found", api.EnvironmentKeyName))
	}
	if environmentName != *environmentValue {
		return common.Errorf(common.Invalid, fmt.Errorf("cannot mutate database label key %v from %v to %v", api.EnvironmentKeyName, environmentName, *environmentValue))
	}

	return nil
}<|MERGE_RESOLUTION|>--- conflicted
+++ resolved
@@ -856,42 +856,6 @@
 	return nil
 }
 
-<<<<<<< HEAD
-func (s *Server) composeTableRelationship(ctx context.Context, raw *api.TableRaw) (*api.Table, error) {
-	table := raw.ToTable()
-
-	creator, err := s.store.GetPrincipalByID(ctx, table.CreatorID)
-	if err != nil {
-		return nil, err
-	}
-	table.Creator = creator
-
-	updater, err := s.store.GetPrincipalByID(ctx, table.UpdaterID)
-	if err != nil {
-		return nil, err
-	}
-	table.Updater = updater
-
-	return table, nil
-=======
-func (s *Server) composeViewRelationship(ctx context.Context, raw *api.ViewRaw) (*api.View, error) {
-	view := raw.ToView()
-
-	creator, err := s.store.GetPrincipalByID(ctx, view.CreatorID)
-	if err != nil {
-		return nil, err
-	}
-	view.Creator = creator
-
-	updater, err := s.store.GetPrincipalByID(ctx, view.UpdaterID)
-	if err != nil {
-		return nil, err
-	}
-	view.Updater = updater
-	return view, nil
->>>>>>> 07bb5c32
-}
-
 // Try to get database driver using the instance's admin data source.
 // Upon successful return, caller MUST call driver.Close, otherwise, it will leak the database connection.
 func getAdminDatabaseDriver(ctx context.Context, instance *api.Instance, databaseName string, logger *zap.Logger) (db.Driver, error) {
