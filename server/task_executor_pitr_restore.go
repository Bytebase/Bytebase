--- conflicted
+++ resolved
@@ -44,11 +44,7 @@
 // TODO(dragonly): Should establish a BASELINE migration in the swap database task.
 // And what's the right schema version in tenant mode?
 func (exec *PITRRestoreTaskExecutor) pitrRestore(ctx context.Context, task *api.Task, server *Server) (terminated bool, result *api.TaskRunResultPayload, err error) {
-<<<<<<< HEAD
-	driver, err := getAdminDatabaseDriver(ctx, task.Instance, "", "" /* pgInstanceDir */, exec.l)
-=======
-	driver, err := getAdminDatabaseDriver(ctx, task.Instance, "")
->>>>>>> a1fcc274
+	driver, err := getAdminDatabaseDriver(ctx, task.Instance, "", "" /* pgInstanceDir */)
 	if err != nil {
 		return true, nil, err
 	}
