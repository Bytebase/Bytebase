--- conflicted
+++ resolved
@@ -39,7 +39,6 @@
 		return true, nil, fmt.Errorf("invalid PITR restore payload: %s, error: %w", task.Payload, err)
 	}
 
-<<<<<<< HEAD
 	if (payload.BackupID == nil) == (payload.PointInTimeTs == nil) {
 		return true, nil, fmt.Errorf("only one of BackupID and time point can be set")
 	}
@@ -91,7 +90,7 @@
 			zap.String("backup", backup.Name),
 		)
 		// Restore the database to the target database.
-		if err := exec.restoreDatabase(ctx, targetDatabase.Instance, targetDatabase.Name, backup, server.profile.DataDir, server.pgInstanceDir, common.GetResourceDir(server.profile.DataDir)); err != nil {
+		if err := exec.restoreDatabase(ctx, server, targetDatabase.Instance, targetDatabase.Name, backup, server.profile.DataDir); err != nil {
 			return true, nil, err
 		}
 		// TODO(zp): This should be done in the same transaction as restoreDatabase to guarantee consistency.
@@ -129,10 +128,7 @@
 		}, nil
 	}
 
-	driver, err := getAdminDatabaseDriver(ctx, task.Instance, "", "" /* pgInstanceDir */, common.GetResourceDir(server.profile.DataDir))
-=======
-	driver, err := server.getAdminDatabaseDriver(ctx, task.Instance, "" /* databaseName */)
->>>>>>> 8807f498
+	driver, err := server.getAdminDatabaseDriver(ctx, task.Instance, "")
 	if err != nil {
 		return true, nil, err
 	}
@@ -301,8 +297,8 @@
 }
 
 // restoreDatabase will restore the database from a backup.
-func (*PITRRestoreTaskExecutor) restoreDatabase(ctx context.Context, instance *api.Instance, databaseName string, backup *api.Backup, dataDir, pgInstanceDir, resourceDir string) error {
-	driver, err := getAdminDatabaseDriver(ctx, instance, databaseName, pgInstanceDir, resourceDir)
+func (*PITRRestoreTaskExecutor) restoreDatabase(ctx context.Context, server *Server, instance *api.Instance, databaseName string, backup *api.Backup, dataDir string) error {
+	driver, err := server.getAdminDatabaseDriver(ctx, instance, databaseName)
 	if err != nil {
 		return err
 	}
