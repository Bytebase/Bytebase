--- conflicted
+++ resolved
@@ -44,11 +44,7 @@
 		// Try creating the "bytebase" db in the added instance if needed.
 		// Since we allow user to add new instance upfront even providing the incorrect username/password,
 		// thus it's OK if it fails. Frontend will surface relevant info suggesting the "bytebase" db hasn't created yet.
-<<<<<<< HEAD
-		db, err := getAdminDatabaseDriver(ctx, instance, "", s.pgInstance.BaseDir, s.l)
-=======
-		db, err := getAdminDatabaseDriver(ctx, instance, "")
->>>>>>> a1fcc274
+		db, err := getAdminDatabaseDriver(ctx, instance, "", s.pgInstance.BaseDir)
 		if err == nil {
 			defer db.Close(ctx)
 			if err := db.SetupMigrationIfNeeded(ctx); err != nil {
@@ -164,11 +160,7 @@
 
 		// Try immediately setup the migration schema, sync the engine version and schema after updating any connection related info.
 		if instancePatch.Host != nil || instancePatch.Port != nil {
-<<<<<<< HEAD
-			db, err := getAdminDatabaseDriver(ctx, instancePatched, "", s.pgInstance.BaseDir, s.l)
-=======
-			db, err := getAdminDatabaseDriver(ctx, instancePatched, "")
->>>>>>> a1fcc274
+			db, err := getAdminDatabaseDriver(ctx, instancePatched, "", s.pgInstance.BaseDir)
 			if err == nil {
 				defer db.Close(ctx)
 				if err := db.SetupMigrationIfNeeded(ctx); err != nil {
@@ -225,11 +217,7 @@
 		}
 
 		resultSet := &api.SQLResultSet{}
-<<<<<<< HEAD
-		db, err := getAdminDatabaseDriver(ctx, instance, "", s.pgInstance.BaseDir, s.l)
-=======
-		db, err := getAdminDatabaseDriver(ctx, instance, "")
->>>>>>> a1fcc274
+		db, err := getAdminDatabaseDriver(ctx, instance, "", s.pgInstance.BaseDir)
 		if err != nil {
 			resultSet.Error = err.Error()
 		} else {
@@ -262,11 +250,7 @@
 		}
 
 		instanceMigration := &api.InstanceMigration{}
-<<<<<<< HEAD
-		db, err := getAdminDatabaseDriver(ctx, instance, "", s.pgInstance.BaseDir, s.l)
-=======
-		db, err := getAdminDatabaseDriver(ctx, instance, "")
->>>>>>> a1fcc274
+		db, err := getAdminDatabaseDriver(ctx, instance, "", s.pgInstance.BaseDir)
 		if err != nil {
 			instanceMigration.Status = api.InstanceMigrationSchemaUnknown
 			instanceMigration.Error = err.Error()
@@ -311,11 +295,7 @@
 		}
 
 		find := &db.MigrationHistoryFind{ID: &historyID}
-<<<<<<< HEAD
-		driver, err := getAdminDatabaseDriver(ctx, instance, "", s.pgInstance.BaseDir, s.l)
-=======
-		driver, err := getAdminDatabaseDriver(ctx, instance, "")
->>>>>>> a1fcc274
+		driver, err := getAdminDatabaseDriver(ctx, instance, "", s.pgInstance.BaseDir)
 		if err != nil {
 			return echo.NewHTTPError(http.StatusInternalServerError, fmt.Sprintf("Failed to fetch migration history ID %d for instance %q", id, instance.Name)).SetInternal(err)
 		}
@@ -390,11 +370,7 @@
 		}
 
 		historyList := []*api.MigrationHistory{}
-<<<<<<< HEAD
-		driver, err := getAdminDatabaseDriver(ctx, instance, "", s.pgInstance.BaseDir, s.l)
-=======
-		driver, err := getAdminDatabaseDriver(ctx, instance, "")
->>>>>>> a1fcc274
+		driver, err := getAdminDatabaseDriver(ctx, instance, "", s.pgInstance.BaseDir)
 		if err != nil {
 			return echo.NewHTTPError(http.StatusInternalServerError, fmt.Sprintf("Failed to fetch migration history for instance %q", instance.Name)).SetInternal(err)
 		}
