package server

import (
	"context"
	"encoding/json"
	"fmt"
	"strconv"
	"sync"
	"sync/atomic"
	"time"

	"github.com/bytebase/bytebase/api"
	"github.com/bytebase/bytebase/common"
	"github.com/bytebase/bytebase/common/log"

	"go.uber.org/zap"
)

const (
	taskSchedulerInterval      = time.Duration(1) * time.Second
	taskProgressUpdateInterval = time.Duration(1) * time.Second
)

// NewTaskScheduler creates a new task scheduler.
func NewTaskScheduler(server *Server) *TaskScheduler {
	return &TaskScheduler{
		executorGetters:  make(map[api.TaskType]func() TaskExecutor),
		runningExecutors: make(map[int]TaskExecutor),
		server:           server,
	}
}

// TaskScheduler is the task scheduler.
type TaskScheduler struct {
<<<<<<< HEAD
	executors map[api.TaskType]TaskExecutor

	// runningTask[TaskID]*Progress
	// runningTask is used to
	// 1. tell if the task is running
	// 2. take a snapshot of the frequently updated progress in task executors
	runningTask sync.Map

	server *Server
=======
	executorGetters  map[api.TaskType]func() TaskExecutor
	runningExecutors map[int]TaskExecutor
	server           *Server
>>>>>>> 952f2e74
}

// Run will run the task scheduler.
func (s *TaskScheduler) Run(ctx context.Context, wg *sync.WaitGroup) {
	ticker := time.NewTicker(taskSchedulerInterval)
	defer ticker.Stop()
	defer wg.Done()
	log.Debug(fmt.Sprintf("Task scheduler started and will run every %v", taskSchedulerInterval))
	for {
		select {
		case <-ticker.C:
			func() {
				defer func() {
					if r := recover(); r != nil {
						err, ok := r.(error)
						if !ok {
							err = fmt.Errorf("%v", r)
						}
						log.Error("Task scheduler PANIC RECOVER", zap.Error(err))
					}
				}()

				ctx := context.Background()

				// Collect completed tasks
				for i, executor := range s.runningExecutors {
					if executor.IsCompleted() {
						delete(s.runningExecutors, i)
					}
				}

				// Inspect all open pipelines and schedule the next PENDING task if applicable
				pipelineStatus := api.PipelineOpen
				pipelineFind := &api.PipelineFind{
					Status: &pipelineStatus,
				}
				pipelineList, err := s.server.store.FindPipeline(ctx, pipelineFind, false)
				if err != nil {
					log.Error("Failed to retrieve open pipelines", zap.Error(err))
					return
				}
				for _, pipeline := range pipelineList {
					if pipeline.ID == api.OnboardingPipelineID {
						continue
					}

					if _, err := s.server.ScheduleNextTaskIfNeeded(ctx, pipeline); err != nil {
						log.Error("Failed to schedule next running task",
							zap.Int("pipeline_id", pipeline.ID),
							zap.Error(err),
						)
					}
				}

				// Inspect all running tasks
				taskStatusList := []api.TaskStatus{api.TaskRunning}
				taskFind := &api.TaskFind{
					StatusList: &taskStatusList,
				}
				// This fetches quite a bit info and may cause performance issue if we have many ongoing tasks
				// We may optimize this in the future since only some relationship info is needed by the executor
				taskList, err := s.server.store.FindTask(ctx, taskFind, false)
				if err != nil {
					log.Error("Failed to retrieve running tasks", zap.Error(err))
					return
				}

				for _, task := range taskList {
					if task.ID == api.OnboardingTaskID1 || task.ID == api.OnboardingTaskID2 {
						continue
					}

					// Skip task belongs to archived instances
					if i := task.Instance; i == nil || i.RowStatus == api.Archived {
						continue
					}

					executorGetter, ok := s.executorGetters[task.Type]
					if !ok {
						log.Error("Skip running task with unknown type",
							zap.Int("id", task.ID),
							zap.String("name", task.Name),
							zap.String("type", string(task.Type)),
						)
						continue
					}

<<<<<<< HEAD
					// loaded means the task is already running so we continue
					if _, loaded := s.runningTask.LoadOrStore(task.ID, &atomic.Value{}); loaded {
						continue
					}

					go func(task *api.Task) {
						defer func() {
							s.runningTask.Delete(task.ID)
						}()
						task.ProgressValue = new(atomic.Value)
						taskComplete := make(chan struct{})
						go func() {
							snapshotProgress := func() {
								value, ok := s.runningTask.Load(task.ID)
								if !ok {
									log.Error("Failed to load task from task scheduler", zap.Int("id", task.ID))
									return
								}
								progressValue := value.(*atomic.Value)
								if progress := task.ProgressValue.Load(); progress != nil {
									progressValue.Store(progress)
								}
							}

							// take a snapshot of the task progress in the task executor periodically which would be sent to the frontend
							ticker := time.NewTicker(taskProgressUpdateInterval)
							defer ticker.Stop()
							for {
								select {
								case <-ticker.C:
									snapshotProgress()
								case <-taskComplete:
									snapshotProgress()
									return
								}
							}
						}()
=======
					if _, ok := s.runningExecutors[task.ID]; ok {
						continue
					}
					s.runningExecutors[task.ID] = executorGetter()

					go func(task *api.Task, executor TaskExecutor) {
>>>>>>> 952f2e74
						done, result, err := RunTaskExecutorOnce(ctx, executor, s.server, task)
						close(taskComplete)
						if done {
							if err == nil {
								bytes, err := json.Marshal(*result)
								if err != nil {
									log.Error("Failed to marshal task run result",
										zap.Int("task_id", task.ID),
										zap.String("type", string(task.Type)),
										zap.Error(err),
									)
									return
								}
								code := common.Ok
								result := string(bytes)
								taskStatusPatch := &api.TaskStatusPatch{
									ID:        task.ID,
									UpdaterID: api.SystemBotID,
									Status:    api.TaskDone,
									Code:      &code,
									Result:    &result,
								}
								_, err = s.server.changeTaskStatusWithPatch(ctx, task, taskStatusPatch)
								if err != nil {
									log.Error("Failed to mark task as DONE",
										zap.Int("id", task.ID),
										zap.String("name", task.Name),
										zap.Error(err),
									)
								}
							} else {
								log.Warn("Failed to run task",
									zap.Int("id", task.ID),
									zap.String("name", task.Name),
									zap.String("type", string(task.Type)),
									zap.Error(err),
								)
								bytes, marshalErr := json.Marshal(api.TaskRunResultPayload{
									Detail: err.Error(),
								})
								if marshalErr != nil {
									log.Error("Failed to marshal task run result",
										zap.Int("task_id", task.ID),
										zap.String("type", string(task.Type)),
										zap.Error(marshalErr),
									)
									return
								}
								code := common.ErrorCode(err)
								result := string(bytes)
								taskStatusPatch := &api.TaskStatusPatch{
									ID:        task.ID,
									UpdaterID: api.SystemBotID,
									Status:    api.TaskFailed,
									Code:      &code,
									Result:    &result,
								}
								_, err = s.server.changeTaskStatusWithPatch(ctx, task, taskStatusPatch)
								if err != nil {
									log.Error("Failed to mark task as FAILED",
										zap.Int("id", task.ID),
										zap.String("name", task.Name),
										zap.Error(err),
									)
								}
							}
						} else if err != nil {
							log.Debug("Encountered transient error running task, will retry",
								zap.Int("id", task.ID),
								zap.String("name", task.Name),
								zap.String("type", string(task.Type)),
								zap.Error(err),
							)
						}
					}(task, s.runningExecutors[task.ID])
				}
			}()
		case <-ctx.Done(): // if cancel() execute
			return
		}
	}
}

// Register will register a task executor factory.
func (s *TaskScheduler) Register(taskType api.TaskType, executorGetter func() TaskExecutor) {
	if executorGetter == nil {
		panic("scheduler: Register executor is nil for task type: " + taskType)
	}
	if _, dup := s.executorGetters[taskType]; dup {
		panic("scheduler: Register called twice for task type: " + taskType)
	}
	s.executorGetters[taskType] = executorGetter
}

// canScheduleTask checks if the task can be scheduled, i.e. change the task status from PENDING to RUNNING
func (s *TaskScheduler) canScheduleTask(ctx context.Context, task *api.Task) (bool, error) {
	blocked, err := s.isTaskBlocked(ctx, task)
	if err != nil {
		return false, fmt.Errorf("failed to check if task is blocked, error: %w", err)
	}
	if blocked {
		return false, nil
	}
	// timing task check
	if task.EarliestAllowedTs != 0 {
		pass, err := s.server.passCheck(ctx, task, api.TaskCheckGeneralEarliestAllowedTime)
		if err != nil {
			return false, err
		}
		if !pass {
			return false, nil
		}
	}

	// only schema update or data update task has required task check
	if task.Type == api.TaskDatabaseSchemaUpdate || task.Type == api.TaskDatabaseDataUpdate {
		pass, err := s.server.passCheck(ctx, task, api.TaskCheckDatabaseConnect)
		if err != nil {
			return false, err
		}
		if !pass {
			return false, nil
		}

		pass, err = s.server.passCheck(ctx, task, api.TaskCheckInstanceMigrationSchema)
		if err != nil {
			return false, err
		}
		if !pass {
			return false, nil
		}

		instance, err := s.server.store.GetInstanceByID(ctx, task.InstanceID)
		if err != nil {
			return false, err
		}
		if instance == nil {
			return false, fmt.Errorf("instance ID not found %v", task.InstanceID)
		}

		if api.IsSyntaxCheckSupported(instance.Engine, s.server.profile.Mode) {
			pass, err = s.server.passCheck(ctx, task, api.TaskCheckDatabaseStatementSyntax)
			if err != nil {
				return false, err
			}
			if !pass {
				return false, nil
			}
		}

		if s.server.feature(api.FeatureSQLReviewPolicy) && api.IsSQLReviewSupported(instance.Engine, s.server.profile.Mode) {
			pass, err = s.server.passCheck(ctx, task, api.TaskCheckDatabaseStatementAdvise)
			if err != nil {
				return false, err
			}
			if !pass {
				return false, nil
			}
		}
	}
	return true, nil
}

// ScheduleIfNeeded schedules the task if
// 1. its required check does not contain error in the latest run
// 2. it has no blocking tasks
func (s *TaskScheduler) ScheduleIfNeeded(ctx context.Context, task *api.Task) (*api.Task, error) {
	schedule, err := s.canScheduleTask(ctx, task)
	if err != nil {
		return nil, err
	}
	if !schedule {
		return task, nil
	}

	updatedTask, err := s.server.changeTaskStatus(ctx, task, api.TaskRunning, api.SystemBotID)
	if err != nil {
		return nil, err
	}

	return updatedTask, nil
}

func (s *TaskScheduler) isTaskBlocked(ctx context.Context, task *api.Task) (bool, error) {
	for _, blockingTaskIDString := range task.BlockedBy {
		blockingTaskID, err := strconv.Atoi(blockingTaskIDString)
		if err != nil {
			return true, fmt.Errorf("failed to convert id string to int, id string: %v, error: %w", blockingTaskIDString, err)
		}
		blockingTask, err := s.server.store.GetTaskByID(ctx, blockingTaskID)
		if err != nil {
			return true, fmt.Errorf("failed to fetch the blocking task, id: %v, error: %w", blockingTaskID, err)
		}
		if blockingTask.Status != api.TaskDone {
			return true, nil
		}
	}
	return false, nil
}<|MERGE_RESOLUTION|>--- conflicted
+++ resolved
@@ -6,7 +6,6 @@
 	"fmt"
 	"strconv"
 	"sync"
-	"sync/atomic"
 	"time"
 
 	"github.com/bytebase/bytebase/api"
@@ -32,21 +31,9 @@
 
 // TaskScheduler is the task scheduler.
 type TaskScheduler struct {
-<<<<<<< HEAD
-	executors map[api.TaskType]TaskExecutor
-
-	// runningTask[TaskID]*Progress
-	// runningTask is used to
-	// 1. tell if the task is running
-	// 2. take a snapshot of the frequently updated progress in task executors
-	runningTask sync.Map
-
-	server *Server
-=======
 	executorGetters  map[api.TaskType]func() TaskExecutor
 	runningExecutors map[int]TaskExecutor
 	server           *Server
->>>>>>> 952f2e74
 }
 
 // Run will run the task scheduler.
@@ -134,54 +121,13 @@
 						continue
 					}
 
-<<<<<<< HEAD
-					// loaded means the task is already running so we continue
-					if _, loaded := s.runningTask.LoadOrStore(task.ID, &atomic.Value{}); loaded {
-						continue
-					}
-
-					go func(task *api.Task) {
-						defer func() {
-							s.runningTask.Delete(task.ID)
-						}()
-						task.ProgressValue = new(atomic.Value)
-						taskComplete := make(chan struct{})
-						go func() {
-							snapshotProgress := func() {
-								value, ok := s.runningTask.Load(task.ID)
-								if !ok {
-									log.Error("Failed to load task from task scheduler", zap.Int("id", task.ID))
-									return
-								}
-								progressValue := value.(*atomic.Value)
-								if progress := task.ProgressValue.Load(); progress != nil {
-									progressValue.Store(progress)
-								}
-							}
-
-							// take a snapshot of the task progress in the task executor periodically which would be sent to the frontend
-							ticker := time.NewTicker(taskProgressUpdateInterval)
-							defer ticker.Stop()
-							for {
-								select {
-								case <-ticker.C:
-									snapshotProgress()
-								case <-taskComplete:
-									snapshotProgress()
-									return
-								}
-							}
-						}()
-=======
 					if _, ok := s.runningExecutors[task.ID]; ok {
 						continue
 					}
 					s.runningExecutors[task.ID] = executorGetter()
 
 					go func(task *api.Task, executor TaskExecutor) {
->>>>>>> 952f2e74
 						done, result, err := RunTaskExecutorOnce(ctx, executor, s.server, task)
-						close(taskComplete)
 						if done {
 							if err == nil {
 								bytes, err := json.Marshal(*result)
