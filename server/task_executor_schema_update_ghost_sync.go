package server

import (
	"bytes"
	"context"
	"encoding/json"
	"fmt"
	"strconv"
	"strings"
	"sync"
	"sync/atomic"
	"time"

	"github.com/bytebase/bytebase/api"
	"github.com/bytebase/bytebase/common"
	"github.com/bytebase/bytebase/common/log"
	"github.com/bytebase/bytebase/plugin/db"
	"github.com/bytebase/bytebase/plugin/db/util"
	vcsPlugin "github.com/bytebase/bytebase/plugin/vcs"
	"github.com/github/gh-ost/go/base"
	"github.com/github/gh-ost/go/logic"
	ghostsql "github.com/github/gh-ost/go/sql"
	"go.uber.org/zap"
)

// NewSchemaUpdateGhostSyncTaskExecutor creates a schema update (gh-ost) sync task executor.
func NewSchemaUpdateGhostSyncTaskExecutor() TaskExecutor {
	return &SchemaUpdateGhostSyncTaskExecutor{}
}

// SchemaUpdateGhostSyncTaskExecutor is the schema update (gh-ost) sync task executor.
type SchemaUpdateGhostSyncTaskExecutor struct {
}

// RunOnce will run SchemaUpdateGhostSync task once.
func (exec *SchemaUpdateGhostSyncTaskExecutor) RunOnce(ctx context.Context, server *Server, task *api.Task) (terminated bool, result *api.TaskRunResultPayload, err error) {
	payload := &api.TaskDatabaseSchemaUpdateGhostSyncPayload{}
	if err := json.Unmarshal([]byte(task.Payload), payload); err != nil {
		return true, nil, fmt.Errorf("invalid database schema update gh-ost sync payload: %w", err)
	}
	return runGhostMigration(ctx, server, task, db.Migrate, payload.Statement, payload.SchemaVersion, payload.VCSPushEvent)
}

func getSocketFilename(taskID int, databaseID int, databaseName string, tableName string) string {
	return fmt.Sprintf("/tmp/gh-ost.%v.%v.%v.%v.sock", taskID, databaseID, databaseName, tableName)
}

func getPostponeFlagFilename(taskID int, databaseID int, databaseName string, tableName string) string {
	return fmt.Sprintf("/tmp/gh-ost.%v.%v.%v.%v.postponeFlag", taskID, databaseID, databaseName, tableName)
}

func getTableNameFromStatement(statement string) (string, error) {
	// Trim the statement for the parser.
	// This in effect removes all leading and trailing spaces, substitute multiple spaces with one.
	statement = strings.Join(strings.Fields(statement), " ")
	parser := ghostsql.NewParserFromAlterStatement(statement)
	if !parser.HasExplicitTable() {
		return "", fmt.Errorf("failed to parse table name from statement, statement: %v", statement)
	}
	return parser.GetExplicitTable(), nil
}

type ghostConfig struct {
	// serverID should be unique
	serverID             uint
	host                 string
	port                 string
	user                 string
	password             string
	database             string
	table                string
	alterStatement       string
	socketFilename       string
	postponeFlagFilename string
	noop                 bool
}

func newMigrationContext(config ghostConfig) (*base.MigrationContext, error) {
	const (
		allowedRunningOnMaster              = true
		concurrentCountTableRows            = true
		hooksStatusIntervalSec              = 60
		replicaServerID                     = 99999
		heartbeatIntervalMilliseconds       = 100
		niceRatio                           = 0
		chunkSize                           = 1000
		dmlBatchSize                        = 10
		maxLagMillisecondsThrottleThreshold = 1500
		defaultNumRetries                   = 60
		cutoverLockTimoutSeconds            = 3
		exponentialBackoffMaxInterval       = 64
	)
	statement := strings.Join(strings.Fields(config.alterStatement), " ")
	migrationContext := base.NewMigrationContext()
	migrationContext.InspectorConnectionConfig.Key.Hostname = config.host
	port := 3306
	if config.port != "" {
		configPort, err := strconv.Atoi(config.port)
		if err != nil {
			return nil, fmt.Errorf("failed to convert port from string to int, error: %w", err)
		}
		port = configPort
	}
	migrationContext.InspectorConnectionConfig.Key.Port = port
	migrationContext.CliUser = config.user
	migrationContext.CliPassword = config.password
	migrationContext.DatabaseName = config.database
	migrationContext.OriginalTableName = config.table
	migrationContext.AlterStatement = statement
	migrationContext.Noop = config.noop
	migrationContext.ReplicaServerId = config.serverID
	// set defaults
	migrationContext.AllowedRunningOnMaster = allowedRunningOnMaster
	migrationContext.ConcurrentCountTableRows = concurrentCountTableRows
	migrationContext.HooksStatusIntervalSec = hooksStatusIntervalSec
	migrationContext.ReplicaServerId = replicaServerID
	migrationContext.CutOverType = base.CutOverAtomic

	if migrationContext.AlterStatement == "" {
		return nil, fmt.Errorf("alterStatement must be provided and must not be empty")
	}
	parser := ghostsql.NewParserFromAlterStatement(migrationContext.AlterStatement)
	migrationContext.AlterStatementOptions = parser.GetAlterStatementOptions()

	if migrationContext.DatabaseName == "" {
		if !parser.HasExplicitSchema() {
			return nil, fmt.Errorf("database must be provided and database name must not be empty, or alterStatement must specify database name")
		}
		migrationContext.DatabaseName = parser.GetExplicitSchema()
	}
	if migrationContext.OriginalTableName == "" {
		if !parser.HasExplicitTable() {
			return nil, fmt.Errorf("table must be provided and table name must not be empty, or alterStatement must specify table name")
		}
		migrationContext.OriginalTableName = parser.GetExplicitTable()
	}
	migrationContext.ServeSocketFile = config.socketFilename
	migrationContext.PostponeCutOverFlagFile = config.postponeFlagFilename
	// TODO(p0ny): set OkToDropTable to false and drop table in dropOriginalTable Task.
	migrationContext.OkToDropTable = true
	migrationContext.SetHeartbeatIntervalMilliseconds(heartbeatIntervalMilliseconds)
	migrationContext.SetNiceRatio(niceRatio)
	migrationContext.SetChunkSize(chunkSize)
	migrationContext.SetDMLBatchSize(dmlBatchSize)
	migrationContext.SetMaxLagMillisecondsThrottleThreshold(maxLagMillisecondsThrottleThreshold)
	migrationContext.SetDefaultNumRetries(defaultNumRetries)
	migrationContext.ApplyCredentials()
	if err := migrationContext.SetCutOverLockTimeoutSeconds(cutoverLockTimoutSeconds); err != nil {
		return nil, err
	}
	if err := migrationContext.SetExponentialBackoffMaxInterval(exponentialBackoffMaxInterval); err != nil {
		return nil, err
	}
	return migrationContext, nil
}

func runGhostMigration(ctx context.Context, server *Server, task *api.Task, migrationType db.MigrationType, statement, schemaVersion string, vcsPushEvent *vcsPlugin.PushEvent) (terminated bool, result *api.TaskRunResultPayload, err error) {
	mi, err := preMigration(ctx, server, task, migrationType, statement, schemaVersion, vcsPushEvent)
	if err != nil {
		return true, nil, err
	}

	waitSync := &sync.WaitGroup{}
	waitSync.Add(1)

	go func(waitSync *sync.WaitGroup) {
		migrationID, schema, err := executeSync(ctx, task, mi, statement, waitSync)
		if err != nil {
			log.Error("failed to execute schema update gh-ost sync executeSync", zap.Error(err))
			return
		}
		_, _, err = postMigration(ctx, server, task, vcsPushEvent, mi, migrationID, schema)
		if err != nil {
			log.Error("failed to execute schema update gh-ost sync postMigration", zap.Error(err))
		}
	}(waitSync)

	waitSync.Wait()

	return true, &api.TaskRunResultPayload{Detail: "sync done"}, nil
}

func executeSync(ctx context.Context, task *api.Task, mi *db.MigrationInfo, statement string, waitSync *sync.WaitGroup) (migrationHistoryID int64, updatedSchema string, resErr error) {
	statement = strings.TrimSpace(statement)

<<<<<<< HEAD
	driver, err := getAdminDatabaseDriver(ctx, task.Instance, task.Database.Name, "" /* pgInstanceDir */, l)
=======
	driver, err := getAdminDatabaseDriver(ctx, task.Instance, task.Database.Name)
>>>>>>> a1fcc274
	if err != nil {
		return -1, "", err
	}
	defer driver.Close(ctx)
	needsSetup, err := driver.NeedsSetupMigration(ctx)
	if err != nil {
		return -1, "", fmt.Errorf("failed to check migration setup for instance %q: %w", task.Instance.Name, err)
	}
	if needsSetup {
		return -1, "", common.Errorf(common.MigrationSchemaMissing, fmt.Errorf("missing migration schema for instance %q", task.Instance.Name))
	}

	executor := driver.(util.MigrationExecutor)

	var prevSchemaBuf bytes.Buffer
	if _, err := driver.Dump(ctx, mi.Database, &prevSchemaBuf, true); err != nil {
		return -1, "", err
	}

	insertedID, err := util.BeginMigration(ctx, executor, mi, prevSchemaBuf.String(), statement, db.BytebaseDatabase)
	if err != nil {
		return -1, "", err
	}
	startedNs := time.Now().UnixNano()

	defer func() {
		if err := util.EndMigration(ctx, executor, startedNs, insertedID, updatedSchema, db.BytebaseDatabase, resErr == nil /*isDone*/); err != nil {
			log.Error("failed to update migration history record",
				zap.Error(err),
				zap.Int64("migration_id", migrationHistoryID),
			)
		}
	}()
	if err = executeGhost(task, startedNs, statement, waitSync); err != nil {
		return -1, "", err
	}

	var afterSchemaBuf bytes.Buffer
	if _, err := executor.Dump(ctx, mi.Database, &afterSchemaBuf, true /*schemaOnly*/); err != nil {
		return -1, "", util.FormatError(err)
	}

	return insertedID, afterSchemaBuf.String(), nil
}

func executeGhost(task *api.Task, startedNs int64, statement string, waitSync *sync.WaitGroup) error {
	instance := task.Instance
	databaseName := task.Database.Name

	tableName, err := getTableNameFromStatement(statement)
	if err != nil {
		return err
	}

	adminDataSource := api.DataSourceFromInstanceWithType(instance, api.Admin)
	if adminDataSource == nil {
		return common.Errorf(common.Internal, fmt.Errorf("admin data source not found for instance %d", instance.ID))
	}

	migrationContext, err := newMigrationContext(ghostConfig{
		host:                 instance.Host,
		port:                 instance.Port,
		user:                 adminDataSource.Username,
		password:             adminDataSource.Password,
		database:             databaseName,
		table:                tableName,
		alterStatement:       statement,
		socketFilename:       getSocketFilename(task.ID, task.Database.ID, databaseName, tableName),
		postponeFlagFilename: getPostponeFlagFilename(task.ID, task.Database.ID, databaseName, tableName),
		noop:                 false,
		// On the source and each replica, you must set the server_id system variable to establish a unique replication ID. For each server, you should pick a unique positive integer in the range from 1 to 2^32 − 1, and each ID must be different from every other ID in use by any other source or replica in the replication topology. Example: server-id=3.
		// https://dev.mysql.com/doc/refman/5.7/en/replication-options-source.html
		// Here we use serverID = offset + task.ID to avoid potential conflicts.
		serverID: 10000000 + uint(task.ID),
	})
	if err != nil {
		return fmt.Errorf("failed to init migrationContext for gh-ost, error: %w", err)
	}

	ctx, cancel := context.WithCancel(context.Background())
	defer cancel()
	migrator := logic.NewMigrator(migrationContext)

	go func(ctx context.Context, migrationContext *base.MigrationContext, waitSync *sync.WaitGroup) {
		ticker := time.NewTicker(1 * time.Second)
		defer waitSync.Done()
		for {
			select {
			case <-ticker.C:
				// Since we are using postpone flag file to postpone cutover, it's gh-ost mechanism to set migrationContext.IsPostponingCutOver to 1 after synced and before postpone flag file is removed. We utilize this mechanism here to check if synced.
				if atomic.LoadInt64(&migrationContext.IsPostponingCutOver) > 0 {
					return
				}
			case <-ctx.Done():
				return
			}
		}
	}(ctx, migrationContext, waitSync)

	if err = migrator.Migrate(); err != nil {
		return fmt.Errorf("failed to run gh-ost, error: %w", err)
	}
	return nil
}<|MERGE_RESOLUTION|>--- conflicted
+++ resolved
@@ -183,11 +183,7 @@
 func executeSync(ctx context.Context, task *api.Task, mi *db.MigrationInfo, statement string, waitSync *sync.WaitGroup) (migrationHistoryID int64, updatedSchema string, resErr error) {
 	statement = strings.TrimSpace(statement)
 
-<<<<<<< HEAD
-	driver, err := getAdminDatabaseDriver(ctx, task.Instance, task.Database.Name, "" /* pgInstanceDir */, l)
-=======
-	driver, err := getAdminDatabaseDriver(ctx, task.Instance, task.Database.Name)
->>>>>>> a1fcc274
+	driver, err := getAdminDatabaseDriver(ctx, task.Instance, task.Database.Name, "" /* pgInstanceDir */)
 	if err != nil {
 		return -1, "", err
 	}
