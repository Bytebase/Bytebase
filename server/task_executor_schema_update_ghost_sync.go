package server

import (
	"bytes"
	"context"
	"encoding/json"
	"fmt"
	"strconv"
	"strings"
	"sync"
	"sync/atomic"
	"time"

	"github.com/bytebase/bytebase/api"
	"github.com/bytebase/bytebase/common"
	"github.com/bytebase/bytebase/plugin/db"
	"github.com/bytebase/bytebase/plugin/db/util"
	vcsPlugin "github.com/bytebase/bytebase/plugin/vcs"
	"github.com/github/gh-ost/go/base"
	"github.com/github/gh-ost/go/logic"
	ghostsql "github.com/github/gh-ost/go/sql"
	"go.uber.org/zap"
)

// NewSchemaUpdateGhostSyncTaskExecutor creates a schema update (gh-ost) sync task executor.
func NewSchemaUpdateGhostSyncTaskExecutor(logger *zap.Logger) TaskExecutor {
	return &SchemaUpdateGhostSyncTaskExecutor{
		l: logger,
	}
}

// SchemaUpdateGhostSyncTaskExecutor is the schema update (gh-ost) sync task executor.
type SchemaUpdateGhostSyncTaskExecutor struct {
	l *zap.Logger
}

type ghostConfig struct {
	// serverID should be unique
	serverID         uint
	host             string
	port             string
	user             string
	password         string
	database         string
	table            string
	alterStatement   string
	filenameTemplate string
	noop             bool
}

func newMigrationContext(config ghostConfig) (*base.MigrationContext, error) {
	const (
		allowedRunningOnMaster              = true
		concurrentCountTableRows            = true
		hooksStatusIntervalSec              = 60
		replicaServerID                     = 99999
		heartbeatIntervalMilliseconds       = 100
		niceRatio                           = 0
		chunkSize                           = 1000
		dmlBatchSize                        = 10
		maxLagMillisecondsThrottleThreshold = 1500
		defaultNumRetries                   = 60
		cutoverLockTimoutSeconds            = 3
		exponentialBackoffMaxInterval       = 64
	)
	migrationContext := base.NewMigrationContext()
	migrationContext.InspectorConnectionConfig.Key.Hostname = config.host
	port := 3306
	if config.port != "" {
		configPort, err := strconv.Atoi(config.port)
		if err != nil {
			return nil, fmt.Errorf("failed to convert port from string to int, error: %w", err)
		}
		port = configPort
	}
	migrationContext.InspectorConnectionConfig.Key.Port = port
	migrationContext.CliUser = config.user
	migrationContext.CliPassword = config.password
	migrationContext.DatabaseName = config.database
	migrationContext.OriginalTableName = config.table
	migrationContext.AlterStatement = config.alterStatement
	migrationContext.Noop = config.noop
	migrationContext.ReplicaServerId = config.serverID
	// set defaults
	migrationContext.AllowedRunningOnMaster = allowedRunningOnMaster
	migrationContext.ConcurrentCountTableRows = concurrentCountTableRows
	migrationContext.HooksStatusIntervalSec = hooksStatusIntervalSec
	migrationContext.ReplicaServerId = replicaServerID
	migrationContext.CutOverType = base.CutOverAtomic

	if migrationContext.AlterStatement == "" {
		return nil, fmt.Errorf("alterStatement must be provided and must not be empty")
	}
	parser := ghostsql.NewParserFromAlterStatement(migrationContext.AlterStatement)
	migrationContext.AlterStatementOptions = parser.GetAlterStatementOptions()

	if migrationContext.DatabaseName == "" {
		if !parser.HasExplicitSchema() {
			return nil, fmt.Errorf("database must be provided and database name must not be empty, or alterStatement must specify database name")
		}
		migrationContext.DatabaseName = parser.GetExplicitSchema()
	}
	if migrationContext.OriginalTableName == "" {
		if !parser.HasExplicitTable() {
			return nil, fmt.Errorf("table must be provided and table name must not be empty, or alterStatement must specify table name")
		}
		migrationContext.OriginalTableName = parser.GetExplicitTable()
	}
	// TODO(p0ny): change file name according to design doc.
	migrationContext.ServeSocketFile = fmt.Sprintf(config.filenameTemplate, migrationContext.OriginalTableName, "sock")
	migrationContext.PostponeCutOverFlagFile = fmt.Sprintf(config.filenameTemplate, migrationContext.OriginalTableName, "postponeFlag")
	// TODO(p0ny): set OkToDropTable to false and drop table in dropOriginalTable Task.
	migrationContext.OkToDropTable = true
	migrationContext.SetHeartbeatIntervalMilliseconds(heartbeatIntervalMilliseconds)
	migrationContext.SetNiceRatio(niceRatio)
	migrationContext.SetChunkSize(chunkSize)
	migrationContext.SetDMLBatchSize(dmlBatchSize)
	migrationContext.SetMaxLagMillisecondsThrottleThreshold(maxLagMillisecondsThrottleThreshold)
	migrationContext.SetDefaultNumRetries(defaultNumRetries)
	migrationContext.ApplyCredentials()
	if err := migrationContext.SetCutOverLockTimeoutSeconds(cutoverLockTimoutSeconds); err != nil {
		return nil, err
	}
	if err := migrationContext.SetExponentialBackoffMaxInterval(exponentialBackoffMaxInterval); err != nil {
		return nil, err
	}
	return migrationContext, nil
}

// RunOnce will run SchemaUpdateGhostSync task once.
func (exec *SchemaUpdateGhostSyncTaskExecutor) RunOnce(ctx context.Context, server *Server, task *api.Task) (terminated bool, result *api.TaskRunResultPayload, err error) {
	payload := &api.TaskDatabaseSchemaUpdateGhostSyncPayload{}
	if err := json.Unmarshal([]byte(task.Payload), payload); err != nil {
		return true, nil, fmt.Errorf("invalid database schema update gh-ost sync payload: %w", err)
	}
	return runGhostMigration(ctx, exec.l, server, task, db.Migrate, payload.Statement, payload.SchemaVersion, payload.VCSPushEvent)
}

func runGhostMigration(ctx context.Context, l *zap.Logger, server *Server, task *api.Task, migrationType db.MigrationType, statement, schemaVersion string, vcsPushEvent *vcsPlugin.PushEvent) (terminated bool, result *api.TaskRunResultPayload, err error) {
	mi, err := preMigration(ctx, l, server, task, migrationType, statement, schemaVersion, vcsPushEvent)
	if err != nil {
		return true, nil, err
	}

	waitSync := &sync.WaitGroup{}
	waitSync.Add(1)

	go func(waitSync *sync.WaitGroup) {
		migrationID, schema, err := executeSync(ctx, l, task, mi, statement, waitSync)
		if err != nil {
			l.Error("failed to execute schema update gh-ost sync executeSync", zap.Error(err))
			return
		}
		_, _, err = postMigration(ctx, l, server, task, vcsPushEvent, mi, migrationID, schema)
		if err != nil {
			l.Error("failed to execute schema update gh-ost sync postMigration", zap.Error(err))
		}
	}(waitSync)

	waitSync.Wait()

	return true, &api.TaskRunResultPayload{Detail: "sync done"}, nil
}

func executeSync(ctx context.Context, l *zap.Logger, task *api.Task, mi *db.MigrationInfo, statement string, waitSync *sync.WaitGroup) (migrationHistoryID int64, updatedSchema string, resErr error) {
	statement = strings.TrimSpace(statement)

	driver, err := getAdminDatabaseDriver(ctx, task.Instance, task.Database.Name, l)
	if err != nil {
		return -1, "", err
	}
	defer driver.Close(ctx)
	needsSetup, err := driver.NeedsSetupMigration(ctx)
	if err != nil {
		return -1, "", fmt.Errorf("failed to check migration setup for instance %q: %w", task.Instance.Name, err)
	}
	if needsSetup {
		return -1, "", common.Errorf(common.MigrationSchemaMissing, fmt.Errorf("missing migration schema for instance %q", task.Instance.Name))
	}

	executor := driver.(util.MigrationExecutor)

	var prevSchemaBuf bytes.Buffer
	if _, err := driver.Dump(ctx, mi.Database, &prevSchemaBuf, true); err != nil {
		return -1, "", err
	}

	insertedID, err := util.BeginMigration(ctx, executor, mi, prevSchemaBuf.String(), statement, db.BytebaseDatabase)
	if err != nil {
		return -1, "", err
	}
	startedNs := time.Now().UnixNano()

	defer func() {
		if err := util.EndMigration(ctx, l, executor, startedNs, insertedID, updatedSchema, db.BytebaseDatabase, resErr == nil /*isDone*/); err != nil {
			l.Error("failed to update migration history record",
				zap.Error(err),
				zap.Int64("migration_id", migrationHistoryID),
			)
		}
	}()

<<<<<<< HEAD
	err = executeGhost(l, task, startedNs, statement, waitSync)
	if err != nil {
=======
	if err := executeGhost(task.Instance, task.Database.Name, statement); err != nil {
>>>>>>> 1dcbb1c9
		return -1, "", err
	}

	var afterSchemaBuf bytes.Buffer
	if _, err := executor.Dump(ctx, mi.Database, &afterSchemaBuf, true /*schemaOnly*/); err != nil {
		return -1, "", util.FormatError(err)
	}

	return insertedID, afterSchemaBuf.String(), nil
}

func executeGhost(l *zap.Logger, task *api.Task, startedNs int64, statement string, waitSync *sync.WaitGroup) error {
	instance := task.Instance
	databaseName := task.Database.Name

	adminDataSource := api.DataSourceFromInstanceWithType(instance, api.Admin)
	if adminDataSource == nil {
		return common.Errorf(common.Internal, fmt.Errorf("admin data source not found for instance %d", instance.ID))
	}

	migrationContext, err := newMigrationContext(ghostConfig{
		host:             instance.Host,
		port:             instance.Port,
		user:             adminDataSource.Username,
		password:         adminDataSource.Password,
		database:         databaseName,
		alterStatement:   statement,
		filenameTemplate: fmt.Sprintf("/tmp/gh-ost.%v.%v.%v.%%v.%%v", task.ID, task.Database.ID, databaseName),
		noop:             false,
		serverID:         10000000 + uint(task.ID),
	})
	if err != nil {
		return fmt.Errorf("failed to init migrationContext for gh-ost, error: %w", err)
	}

	ctx, cancel := context.WithCancel(context.Background())
	defer cancel()
	migrator := logic.NewMigrator(migrationContext)

	go func(ctx context.Context, migrationContext *base.MigrationContext, l *zap.Logger, waitSync *sync.WaitGroup) {
		ticker := time.NewTicker(1 * time.Second)
		defer waitSync.Done()
		for {
			select {
			case <-ticker.C:
				if atomic.LoadInt64(&migrationContext.IsPostponingCutOver) > 0 {
					return
				}
			case <-ctx.Done():
				return
			}
		}
	}(ctx, migrationContext, l, waitSync)

	if err = migrator.Migrate(); err != nil {
		return fmt.Errorf("failed to run gh-ost, error: %w", err)
	}
	return nil
}<|MERGE_RESOLUTION|>--- conflicted
+++ resolved
@@ -199,13 +199,7 @@
 			)
 		}
 	}()
-
-<<<<<<< HEAD
-	err = executeGhost(l, task, startedNs, statement, waitSync)
-	if err != nil {
-=======
-	if err := executeGhost(task.Instance, task.Database.Name, statement); err != nil {
->>>>>>> 1dcbb1c9
+	if err = executeGhost(l, task, startedNs, statement, waitSync); err != nil {
 		return -1, "", err
 	}
 
