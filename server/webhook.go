--- conflicted
+++ resolved
@@ -179,27 +179,6 @@
 			zap.String("commits", getCommitsMessage(commitList)))
 		return nil, nil
 	}
-<<<<<<< HEAD
-=======
-	var createdMessages []string
-	for _, item := range distinctFileList {
-		var createdMessageList []string
-		repoID2ActivityCreateList := make(map[int][]*api.ActivityCreate)
-		for _, repo := range filteredRepos {
-			pushEvent := baseVCSPushEvent
-			pushEvent.VCSType = repo.VCS.Type
-			pushEvent.BaseDirectory = repo.BaseDirectory
-			pushEvent.FileCommit = vcs.FileCommit{
-				ID:          item.commit.ID,
-				Title:       item.commit.Title,
-				Message:     item.commit.Message,
-				CreatedTs:   item.commit.CreatedTs,
-				URL:         item.commit.URL,
-				AuthorName:  item.commit.AuthorName,
-				AuthorEmail: item.commit.AuthorEmail,
-				Added:       common.EscapeForLogging(item.fileName),
-			}
->>>>>>> b210e8c1
 
 	var createdMessageList []string
 	repoID2ActivityCreateList := make(map[int][]*api.ActivityCreate)
@@ -208,7 +187,13 @@
 		pushEvent.VCSType = repo.VCS.Type
 		pushEvent.BaseDirectory = repo.BaseDirectory
 
-		createdMessage, created, activityCreateList, httpErr := s.createIssueFromPushEvent(ctx, &pushEvent, repo, webhookEndpointID, distinctFileList)
+		createdMessage, created, activityCreateList, httpErr := s.createIssueFromPushEvent(
+			ctx,
+			&pushEvent,
+			repo,
+			webhookEndpointID,
+			distinctFileList,
+		)
 		if httpErr != nil {
 			return nil, httpErr
 		}
@@ -750,7 +735,10 @@
 	for _, file := range fileList {
 		fileEscaped := common.EscapeForLogging(file.fileName)
 		if !strings.HasPrefix(file.fileName, repo.BaseDirectory) {
-			log.Debug("Ignored file outside the base directory", zap.String("file", fileEscaped), zap.String("base_directory", repo.BaseDirectory))
+			log.Debug("Ignored file outside the base directory",
+				zap.String("file", fileEscaped),
+				zap.String("base_directory", repo.BaseDirectory),
+			)
 			continue
 		}
 		filesToProcess = append(filesToProcess, file)
@@ -853,11 +841,14 @@
 	// Find out the creator principal.
 	creatorID := api.SystemBotID
 	if authorEmail := pushEvent.FileCommit.AuthorEmail; authorEmail != "" {
-		committerPrincipal, err := s.store.GetPrincipalByEmail(ctx, authorEmail)
-		if err != nil {
-			log.Warn("Failed to find the principal with committer email, use system bot instead", zap.String("email", common.EscapeForLogging(authorEmail)), zap.Error(err))
+		committerPrincipal, err := s.store.GetPrincipalByEmail(ctx, pushEvent.FileCommit.AuthorEmail)
+		if err != nil {
+			log.Warn("Failed to find the principal with committer email, use system bot instead",
+				zap.String("email", common.EscapeForLogging(authorEmail)),
+				zap.Error(err))
 		} else if committerPrincipal == nil {
-			log.Debug("Failed to find the principal with committer email, use system bot instead", zap.String("email", common.EscapeForLogging(authorEmail)))
+			log.Debug("Principal with committer email does not exist, use system bot instead",
+				zap.String("email", common.EscapeForLogging(authorEmail)))
 		} else {
 			creatorID = committerPrincipal.ID
 		}
@@ -879,7 +870,7 @@
 	if migrationType == db.Data {
 		issueType = api.IssueDatabaseDataUpdate
 	}
-	commitsMsg := getCommitsMessage(pushEvent.CommitList)
+	commitsMsg := getCommitsMessageShort(pushEvent.CommitList)
 	issueCreate := &api.IssueCreate{
 		ProjectID:     repo.ProjectID,
 		Name:          fmt.Sprintf("%s by %s", migrationType, commitsMsg),
@@ -965,12 +956,14 @@
 	return strings.Join(commitIDs, ", ")
 }
 
-func getCommitsMessage(commitList []vcs.Commit) string {
-	var commitIDs []string
-	for _, c := range commitList {
-		commitIDs = append(commitIDs, c.ID)
-	}
-	return strings.Join(commitIDs, ", ")
+func getCommitsMessageShort(commitList []vcs.Commit) string {
+	if len(commitList) == 0 {
+		return ""
+	}
+	if len(commitList) == 1 {
+		return "commit " + commitList[0].ID
+	}
+	return fmt.Sprintf("commits %s...%s", commitList[0].ID, commitList[len(commitList)-1].ID)
 }
 
 // parseSchemaFileInfo attempts to parse the given schema file path to extract
