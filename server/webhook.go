--- conflicted
+++ resolved
@@ -12,10 +12,6 @@
 	"io"
 	"net/http"
 	"path"
-<<<<<<< HEAD
-	"path/filepath"
-=======
->>>>>>> 6da9a91d
 	"regexp"
 	"strconv"
 	"strings"
