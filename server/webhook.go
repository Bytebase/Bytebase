package server

import (
	"bytes"
	"context"
	"crypto/hmac"
	"crypto/sha256"
	"crypto/subtle"
	"encoding/hex"
	"encoding/json"
	"fmt"
	"io"
	"net/http"
	"path"
	"regexp"
	"strconv"
	"strings"
	"time"

	"github.com/labstack/echo/v4"
	"github.com/pkg/errors"
	"go.uber.org/zap"

	"github.com/bytebase/bytebase/api"
	"github.com/bytebase/bytebase/common"
	"github.com/bytebase/bytebase/common/log"
	"github.com/bytebase/bytebase/plugin/db"
	"github.com/bytebase/bytebase/plugin/parser"
	"github.com/bytebase/bytebase/plugin/vcs"
	"github.com/bytebase/bytebase/plugin/vcs/github"
	"github.com/bytebase/bytebase/plugin/vcs/gitlab"
)

const (
	gitlabWebhookPath = "hook/gitlab"
	githubWebhookPath = "hook/github"
)

func (s *Server) registerWebhookRoutes(g *echo.Group) {
	g.POST("/gitlab/:id", func(c echo.Context) error {
		ctx := c.Request().Context()
		body, err := io.ReadAll(c.Request().Body)
		if err != nil {
			return echo.NewHTTPError(http.StatusBadRequest, "Failed to read webhook request").SetInternal(err)
		}

		pushEvent := &gitlab.WebhookPushEvent{}
		if err := json.Unmarshal(body, pushEvent); err != nil {
			return echo.NewHTTPError(http.StatusBadRequest, "Malformed push event").SetInternal(err)
		}

		// This shouldn't happen as we only setup webhook to receive push event, just in case.
		if pushEvent.ObjectKind != gitlab.WebhookPush {
			return echo.NewHTTPError(http.StatusBadRequest, fmt.Sprintf("Invalid webhook event type, got %s, want push", pushEvent.ObjectKind))
		}

		webhookEndpointID := c.Param("id")
		repo, err := s.store.GetRepository(ctx, &api.RepositoryFind{WebhookEndpointID: &webhookEndpointID})
		if err != nil {
			return echo.NewHTTPError(http.StatusInternalServerError, fmt.Sprintf("Failed to respond webhook event for endpoint: %v", webhookEndpointID)).SetInternal(err)
		}
		if repo == nil {
			return echo.NewHTTPError(http.StatusNotFound, fmt.Sprintf("Webhook endpoint not found: %v", webhookEndpointID))
		}

		if branch, err := parseBranchNameFromRefs(pushEvent.Ref); err != nil {
			return echo.NewHTTPError(http.StatusBadRequest, "Invalid ref").SetInternal(err)
		} else if branch != repo.BranchFilter {
			return c.String(http.StatusOK, "")
		}

		if repo.VCS == nil {
			err := errors.Errorf("VCS not found for ID: %v", repo.VCSID)
			return echo.NewHTTPError(http.StatusInternalServerError, err).SetInternal(err)
		}

		if c.Request().Header.Get("X-Gitlab-Token") != repo.WebhookSecretToken {
			return echo.NewHTTPError(http.StatusBadRequest, "Secret token mismatch")
		}

		if strconv.Itoa(pushEvent.Project.ID) != repo.ExternalID {
			return echo.NewHTTPError(http.StatusBadRequest, fmt.Sprintf("Project mismatch, got %d, want %s", pushEvent.Project.ID, repo.ExternalID))
		}

		log.Debug("Processing GitLab webhook push event...",
			zap.String("project", repo.Project.Name),
		)

		var createdMessageList []string
		distinctFileList := dedupMigrationFilesFromCommitList(pushEvent.CommitList)
		for _, item := range distinctFileList {
			createdMessage, created, httpErr := s.createIssueFromPushEvent(
				ctx,
				&vcs.PushEvent{
					VCSType:            repo.VCS.Type,
					BaseDirectory:      repo.BaseDirectory,
					Ref:                pushEvent.Ref,
					RepositoryID:       strconv.Itoa(pushEvent.Project.ID),
					RepositoryURL:      pushEvent.Project.WebURL,
					RepositoryFullPath: pushEvent.Project.FullPath,
					AuthorName:         pushEvent.AuthorName,
					FileCommit: vcs.FileCommit{
						ID:          item.commit.ID,
						Title:       item.commit.Title,
						Message:     item.commit.Message,
						CreatedTs:   item.createdTime.Unix(),
						URL:         item.commit.URL,
						AuthorName:  item.commit.Author.Name,
						AuthorEmail: item.commit.Author.Email,
						Added:       common.EscapeForLogging(item.fileName),
					},
				},
				repo,
				webhookEndpointID,
				item.fileName,
				item.itemType,
			)
			if httpErr != nil {
				return httpErr
			}

			if created {
				createdMessageList = append(createdMessageList, createdMessage)
			}
		}

		if len(createdMessageList) == 0 {
			log.Warn("Ignored push event because no applicable file found in the commit list",
				zap.String("project", repo.Project.Name),
			)
		}
		return c.String(http.StatusOK, strings.Join(createdMessageList, "\n"))
	})
	g.POST("/github/:id", func(c echo.Context) error {
		ctx := c.Request().Context()

		// This shouldn't happen as we only setup webhook to receive push event, just in case.
		eventType := github.WebhookType(c.Request().Header.Get("X-GitHub-Event"))

		// https://docs.github.com/en/developers/webhooks-and-events/webhooks/about-webhooks#ping-event
		// When we create a new webhook, GitHub will send us a simple ping event to let us know we've set up the webhook correctly.
		// We respond to this event so as not to mislead users.
		if eventType == github.WebhookPing {
			return c.String(http.StatusOK, "OK")
		}

		if eventType != github.WebhookPush {
			return echo.NewHTTPError(http.StatusBadRequest, fmt.Sprintf("Invalid webhook event type, got %s, want %s", eventType, github.WebhookPush))
		}

		webhookEndpointID := c.Param("id")
		repo, err := s.store.GetRepository(ctx, &api.RepositoryFind{WebhookEndpointID: &webhookEndpointID})
		if err != nil {
			return echo.NewHTTPError(http.StatusInternalServerError, fmt.Sprintf("Failed to respond webhook event for endpoint: %v", webhookEndpointID)).SetInternal(err)
		}
		if repo == nil {
			return echo.NewHTTPError(http.StatusNotFound, fmt.Sprintf("Webhook endpoint not found: %v", webhookEndpointID))
		}

		if repo.VCS == nil {
			err := errors.Errorf("VCS not found for ID: %v", repo.VCSID)
			return echo.NewHTTPError(http.StatusInternalServerError, err).SetInternal(err)
		}

		body, err := io.ReadAll(c.Request().Body)
		if err != nil {
			return echo.NewHTTPError(http.StatusBadRequest, "Failed to read webhook request").SetInternal(err)
		}

		// Validate the request body first because there is no point in unmarshalling
		// the request body if the signature doesn't match.
		validated, err := validateGitHubWebhookSignature256(c.Request().Header.Get("X-Hub-Signature-256"), repo.WebhookSecretToken, body)
		if err != nil {
			return echo.NewHTTPError(http.StatusInternalServerError, "Failed to validate GitHub webhook signature").SetInternal(err)
		}
		if !validated {
			return echo.NewHTTPError(http.StatusBadRequest, "Mismatched payload signature")
		}

		var pushEvent github.WebhookPushEvent
		if err := json.Unmarshal(body, &pushEvent); err != nil {
			return echo.NewHTTPError(http.StatusBadRequest, "Malformed push event").SetInternal(err)
		}

		if branch, err := parseBranchNameFromRefs(pushEvent.Ref); err != nil {
			return echo.NewHTTPError(http.StatusBadRequest, "Invalid ref").SetInternal(err)
		} else if branch != repo.BranchFilter {
			return c.String(http.StatusOK, "")
		}

		if pushEvent.Repository.FullName != repo.ExternalID {
			return echo.NewHTTPError(http.StatusBadRequest, fmt.Sprintf("Project mismatch, got %s, want %s", pushEvent.Repository.FullName, repo.ExternalID))
		}

		log.Debug("Processing GitHub webhook push event...",
			zap.String("project", repo.Project.Name),
		)

		var createdMessageList []string
		for _, commit := range pushEvent.Commits {
			// The Distinct is false if the commit is superseded by a later commit.
			if !commit.Distinct {
				continue
			}

			// Per Git convention, the message title and body are separated by two new line characters.
			messages := strings.SplitN(commit.Message, "\n\n", 2)
			messageTitle := messages[0]

			var files []fileItem
			for _, added := range commit.Added {
				files = append(files,
					fileItem{
						name:     added,
						itemType: fileItemTypeAdded,
					},
				)
			}
			for _, modified := range commit.Modified {
				files = append(files,
					fileItem{
						name:     modified,
						itemType: fileItemTypeModified,
					},
				)
			}

			for _, file := range files {
				createdMessage, created, httpErr := s.createIssueFromPushEvent(
					ctx,
					&vcs.PushEvent{
						VCSType:            repo.VCS.Type,
						BaseDirectory:      repo.BaseDirectory,
						Ref:                pushEvent.Ref,
						RepositoryID:       strconv.Itoa(pushEvent.Repository.ID),
						RepositoryURL:      pushEvent.Repository.HTMLURL,
						RepositoryFullPath: pushEvent.Repository.FullName,
						AuthorName:         pushEvent.Sender.Login,
						FileCommit: vcs.FileCommit{
							ID:          commit.ID,
							Title:       messageTitle,
							Message:     commit.Message,
							CreatedTs:   commit.Timestamp.Unix(),
							URL:         commit.URL,
							AuthorName:  commit.Author.Name,
							AuthorEmail: commit.Author.Email,
							Added:       common.EscapeForLogging(file.name),
						},
					},
					repo,
					webhookEndpointID,
					file.name,
					file.itemType,
				)
				if httpErr != nil {
					return httpErr
				}

				if created {
					createdMessageList = append(createdMessageList, createdMessage)
				}
			}
		}

		if len(createdMessageList) == 0 {
			log.Warn("Ignored push event. No applicable file found in the commit list.",
				zap.String("project", repo.Project.Name),
			)
		}
		return c.String(http.StatusOK, strings.Join(createdMessageList, "\n"))
	})
}

// validateGitHubWebhookSignature256 returns true if the signature matches the
// HMAC hex digested SHA256 hash of the body using the given key.
func validateGitHubWebhookSignature256(signature, key string, body []byte) (bool, error) {
	signature = strings.TrimPrefix(signature, "sha256=")
	m := hmac.New(sha256.New, []byte(key))
	if _, err := m.Write(body); err != nil {
		return false, err
	}
	got := hex.EncodeToString(m.Sum(nil))

	// NOTE: Use constant time string comparison helps mitigate certain timing
	// attacks against regular equality operators, see
	// https://docs.github.com/en/developers/webhooks-and-events/webhooks/securing-your-webhooks#validating-payloads-from-github
	return subtle.ConstantTimeCompare([]byte(signature), []byte(got)) == 1, nil
}

// parseBranchNameFromRefs parses the branch name from the refs field in the request.
// https://docs.github.com/en/rest/git/refs
// https://docs.gitlab.com/ee/user/project/integrations/webhook_events.html#push-events
func parseBranchNameFromRefs(ref string) (string, error) {
	expectedPrefix := "refs/heads/"
	if !strings.HasPrefix(ref, expectedPrefix) || len(expectedPrefix) == len(ref) {
		log.Debug("ref is not prefix with expected prefix", zap.String("escaped ref", common.EscapeForLogging(ref)), zap.String("expected prefix", expectedPrefix))
		return ref, errors.Errorf("unexpected ref name %q without prefix %q", ref, expectedPrefix)
	}
	return ref[len(expectedPrefix):], nil
}

// fileItemType is the type of a file item.
type fileItemType string

// The list of file item types.
const (
	fileItemTypeAdded    fileItemType = "added"
	fileItemTypeModified fileItemType = "modified"
)

// fileItem is a file with its item type.
type fileItem struct {
	name     string
	itemType fileItemType
}

// We are observing the push webhook event so that we will receive the event either when:
// 1. A commit is directly pushed to a branch.
// 2. One or more commits are merged to a branch.
//
// There is a complication to deal with the 2nd type. A typical workflow is a developer first
// commits the migration file to the feature branch, and at a later point, she creates a merge
// request to merge the commit to the main branch. Even the developer only creates a single commit
// on the feature branch, that merge request may contain multiple commits (unless both squash and fast-forward merge are used):
// 1. The original commit on the feature branch.
// 2. The merge request commit.
//
// And both commits would include that added migration file. Since we create an issue per migration file,
// we need to filter the commit list to prevent creating a duplicated issue. GitLab has a limitation to distinguish
// whether the commit is a merge commit (https://gitlab.com/gitlab-org/gitlab/-/issues/30914), so we need to dedup
// ourselves. Below is the filtering algorithm:
//  1. If we observe the same migration file multiple times, then we should use the latest migration file. This does not matter
//     for change-based migration since a developer would always create different migration file with incremental names, while it
//     will be important for the state-based migration, since the file name is always the same and we need to use the latest snapshot.
//  2. Maintain the relative commit order between different migration files. If migration file A happens before migration file B,
//     then we should create an issue for migration file A first.
type distinctFileItem struct {
	createdTime time.Time
	commit      gitlab.WebhookCommit
	fileName    string
	itemType    fileItemType
}

func dedupMigrationFilesFromCommitList(commitList []gitlab.WebhookCommit) []distinctFileItem {
	// Use list instead of map because we need to maintain the relative commit order in the source branch.
	var distinctFileList []distinctFileItem
	for _, commit := range commitList {
		log.Debug("Pre-processing commit to dedup migration files...",
			zap.String("id", common.EscapeForLogging(commit.ID)),
			zap.String("title", common.EscapeForLogging(commit.Title)),
		)

		createdTime, err := time.Parse(time.RFC3339, commit.Timestamp)
		if err != nil {
			log.Warn("Ignored commit, failed to parse commit timestamp.", zap.String("commit", common.EscapeForLogging(commit.ID)), zap.String("timestamp", common.EscapeForLogging(commit.Timestamp)), zap.Error(err))
		}

		addDistinctFile := func(fileName string, itemType fileItemType) {
			item := distinctFileItem{
				createdTime: createdTime,
				commit:      commit,
				fileName:    fileName,
				itemType:    itemType,
			}
			for i, file := range distinctFileList {
				// For the migration file with the same name, keep the one from the latest commit
				if item.fileName == file.fileName {
					if file.createdTime.Before(createdTime) {
						distinctFileList[i] = item
					}
					return
				}
			}
			distinctFileList = append(distinctFileList, item)
		}

		for _, added := range commit.AddedList {
			addDistinctFile(added, fileItemTypeAdded)
		}
		for _, modified := range commit.ModifiedList {
			addDistinctFile(modified, fileItemTypeModified)
		}
	}
	return distinctFileList
}

// findProjectDatabases finds the list of databases with given name in the
// project. If the `envName` is not empty, it will be used as a filter condition
// for the result list.
func (s *Server) findProjectDatabases(ctx context.Context, projectID int, tenantMode api.ProjectTenantMode, dbName, envName string) ([]*api.Database, error) {
	// Retrieve the current schema from the database
	foundDatabases, err := s.store.FindDatabase(ctx,
		&api.DatabaseFind{
			ProjectID: &projectID,
			Name:      &dbName,
		},
	)
	if err != nil {
		return nil, errors.Wrap(err, "find database")
	} else if len(foundDatabases) == 0 {
		return nil, errors.Errorf("project %d does not have database %q", projectID, dbName)
	}

	// Tenant mode does not allow filtering databases by environment and expect
	// multiple databases with the same name.
	if tenantMode == api.TenantModeTenant {
		if envName != "" {
			return nil, errors.Errorf("non-empty environment is not allowed for tenant mode project")
		}
		return foundDatabases, nil
	}

	// We support 3 patterns on how to organize the schema files.
	// Pattern 1: 	The database name is the same across all environments. Each environment will have its own directory, so the
	//              schema file looks like "dev/v1__db1", "staging/v1__db1".
	//
	// Pattern 2: 	Like 1, the database name is the same across all environments. All environment shares the same schema file,
	//              say v1__db1, when a new file is added like v2__db1__add_column, we will create a multi stage pipeline where
	//              each stage corresponds to an environment.
	//
	// Pattern 3:  	The database name is different among different environments. In such case, the database name alone is enough
	//             	to identify ambiguity.

	// Further filter by environment name if applicable.
	var filteredDatabases []*api.Database
	if envName != "" {
		for _, database := range foundDatabases {
			// Environment name comparison is case insensitive
			if strings.EqualFold(database.Instance.Environment.Name, envName) {
				filteredDatabases = append(filteredDatabases, database)
			}
		}
		if len(filteredDatabases) == 0 {
			return nil, errors.Errorf("project %d does not have database %q for environment %q", projectID, dbName, envName)
		}
	} else {
		filteredDatabases = foundDatabases
	}

	// In case there are databases with identical name in a project for the same environment.
	marked := make(map[int]struct{})
	for _, database := range filteredDatabases {
		if _, ok := marked[database.Instance.EnvironmentID]; ok {
			return nil, errors.Errorf("project %d has multiple databases %q for environment %q", projectID, dbName, envName)
		}
		marked[database.Instance.EnvironmentID] = struct{}{}
	}
	return filteredDatabases, nil
}

// createIgnoredFileActivity creates a warning project activity for the ignored file with given error.
func (s *Server) createIgnoredFileActivity(ctx context.Context, projectID int, pushEvent *vcs.PushEvent, file string, err error) {
	log.Warn("Ignored file",
		zap.String("file", file),
		zap.Error(err),
	)

	payload, marshalErr := json.Marshal(
		api.ActivityProjectRepositoryPushPayload{
			VCSPushEvent: *pushEvent,
		},
	)
	if marshalErr != nil {
		log.Warn("Failed to construct project activity payload for the ignored repository file",
			zap.Error(marshalErr),
		)
		return
	}

	activityCreate := &api.ActivityCreate{
		CreatorID:   api.SystemBotID,
		ContainerID: projectID,
		Type:        api.ActivityProjectRepositoryPush,
		Level:       api.ActivityWarn,
		Comment:     fmt.Sprintf("Ignored file %q, %v.", file, err),
		Payload:     string(payload),
	}
	if _, err = s.ActivityManager.CreateActivity(ctx, activityCreate, &ActivityMeta{}); err != nil {
		log.Warn("Failed to create project activity for the ignored repository file",
			zap.Error(err),
		)
	}
}

// readFileContent reads the content of the given file from the given repository.
func (s *Server) readFileContent(ctx context.Context, pushEvent *vcs.PushEvent, webhookEndpointID string, file string) (string, error) {
	// Retrieve the latest AccessToken and RefreshToken as the previous
	// ReadFileContent call may have updated the stored token pair. ReadFileContent
	// will fetch and store the new token pair if the existing token pair has
	// expired.
	repo, err := s.store.GetRepository(ctx, &api.RepositoryFind{WebhookEndpointID: &webhookEndpointID})
	if err != nil {
		return "", errors.Wrapf(err, "get repository by webhook endpoint %q", webhookEndpointID)
	} else if repo == nil {
		return "", errors.Wrapf(err, "repository not found by webhook endpoint %q", webhookEndpointID)
	}

	content, err := vcs.Get(repo.VCS.Type, vcs.ProviderConfig{}).ReadFileContent(
		ctx,
		common.OauthContext{
			ClientID:     repo.VCS.ApplicationID,
			ClientSecret: repo.VCS.Secret,
			AccessToken:  repo.AccessToken,
			RefreshToken: repo.RefreshToken,
			Refresher:    s.refreshToken(ctx, repo.ID),
		},
		repo.VCS.InstanceURL,
		repo.ExternalID,
		file,
		pushEvent.FileCommit.ID,
	)
	if err != nil {
		return "", errors.Wrap(err, "read content")
	}
	return content, nil
}

// prepareIssueFromPushEventSDL returns the migration info and a list of update
// schema details derived from the given push event for SDL.
func (s *Server) prepareIssueFromPushEventSDL(ctx context.Context, repo *api.Repository, pushEvent *vcs.PushEvent, schemaInfo map[string]string, file string, fileType fileItemType, webhookEndpointID string) (*db.MigrationInfo, []*api.UpdateSchemaDetail) {
	// Having no schema info indicates that the file is not a schema file (e.g.
	// "*__LATEST.sql"), try to parse the migration info see if it is a data update.
	if schemaInfo == nil {
		// NOTE: We do not want to use filepath.Join here because we always need "/" as the path separator.
		migrationInfo, err := db.ParseMigrationInfo(file, path.Join(repo.BaseDirectory, repo.FilePathTemplate))
		if err != nil {
			log.Error("Failed to parse migration info",
				zap.Int("project", repo.ProjectID),
				zap.Any("pushEvent", pushEvent),
				zap.String("file", file),
				zap.Error(err),
			)
			return nil, nil
		}

		// We only allow DML files when the project uses the state-based migration.
		if migrationInfo.Type != db.Data {
			s.createIgnoredFileActivity(
				ctx,
				repo.ProjectID,
				pushEvent,
				file,
				errors.Errorf("Only DATA type migration scripts are allowed but got %q", migrationInfo.Type),
			)
			return nil, nil
		}

		return migrationInfo, s.prepareIssueFromPushEventDDL(ctx, repo, pushEvent, nil, file, fileType, webhookEndpointID, migrationInfo)
	}

	dbName := schemaInfo["DB_NAME"]
	if dbName == "" {
		log.Debug("Ignored schema file without a database name",
			zap.String("file", file),
		)
		return nil, nil
	}

	content, err := s.readFileContent(ctx, pushEvent, webhookEndpointID, file)
	if err != nil {
		s.createIgnoredFileActivity(
			ctx,
			repo.ProjectID,
			pushEvent,
			file,
			errors.Wrap(err, "Failed to read file content"),
		)
		return nil, nil
	}

	envName := schemaInfo["ENV_NAME"]
	var updateSchemaDetails []*api.UpdateSchemaDetail
	if repo.Project.TenantMode == api.TenantModeTenant {
		updateSchemaDetails = append(updateSchemaDetails,
			&api.UpdateSchemaDetail{
				DatabaseName: dbName,
				Statement:    content,
			},
		)
	} else {
		databases, err := s.findProjectDatabases(ctx, repo.ProjectID, repo.Project.TenantMode, dbName, envName)
		if err != nil {
			s.createIgnoredFileActivity(
				ctx,
				repo.ProjectID,
				pushEvent,
				file,
				errors.Wrap(err, "Failed to find project databases"),
			)
			return nil, nil
		}

		for _, database := range databases {
			diff, err := s.computeDatabaseSchemaDiff(ctx, database, content)
			if err != nil {
				s.createIgnoredFileActivity(
					ctx,
					repo.ProjectID,
					pushEvent,
					file,
					errors.Wrap(err, "Failed to compute database schema diff"),
				)
				continue
			}

			updateSchemaDetails = append(updateSchemaDetails,
				&api.UpdateSchemaDetail{
					DatabaseID: database.ID,
					Statement:  diff,
				},
			)
		}
	}

	migrationInfo := &db.MigrationInfo{
		Version:     common.DefaultMigrationVersion(),
		Namespace:   dbName,
		Database:    dbName,
		Environment: envName,
		Source:      db.VCS,
		Type:        db.Migrate,
		Description: "Apply schema diff",
	}

	added := strings.NewReplacer(
		"{{ENV_NAME}}", envName,
		"{{DB_NAME}}", dbName,
		"{{VERSION}}", migrationInfo.Version,
		"{{TYPE}}", strings.ToLower(string(migrationInfo.Type)),
		"{{DESCRIPTION}}", strings.ReplaceAll(migrationInfo.Description, " ", "_"),
	).Replace(repo.FilePathTemplate)
	// NOTE: We do not want to use filepath.Join here because we always need "/" as the path separator.
	pushEvent.FileCommit.Added = path.Join(repo.BaseDirectory, added)
	return migrationInfo, updateSchemaDetails
}

// prepareIssueFromPushEventDDL returns a list of update schema details derived
// from the given push event for DDL.
func (s *Server) prepareIssueFromPushEventDDL(ctx context.Context, repo *api.Repository, pushEvent *vcs.PushEvent, schemaInfo map[string]string, file string, fileType fileItemType, webhookEndpointID string, migrationInfo *db.MigrationInfo) []*api.UpdateSchemaDetail {
	if schemaInfo != nil {
		log.Debug("Ignored schema file for non-SDL",
			zap.String("file", file),
			zap.String("type", string(fileType)),
		)
		return nil
	}

	content, err := s.readFileContent(ctx, pushEvent, webhookEndpointID, file)
	if err != nil {
		s.createIgnoredFileActivity(
			ctx,
			repo.ProjectID,
			pushEvent,
			file,
			errors.Wrap(err, "Failed to read file content"),
		)
		return nil
	}

	var updateSchemaDetails []*api.UpdateSchemaDetail

	// TODO(dragonly): handle modified file for tenant mode.
	if repo.Project.TenantMode == api.TenantModeTenant {
		updateSchemaDetails = append(updateSchemaDetails,
			&api.UpdateSchemaDetail{
				DatabaseName:  migrationInfo.Database,
				Statement:     content,
				SchemaVersion: migrationInfo.Version,
			},
		)
		return updateSchemaDetails
	}

	databases, err := s.findProjectDatabases(ctx, repo.ProjectID, repo.Project.TenantMode, migrationInfo.Database, migrationInfo.Environment)
	if err != nil {
		s.createIgnoredFileActivity(
			ctx,
			repo.ProjectID,
			pushEvent,
			file,
			errors.Wrap(err, "Failed to find project databases"),
		)
		return nil
	}

	if fileType == fileItemTypeAdded {
		for _, database := range databases {
			updateSchemaDetails = append(updateSchemaDetails,
				&api.UpdateSchemaDetail{
					DatabaseID: database.ID,
					Statement:  content,
				},
			)
		}
		return updateSchemaDetails
	}

	// For modified files, we try to update the existing issue's statement.
	for _, database := range databases {
		find := &api.TaskFind{
			DatabaseID: &database.ID,
			StatusList: &[]api.TaskStatus{api.TaskPendingApproval, api.TaskFailed},
			TypeList:   &[]api.TaskType{api.TaskDatabaseSchemaUpdate, api.TaskDatabaseDataUpdate},
			Payload:    fmt.Sprintf("payload->'migrationInfo'->>'version'='%s'", migrationInfo.Version),
		}
		taskList, err := s.store.FindTask(ctx, find, true)
		if err != nil {
			s.createIgnoredFileActivity(
				ctx,
				repo.ProjectID,
				pushEvent,
				file,
				errors.Wrap(err, "Failed to find project databases"),
			)
			return nil
		}
<<<<<<< HEAD
		if len(taskList) == 0 {
			continue
		}
		if len(taskList) > 1 {
			log.Error("Found more than one pending approval or failed tasks for modified VCS file, should be only one task.", zap.Int("databaseID", database.ID), zap.String("schemaVersion", migrationInfo.Version))
			return nil
		}
		task := taskList[0]
		taskPatch := api.TaskPatch{
			ID:        task.ID,
			Statement: &content,
			UpdaterID: api.SystemBotID,
		}
		issue, err := s.store.GetIssueByPipelineID(ctx, task.PipelineID)
		if err != nil {
			log.Error(fmt.Sprintf("Failed to get issue by pipeline ID %d", task.PipelineID), zap.Error(err))
			return nil
		}
		// TODO(dragonly): Try to patch the failed migration history record to pending, and the statement to the current modified file content.
		log.Debug("Patching task for modified file VCS push event", zap.String("fileName", file), zap.Int("issueID", issue.ID), zap.Int("taskID", task.ID))
		if _, err := s.patchTask(ctx, task, &taskPatch, issue); err != nil {
			log.Error("Failed to patch task with the same migration version", zap.Int("issueID", issue.ID), zap.Int("taskID", task.ID), zap.Error(err))
			return nil
=======

		for _, database := range databases {
			updateSchemaDetails = append(updateSchemaDetails,
				&api.UpdateSchemaDetail{
					DatabaseID:    database.ID,
					Statement:     content,
					SchemaVersion: migrationInfo.Version,
				},
			)
>>>>>>> 49c86608
		}
	}

	return nil
}

// createIssueFromPushEvent attempts to create a new issue for the given file of
// the push event. It returns "created=true" when a new issue has been created,
// along with the creation message to be presented in the UI. An *echo.HTTPError
// is returned in case of the error during the process.
func (s *Server) createIssueFromPushEvent(ctx context.Context, pushEvent *vcs.PushEvent, repo *api.Repository, webhookEndpointID, file string, fileType fileItemType) (message string, created bool, err error) {
	if repo.Project.TenantMode == api.TenantModeTenant {
		if !s.feature(api.FeatureMultiTenancy) {
			return "", false, echo.NewHTTPError(http.StatusForbidden, api.FeatureMultiTenancy.AccessErrorMessage())
		}
	}

	fileEscaped := common.EscapeForLogging(file)
	log.Debug("Processing file",
		zap.String("file", fileEscaped),
		zap.String("commit", common.EscapeForLogging(pushEvent.FileCommit.ID)),
	)

	if !strings.HasPrefix(fileEscaped, repo.BaseDirectory) {
		log.Debug("Ignored file outside the base directory",
			zap.String("file", fileEscaped),
			zap.String("base_directory", repo.BaseDirectory),
		)
		return "", false, nil
	}

	schemaInfo, err := parseSchemaFileInfo(repo.BaseDirectory, repo.SchemaPathTemplate, fileEscaped)
	if err != nil {
		log.Debug("Failed to parse schema file info",
			zap.String("file", fileEscaped),
			zap.Error(err),
		)
		return "", false, nil
	}

	var migrationInfo *db.MigrationInfo
	var updateSchemaDetails []*api.UpdateSchemaDetail
	if repo.Project.SchemaChangeType == api.ProjectSchemaChangeTypeSDL {
		migrationInfo, updateSchemaDetails = s.prepareIssueFromPushEventSDL(ctx, repo, pushEvent, schemaInfo, file, fileType, webhookEndpointID)
	} else {
		// NOTE: We do not want to use filepath.Join here because we always need "/" as the path separator.
		migrationInfo, err = db.ParseMigrationInfo(file, path.Join(repo.BaseDirectory, repo.FilePathTemplate))
		if err != nil {
			log.Error("Failed to parse migration info",
				zap.Int("project", repo.ProjectID),
				zap.Any("pushEvent", pushEvent),
				zap.String("file", file),
				zap.Error(err),
			)
			return "", false, nil
		}
		updateSchemaDetails = s.prepareIssueFromPushEventDDL(ctx, repo, pushEvent, schemaInfo, file, fileType, webhookEndpointID, migrationInfo)
	}

	if migrationInfo == nil || len(updateSchemaDetails) == 0 {
		return "", false, nil
	}

	// Create schema update issue
	creatorID := api.SystemBotID
	if pushEvent.FileCommit.AuthorEmail != "" {
		committerPrincipal, err := s.store.GetPrincipalByEmail(ctx, pushEvent.FileCommit.AuthorEmail)
		if err != nil {
			log.Error("Failed to find the principal with committer email",
				zap.String("email", common.EscapeForLogging(pushEvent.FileCommit.AuthorEmail)),
				zap.Error(err),
			)
		}
		if committerPrincipal == nil {
			log.Debug("Failed to find the principal with committer email, use system bot instead",
				zap.String("email", common.EscapeForLogging(pushEvent.FileCommit.AuthorEmail)),
			)
		} else {
			creatorID = committerPrincipal.ID
		}
	}

	createContext, err := json.Marshal(
		&api.UpdateSchemaContext{
			MigrationType: migrationInfo.Type,
			VCSPushEvent:  pushEvent,
			DetailList:    updateSchemaDetails,
			SchemaVersion: migrationInfo.Version,
		},
	)
	if err != nil {
		return "", false, echo.NewHTTPError(http.StatusInternalServerError, "Failed to marshal update schema context").SetInternal(err)
	}

	issueType := api.IssueDatabaseSchemaUpdate
	if migrationInfo.Type == db.Data {
		issueType = api.IssueDatabaseDataUpdate
	}
	issueCreate := &api.IssueCreate{
		ProjectID:     repo.ProjectID,
		Name:          fmt.Sprintf("%s by %s", migrationInfo.Description, strings.TrimPrefix(fileEscaped, repo.BaseDirectory+"/")),
		Type:          issueType,
		Description:   pushEvent.FileCommit.Message,
		AssigneeID:    api.SystemBotID,
		CreateContext: string(createContext),
	}
	issue, err := s.createIssue(ctx, issueCreate, creatorID)
	if err != nil {
		errMsg := "Failed to create schema update issue"
		if issueType == api.IssueDatabaseDataUpdate {
			errMsg = "Failed to create data update issue"
		}
		return "", false, echo.NewHTTPError(http.StatusInternalServerError, errMsg).SetInternal(err)
	}

	// Create a project activity after successfully creating the issue as the result of the push event
	payload, err := json.Marshal(
		api.ActivityProjectRepositoryPushPayload{
			VCSPushEvent: *pushEvent,
			IssueID:      issue.ID,
			IssueName:    issue.Name,
		},
	)
	if err != nil {
		return "", false, echo.NewHTTPError(http.StatusInternalServerError, "Failed to construct activity payload").SetInternal(err)
	}

	activityCreate := &api.ActivityCreate{
		CreatorID:   creatorID,
		ContainerID: repo.ProjectID,
		Type:        api.ActivityProjectRepositoryPush,
		Level:       api.ActivityInfo,
		Comment:     fmt.Sprintf("Created issue %q.", issue.Name),
		Payload:     string(payload),
	}
	if _, err = s.ActivityManager.CreateActivity(ctx, activityCreate, &ActivityMeta{}); err != nil {
		return "", false, echo.NewHTTPError(http.StatusInternalServerError, fmt.Sprintf("Failed to create project activity after creating issue from repository push event: %d", issue.ID)).SetInternal(err)
	}

	return fmt.Sprintf("Created issue %q on adding %s", issue.Name, file), true, nil
}

// parseSchemaFileInfo attempts to parse the given schema file path to extract
// the schema file info. It returns (nil, nil) if it doesn't looks like a schema
// file path.
//
// The possible keys for the returned map are: "ENV_NAME", "DB_NAME".
func parseSchemaFileInfo(baseDirectory, schemaPathTemplate, file string) (map[string]string, error) {
	if schemaPathTemplate == "" {
		return nil, nil
	}

	// Escape "." characters to match literals instead of using it as a wildcard.
	schemaFilePathRegex := strings.ReplaceAll(schemaPathTemplate, ".", `\.`)

	placeholders := []string{
		"ENV_NAME",
		"DB_NAME",
	}
	for _, placeholder := range placeholders {
		schemaFilePathRegex = strings.ReplaceAll(schemaFilePathRegex, fmt.Sprintf("{{%s}}", placeholder), fmt.Sprintf("(?P<%s>[a-zA-Z0-9+-=/_#?!$. ]+)", placeholder))
	}

	// NOTE: We do not want to use filepath.Join here because we always need "/" as the path separator.
	re, err := regexp.Compile(path.Join(baseDirectory, schemaFilePathRegex))
	if err != nil {
		return nil, errors.Wrap(err, "compile schema file path regex")
	}
	match := re.FindStringSubmatch(file)
	if len(match) == 0 {
		return nil, nil
	}

	info := make(map[string]string)
	// Skip the first item because it is always the empty string, see docstring of
	// the SubexpNames() method.
	for i, name := range re.SubexpNames()[1:] {
		info[name] = match[i+1]
	}
	return info, nil
}

// computeDatabaseSchemaDiff computes the diff between current database schema
// and the given schema. It returns an empty string if there is no applicable
// diff.
func (s *Server) computeDatabaseSchemaDiff(ctx context.Context, database *api.Database, newSchemaStr string) (string, error) {
	driver, err := s.getAdminDatabaseDriver(ctx, database.Instance, database.Name)
	if err != nil {
		return "", errors.Wrap(err, "get admin driver")
	}
	defer func() {
		_ = driver.Close(ctx)
	}()

	var schema bytes.Buffer
	_, err = driver.Dump(ctx, database.Name, &schema, true /* schemaOnly */)
	if err != nil {
		return "", errors.Wrap(err, "dump old schema")
	}

	var engine parser.EngineType
	switch database.Instance.Engine {
	case db.Postgres:
		engine = parser.Postgres
	case db.MySQL:
		engine = parser.MySQL
	default:
		return "", errors.Errorf("unsupported database engine %q", database.Instance.Engine)
	}
	oldSchema, err := parser.Parse(engine, parser.ParseContext{}, schema.String())
	if err != nil {
		return "", errors.Wrap(err, "parse old schema")
	}

	newSchema, err := parser.Parse(engine, parser.ParseContext{}, newSchemaStr)
	if err != nil {
		return "", errors.Wrap(err, "parse new schema")
	}

	diff, err := parser.SchemaDiff(oldSchema, newSchema)
	if err != nil {
		return "", errors.New("compute schema diff")
	}
	return diff, nil
}<|MERGE_RESOLUTION|>--- conflicted
+++ resolved
@@ -687,8 +687,9 @@
 		for _, database := range databases {
 			updateSchemaDetails = append(updateSchemaDetails,
 				&api.UpdateSchemaDetail{
-					DatabaseID: database.ID,
-					Statement:  content,
+					DatabaseID:    database.ID,
+					Statement:     content,
+					SchemaVersion: migrationInfo.Version,
 				},
 			)
 		}
@@ -714,7 +715,6 @@
 			)
 			return nil
 		}
-<<<<<<< HEAD
 		if len(taskList) == 0 {
 			continue
 		}
@@ -738,17 +738,6 @@
 		if _, err := s.patchTask(ctx, task, &taskPatch, issue); err != nil {
 			log.Error("Failed to patch task with the same migration version", zap.Int("issueID", issue.ID), zap.Int("taskID", task.ID), zap.Error(err))
 			return nil
-=======
-
-		for _, database := range databases {
-			updateSchemaDetails = append(updateSchemaDetails,
-				&api.UpdateSchemaDetail{
-					DatabaseID:    database.ID,
-					Statement:     content,
-					SchemaVersion: migrationInfo.Version,
-				},
-			)
->>>>>>> 49c86608
 		}
 	}
 
