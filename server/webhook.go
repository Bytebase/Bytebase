--- conflicted
+++ resolved
@@ -13,10 +13,7 @@
 	"net/http"
 	"path"
 	"sort"
-<<<<<<< HEAD
 	"strconv"
-=======
->>>>>>> 2c5b9627
 	"strings"
 	"sync"
 
