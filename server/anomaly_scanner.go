package server

import (
	"bytes"
	"context"
	"encoding/json"
	"fmt"
	"sync"
	"time"

	"github.com/bytebase/bytebase/api"
	"github.com/bytebase/bytebase/common"
	"github.com/bytebase/bytebase/common/log"
	"github.com/bytebase/bytebase/plugin/db"
	"go.uber.org/zap"
)

const (
	// The chosen interval is a balance between anomaly staleness tolerance and background load.
	anomalyScanInterval = time.Duration(10) * time.Minute
)

// NewAnomalyScanner creates a anomaly scanner
func NewAnomalyScanner(server *Server) *AnomalyScanner {
	return &AnomalyScanner{

		server: server,
	}
}

// AnomalyScanner is the anomaly scanner.
type AnomalyScanner struct {
	server *Server
}

// Run will run the anomaly scanner once.
func (s *AnomalyScanner) Run(ctx context.Context, wg *sync.WaitGroup) {
	ticker := time.NewTicker(anomalyScanInterval)
	defer ticker.Stop()
	defer wg.Done()
	log.Debug(fmt.Sprintf("Anomaly scanner started and will run every %v", anomalyScanInterval))
	runningTasks := make(map[int]bool)
	mu := sync.RWMutex{}
	for {
		select {
		case <-ticker.C:
			log.Debug("New anomaly scanner round started...")
			func() {
				defer func() {
					if r := recover(); r != nil {
						err, ok := r.(error)
						if !ok {
							err = fmt.Errorf("%v", r)
						}
						log.Error("Anomaly scanner PANIC RECOVER", zap.Error(err))
					}
				}()

				ctx := context.Background()

				envList, err := s.server.store.FindEnvironment(ctx, &api.EnvironmentFind{})
				if err != nil {
					log.Error("Failed to retrieve instance list", zap.Error(err))
					return
				}

				backupPlanPolicyMap := make(map[int]*api.BackupPlanPolicy)
				for _, env := range envList {
					policy, err := s.server.store.GetBackupPlanPolicyByEnvID(ctx, env.ID)
					if err != nil {
						log.Error("Failed to retrieve backup policy",
							zap.String("environment", env.Name),
							zap.Error(err))
						return
					}
					backupPlanPolicyMap[env.ID] = policy
				}

				rowStatus := api.Normal
				instanceFind := &api.InstanceFind{
					RowStatus: &rowStatus,
				}
				instanceList, err := s.server.store.FindInstance(ctx, instanceFind)
				if err != nil {
					log.Error("Failed to retrieve instance list", zap.Error(err))
					return
				}

				for _, instance := range instanceList {
					foundEnv := false
					for _, env := range envList {
						if env.ID == instance.EnvironmentID {
							if env.RowStatus == api.Normal {
								instance.Environment = env
							}
							foundEnv = true
							break
						}
					}

					if !foundEnv {
						continue
					}

					mu.Lock()
					if _, ok := runningTasks[instance.ID]; ok {
						mu.Unlock()
						continue
					}
					runningTasks[instance.ID] = true
					mu.Unlock()

					// Do NOT use go-routine otherwise would cause "database locked" in underlying SQLite
					func(instance *api.Instance) {
						log.Debug("Scan instance anomaly", zap.String("instance", instance.Name))
						defer func() {
							mu.Lock()
							delete(runningTasks, instance.ID)
							mu.Unlock()
						}()

						s.checkInstanceAnomaly(ctx, instance)

						databaseFind := &api.DatabaseFind{
							InstanceID: &instance.ID,
						}
						dbList, err := s.server.store.FindDatabase(ctx, databaseFind)
						if err != nil {
							log.Error("Failed to retrieve database list",
								zap.String("instance", instance.Name),
								zap.Error(err))
							return
						}
						for _, database := range dbList {
							s.checkDatabaseAnomaly(ctx, instance, database)
							s.checkBackupAnomaly(ctx, instance, database, backupPlanPolicyMap)
						}
					}(instance)

					// Sleep 1 second after finishing scanning each instance to avoid database lock error in SQLITE
					time.Sleep(1 * time.Second)
				}
			}()
		case <-ctx.Done(): // if cancel() execute
			return
		}
	}
}

func (s *AnomalyScanner) checkInstanceAnomaly(ctx context.Context, instance *api.Instance) {
<<<<<<< HEAD
	driver, err := getAdminDatabaseDriver(ctx, instance, "", s.server.pgInstance.BaseDir, s.l)
=======
	driver, err := getAdminDatabaseDriver(ctx, instance, "")
>>>>>>> a1fcc274

	// Check connection
	if err != nil {
		anomalyPayload := api.AnomalyInstanceConnectionPayload{
			Detail: err.Error(),
		}
		payload, err := json.Marshal(anomalyPayload)
		if err != nil {
			log.Error("Failed to marshal anomaly payload",
				zap.String("instance", instance.Name),
				zap.String("type", string(api.AnomalyInstanceConnection)),
				zap.Error(err))
		} else {
			if _, err = s.server.store.UpsertActiveAnomaly(ctx, &api.AnomalyUpsert{
				CreatorID:  api.SystemBotID,
				InstanceID: instance.ID,
				Type:       api.AnomalyInstanceConnection,
				Payload:    string(payload),
			}); err != nil {
				log.Error("Failed to create anomaly",
					zap.String("instance", instance.Name),
					zap.String("type", string(api.AnomalyInstanceConnection)),
					zap.Error(err))
			}
		}
		return
	}

	defer driver.Close(ctx)
	err = s.server.store.ArchiveAnomaly(ctx, &api.AnomalyArchive{
		InstanceID: &instance.ID,
		Type:       api.AnomalyInstanceConnection,
	})
	if err != nil && common.ErrorCode(err) != common.NotFound {
		log.Error("Failed to close anomaly",
			zap.String("instance", instance.Name),
			zap.String("type", string(api.AnomalyInstanceConnection)),
			zap.Error(err))
	}

	// Check migration schema
	{
		setup, err := driver.NeedsSetupMigration(ctx)
		if err != nil {
			log.Error("Failed to check migration schema",
				zap.String("instance", instance.Name),
				zap.String("type", string(api.AnomalyInstanceMigrationSchema)),
				zap.Error(err))
		} else {
			if setup {
				if _, err = s.server.store.UpsertActiveAnomaly(ctx, &api.AnomalyUpsert{
					CreatorID:  api.SystemBotID,
					InstanceID: instance.ID,
					Type:       api.AnomalyInstanceMigrationSchema,
				}); err != nil {
					log.Error("Failed to create anomaly",
						zap.String("instance", instance.Name),
						zap.String("type", string(api.AnomalyInstanceMigrationSchema)),
						zap.Error(err))
				}
			} else {
				err := s.server.store.ArchiveAnomaly(ctx, &api.AnomalyArchive{
					InstanceID: &instance.ID,
					Type:       api.AnomalyInstanceMigrationSchema,
				})
				if err != nil && common.ErrorCode(err) != common.NotFound {
					log.Error("Failed to close anomaly",
						zap.String("instance", instance.Name),
						zap.String("type", string(api.AnomalyInstanceMigrationSchema)),
						zap.Error(err))
				}
			}
		}
	}
}

func (s *AnomalyScanner) checkDatabaseAnomaly(ctx context.Context, instance *api.Instance, database *api.Database) {
<<<<<<< HEAD
	driver, err := getAdminDatabaseDriver(ctx, instance, database.Name, s.server.pgInstance.BaseDir, s.l)
=======
	driver, err := getAdminDatabaseDriver(ctx, instance, database.Name)
>>>>>>> a1fcc274

	// Check connection
	if err != nil {
		anomalyPayload := api.AnomalyDatabaseConnectionPayload{
			Detail: err.Error(),
		}
		payload, err := json.Marshal(anomalyPayload)
		if err != nil {
			log.Error("Failed to marshal anomaly payload",
				zap.String("instance", instance.Name),
				zap.String("database", database.Name),
				zap.String("type", string(api.AnomalyDatabaseConnection)),
				zap.Error(err))
		} else {
			if _, err = s.server.store.UpsertActiveAnomaly(ctx, &api.AnomalyUpsert{
				CreatorID:  api.SystemBotID,
				InstanceID: instance.ID,
				DatabaseID: &database.ID,
				Type:       api.AnomalyDatabaseConnection,
				Payload:    string(payload),
			}); err != nil {
				log.Error("Failed to create anomaly",
					zap.String("instance", instance.Name),
					zap.String("database", database.Name),
					zap.String("type", string(api.AnomalyDatabaseConnection)),
					zap.Error(err))
			}
		}
		return
	}
	defer driver.Close(ctx)
	err = s.server.store.ArchiveAnomaly(ctx, &api.AnomalyArchive{
		DatabaseID: &database.ID,
		Type:       api.AnomalyDatabaseConnection,
	})
	if err != nil && common.ErrorCode(err) != common.NotFound {
		log.Error("Failed to close anomaly",
			zap.String("instance", instance.Name),
			zap.String("database", database.Name),
			zap.String("type", string(api.AnomalyDatabaseConnection)),
			zap.Error(err))
	}

	// Check schema drift
	if s.server.feature(api.FeatureSchemaDrift) {
		setup, err := driver.NeedsSetupMigration(ctx)
		if err != nil {
			log.Debug("Failed to check anomaly",
				zap.String("instance", instance.Name),
				zap.String("database", database.Name),
				zap.String("type", string(api.AnomalyDatabaseSchemaDrift)),
				zap.Error(err))
			goto SchemaDriftEnd
		}
		// Skip drift check if migration schema is not ready (we have instance anomaly to cover that)
		if setup {
			goto SchemaDriftEnd
		}
		var schemaBuf bytes.Buffer
		if _, err := driver.Dump(ctx, database.Name, &schemaBuf, true /*schemaOnly*/); err != nil {
			if common.ErrorCode(err) == common.NotFound {
				log.Debug("Failed to check anomaly",
					zap.String("instance", instance.Name),
					zap.String("database", database.Name),
					zap.String("type", string(api.AnomalyDatabaseSchemaDrift)),
					zap.Error(err))
			} else {
				log.Error("Failed to check anomaly",
					zap.String("instance", instance.Name),
					zap.String("database", database.Name),
					zap.String("type", string(api.AnomalyDatabaseSchemaDrift)),
					zap.Error(err))
			}
			goto SchemaDriftEnd
		}
		limit := 1
		list, err := driver.FindMigrationHistoryList(ctx, &db.MigrationHistoryFind{
			Database: &database.Name,
			Limit:    &limit,
		})
		if err != nil {
			log.Error("Failed to check anomaly",
				zap.String("instance", instance.Name),
				zap.String("database", database.Name),
				zap.String("type", string(api.AnomalyDatabaseSchemaDrift)),
				zap.Error(err))
			goto SchemaDriftEnd
		}
		if len(list) > 0 {
			if list[0].Schema != schemaBuf.String() {
				anomalyPayload := api.AnomalyDatabaseSchemaDriftPayload{
					Version: list[0].Version,
					Expect:  list[0].Schema,
					Actual:  schemaBuf.String(),
				}
				payload, err := json.Marshal(anomalyPayload)
				if err != nil {
					log.Error("Failed to marshal anomaly payload",
						zap.String("instance", instance.Name),
						zap.String("database", database.Name),
						zap.String("type", string(api.AnomalyDatabaseSchemaDrift)),
						zap.Error(err))
				} else {
					if _, err = s.server.store.UpsertActiveAnomaly(ctx, &api.AnomalyUpsert{
						CreatorID:  api.SystemBotID,
						InstanceID: instance.ID,
						DatabaseID: &database.ID,
						Type:       api.AnomalyDatabaseSchemaDrift,
						Payload:    string(payload),
					}); err != nil {
						log.Error("Failed to create anomaly",
							zap.String("instance", instance.Name),
							zap.String("database", database.Name),
							zap.String("type", string(api.AnomalyDatabaseSchemaDrift)),
							zap.Error(err))
					}
				}
			} else {
				err := s.server.store.ArchiveAnomaly(ctx, &api.AnomalyArchive{
					DatabaseID: &database.ID,
					Type:       api.AnomalyDatabaseConnection,
				})
				if err != nil && common.ErrorCode(err) != common.NotFound {
					log.Error("Failed to close anomaly",
						zap.String("instance", instance.Name),
						zap.String("database", database.Name),
						zap.String("type", string(api.AnomalyDatabaseSchemaDrift)),
						zap.Error(err))
				}
			}
		}
	}
SchemaDriftEnd:
}

func (s *AnomalyScanner) checkBackupAnomaly(ctx context.Context, instance *api.Instance, database *api.Database, policyMap map[int]*api.BackupPlanPolicy) {
	schedule := api.BackupPlanPolicyScheduleUnset
	backupSetting, err := s.server.store.GetBackupSettingByDatabaseID(ctx, database.ID)
	if err != nil {
		log.Error("Failed to retrieve backup setting",
			zap.String("instance", instance.Name),
			zap.String("database", database.Name),
			zap.Error(err))
		return
	}

	if backupSetting != nil && backupSetting.Enabled && backupSetting.Hour != -1 {
		if backupSetting.DayOfWeek == -1 {
			schedule = api.BackupPlanPolicyScheduleDaily
		} else {
			schedule = api.BackupPlanPolicyScheduleWeekly
		}
	}

	// Check backup policy violation
	{
		var backupPolicyAnomalyPayload *api.AnomalyDatabaseBackupPolicyViolationPayload
		if policyMap[instance.EnvironmentID].Schedule != api.BackupPlanPolicyScheduleUnset {
			if policyMap[instance.EnvironmentID].Schedule == api.BackupPlanPolicyScheduleDaily &&
				schedule != api.BackupPlanPolicyScheduleDaily {
				backupPolicyAnomalyPayload = &api.AnomalyDatabaseBackupPolicyViolationPayload{
					EnvironmentID:          instance.EnvironmentID,
					ExpectedBackupSchedule: policyMap[instance.EnvironmentID].Schedule,
					ActualBackupSchedule:   schedule,
				}
			} else if policyMap[instance.EnvironmentID].Schedule == api.BackupPlanPolicyScheduleWeekly &&
				schedule == api.BackupPlanPolicyScheduleUnset {
				backupPolicyAnomalyPayload = &api.AnomalyDatabaseBackupPolicyViolationPayload{
					EnvironmentID:          instance.EnvironmentID,
					ExpectedBackupSchedule: policyMap[instance.EnvironmentID].Schedule,
					ActualBackupSchedule:   schedule,
				}
			}
		}

		if backupPolicyAnomalyPayload != nil {
			payload, err := json.Marshal(*backupPolicyAnomalyPayload)
			if err != nil {
				log.Error("Failed to marshal anomaly payload",
					zap.String("instance", instance.Name),
					zap.String("database", database.Name),
					zap.String("type", string(api.AnomalyDatabaseBackupPolicyViolation)),
					zap.Error(err))
			} else {
				if _, err = s.server.store.UpsertActiveAnomaly(ctx, &api.AnomalyUpsert{
					CreatorID:  api.SystemBotID,
					InstanceID: instance.ID,
					DatabaseID: &database.ID,
					Type:       api.AnomalyDatabaseBackupPolicyViolation,
					Payload:    string(payload),
				}); err != nil {
					log.Error("Failed to create anomaly",
						zap.String("instance", instance.Name),
						zap.String("database", database.Name),
						zap.String("type", string(api.AnomalyDatabaseBackupPolicyViolation)),
						zap.Error(err))
				}
			}
		} else {
			err := s.server.store.ArchiveAnomaly(ctx, &api.AnomalyArchive{
				DatabaseID: &database.ID,
				Type:       api.AnomalyDatabaseBackupPolicyViolation,
			})
			if err != nil && common.ErrorCode(err) != common.NotFound {
				log.Error("Failed to close anomaly",
					zap.String("instance", instance.Name),
					zap.String("database", database.Name),
					zap.String("type", string(api.AnomalyDatabaseBackupPolicyViolation)),
					zap.Error(err))
			}
		}
	}

	// Check backup missing
	{
		var backupMissingAnomalyPayload *api.AnomalyDatabaseBackupMissingPayload
		// The anomaly fires if backup is enabled, however no successful backup has been taken during the period.
		if backupSetting != nil && backupSetting.Enabled {
			expectedSchedule := api.BackupPlanPolicyScheduleWeekly
			backupMaxAge := time.Duration(7*24) * time.Hour
			if backupSetting.DayOfWeek == -1 {
				expectedSchedule = api.BackupPlanPolicyScheduleDaily
				backupMaxAge = time.Duration(24) * time.Hour
			}

			// Ignore if backup setting has been changed after the max age.
			if backupSetting.UpdatedTs < time.Now().Add(-backupMaxAge).Unix() {
				status := api.BackupStatusDone
				backupFind := &api.BackupFind{
					DatabaseID: &database.ID,
					Status:     &status,
				}
				backupList, err := s.server.store.FindBackup(ctx, backupFind)
				if err != nil {
					log.Error("Failed to retrieve backup list",
						zap.String("instance", instance.Name),
						zap.String("database", database.Name),
						zap.Error(err))
				}

				hasValidBackup := false
				if len(backupList) > 0 {
					if backupList[0].UpdatedTs >= time.Now().Add(-backupMaxAge).Unix() {
						hasValidBackup = true
					}
				}

				if !hasValidBackup {
					backupMissingAnomalyPayload = &api.AnomalyDatabaseBackupMissingPayload{
						ExpectedBackupSchedule: expectedSchedule,
					}
					if len(backupList) > 0 {
						backupMissingAnomalyPayload.LastBackupTs = backupList[0].UpdatedTs
					}
				}
			}
		}

		if backupMissingAnomalyPayload != nil {
			payload, err := json.Marshal(*backupMissingAnomalyPayload)
			if err != nil {
				log.Error("Failed to marshal anomaly payload",
					zap.String("instance", instance.Name),
					zap.String("database", database.Name),
					zap.String("type", string(api.AnomalyDatabaseBackupMissing)),
					zap.Error(err))
			} else {
				if _, err = s.server.store.UpsertActiveAnomaly(ctx, &api.AnomalyUpsert{
					CreatorID:  api.SystemBotID,
					InstanceID: instance.ID,
					DatabaseID: &database.ID,
					Type:       api.AnomalyDatabaseBackupMissing,
					Payload:    string(payload),
				}); err != nil {
					log.Error("Failed to create anomaly",
						zap.String("instance", instance.Name),
						zap.String("database", database.Name),
						zap.String("type", string(api.AnomalyDatabaseBackupMissing)),
						zap.Error(err))
				}
			}
		} else {
			err := s.server.store.ArchiveAnomaly(ctx, &api.AnomalyArchive{
				DatabaseID: &database.ID,
				Type:       api.AnomalyDatabaseBackupMissing,
			})
			if err != nil && common.ErrorCode(err) != common.NotFound {
				log.Error("Failed to close anomaly",
					zap.String("instance", instance.Name),
					zap.String("database", database.Name),
					zap.String("type", string(api.AnomalyDatabaseBackupMissing)),
					zap.Error(err))
			}
		}
	}
}<|MERGE_RESOLUTION|>--- conflicted
+++ resolved
@@ -148,11 +148,7 @@
 }
 
 func (s *AnomalyScanner) checkInstanceAnomaly(ctx context.Context, instance *api.Instance) {
-<<<<<<< HEAD
-	driver, err := getAdminDatabaseDriver(ctx, instance, "", s.server.pgInstance.BaseDir, s.l)
-=======
-	driver, err := getAdminDatabaseDriver(ctx, instance, "")
->>>>>>> a1fcc274
+	driver, err := getAdminDatabaseDriver(ctx, instance, "", s.server.pgInstance.BaseDir)
 
 	// Check connection
 	if err != nil {
@@ -230,11 +226,7 @@
 }
 
 func (s *AnomalyScanner) checkDatabaseAnomaly(ctx context.Context, instance *api.Instance, database *api.Database) {
-<<<<<<< HEAD
-	driver, err := getAdminDatabaseDriver(ctx, instance, database.Name, s.server.pgInstance.BaseDir, s.l)
-=======
-	driver, err := getAdminDatabaseDriver(ctx, instance, database.Name)
->>>>>>> a1fcc274
+	driver, err := getAdminDatabaseDriver(ctx, instance, database.Name, s.server.pgInstance.BaseDir)
 
 	// Check connection
 	if err != nil {
