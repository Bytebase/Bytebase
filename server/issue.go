package server

import (
	"bytes"
	"context"
	"encoding/base64"
	"encoding/json"
	"fmt"
	"math"
	"net/http"
	"sort"
	"strconv"
	"strings"

	"github.com/google/jsonapi"
	"github.com/labstack/echo/v4"
	"github.com/pkg/errors"

	"github.com/bytebase/bytebase/api"
	"github.com/bytebase/bytebase/common"
	"github.com/bytebase/bytebase/plugin/db"
	"github.com/bytebase/bytebase/plugin/db/util"
	"github.com/bytebase/bytebase/plugin/vcs"
)

func (s *Server) registerIssueRoutes(g *echo.Group) {
	g.POST("/issue", func(c echo.Context) error {
		ctx := c.Request().Context()
		issueCreate := &api.IssueCreate{}
		if err := jsonapi.UnmarshalPayload(c.Request().Body, issueCreate); err != nil {
			return echo.NewHTTPError(http.StatusBadRequest, "Malformed create issue request").SetInternal(err)
		}

		issue, err := s.createIssue(ctx, issueCreate, c.Get(getPrincipalIDContextKey()).(int))
		if err != nil {
			return echo.NewHTTPError(http.StatusInternalServerError, "Failed to create issue").SetInternal(err)
		}

		c.Response().Header().Set(echo.HeaderContentType, echo.MIMEApplicationJSONCharsetUTF8)
		if err := jsonapi.MarshalPayload(c.Response().Writer, issue); err != nil {
			return echo.NewHTTPError(http.StatusInternalServerError, "Failed to marshal create issue response").SetInternal(err)
		}
		return nil
	})

	g.GET("/issue", func(c echo.Context) error {
		ctx := c.Request().Context()
		issueFind := &api.IssueFind{}

		pageToken := c.QueryParams().Get("token")
		// We use descending order by default for issues.
		sinceID, err := unmarshalPageToken(pageToken, api.DESC)
		if err != nil {
			return echo.NewHTTPError(http.StatusBadRequest, "Malformed page token").SetInternal(err)
		}
		issueFind.SinceID = &sinceID

		projectIDStr := c.QueryParams().Get("project")
		if projectIDStr != "" {
			projectID, err := strconv.Atoi(projectIDStr)
			if err != nil {
				return echo.NewHTTPError(http.StatusBadRequest, fmt.Sprintf("project query parameter is not a number: %s", projectIDStr)).SetInternal(err)
			}
			issueFind.ProjectID = &projectID
		}
		if issueStatusListStr := c.QueryParam("status"); issueStatusListStr != "" {
			statusList := []api.IssueStatus{}
			for _, status := range strings.Split(issueStatusListStr, ",") {
				statusList = append(statusList, api.IssueStatus(status))
			}
			issueFind.StatusList = statusList
		}
		if limitStr := c.QueryParam("limit"); limitStr != "" {
			limit, err := strconv.Atoi(limitStr)
			if err != nil {
				return echo.NewHTTPError(http.StatusBadRequest, fmt.Sprintf("limit query parameter is not a number: %s", limitStr)).SetInternal(err)
			}
			issueFind.Limit = &limit
		} else {
			limit := api.DefaultPageSize
			issueFind.Limit = &limit
		}

		if userIDStr := c.QueryParam("user"); userIDStr != "" {
			userID, err := strconv.Atoi(userIDStr)
			if err != nil {
				return echo.NewHTTPError(http.StatusBadRequest, fmt.Sprintf("user query parameter is not a number: %s", userIDStr)).SetInternal(err)
			}
			issueFind.PrincipalID = &userID
		}
		if creatorIDStr := c.QueryParam("creator"); creatorIDStr != "" {
			creatorID, err := strconv.Atoi(creatorIDStr)
			if err != nil {
				return echo.NewHTTPError(http.StatusBadRequest, fmt.Sprintf("creator query parameter is not a number: %s", creatorIDStr)).SetInternal(err)
			}
			issueFind.CreatorID = &creatorID
		}
		if assigneeIDStr := c.QueryParam("assignee"); assigneeIDStr != "" {
			assigneeID, err := strconv.Atoi(assigneeIDStr)
			if err != nil {
				return echo.NewHTTPError(http.StatusBadRequest, fmt.Sprintf("assignee query parameter is not a number: %s", assigneeIDStr)).SetInternal(err)
			}
			issueFind.AssigneeID = &assigneeID
		}
		if subscriberIDStr := c.QueryParam("subscriber"); subscriberIDStr != "" {
			subscriberID, err := strconv.Atoi(subscriberIDStr)
			if err != nil {
				return echo.NewHTTPError(http.StatusBadRequest, fmt.Sprintf("subscriber query parameter is not a number: %s", subscriberIDStr)).SetInternal(err)
			}
			issueFind.SubscriberID = &subscriberID
		}

		issueList, err := s.store.FindIssueStripped(ctx, issueFind)
		if err != nil {
			return echo.NewHTTPError(http.StatusInternalServerError, "Failed to fetch issue list").SetInternal(err)
		}

		for _, issue := range issueList {
			s.setTaskProgressForIssue(issue)
		}

		issueResponse := &api.IssueResponse{}
		issueResponse.Issues = issueList

		nextSinceID := sinceID
		if len(issueList) > 0 {
			// Decrement the ID as we use decreasing order by default.
			nextSinceID = issueList[len(issueList)-1].ID - 1
		}
		if issueResponse.NextToken, err = marshalPageToken(nextSinceID); err != nil {
			return echo.NewHTTPError(http.StatusInternalServerError, "Failed to marshal page token").SetInternal(err)
		}

		c.Response().Header().Set(echo.HeaderContentType, echo.MIMEApplicationJSONCharsetUTF8)
		if err := jsonapi.MarshalPayload(c.Response().Writer, issueResponse); err != nil {
			return echo.NewHTTPError(http.StatusInternalServerError, "Failed to marshal issue list response").SetInternal(err)
		}
		return nil
	})

	g.GET("/issue/:issueID", func(c echo.Context) error {
		ctx := c.Request().Context()
		id, err := strconv.Atoi(c.Param("issueID"))
		if err != nil {
			return echo.NewHTTPError(http.StatusBadRequest, fmt.Sprintf("ID is not a number: %s", c.Param("issueID"))).SetInternal(err)
		}

		issue, err := s.store.GetIssueByID(ctx, id)
		if err != nil {
			return echo.NewHTTPError(http.StatusInternalServerError, fmt.Sprintf("Failed to fetch issue ID: %v", id)).SetInternal(err)
		}
		if issue == nil {
			return echo.NewHTTPError(http.StatusNotFound, fmt.Sprintf("Issue ID not found: %d", id))
		}

		s.setTaskProgressForIssue(issue)

		c.Response().Header().Set(echo.HeaderContentType, echo.MIMEApplicationJSONCharsetUTF8)
		if err := jsonapi.MarshalPayload(c.Response().Writer, issue); err != nil {
			return echo.NewHTTPError(http.StatusInternalServerError, fmt.Sprintf("Failed to marshal issue ID response: %v", id)).SetInternal(err)
		}
		return nil
	})

	g.PATCH("/issue/:issueID", func(c echo.Context) error {
		ctx := c.Request().Context()
		id, err := strconv.Atoi(c.Param("issueID"))
		if err != nil {
			return echo.NewHTTPError(http.StatusBadRequest, fmt.Sprintf("ID is not a number: %s", c.Param("issueID"))).SetInternal(err)
		}

		issuePatch := &api.IssuePatch{
			ID:        id,
			UpdaterID: c.Get(getPrincipalIDContextKey()).(int),
		}
		if err := jsonapi.UnmarshalPayload(c.Request().Body, issuePatch); err != nil {
			return echo.NewHTTPError(http.StatusBadRequest, "Malformed update issue request").SetInternal(err)
		}

		issue, err := s.store.GetIssueByID(ctx, id)
		if err != nil {
			return echo.NewHTTPError(http.StatusInternalServerError, fmt.Sprintf("Failed to fetch issue ID when updating issue: %v", id)).SetInternal(err)
		}
		if issue == nil {
			return echo.NewHTTPError(http.StatusNotFound, fmt.Sprintf("Unable to find issue ID to update: %d", id))
		}

		if issuePatch.AssigneeID != nil {
			stage := getActiveStage(issue.Pipeline.StageList)
			if stage == nil {
				// all stages have finished, use the last stage
				stage = issue.Pipeline.StageList[len(issue.Pipeline.StageList)-1]
			}
			ok, err := s.canPrincipalBeAssignee(ctx, *issuePatch.AssigneeID, stage.EnvironmentID, issue.ProjectID, issue.Type)
			if err != nil {
				return echo.NewHTTPError(http.StatusInternalServerError, "Failed to check if the assignee can be changed").SetInternal(err)
			}
			if !ok {
				return echo.NewHTTPError(http.StatusBadRequest, fmt.Sprintf("Cannot set assignee with user id %d", *issuePatch.AssigneeID)).SetInternal(err)
			}
		}

		updatedIssue, err := s.store.PatchIssue(ctx, issuePatch)
		if err != nil {
			return echo.NewHTTPError(http.StatusInternalServerError, fmt.Sprintf("Failed to update issue with ID %d", id)).SetInternal(err)
		}

		payloadList := [][]byte{}
		if issuePatch.Name != nil && *issuePatch.Name != issue.Name {
			payload, err := json.Marshal(api.ActivityIssueFieldUpdatePayload{
				FieldID:   api.IssueFieldName,
				OldValue:  issue.Name,
				NewValue:  *issuePatch.Name,
				IssueName: issue.Name,
			})
			if err != nil {
				return echo.NewHTTPError(http.StatusInternalServerError, fmt.Sprintf("Failed to marshal activity after changing issue name: %v", updatedIssue.Name)).SetInternal(err)
			}
			payloadList = append(payloadList, payload)
		}
		if issuePatch.Description != nil && *issuePatch.Description != issue.Description {
			payload, err := json.Marshal(api.ActivityIssueFieldUpdatePayload{
				FieldID:   api.IssueFieldDescription,
				OldValue:  issue.Description,
				NewValue:  *issuePatch.Description,
				IssueName: issue.Name,
			})
			if err != nil {
				return echo.NewHTTPError(http.StatusInternalServerError, fmt.Sprintf("Failed to marshal activity after changing issue description: %v", updatedIssue.Name)).SetInternal(err)
			}
			payloadList = append(payloadList, payload)
		}
		if issuePatch.AssigneeID != nil && *issuePatch.AssigneeID != issue.AssigneeID {
			payload, err := json.Marshal(api.ActivityIssueFieldUpdatePayload{
				FieldID:   api.IssueFieldAssignee,
				OldValue:  strconv.Itoa(issue.AssigneeID),
				NewValue:  strconv.Itoa(*issuePatch.AssigneeID),
				IssueName: issue.Name,
			})
			if err != nil {
				return echo.NewHTTPError(http.StatusInternalServerError, fmt.Sprintf("Failed to marshal activity after changing issue assignee: %v", updatedIssue.Name)).SetInternal(err)
			}
			payloadList = append(payloadList, payload)
		}

		for _, payload := range payloadList {
			activityCreate := &api.ActivityCreate{
				CreatorID:   c.Get(getPrincipalIDContextKey()).(int),
				ContainerID: issue.ID,
				Type:        api.ActivityIssueFieldUpdate,
				Level:       api.ActivityInfo,
				Payload:     string(payload),
			}
			_, err := s.ActivityManager.CreateActivity(ctx, activityCreate, &ActivityMeta{
				issue: issue,
			})
			if err != nil {
				return echo.NewHTTPError(http.StatusInternalServerError, fmt.Sprintf("Failed to create activity after updating issue: %v", updatedIssue.Name)).SetInternal(err)
			}
		}

		c.Response().Header().Set(echo.HeaderContentType, echo.MIMEApplicationJSONCharsetUTF8)
		if err := jsonapi.MarshalPayload(c.Response().Writer, updatedIssue); err != nil {
			return echo.NewHTTPError(http.StatusInternalServerError, fmt.Sprintf("Failed to marshal update issue response: %v", updatedIssue.Name)).SetInternal(err)
		}
		return nil
	})

	g.PATCH("/issue/:issueID/status", func(c echo.Context) error {
		ctx := c.Request().Context()
		id, err := strconv.Atoi(c.Param("issueID"))
		if err != nil {
			return echo.NewHTTPError(http.StatusBadRequest, fmt.Sprintf("ID is not a number: %s", c.Param("issueID"))).SetInternal(err)
		}

		issueStatusPatch := &api.IssueStatusPatch{
			ID:        id,
			UpdaterID: c.Get(getPrincipalIDContextKey()).(int),
		}
		if err := jsonapi.UnmarshalPayload(c.Request().Body, issueStatusPatch); err != nil {
			return echo.NewHTTPError(http.StatusBadRequest, "Malformed update issue status request").SetInternal(err)
		}

		issue, err := s.store.GetIssueByID(ctx, id)
		if err != nil {
			return echo.NewHTTPError(http.StatusInternalServerError, fmt.Sprintf("Failed to fetch issue ID: %v", id)).SetInternal(err)
		}
		if issue == nil {
			return echo.NewHTTPError(http.StatusNotFound, fmt.Sprintf("Issue ID not found: %d", id))
		}

		updatedIssue, err := s.changeIssueStatus(ctx, issue, issueStatusPatch.Status, issueStatusPatch.UpdaterID, issueStatusPatch.Comment)
		if err != nil {
			if common.ErrorCode(err) == common.NotFound {
				return echo.NewHTTPError(http.StatusNotFound).SetInternal(err)
			} else if common.ErrorCode(err) == common.Conflict {
				return echo.NewHTTPError(http.StatusConflict).SetInternal(err)
			}
			return echo.NewHTTPError(http.StatusInternalServerError).SetInternal(err)
		}

		c.Response().Header().Set(echo.HeaderContentType, echo.MIMEApplicationJSONCharsetUTF8)
		if err := jsonapi.MarshalPayload(c.Response().Writer, updatedIssue); err != nil {
			return echo.NewHTTPError(http.StatusInternalServerError, fmt.Sprintf("Failed to marshal issue ID response: %v", id)).SetInternal(err)
		}
		return nil
	})
}

func (s *Server) createIssue(ctx context.Context, issueCreate *api.IssueCreate, creatorID int) (*api.Issue, error) {
	// Run pre-condition check first to make sure all tasks are valid, otherwise we will create partial pipelines
	// since we are not creating pipeline/stage list/task list in a single transaction.
	// We may still run into this issue when we actually create those pipeline/stage list/task list, however, that's
	// quite unlikely so we will live with it for now.
	pipelineCreate, err := s.getPipelineCreate(ctx, issueCreate)
	if err != nil {
		return nil, err
	}

	if issueCreate.AssigneeID == api.UnknownID {
		return nil, echo.NewHTTPError(http.StatusBadRequest, "Failed to create issue, assignee missing")
	}
	// Try to find a more appropriate assignee if the current assignee is the system bot, indicating that the caller might not be sure about who should be the assignee.
	if issueCreate.AssigneeID == api.SystemBotID {
		assigneeID, err := s.getDefaultAssigneeID(ctx, pipelineCreate.StageList[0].EnvironmentID, issueCreate.ProjectID, issueCreate.Type)
		if err != nil {
			return nil, echo.NewHTTPError(http.StatusInternalServerError, "Failed to find a default assignee").SetInternal(err)
		}
		issueCreate.AssigneeID = assigneeID
	}
	ok, err := s.canPrincipalBeAssignee(ctx, issueCreate.AssigneeID, pipelineCreate.StageList[0].EnvironmentID, issueCreate.ProjectID, issueCreate.Type)
	if err != nil {
		return nil, echo.NewHTTPError(http.StatusInternalServerError, "Failed to check if the assignee can be set for the new issue").SetInternal(err)
	}
	if !ok {
		return nil, echo.NewHTTPError(http.StatusBadRequest, fmt.Sprintf("Cannot set assignee with user id %d", issueCreate.AssigneeID))
	}

	pipeline, err := s.createPipeline(ctx, issueCreate, pipelineCreate, creatorID)
	if err != nil {
		return nil, err
	}

	if issueCreate.ValidateOnly {
		issue, err := s.store.CreateIssueValidateOnly(ctx, pipeline, issueCreate, creatorID)
		if err != nil {
			return nil, err
		}
		return issue, nil
	}

	issueCreate.CreatorID = creatorID
	issueCreate.PipelineID = pipeline.ID
	issue, err := s.store.CreateIssue(ctx, issueCreate)
	if err != nil {
		return nil, err
	}
	// Create issue subscribers.
	for _, subscriberID := range issueCreate.SubscriberIDList {
		subscriberCreate := &api.IssueSubscriberCreate{
			IssueID:      issue.ID,
			SubscriberID: subscriberID,
		}
		_, err := s.store.CreateIssueSubscriber(ctx, subscriberCreate)
		if err != nil {
			return nil, echo.NewHTTPError(http.StatusInternalServerError, fmt.Sprintf("Failed to add subscriber %d after creating issue %d", subscriberID, issue.ID)).SetInternal(err)
		}
	}

	if err := s.schedulePipelineTaskCheck(ctx, issue.Pipeline); err != nil {
		return nil, errors.Wrapf(err, "failed to schedule task check after creating the issue: %v", issue.Name)
	}

	if err := s.ScheduleActiveStage(ctx, issue.Pipeline); err != nil {
		return nil, errors.Wrapf(err, "failed to schedule task after creating the issue: %v", issue.Name)
	}

	createActivityPayload := api.ActivityIssueCreatePayload{
		IssueName: issue.Name,
	}

	bytes, err := json.Marshal(createActivityPayload)
	if err != nil {
		return nil, errors.Wrapf(err, "failed to create activity after creating the issue: %v", issue.Name)
	}
	activityCreate := &api.ActivityCreate{
		CreatorID:   creatorID,
		ContainerID: issue.ID,
		Type:        api.ActivityIssueCreate,
		Level:       api.ActivityInfo,
		Payload:     string(bytes),
	}
	_, err = s.ActivityManager.CreateActivity(ctx, activityCreate, &ActivityMeta{
		issue: issue,
	})
	if err != nil {
		return nil, errors.Wrapf(err, "failed to create activity after creating the issue: %v", issue.Name)
	}
	return issue, nil
}

func (s *Server) createPipeline(ctx context.Context, issueCreate *api.IssueCreate, pipelineCreate *api.PipelineCreate, creatorID int) (*api.Pipeline, error) {
	// Return an error if the issue has no task to be executed
	hasTask := false
	for _, stage := range pipelineCreate.StageList {
		if len(stage.TaskList) > 0 {
			hasTask = true
			break
		}
	}
	if !hasTask {
		err := errors.Errorf("issue has no task to be executed")
		return nil, echo.NewHTTPError(http.StatusBadRequest, err.Error()).SetInternal(err)
	}

	// Create the pipeline, stages, and tasks.
	if issueCreate.ValidateOnly {
		return s.store.CreatePipelineValidateOnly(ctx, pipelineCreate, creatorID)
	}

	pipelineCreate.CreatorID = creatorID
	pipelineCreated, err := s.store.CreatePipeline(ctx, pipelineCreate)
	if err != nil {
		return nil, errors.Wrap(err, "failed to create pipeline for issue")
	}

	for _, stageCreate := range pipelineCreate.StageList {
		stageCreate.CreatorID = creatorID
		stageCreate.PipelineID = pipelineCreated.ID
		createdStage, err := s.store.CreateStage(ctx, &stageCreate)
		if err != nil {
			return nil, errors.Wrap(err, "failed to create stage for issue")
		}

		taskID := make(map[int]int)

		for index, taskCreate := range stageCreate.TaskList {
			taskCreate.CreatorID = creatorID
			taskCreate.PipelineID = pipelineCreated.ID
			taskCreate.StageID = createdStage.ID
			task, err := s.store.CreateTask(ctx, &taskCreate)
			if err != nil {
				return nil, errors.Wrap(err, "failed to create task for issue")
			}
			taskID[index] = task.ID
		}

		for _, indexDAG := range stageCreate.TaskIndexDAGList {
			taskDAGCreate := api.TaskDAGCreate{
				FromTaskID: taskID[indexDAG.FromIndex],
				ToTaskID:   taskID[indexDAG.ToIndex],
				Payload:    "{}",
			}
			if _, err := s.store.CreateTaskDAG(ctx, &taskDAGCreate); err != nil {
				return nil, errors.Wrap(err, "failed to create task DAG for issue")
			}
		}
	}

	return pipelineCreated, nil
}

func (s *Server) getPipelineCreate(ctx context.Context, issueCreate *api.IssueCreate) (*api.PipelineCreate, error) {
	switch issueCreate.Type {
	case api.IssueDatabaseCreate:
		return s.getPipelineCreateForDatabaseCreate(ctx, issueCreate)
	case api.IssueDatabaseRestorePITR:
		return s.getPipelineCreateForDatabasePITR(ctx, issueCreate)
	case api.IssueDatabaseSchemaUpdate, api.IssueDatabaseDataUpdate:
		return s.getPipelineCreateForDatabaseSchemaAndDataUpdate(ctx, issueCreate)
	case api.IssueDatabaseSchemaUpdateGhost:
		return s.getPipelineCreateForDatabaseSchemaUpdateGhost(ctx, issueCreate)
	default:
		return nil, echo.NewHTTPError(http.StatusBadRequest, fmt.Sprintf("invalid issue type %q", issueCreate.Type))
	}
}

func (s *Server) getPipelineCreateForDatabaseCreate(ctx context.Context, issueCreate *api.IssueCreate) (*api.PipelineCreate, error) {
	c := api.CreateDatabaseContext{}
	if err := json.Unmarshal([]byte(issueCreate.CreateContext), &c); err != nil {
		return nil, err
	}
	if c.DatabaseName == "" {
		return nil, echo.NewHTTPError(http.StatusBadRequest, "Failed to create issue, database name missing")
	}

	// Find instance.
	instance, err := s.store.GetInstanceByID(ctx, c.InstanceID)
	if err != nil {
		return nil, err
	}
	if instance == nil {
		return nil, errors.Errorf("instance ID not found %v", c.InstanceID)
	}
	// Find project.
	project, err := s.store.GetProjectByID(ctx, issueCreate.ProjectID)
	if err != nil {
		return nil, echo.NewHTTPError(http.StatusInternalServerError, fmt.Sprintf("Failed to fetch project with ID %d", issueCreate.ProjectID)).SetInternal(err)
	}
	if project == nil {
		err := errors.Errorf("project ID not found %v", issueCreate.ProjectID)
		return nil, echo.NewHTTPError(http.StatusInternalServerError, err.Error()).SetInternal(err)
	}

	taskCreateList, err := s.createDatabaseCreateTaskList(ctx, c, *instance, *project)
	if err != nil {
		return nil, errors.Wrap(err, "failed to create task list of creating database")
	}

	if c.BackupID != 0 {
		backup, err := s.store.GetBackupByID(ctx, c.BackupID)
		if err != nil {
			return nil, errors.Errorf("failed to find backup %v", c.BackupID)
		}
		if backup == nil {
			return nil, errors.Errorf("backup not found with ID %d", c.BackupID)
		}
		restorePayload := api.TaskDatabasePITRRestorePayload{
			ProjectID:        issueCreate.ProjectID,
			TargetInstanceID: &c.InstanceID,
			DatabaseName:     &c.DatabaseName,
			BackupID:         &c.BackupID,
		}
		restoreBytes, err := json.Marshal(restorePayload)
		if err != nil {
			return nil, errors.Wrap(err, "failed to create restore database task, unable to marshal payload")
		}

		taskCreateList = append(taskCreateList, api.TaskCreate{
			InstanceID:   c.InstanceID,
			Name:         fmt.Sprintf("Restore backup %v", backup.Name),
			Status:       api.TaskPendingApproval,
			Type:         api.TaskDatabaseRestorePITRRestore,
			DatabaseName: c.DatabaseName,
			BackupID:     &c.BackupID,
			Payload:      string(restoreBytes),
		})

		return &api.PipelineCreate{
			Name: fmt.Sprintf("Pipeline - Create database %v from backup %v", c.DatabaseName, backup.Name),
			StageList: []api.StageCreate{
				{
					Name:          "Restore backup",
					EnvironmentID: instance.EnvironmentID,
					TaskList:      taskCreateList,
					// TODO(zp): Find a common way to merge taskCreateList and TaskIndexDAGList.
					TaskIndexDAGList: []api.TaskIndexDAG{
						{
							FromIndex: 0,
							ToIndex:   1,
						},
					},
				},
			},
		}, nil
	}

	return &api.PipelineCreate{
		Name: fmt.Sprintf("Pipeline - Create database %s", c.DatabaseName),
		StageList: []api.StageCreate{
			{
				Name:          "Create database",
				EnvironmentID: instance.EnvironmentID,
				TaskList:      taskCreateList,
			},
		},
	}, nil
}

func (s *Server) getPipelineCreateForDatabasePITR(ctx context.Context, issueCreate *api.IssueCreate) (*api.PipelineCreate, error) {
	c := api.PITRContext{}
	if err := json.Unmarshal([]byte(issueCreate.CreateContext), &c); err != nil {
		return nil, err
	}
	if c.PointInTimeTs != nil && !s.feature(api.FeaturePITR) {
		return nil, echo.NewHTTPError(http.StatusForbidden, api.FeaturePITR.AccessErrorMessage())
	}

	database, err := s.store.GetDatabase(ctx, &api.DatabaseFind{ID: &c.DatabaseID})
	if err != nil {
		return nil, echo.NewHTTPError(http.StatusInternalServerError, fmt.Sprintf("Failed to fetch database ID: %v", c.DatabaseID)).SetInternal(err)
	}
	if database == nil {
		return nil, echo.NewHTTPError(http.StatusNotFound, fmt.Sprintf("Database ID not found: %d", c.DatabaseID))
	}
	if database.ProjectID != issueCreate.ProjectID {
		return nil, echo.NewHTTPError(http.StatusBadRequest, fmt.Sprintf("The issue project %d must be the same as the database project %d.", issueCreate.ProjectID, database.ProjectID))
	}

	taskCreateList, taskIndexDAGList, err := s.createPITRTaskList(ctx, database, issueCreate.ProjectID, c)
	if err != nil {
		return nil, err
	}

	return &api.PipelineCreate{
		Name: "Database Point-in-time Recovery pipeline",
		StageList: []api.StageCreate{
			{
				Name:             "PITR",
				EnvironmentID:    database.Instance.Environment.ID,
				TaskList:         taskCreateList,
				TaskIndexDAGList: taskIndexDAGList,
			},
		},
	}, nil
}

func (s *Server) getPipelineCreateForDatabaseSchemaAndDataUpdate(ctx context.Context, issueCreate *api.IssueCreate) (*api.PipelineCreate, error) {
	c := api.MigrationContext{}
	if err := json.Unmarshal([]byte(issueCreate.CreateContext), &c); err != nil {
		return nil, err
	}
	if !s.feature(api.FeatureTaskScheduleTime) {
		for _, detail := range c.DetailList {
			if detail.EarliestAllowedTs != 0 {
				return nil, echo.NewHTTPError(http.StatusForbidden, api.FeatureTaskScheduleTime.AccessErrorMessage())
			}
		}
	}
	create := &api.PipelineCreate{
		Name: "Change database pipeline",
	}

	project, err := s.store.GetProjectByID(ctx, issueCreate.ProjectID)
	if err != nil {
		return nil, echo.NewHTTPError(http.StatusInternalServerError, fmt.Sprintf("Failed to fetch project with ID %d", issueCreate.ProjectID)).SetInternal(err)
	}

	// If migration type is establishing baseline and project's workflow is VCS,
	// then the context must contain a VCS push event field. We need this VCS
	// context to identify the write-back destination after migration.
	for _, detail := range c.DetailList {
		if detail.MigrationType == db.Baseline && project.WorkflowType == api.VCSWorkflow {
			if c.VCSPushEvent == nil {
				return nil, echo.NewHTTPError(http.StatusBadRequest, "Failed to create establishing baseline issue for GitOps workflow project, vcs context missing")
			}
		}
	}

	schemaVersion := common.DefaultMigrationVersion()
	// Tenant mode project pipeline has its own generation.
	if project.TenantMode == api.TenantModeTenant {
		if !s.feature(api.FeatureMultiTenancy) {
			return nil, echo.NewHTTPError(http.StatusForbidden, api.FeatureMultiTenancy.AccessErrorMessage())
		}
		for _, detail := range c.DetailList {
			if detail.MigrationType != db.Migrate && detail.MigrationType != db.Data {
				return nil, echo.NewHTTPError(http.StatusBadRequest, "Only Migrate and Data type migration can be performed on tenant mode project")
			}
		}
		if len(c.DetailList) != 1 {
			return nil, echo.NewHTTPError(http.StatusBadRequest, "Tenant mode project should have exactly one update schema detail")
		}
		d := c.DetailList[0]
		if d.Statement == "" {
			return nil, echo.NewHTTPError(http.StatusBadRequest, "Failed to create issue, sql statement missing")
		}
		// VCS push event contains schema version in the file name, which is parsed against the file template.
		if d.SchemaVersion != "" {
			schemaVersion = d.SchemaVersion
		}

		if d.DatabaseName == "" && d.DatabaseID > 0 {
			database, err := s.store.GetDatabase(ctx, &api.DatabaseFind{ID: &d.DatabaseID})
			if err != nil {
				return nil, echo.NewHTTPError(http.StatusInternalServerError, fmt.Sprintf("Failed to fetch database ID: %v", d.DatabaseID)).SetInternal(err)
			}
			if database == nil {
				return nil, echo.NewHTTPError(http.StatusNotFound, fmt.Sprintf("Database ID not found: %d", d.DatabaseID))
			}

			taskCreate, err := getUpdateTask(database, c.VCSPushEvent, d, schemaVersion)
			if err != nil {
				return nil, err
			}

			create.StageList = append(create.StageList, api.StageCreate{
				Name:          fmt.Sprintf("%s %s", database.Instance.Environment.Name, database.Name),
				EnvironmentID: database.Instance.Environment.ID,
				TaskList:      []api.TaskCreate{*taskCreate},
			})
		} else {
			dbList, err := s.store.FindDatabase(ctx, &api.DatabaseFind{
				ProjectID: &issueCreate.ProjectID,
			})
			if err != nil {
				return nil, echo.NewHTTPError(http.StatusInternalServerError, fmt.Sprintf("Failed to fetch databases in project ID: %v", issueCreate.ProjectID)).SetInternal(err)
			}

			baseDBName := d.DatabaseName
			deployments, matrix, err := s.getTenantDatabaseMatrix(ctx, issueCreate.ProjectID, project.DBNameTemplate, dbList, baseDBName)
			if err != nil {
				return nil, err
			}
			// Convert to pipelineCreate
			for i, databaseList := range matrix {
				// Since environment is required for stage, we use an internal bb system environment for tenant deployments.
				environmentSet := make(map[string]bool)
				var environmentID int
				var taskCreateList []api.TaskCreate
				for _, database := range databaseList {
					environmentSet[database.Instance.Environment.Name] = true
					environmentID = database.Instance.EnvironmentID

					taskCreate, err := getUpdateTask(database, c.VCSPushEvent, d, schemaVersion)
					if err != nil {
						return nil, err
					}
					taskCreateList = append(taskCreateList, *taskCreate)
				}
				if len(environmentSet) != 1 {
					var environments []string
					for k := range environmentSet {
						environments = append(environments, k)
					}
					err := errors.Errorf("all databases in a stage should have the same environment; got %s", strings.Join(environments, ","))
					return nil, echo.NewHTTPError(http.StatusInternalServerError, err.Error()).SetInternal(err)
				}

				create.StageList = append(create.StageList, api.StageCreate{
					Name:          deployments[i].Name,
					EnvironmentID: environmentID,
					TaskList:      taskCreateList,
				})
			}
		}
	} else {
		maximumTaskLimit := s.getPlanLimitValue(api.PlanLimitMaximumTask)
		if int64(len(c.DetailList)) > maximumTaskLimit {
			return nil, echo.NewHTTPError(http.StatusForbidden, fmt.Sprintf("Effective plan %s can update up to %d databases, got %d.", s.getEffectivePlan(), maximumTaskLimit, len(c.DetailList)))
		}

		type envKey struct {
			name  string
			id    int
			order int
		}
		envToDatabaseMap := make(map[envKey][]api.TaskCreate)
		for _, d := range c.DetailList {
			if d.MigrationType == db.Migrate && d.Statement == "" {
				return nil, echo.NewHTTPError(http.StatusBadRequest, "Failed to create issue, sql statement missing")
			}
			database, err := s.store.GetDatabase(ctx, &api.DatabaseFind{ID: &d.DatabaseID})
			if err != nil {
				return nil, echo.NewHTTPError(http.StatusInternalServerError, fmt.Sprintf("Failed to fetch database ID: %v", d.DatabaseID)).SetInternal(err)
			}
			if database == nil {
				return nil, echo.NewHTTPError(http.StatusNotFound, fmt.Sprintf("Database ID not found: %d", d.DatabaseID))
			}

			// VCS push event contains schema version in the file name, which is parsed against the file template.
			if d.SchemaVersion != "" {
				schemaVersion = d.SchemaVersion
			}
			taskCreate, err := getUpdateTask(database, c.VCSPushEvent, d, schemaVersion)
			if err != nil {
				return nil, err
			}

			key := envKey{name: database.Instance.Environment.Name, id: database.Instance.Environment.ID, order: database.Instance.Environment.Order}
			envToDatabaseMap[key] = append(envToDatabaseMap[key], *taskCreate)
		}
		// Sort and group by environments.
		var envKeys []envKey
		for k := range envToDatabaseMap {
			envKeys = append(envKeys, k)
		}
		sort.Slice(envKeys, func(i, j int) bool {
			return envKeys[i].order < envKeys[j].order
		})
		for _, env := range envKeys {
			create.StageList = append(create.StageList, api.StageCreate{
				Name:          env.name,
				EnvironmentID: env.id,
				TaskList:      envToDatabaseMap[env],
			})
		}
	}
	return create, nil
}

func (s *Server) getPipelineCreateForDatabaseSchemaUpdateGhost(ctx context.Context, issueCreate *api.IssueCreate) (*api.PipelineCreate, error) {
	if !s.feature(api.FeatureGhost) {
		return nil, echo.NewHTTPError(http.StatusForbidden, api.FeatureGhost.AccessErrorMessage())
	}
	c := api.UpdateSchemaGhostContext{}
	if err := json.Unmarshal([]byte(issueCreate.CreateContext), &c); err != nil {
		return nil, err
	}
	if !s.feature(api.FeatureTaskScheduleTime) {
		for _, detail := range c.DetailList {
			if detail.EarliestAllowedTs != 0 {
				return nil, echo.NewHTTPError(http.StatusForbidden, api.FeatureTaskScheduleTime.AccessErrorMessage())
			}
		}
	}

	project, err := s.store.GetProjectByID(ctx, issueCreate.ProjectID)
	if err != nil {
		return nil, echo.NewHTTPError(http.StatusInternalServerError, fmt.Sprintf("failed to fetch project with ID %d", issueCreate.ProjectID)).SetInternal(err)
	}
	if project.TenantMode == api.TenantModeTenant {
		return nil, echo.NewHTTPError(http.StatusBadRequest, "not implemented yet")
	}

	create := &api.PipelineCreate{}
	create.Name = "Update database schema (gh-ost) pipeline"
	schemaVersion := common.DefaultMigrationVersion()
	for _, detail := range c.DetailList {
		if detail.Statement == "" {
			return nil, echo.NewHTTPError(http.StatusBadRequest, "failed to create issue, sql statement missing")
		}

		database, err := s.store.GetDatabase(ctx, &api.DatabaseFind{ID: &detail.DatabaseID})
		if err != nil {
			return nil, echo.NewHTTPError(http.StatusInternalServerError, fmt.Sprintf("failed to fetch database ID: %v", detail.DatabaseID)).SetInternal(err)
		}
		if database == nil {
			return nil, echo.NewHTTPError(http.StatusNotFound, fmt.Sprintf("database ID not found: %d", detail.DatabaseID))
		}

		taskCreateList, taskIndexDAGList, err := createGhostTaskList(database, c.VCSPushEvent, detail, schemaVersion)
		if err != nil {
			return nil, err
		}

		create.StageList = append(create.StageList, api.StageCreate{
			Name:             fmt.Sprintf("%s %s", database.Instance.Environment.Name, database.Name),
			EnvironmentID:    database.Instance.Environment.ID,
			TaskList:         taskCreateList,
			TaskIndexDAGList: taskIndexDAGList,
		})
	}
	return create, nil
}

func getUpdateTask(database *api.Database, vcsPushEvent *vcs.PushEvent, d *api.MigrationDetail, schemaVersion string) (*api.TaskCreate, error) {
	taskName := fmt.Sprintf("Establish %q baseline", database.Name)
	taskType := api.TaskDatabaseSchemaUpdate
	switch d.MigrationType {
	case db.Migrate:
		taskName = fmt.Sprintf("DDL(schema) for %q", database.Name)
		taskType = api.TaskDatabaseSchemaUpdate
	case db.MigrateSDL:
		taskName = fmt.Sprintf("SDL for %q", database.Name)
		taskType = api.TaskDatabaseSchemaUpdateSDL
	case db.Data:
		taskName = fmt.Sprintf("DML(data) for %q", database.Name)
		taskType = api.TaskDatabaseDataUpdate
	}

	var payloadString string
	if d.MigrationType == db.MigrateSDL {
		payload := api.TaskDatabaseSchemaUpdateSDLPayload{
			Statement:     d.Statement,
			SchemaVersion: schemaVersion,
			VCSPushEvent:  vcsPushEvent,
		}
		bytes, err := json.Marshal(payload)
		if err != nil {
			errMsg := fmt.Sprintf("Failed to marshal database schema update SDL payload: %v", err)
			return nil, echo.NewHTTPError(http.StatusInternalServerError, errMsg)
		}
		payloadString = string(bytes)
	} else {
		payload := api.TaskDatabaseSchemaUpdatePayload{
			MigrationType: d.MigrationType,
			Statement:     d.Statement,
			SchemaVersion: schemaVersion,
			VCSPushEvent:  vcsPushEvent,
		}
		bytes, err := json.Marshal(payload)
		if err != nil {
			errMsg := fmt.Sprintf("Failed to marshal database schema update payload: %v", err)
			if d.MigrationType == db.Data {
				errMsg = fmt.Sprintf("Failed to marshal database data update payload: %v", err)
			}
			return nil, echo.NewHTTPError(http.StatusInternalServerError, errMsg)
		}
		payloadString = string(bytes)
	}

	return &api.TaskCreate{
		Name:              taskName,
		InstanceID:        database.Instance.ID,
		DatabaseID:        &database.ID,
		Status:            api.TaskPendingApproval,
		Type:              taskType,
		Statement:         d.Statement,
		EarliestAllowedTs: d.EarliestAllowedTs,
<<<<<<< HEAD
		Payload:           string(bytes),
=======
		MigrationType:     d.MigrationType,
		Payload:           payloadString,
>>>>>>> 1a7c218b
	}, nil
}

// createDatabaseCreateTaskList returns the task list for create database.
func (s *Server) createDatabaseCreateTaskList(ctx context.Context, c api.CreateDatabaseContext, instance api.Instance, project api.Project) ([]api.TaskCreate, error) {
	if err := checkCharacterSetCollationOwner(instance.Engine, c.CharacterSet, c.Collation, c.Owner); err != nil {
		return nil, err
	}
	if c.DatabaseName == "" {
		return nil, util.FormatError(common.Errorf(common.Invalid, "Failed to create issue, database name missing"))
	}
	if instance.Engine == db.Snowflake {
		// Snowflake needs to use upper case of DatabaseName.
		c.DatabaseName = strings.ToUpper(c.DatabaseName)
	}
	// Validate the labels. Labels are set upon task completion.
	if c.Labels != "" {
		if err := s.setDatabaseLabels(ctx, c.Labels, &api.Database{Name: c.DatabaseName, Instance: &instance} /* dummy database */, &project, 0 /* dummy updaterID */, true /* validateOnly */); err != nil {
			return nil, echo.NewHTTPError(http.StatusBadRequest, fmt.Sprintf("invalid database label %q, error %v", c.Labels, err))
		}
	}

	var schemaVersion, schema string
	// We will use schema from existing tenant databases for creating a database in a tenant mode project if possible.
	if project.TenantMode == api.TenantModeTenant {
		if !s.feature(api.FeatureMultiTenancy) {
			return nil, echo.NewHTTPError(http.StatusForbidden, api.FeatureMultiTenancy.AccessErrorMessage())
		}
		baseDatabaseName, err := api.GetBaseDatabaseName(c.DatabaseName, project.DBNameTemplate, c.Labels)
		if err != nil {
			return nil, errors.Wrapf(err, "api.GetBaseDatabaseName(%q, %q, %q) failed", c.DatabaseName, project.DBNameTemplate, c.Labels)
		}
		sv, s, err := s.getSchemaFromPeerTenantDatabase(ctx, &instance, &project, project.ID, baseDatabaseName)
		if err != nil {
			return nil, err
		}
		schemaVersion, schema = sv, s
	}
	if schemaVersion == "" {
		schemaVersion = common.DefaultMigrationVersion()
	}

	// Get admin data source username.
	adminDataSource := api.DataSourceFromInstanceWithType(&instance, api.Admin)
	if adminDataSource == nil {
		return nil, common.Errorf(common.Internal, "admin data source not found for instance %d", instance.ID)
	}
	payload := api.TaskDatabaseCreatePayload{
		ProjectID:     project.ID,
		CharacterSet:  c.CharacterSet,
		Collation:     c.Collation,
		Labels:        c.Labels,
		SchemaVersion: schemaVersion,
	}
	payload.DatabaseName, payload.Statement = getDatabaseNameAndStatement(instance.Engine, c, adminDataSource.Username, schema)
	bytes, err := json.Marshal(payload)
	if err != nil {
		return nil, errors.Wrap(err, "failed to create database creation task, unable to marshal payload")
	}

	return []api.TaskCreate{
		{
			InstanceID:   c.InstanceID,
			Name:         fmt.Sprintf("Create database %v", payload.DatabaseName),
			Status:       api.TaskPendingApproval,
			Type:         api.TaskDatabaseCreate,
			DatabaseName: payload.DatabaseName,
			Payload:      string(bytes),
		},
	}, nil
}

func (s *Server) createPITRTaskList(ctx context.Context, originDatabase *api.Database, projectID int, c api.PITRContext) ([]api.TaskCreate, []api.TaskIndexDAG, error) {
	var taskCreateList []api.TaskCreate
	// Restore payload
	payloadRestore := api.TaskDatabasePITRRestorePayload{
		ProjectID: projectID,
	}

	// PITR to new db: task 1
	if c.CreateDatabaseCtx != nil {
		targetInstance, err := s.store.GetInstanceByID(ctx, c.CreateDatabaseCtx.InstanceID)
		if err != nil {
			return nil, nil, errors.Wrapf(err, "failed to find the instance with ID %d", c.CreateDatabaseCtx.InstanceID)
		}
		project, err := s.store.GetProjectByID(ctx, projectID)
		if err != nil {
			return nil, nil, errors.Wrapf(err, "failed to find the project with ID %d", projectID)
		}
		taskList, err := s.createDatabaseCreateTaskList(ctx, *c.CreateDatabaseCtx, *targetInstance, *project)
		if err != nil {
			return nil, nil, errors.Wrap(err, "failed to create the database create task list")
		}
		taskCreateList = append(taskCreateList, taskList...)

		payloadRestore.TargetInstanceID = &targetInstance.ID
		payloadRestore.DatabaseName = &c.CreateDatabaseCtx.DatabaseName
	}

	if c.BackupID != nil {
		payloadRestore.BackupID = c.BackupID
	}

	payloadRestore.PointInTimeTs = c.PointInTimeTs
	bytesRestore, err := json.Marshal(payloadRestore)
	if err != nil {
		return nil, nil, errors.Wrap(err, "failed to create PITR restore task, unable to marshal payload")
	}

	restoreTaskCreate := api.TaskCreate{
		Status:     api.TaskPendingApproval,
		Type:       api.TaskDatabaseRestorePITRRestore,
		InstanceID: originDatabase.InstanceID,
		DatabaseID: &originDatabase.ID,
		Payload:    string(bytesRestore),
		BackupID:   c.BackupID,
	}

	if payloadRestore.TargetInstanceID != nil {
		// PITR to new database: task 2
		restoreTaskCreate.Name = fmt.Sprintf("Restore to new database %q", *payloadRestore.DatabaseName)
		restoreTaskCreate.DatabaseName = c.CreateDatabaseCtx.DatabaseName
	} else {
		// PITR in place: task 1
		restoreTaskCreate.Name = fmt.Sprintf("Restore to PITR database %q", originDatabase.Name)
	}
	taskCreateList = append(taskCreateList, restoreTaskCreate)

	// PITR in place: task 2
	if payloadRestore.TargetInstanceID == nil {
		payloadCutover := api.TaskDatabasePITRCutoverPayload{}
		bytesCutover, err := json.Marshal(payloadCutover)
		if err != nil {
			return nil, nil, errors.Wrap(err, "failed to create PITR cutover task, unable to marshal payload")
		}
		taskCreateList = append(taskCreateList, api.TaskCreate{
			Name:       fmt.Sprintf("Swap PITR and the original database %q", originDatabase.Name),
			InstanceID: originDatabase.InstanceID,
			DatabaseID: &originDatabase.ID,
			Status:     api.TaskPendingApproval,
			Type:       api.TaskDatabaseRestorePITRCutover,
			Payload:    string(bytesCutover),
		})
	}
	// We make sure that createPITRTaskList will always return 2 tasks.
	taskIndexDAGList := []api.TaskIndexDAG{
		{
			FromIndex: 0,
			ToIndex:   1,
		},
	}
	return taskCreateList, taskIndexDAGList, nil
}

// creates gh-ost TaskCreate list and dependency.
func createGhostTaskList(database *api.Database, vcsPushEvent *vcs.PushEvent, detail *api.UpdateSchemaGhostDetail, schemaVersion string) ([]api.TaskCreate, []api.TaskIndexDAG, error) {
	var taskCreateList []api.TaskCreate
	// task "sync"
	payloadSync := api.TaskDatabaseSchemaUpdateGhostSyncPayload{
		Statement:     detail.Statement,
		SchemaVersion: schemaVersion,
		VCSPushEvent:  vcsPushEvent,
	}
	bytesSync, err := json.Marshal(payloadSync)
	if err != nil {
		return nil, nil, echo.NewHTTPError(http.StatusInternalServerError, fmt.Sprintf("failed to marshal database schema update gh-ost sync payload, error: %v", err))
	}
	taskCreateList = append(taskCreateList, api.TaskCreate{
		Name:              fmt.Sprintf("Update %q schema gh-ost sync", database.Name),
		InstanceID:        database.InstanceID,
		DatabaseID:        &database.ID,
		Status:            api.TaskPendingApproval,
		Type:              api.TaskDatabaseSchemaUpdateGhostSync,
		Statement:         detail.Statement,
		EarliestAllowedTs: detail.EarliestAllowedTs,
		Payload:           string(bytesSync),
	})

	// task "cutover"
	payloadCutover := api.TaskDatabaseSchemaUpdateGhostCutoverPayload{}
	bytesCutover, err := json.Marshal(payloadCutover)
	if err != nil {
		return nil, nil, echo.NewHTTPError(http.StatusInternalServerError, fmt.Sprintf("failed to marshal database schema update ghost cutover payload, error: %v", err))
	}
	taskCreateList = append(taskCreateList, api.TaskCreate{
		Name:              fmt.Sprintf("Update %q schema gh-ost cutover", database.Name),
		InstanceID:        database.InstanceID,
		DatabaseID:        &database.ID,
		Status:            api.TaskPendingApproval,
		Type:              api.TaskDatabaseSchemaUpdateGhostCutover,
		EarliestAllowedTs: detail.EarliestAllowedTs,
		Payload:           string(bytesCutover),
	})

	// The below list means that taskCreateList[0] blocks taskCreateList[1].
	// In other words, task "sync" blocks task "cutover".
	taskIndexDAGList := []api.TaskIndexDAG{
		{FromIndex: 0, ToIndex: 1},
	}
	return taskCreateList, taskIndexDAGList, nil
}

// checkCharacterSetCollationOwner checks if the character set, collation and owner are legal according to the dbType.
func checkCharacterSetCollationOwner(dbType db.Type, characterSet, collation, owner string) error {
	switch dbType {
	case db.ClickHouse:
		// ClickHouse does not support character set and collation at the database level.
		if characterSet != "" {
			return errors.Errorf("ClickHouse does not support character set, but got %s", characterSet)
		}
		if collation != "" {
			return errors.Errorf("ClickHouse does not support collation, but got %s", collation)
		}
	case db.Snowflake:
		if characterSet != "" {
			return errors.Errorf("Snowflake does not support character set, but got %s", characterSet)
		}
		if collation != "" {
			return errors.Errorf("Snowflake does not support collation, but got %s", collation)
		}
	case db.Postgres:
		if owner == "" {
			return errors.Errorf("database owner is required for PostgreSQL")
		}
	case db.SQLite:
		// no-op.
	default:
		if characterSet == "" {
			return errors.Errorf("character set missing for %s", string(dbType))
		}
		// For postgres, we don't explicitly specify a default since the default might be UNSET (denoted by "C").
		// If that's the case, setting an explicit default such as "en_US.UTF-8" might fail if the instance doesn't
		// install it.
		if collation == "" {
			return errors.Errorf("collation missing for %s", string(dbType))
		}
	}
	return nil
}

func getDatabaseNameAndStatement(dbType db.Type, createDatabaseContext api.CreateDatabaseContext, adminDatasourceUser, schema string) (string, string) {
	databaseName := createDatabaseContext.DatabaseName
	// Snowflake needs to use upper case of DatabaseName.
	if dbType == db.Snowflake {
		databaseName = strings.ToUpper(databaseName)
	}

	var stmt string
	switch dbType {
	case db.MySQL, db.TiDB:
		stmt = fmt.Sprintf("CREATE DATABASE `%s` CHARACTER SET %s COLLATE %s;", databaseName, createDatabaseContext.CharacterSet, createDatabaseContext.Collation)
		if schema != "" {
			stmt = fmt.Sprintf("%s\nUSE `%s`;\n%s", stmt, databaseName, schema)
		}
	case db.Postgres:
		// On Cloud RDS, the data source role isn't the actual superuser with sudo privilege.
		// We need to grant the database owner role to the data source admin so that Bytebase can have permission for the database using the data source admin.
		if adminDatasourceUser != "" && createDatabaseContext.Owner != adminDatasourceUser {
			stmt = fmt.Sprintf("GRANT \"%s\" TO \"%s\";\n", createDatabaseContext.Owner, adminDatasourceUser)
		}
		if createDatabaseContext.Collation == "" {
			stmt = fmt.Sprintf("%sCREATE DATABASE \"%s\" ENCODING %q;", stmt, databaseName, createDatabaseContext.CharacterSet)
		} else {
			stmt = fmt.Sprintf("%sCREATE DATABASE \"%s\" ENCODING %q LC_COLLATE %q;", stmt, databaseName, createDatabaseContext.CharacterSet, createDatabaseContext.Collation)
		}
		// Set the database owner.
		// We didn't use CREATE DATABASE WITH OWNER because RDS requires the current role to be a member of the database owner.
		// However, people can still use ALTER DATABASE to change the owner afterwards.
		// Error string below:
		// query: CREATE DATABASE h1 WITH OWNER hello;
		// ERROR:  must be member of role "hello"
		//
		// For tenant project, the schema for the newly created database will belong to the same owner.
		stmt = fmt.Sprintf("%s\nALTER DATABASE \"%s\" OWNER TO %s;\n", stmt, databaseName, createDatabaseContext.Owner)
		if schema != "" {
			stmt = fmt.Sprintf("%s\n\\connect \"%s\";\n%s", stmt, databaseName, schema)
		}
	case db.ClickHouse:
		clusterPart := ""
		if createDatabaseContext.Cluster != "" {
			clusterPart = fmt.Sprintf(" ON CLUSTER `%s`", createDatabaseContext.Cluster)
		}
		stmt = fmt.Sprintf("CREATE DATABASE `%s`%s;", databaseName, clusterPart)
		if schema != "" {
			stmt = fmt.Sprintf("%s\nUSE `%s`;\n%s", stmt, databaseName, schema)
		}
	case db.Snowflake:
		databaseName = strings.ToUpper(databaseName)
		stmt = fmt.Sprintf("CREATE DATABASE %s;", databaseName)
		if schema != "" {
			stmt = fmt.Sprintf("%s\nUSE DATABASE %s;\n%s", stmt, databaseName, schema)
		}
	case db.SQLite:
		// This is a fake CREATE DATABASE and USE statement since a single SQLite file represents a database. Engine driver will recognize it and establish a connection to create the sqlite file representing the database.
		stmt = fmt.Sprintf("CREATE DATABASE '%s';", databaseName)
		if schema != "" {
			stmt = fmt.Sprintf("%s\nUSE `%s`;\n%s", stmt, databaseName, schema)
		}
	}

	return databaseName, stmt
}

func (s *Server) changeIssueStatus(ctx context.Context, issue *api.Issue, newStatus api.IssueStatus, updaterID int, comment string) (*api.Issue, error) {
	var pipelineStatus api.PipelineStatus
	switch newStatus {
	case api.IssueOpen:
		pipelineStatus = api.PipelineOpen
	case api.IssueDone:
		// Returns error if any of the tasks is not DONE.
		for _, stage := range issue.Pipeline.StageList {
			for _, task := range stage.TaskList {
				if task.Status != api.TaskDone {
					return nil, &common.Error{Code: common.Conflict, Err: errors.Errorf("failed to resolve issue: %v, task %v has not finished", issue.Name, task.Name)}
				}
			}
		}
		pipelineStatus = api.PipelineDone
	case api.IssueCanceled:
		// If we want to cancel the issue, we find the current running tasks, mark each of them CANCELED.
		// We keep PENDING and FAILED tasks as is since the issue maybe reopened later, and it's better to
		// keep those tasks in the same state before the issue was canceled.
		for _, stage := range issue.Pipeline.StageList {
			for _, task := range stage.TaskList {
				if task.Status == api.TaskRunning {
					if _, err := s.patchTaskStatus(ctx, task, &api.TaskStatusPatch{
						ID:        task.ID,
						UpdaterID: updaterID,
						Status:    api.TaskCanceled,
					}); err != nil {
						return nil, errors.Wrapf(err, "failed to cancel issue: %v, failed to cancel task: %v", issue.Name, task.Name)
					}
				}
			}
		}
		pipelineStatus = api.PipelineCanceled
	}

	pipelinePatch := &api.PipelinePatch{
		ID:        issue.PipelineID,
		UpdaterID: updaterID,
		Status:    &pipelineStatus,
	}
	if _, err := s.store.PatchPipeline(ctx, pipelinePatch); err != nil {
		return nil, errors.Wrapf(err, "failed to update issue %q's status, failed to update pipeline status with patch %+v", issue.Name, pipelinePatch)
	}

	issuePatch := &api.IssuePatch{
		ID:        issue.ID,
		UpdaterID: updaterID,
		Status:    &newStatus,
	}
	updatedIssue, err := s.store.PatchIssue(ctx, issuePatch)
	if err != nil {
		return nil, errors.Wrapf(err, "failed to update issue %q's status with patch %v", issue.Name, issuePatch)
	}

	payload, err := json.Marshal(api.ActivityIssueStatusUpdatePayload{
		OldStatus: issue.Status,
		NewStatus: newStatus,
		IssueName: updatedIssue.Name,
	})
	if err != nil {
		return nil, errors.Wrapf(err, "failed to marshal activity after changing the issue status: %v", issue.Name)
	}

	activityCreate := &api.ActivityCreate{
		CreatorID:   updaterID,
		ContainerID: issue.ID,
		Type:        api.ActivityIssueStatusUpdate,
		Level:       api.ActivityInfo,
		Comment:     comment,
		Payload:     string(payload),
	}

	_, err = s.ActivityManager.CreateActivity(ctx, activityCreate, &ActivityMeta{
		issue: updatedIssue,
	})
	if err != nil {
		return nil, errors.Wrapf(err, "failed to create activity after changing the issue status: %v", issue.Name)
	}

	return updatedIssue, nil
}

func (s *Server) postInboxIssueActivity(ctx context.Context, issue *api.Issue, activityID int) error {
	if issue.CreatorID != api.SystemBotID {
		inboxCreate := &api.InboxCreate{
			ReceiverID: issue.CreatorID,
			ActivityID: activityID,
		}
		_, err := s.store.CreateInbox(ctx, inboxCreate)
		if err != nil {
			return errors.Wrapf(err, "failed to post activity to creator inbox: %d", issue.CreatorID)
		}
	}

	if issue.AssigneeID != api.SystemBotID && issue.AssigneeID != issue.CreatorID {
		inboxCreate := &api.InboxCreate{
			ReceiverID: issue.AssigneeID,
			ActivityID: activityID,
		}
		_, err := s.store.CreateInbox(ctx, inboxCreate)
		if err != nil {
			return errors.Wrapf(err, "failed to post activity to assignee inbox: %d", issue.AssigneeID)
		}
	}

	for _, subscriber := range issue.SubscriberList {
		if subscriber.ID != api.SystemBotID && subscriber.ID != issue.CreatorID && subscriber.ID != issue.AssigneeID {
			inboxCreate := &api.InboxCreate{
				ReceiverID: subscriber.ID,
				ActivityID: activityID,
			}
			_, err := s.store.CreateInbox(ctx, inboxCreate)
			if err != nil {
				return errors.Wrapf(err, "failed to post activity to subscriber inbox: %d", subscriber.ID)
			}
		}
	}

	return nil
}

func (s *Server) getTenantDatabaseMatrix(ctx context.Context, projectID int, dbNameTemplate string, dbList []*api.Database, baseDatabaseName string) ([]*api.Deployment, [][]*api.Database, error) {
	deployConfig, err := s.store.GetDeploymentConfigByProjectID(ctx, projectID)
	if err != nil {
		return nil, nil, echo.NewHTTPError(http.StatusInternalServerError, fmt.Sprintf("Failed to fetch deployment config for project ID: %v", projectID)).SetInternal(err)
	}
	if deployConfig == nil {
		return nil, nil, echo.NewHTTPError(http.StatusBadRequest, fmt.Sprintf("Deployment config missing for project ID: %v", projectID)).SetInternal(err)
	}
	deploySchedule, err := api.ValidateAndGetDeploymentSchedule(deployConfig.Payload)
	if err != nil {
		return nil, nil, echo.NewHTTPError(http.StatusInternalServerError, "Failed to get deployment schedule").SetInternal(err)
	}

	d, matrix, err := getDatabaseMatrixFromDeploymentSchedule(deploySchedule, baseDatabaseName, dbNameTemplate, dbList)
	if err != nil {
		return nil, nil, echo.NewHTTPError(http.StatusInternalServerError, "Failed to create deployment pipeline").SetInternal(err)
	}
	return d, matrix, nil
}

// getSchemaFromPeerTenantDatabase gets the schema version and schema from a peer tenant database.
// It's used for creating a database in a tenant mode project.
// When a peer tenant database doesn't exist, we will return an error if there are databases in the project with the same name.
// Otherwise, we will create a blank database without schema.
func (s *Server) getSchemaFromPeerTenantDatabase(ctx context.Context, instance *api.Instance, project *api.Project, projectID int, baseDatabaseName string) (string, string, error) {
	// Find all databases in the project.
	dbList, err := s.store.FindDatabase(ctx, &api.DatabaseFind{
		ProjectID: &projectID,
	})
	if err != nil {
		return "", "", echo.NewHTTPError(http.StatusInternalServerError, fmt.Sprintf("Failed to fetch databases in project ID: %v", projectID)).SetInternal(err)
	}

	_, matrix, err := s.getTenantDatabaseMatrix(ctx, projectID, project.DBNameTemplate, dbList, baseDatabaseName)
	if err != nil {
		return "", "", err
	}
	similarDB := getPeerTenantDatabase(matrix, instance.EnvironmentID)

	// When there is no existing tenant, we will look at all existing databases in the tenant mode project.
	// If there are existing databases with the same name, we will disallow the database creation.
	// Otherwise, we will create a blank new database.
	if similarDB == nil {
		// Ignore the database name conflict if the template is empty.
		if project.DBNameTemplate == "" {
			return "", "", nil
		}

		found := false
		for _, db := range dbList {
			var labelList []*api.DatabaseLabel
			if err := json.Unmarshal([]byte(db.Labels), &labelList); err != nil {
				return "", "", errors.Wrapf(err, "failed to unmarshal labels for database ID %v name %q", db.ID, db.Name)
			}
			labelMap := map[string]string{}
			for _, label := range labelList {
				labelMap[label.Key] = label.Value
			}
			dbName, err := formatDatabaseName(baseDatabaseName, project.DBNameTemplate, labelMap)
			if err != nil {
				return "", "", errors.Wrapf(err, "failed to format database name formatDatabaseName(%q, %q, %+v)", baseDatabaseName, project.DBNameTemplate, labelMap)
			}
			if db.Name == dbName {
				found = true
				break
			}
		}
		if found {
			err := errors.Errorf("conflicting database name, project has existing base database named %q, but it's not from the selected peer tenants", baseDatabaseName)
			return "", "", echo.NewHTTPError(http.StatusBadRequest, err.Error()).SetInternal(err)
		}
		return "", "", nil
	}

	driver, err := s.getAdminDatabaseDriver(ctx, similarDB.Instance, similarDB.Name)
	if err != nil {
		return "", "", err
	}
	defer driver.Close(ctx)
	schemaVersion, err := getLatestSchemaVersion(ctx, driver, similarDB.Name)
	if err != nil {
		return "", "", errors.Wrapf(err, "failed to get migration history for database %q", similarDB.Name)
	}

	var schemaBuf bytes.Buffer
	if _, err := driver.Dump(ctx, similarDB.Name, &schemaBuf, true /* schemaOnly */); err != nil {
		return "", "", err
	}
	return schemaVersion, schemaBuf.String(), nil
}

func getPeerTenantDatabase(databaseMatrix [][]*api.Database, environmentID int) *api.Database {
	var similarDB *api.Database
	// We try to use an existing tenant with the same environment, if possible.
	for _, databaseList := range databaseMatrix {
		for _, db := range databaseList {
			if db.Instance.EnvironmentID == environmentID {
				similarDB = db
				break
			}
		}
		if similarDB != nil {
			break
		}
	}
	if similarDB == nil {
		for _, stage := range databaseMatrix {
			if len(stage) > 0 {
				similarDB = stage[0]
				break
			}
		}
	}

	return similarDB
}

func (s *Server) setTaskProgressForIssue(issue *api.Issue) {
	if s.TaskScheduler == nil {
		// readonly server doesn't have a TaskScheduler.
		return
	}
	for _, stage := range issue.Pipeline.StageList {
		for _, task := range stage.TaskList {
			if progress, ok := s.TaskScheduler.taskProgress.Load(task.ID); ok {
				task.Progress = progress.(api.Progress)
			}
		}
	}
}

func marshalPageToken(id int) (string, error) {
	b, err := json.Marshal(id)
	if err != nil {
		return "", errors.Wrap(err, "failed to marshal page token")
	}
	return base64.StdEncoding.EncodeToString(b), nil
}

// unmarshalPageToken unmarshals the page token, and returns the last issue ID. If the page token nil empty, it returns MaxInt32.
func unmarshalPageToken(pageToken string, sortOrder api.SortOrder) (int, error) {
	if pageToken == "" {
		if sortOrder == api.ASC {
			return 0, nil
		}
		return math.MaxInt32, nil
	}

	bs, err := base64.StdEncoding.DecodeString(pageToken)
	if err != nil {
		return 0, errors.Wrap(err, "failed to decode page token")
	}

	var id int
	if err := json.Unmarshal(bs, &id); err != nil {
		return 0, errors.Wrap(err, "failed to unmarshal page token")
	}

	return id, nil
}<|MERGE_RESOLUTION|>--- conflicted
+++ resolved
@@ -888,12 +888,7 @@
 		Type:              taskType,
 		Statement:         d.Statement,
 		EarliestAllowedTs: d.EarliestAllowedTs,
-<<<<<<< HEAD
-		Payload:           string(bytes),
-=======
-		MigrationType:     d.MigrationType,
 		Payload:           payloadString,
->>>>>>> 1a7c218b
 	}, nil
 }
 
