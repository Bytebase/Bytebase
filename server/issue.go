package server

import (
	"bytes"
	"context"
	"encoding/json"
	"fmt"
	"net/http"
	"strconv"
	"strings"
	"time"

	"github.com/bytebase/bytebase/api"
	"github.com/bytebase/bytebase/common"
	"github.com/bytebase/bytebase/plugin/db"
	"github.com/bytebase/bytebase/plugin/vcs"
	"github.com/google/jsonapi"
	"github.com/labstack/echo/v4"
)

func (s *Server) registerIssueRoutes(g *echo.Group) {
	g.POST("/issue", func(c echo.Context) error {
		ctx := context.Background()
		issueCreate := &api.IssueCreate{}
		if err := jsonapi.UnmarshalPayload(c.Request().Body, issueCreate); err != nil {
			return echo.NewHTTPError(http.StatusBadRequest, "Malformatted create issue request").SetInternal(err)
		}

		issue, err := s.createIssue(ctx, issueCreate, c.Get(getPrincipalIDContextKey()).(int))
		if err != nil {
			return echo.NewHTTPError(http.StatusInternalServerError, "Failed to create issue").SetInternal(err)
		}

		c.Response().Header().Set(echo.HeaderContentType, echo.MIMEApplicationJSONCharsetUTF8)
		if err := jsonapi.MarshalPayload(c.Response().Writer, issue); err != nil {
			return echo.NewHTTPError(http.StatusInternalServerError, "Failed to marshal create issue response").SetInternal(err)
		}
		return nil
	})

	g.GET("/issue", func(c echo.Context) error {
		ctx := context.Background()
		issueFind := &api.IssueFind{}
		projectIDStr := c.QueryParams().Get("project")
		if projectIDStr != "" {
			projectID, err := strconv.Atoi(projectIDStr)
			if err != nil {
				return echo.NewHTTPError(http.StatusBadRequest, fmt.Sprintf("project query parameter is not a number: %s", projectIDStr)).SetInternal(err)
			}
			issueFind.ProjectID = &projectID
		}
		if issueStatusListStr := c.QueryParam("status"); issueStatusListStr != "" {
			statusList := []api.IssueStatus{}
			for _, status := range strings.Split(issueStatusListStr, ",") {
				statusList = append(statusList, api.IssueStatus(status))
			}
			issueFind.StatusList = &statusList
		}
		if limitStr := c.QueryParam("limit"); limitStr != "" {
			limit, err := strconv.Atoi(limitStr)
			if err != nil {
				return echo.NewHTTPError(http.StatusBadRequest, fmt.Sprintf("limit query parameter is not a number: %s", limitStr)).SetInternal(err)
			}
			issueFind.Limit = &limit
		}
		userIDStr := c.QueryParams().Get("user")
		if userIDStr != "" {
			userID, err := strconv.Atoi(userIDStr)
			if err != nil {
				return echo.NewHTTPError(http.StatusBadRequest, fmt.Sprintf("user query parameter is not a number: %s", userIDStr)).SetInternal(err)
			}
			issueFind.PrincipalID = &userID
		}

		issueRawList, err := s.IssueService.FindIssueList(ctx, issueFind)
		if err != nil {
			return echo.NewHTTPError(http.StatusInternalServerError, "Failed to fetch issue list").SetInternal(err)
		}
		var issueList []*api.Issue
		for _, issueRaw := range issueRawList {
			issue, err := s.composeIssueRelationship(ctx, issueRaw)
			if err != nil {
				return err
			}
			issueList = append(issueList, issue)
		}

		c.Response().Header().Set(echo.HeaderContentType, echo.MIMEApplicationJSONCharsetUTF8)
		if err := jsonapi.MarshalPayload(c.Response().Writer, issueList); err != nil {
			return echo.NewHTTPError(http.StatusInternalServerError, "Failed to marshal issue list response").SetInternal(err)
		}
		return nil
	})

	g.GET("/issue/:issueID", func(c echo.Context) error {
		ctx := context.Background()
		id, err := strconv.Atoi(c.Param("issueID"))
		if err != nil {
			return echo.NewHTTPError(http.StatusBadRequest, fmt.Sprintf("ID is not a number: %s", c.Param("issueID"))).SetInternal(err)
		}

		issue, err := s.composeIssueByID(ctx, id)
		if err != nil {
			return echo.NewHTTPError(http.StatusInternalServerError, fmt.Sprintf("Failed to fetch issue ID: %v", id)).SetInternal(err)
		}
		if issue == nil {
			return echo.NewHTTPError(http.StatusNotFound, fmt.Sprintf("Issue ID not found: %d", id))
		}

		c.Response().Header().Set(echo.HeaderContentType, echo.MIMEApplicationJSONCharsetUTF8)
		if err := jsonapi.MarshalPayload(c.Response().Writer, issue); err != nil {
			return echo.NewHTTPError(http.StatusInternalServerError, fmt.Sprintf("Failed to marshal issue ID response: %v", id)).SetInternal(err)
		}
		return nil
	})

	g.PATCH("/issue/:issueID", func(c echo.Context) error {
		ctx := context.Background()
		id, err := strconv.Atoi(c.Param("issueID"))
		if err != nil {
			return echo.NewHTTPError(http.StatusBadRequest, fmt.Sprintf("ID is not a number: %s", c.Param("issueID"))).SetInternal(err)
		}

		issuePatch := &api.IssuePatch{
			ID:        id,
			UpdaterID: c.Get(getPrincipalIDContextKey()).(int),
		}
		if err := jsonapi.UnmarshalPayload(c.Request().Body, issuePatch); err != nil {
			return echo.NewHTTPError(http.StatusBadRequest, "Malformatted update issue request").SetInternal(err)
		}

		if issuePatch.AssigneeID != nil {
			if err := s.validateAssigneeRoleByID(ctx, *issuePatch.AssigneeID); err != nil {
				return echo.NewHTTPError(http.StatusBadRequest, fmt.Sprintf("Cannot set assignee with user id %d", *issuePatch.AssigneeID)).SetInternal(err)
			}
		}

		issueFind := &api.IssueFind{
			ID: &id,
		}
		issueRaw, err := s.IssueService.FindIssue(ctx, issueFind)
		if err != nil {
			return echo.NewHTTPError(http.StatusInternalServerError, fmt.Sprintf("Failed to fetch issue ID when updating issue: %v", id)).SetInternal(err)
		}
		if issueRaw == nil {
			return echo.NewHTTPError(http.StatusNotFound, fmt.Sprintf("Unable to find issue ID to update: %d", id))
		}
		issue, err := s.composeIssueRelationship(ctx, issueRaw)
		if err != nil {
			return echo.NewHTTPError(http.StatusInternalServerError, fmt.Sprintf("Failed to compose issue relationship with ID %v", id)).SetInternal(err)
		}

		updatedIssueRaw, err := s.IssueService.PatchIssue(ctx, issuePatch)
		if err != nil {
			return echo.NewHTTPError(http.StatusInternalServerError, fmt.Sprintf("Failed to update issue with ID %d", id)).SetInternal(err)
		}
		updatedIssue, err := s.composeIssueRelationship(ctx, updatedIssueRaw)
		if err != nil {
			return echo.NewHTTPError(http.StatusInternalServerError, fmt.Sprintf("Failed to compose issue relationship with ID %v", id)).SetInternal(err)
		}

		payloadList := [][]byte{}
		if issuePatch.Name != nil && *issuePatch.Name != issue.Name {
			payload, err := json.Marshal(api.ActivityIssueFieldUpdatePayload{
				FieldID:   api.IssueFieldName,
				OldValue:  issue.Name,
				NewValue:  *issuePatch.Name,
				IssueName: issue.Name,
			})
			if err != nil {
				return echo.NewHTTPError(http.StatusInternalServerError, fmt.Sprintf("Failed to marshal activity after changing issue name: %v", updatedIssue.Name)).SetInternal(err)
			}
			payloadList = append(payloadList, payload)
		}
		if issuePatch.Description != nil && *issuePatch.Description != issue.Description {
			payload, err := json.Marshal(api.ActivityIssueFieldUpdatePayload{
				FieldID:   api.IssueFieldDescription,
				OldValue:  issue.Description,
				NewValue:  *issuePatch.Description,
				IssueName: issue.Name,
			})
			if err != nil {
				return echo.NewHTTPError(http.StatusInternalServerError, fmt.Sprintf("Failed to marshal activity after changing issue description: %v", updatedIssue.Name)).SetInternal(err)
			}
			payloadList = append(payloadList, payload)
		}
		if issuePatch.AssigneeID != nil && *issuePatch.AssigneeID != issue.AssigneeID {
			payload, err := json.Marshal(api.ActivityIssueFieldUpdatePayload{
				FieldID:   api.IssueFieldAssignee,
				OldValue:  strconv.Itoa(issue.AssigneeID),
				NewValue:  strconv.Itoa(*issuePatch.AssigneeID),
				IssueName: issue.Name,
			})
			if err != nil {
				return echo.NewHTTPError(http.StatusInternalServerError, fmt.Sprintf("Failed to marshal activity after changing issue assignee: %v", updatedIssue.Name)).SetInternal(err)
			}
			payloadList = append(payloadList, payload)
		}

		for _, payload := range payloadList {
			activityCreate := &api.ActivityCreate{
				CreatorID:   c.Get(getPrincipalIDContextKey()).(int),
				ContainerID: issue.ID,
				Type:        api.ActivityIssueFieldUpdate,
				Level:       api.ActivityInfo,
				Payload:     string(payload),
			}
			_, err := s.ActivityManager.CreateActivity(ctx, activityCreate, &ActivityMeta{
				issue: issue,
			})
			if err != nil {
				return echo.NewHTTPError(http.StatusInternalServerError, fmt.Sprintf("Failed to create activity after updating issue: %v", updatedIssue.Name)).SetInternal(err)
			}
		}

		c.Response().Header().Set(echo.HeaderContentType, echo.MIMEApplicationJSONCharsetUTF8)
		if err := jsonapi.MarshalPayload(c.Response().Writer, updatedIssue); err != nil {
			return echo.NewHTTPError(http.StatusInternalServerError, fmt.Sprintf("Failed to marshal update issue response: %v", updatedIssue.Name)).SetInternal(err)
		}
		return nil
	})

	g.PATCH("/issue/:issueID/status", func(c echo.Context) error {
		ctx := context.Background()
		id, err := strconv.Atoi(c.Param("issueID"))
		if err != nil {
			return echo.NewHTTPError(http.StatusBadRequest, fmt.Sprintf("ID is not a number: %s", c.Param("issueID"))).SetInternal(err)
		}

		issueStatusPatch := &api.IssueStatusPatch{
			ID:        id,
			UpdaterID: c.Get(getPrincipalIDContextKey()).(int),
		}
		if err := jsonapi.UnmarshalPayload(c.Request().Body, issueStatusPatch); err != nil {
			return echo.NewHTTPError(http.StatusBadRequest, "Malformatted update issue status request").SetInternal(err)
		}

		issue, err := s.composeIssueByID(ctx, id)
		if err != nil {
			return echo.NewHTTPError(http.StatusInternalServerError, fmt.Sprintf("Failed to fetch issue ID: %v", id)).SetInternal(err)
		}
		if issue == nil {
			return echo.NewHTTPError(http.StatusNotFound, fmt.Sprintf("Issue ID not found: %d", id))
		}

		updatedIssue, err := s.changeIssueStatus(ctx, issue, issueStatusPatch.Status, issueStatusPatch.UpdaterID, issueStatusPatch.Comment)
		if err != nil {
			if common.ErrorCode(err) == common.NotFound {
				return echo.NewHTTPError(http.StatusNotFound).SetInternal(err)
			} else if common.ErrorCode(err) == common.Conflict {
				return echo.NewHTTPError(http.StatusConflict).SetInternal(err)
			}
			return echo.NewHTTPError(http.StatusInternalServerError).SetInternal(err)
		}

		c.Response().Header().Set(echo.HeaderContentType, echo.MIMEApplicationJSONCharsetUTF8)
		if err := jsonapi.MarshalPayload(c.Response().Writer, updatedIssue); err != nil {
			return echo.NewHTTPError(http.StatusInternalServerError, fmt.Sprintf("Failed to marshal issue ID response: %v", id)).SetInternal(err)
		}
		return nil
	})
}

func (s *Server) composeIssueByID(ctx context.Context, id int) (*api.Issue, error) {
	issueFind := &api.IssueFind{
		ID: &id,
	}
	issueRaw, err := s.IssueService.FindIssue(ctx, issueFind)
	if err != nil {
		return nil, err
	}
	if id > 0 && issueRaw == nil {
		return nil, &common.Error{Code: common.NotFound, Err: fmt.Errorf("Issue not found with ID %v", id)}
	}

	if issueRaw == nil {
		return nil, nil
	}

	issue, err := s.composeIssueRelationship(ctx, issueRaw)
	if err != nil {
		return nil, err
	}
	return issue, nil
}

func (s *Server) composeIssueRelationship(ctx context.Context, raw *api.IssueRaw) (*api.Issue, error) {
	issue := raw.ToIssue()

	creator, err := s.composePrincipalByID(ctx, issue.CreatorID)
	if err != nil {
		return nil, err
	}
	issue.Creator = creator

	updater, err := s.composePrincipalByID(ctx, issue.UpdaterID)
	if err != nil {
		return nil, err
	}
	issue.Updater = updater

	assignee, err := s.composePrincipalByID(ctx, issue.AssigneeID)
	if err != nil {
		return nil, err
	}
	issue.Assignee = assignee

	issueSubscriberFind := &api.IssueSubscriberFind{
		IssueID: &issue.ID,
	}
	issueSubscriberRawList, err := s.IssueSubscriberService.FindIssueSubscriberList(ctx, issueSubscriberFind)
	if err != nil {
		return nil, echo.NewHTTPError(http.StatusInternalServerError, fmt.Sprintf("Failed to fetch subscriber list for issue %d", issue.ID)).SetInternal(err)
	}
	for _, issueSubscriberRaw := range issueSubscriberRawList {
		issueSubscriber, err := s.composeIssueSubscriberRelationship(ctx, issueSubscriberRaw)
		if err != nil {
			return nil, echo.NewHTTPError(http.StatusInternalServerError, fmt.Sprintf("Failed to fetch subscriber %d relationship for issue %d", issueSubscriberRaw.SubscriberID, issueSubscriberRaw.IssueID)).SetInternal(err)
		}
		issue.SubscriberList = append(issue.SubscriberList, issueSubscriber.Subscriber)
	}

	issue.Project, err = s.composeProjectByID(ctx, issue.ProjectID)
	if err != nil {
		return nil, err
	}

	issue.Pipeline, err = s.composePipelineByID(ctx, issue.PipelineID)
	if err != nil {
<<<<<<< HEAD
		return nil, err
=======
		return err
>>>>>>> 4dd938f3
	}

	return issue, nil
}

// TODO(dragonly): refactor validate only code path
func (s *Server) composeIssueRelationshipValidateOnly(ctx context.Context, issue *api.Issue) error {
	var err error

	issue.Creator, err = s.composePrincipalByID(ctx, issue.CreatorID)
	if err != nil {
		return err
	}

	issue.Updater, err = s.composePrincipalByID(ctx, issue.UpdaterID)
	if err != nil {
		return err
	}

	issue.Assignee, err = s.composePrincipalByID(ctx, issue.AssigneeID)
	if err != nil {
		return err
	}

	issueSubscriberFind := &api.IssueSubscriberFind{
		IssueID: &issue.ID,
	}
	issueSubscriberRawList, err := s.IssueSubscriberService.FindIssueSubscriberList(ctx, issueSubscriberFind)
	if err != nil {
		return echo.NewHTTPError(http.StatusInternalServerError, fmt.Sprintf("Failed to fetch subscriber list for issue %d", issue.ID)).SetInternal(err)
	}
	for _, issueSubscriberRaw := range issueSubscriberRawList {
		issueSubscriber, err := s.composeIssueSubscriberRelationship(ctx, issueSubscriberRaw)
		if err != nil {
			return echo.NewHTTPError(http.StatusInternalServerError, fmt.Sprintf("Failed to fetch subscriber %d relationship for issue %d", issueSubscriberRaw.SubscriberID, issueSubscriberRaw.IssueID)).SetInternal(err)
		}
		issue.SubscriberList = append(issue.SubscriberList, issueSubscriber.Subscriber)
	}

	issue.Project, err = s.composeProjectByID(ctx, issue.ProjectID)
	if err != nil {
		return err
	}

	if err := s.composePipelineRelationshipValidateOnly(ctx, issue.Pipeline); err != nil {
		return err
	}

	return nil
}

// Only allow Bot/Owner/DBA as the assignee, not Developer.
func (s *Server) validateAssigneeRoleByID(ctx context.Context, assigneeID int) error {
	assignee, err := s.PrincipalService.FindPrincipal(ctx, &api.PrincipalFind{
		ID: &assigneeID,
	})
	if err != nil {
		return err
	}
	if assignee == nil {
		return fmt.Errorf("Principal ID not found: %d", assigneeID)
	}
	if err = s.composePrincipalRole(ctx, assignee); err != nil {
		return err
	}
	if assignee.Role != api.Owner && assignee.Role != api.DBA {
		return fmt.Errorf("%s is not allowed as assignee", assignee.Role)
	}

	return nil
}

func (s *Server) createIssue(ctx context.Context, issueCreate *api.IssueCreate, creatorID int) (*api.Issue, error) {
	// Run pre-condition check first to make sure all tasks are valid, otherwise we will create partial pipelines
	// since we are not creating pipeline/stage list/task list in a single transaction.
	// We may still run into this issue when we actually create those pipeline/stage list/task list, however, that's
	// quite unlikely so we will live with it for now.
	if issueCreate.AssigneeID == api.UnknownID {
		return nil, echo.NewHTTPError(http.StatusBadRequest, "Failed to create issue, assignee missing")
	}

	if err := s.validateAssigneeRoleByID(ctx, issueCreate.AssigneeID); err != nil {
		return nil, echo.NewHTTPError(http.StatusBadRequest, fmt.Sprintf("Cannot set assignee with user id %d", issueCreate.AssigneeID)).SetInternal(err)
	}

	// If frontend does not pass the stageList, we will generate it from backend.
	pipeline, err := s.createPipelineFromIssue(ctx, issueCreate, creatorID, issueCreate.ValidateOnly)
	if err != nil {
		return nil, err
	}

	var issue *api.Issue
	if issueCreate.ValidateOnly {
		issue = &api.Issue{
			CreatorID:   creatorID,
			CreatedTs:   time.Now().Unix(),
			UpdaterID:   creatorID,
			UpdatedTs:   time.Now().Unix(),
			ProjectID:   issueCreate.ProjectID,
			Name:        issueCreate.Name,
			Status:      api.IssueOpen,
			Type:        issueCreate.Type,
			Description: issueCreate.Description,
			AssigneeID:  issueCreate.AssigneeID,
			PipelineID:  pipeline.ID,
			Pipeline:    pipeline,
		}
		if err := s.composeIssueRelationshipValidateOnly(ctx, issue); err != nil {
			return nil, err
		}
	} else {
		issueCreate.CreatorID = creatorID
		issueCreate.PipelineID = pipeline.ID
		issueCreatedRaw, err := s.IssueService.CreateIssue(ctx, issueCreate)
		if err != nil {
			return nil, fmt.Errorf("failed to create issue with IssueCreate %v, error %w", issueCreate, err)
		}
		issue, err = s.composeIssueRelationship(ctx, issueCreatedRaw)
		if err != nil {
			return nil, fmt.Errorf("failed to compose issue")
		}
		// Create issue subscribers.
		for _, subscriberID := range issueCreate.SubscriberIDList {
			subscriberCreate := &api.IssueSubscriberCreate{
				IssueID:      issue.ID,
				SubscriberID: subscriberID,
			}
			_, err := s.IssueSubscriberService.CreateIssueSubscriber(ctx, subscriberCreate)
			if err != nil {
				return nil, echo.NewHTTPError(http.StatusInternalServerError, fmt.Sprintf("Failed to add subscriber %d after creating issue %d", subscriberID, issue.ID)).SetInternal(err)
			}
		}
	}

	// Return early if this is a validate only request.
	if issueCreate.ValidateOnly {
		return issue, nil
	}

	if _, err := s.ScheduleNextTaskIfNeeded(ctx, issue.Pipeline); err != nil {
		return nil, fmt.Errorf("failed to schedule task after creating the issue: %v. Error %w", issue.Name, err)
	}

	createActivityPayload := api.ActivityIssueCreatePayload{
		IssueName: issue.Name,
	}

	bytes, err := json.Marshal(createActivityPayload)
	if err != nil {
		return nil, fmt.Errorf("failed to create activity after creating the issue: %v. Error %w", issue.Name, err)
	}
	activityCreate := &api.ActivityCreate{
		CreatorID:   creatorID,
		ContainerID: issue.ID,
		Type:        api.ActivityIssueCreate,
		Level:       api.ActivityInfo,
		Payload:     string(bytes),
	}
	_, err = s.ActivityManager.CreateActivity(ctx, activityCreate, &ActivityMeta{
		issue: issue,
	})
	if err != nil {
		return nil, fmt.Errorf("failed to create activity after creating the issue: %v. Error %w", issue.Name, err)
	}
	return issue, nil
}

func (s *Server) createPipelineValidateOnly(ctx context.Context, pc *api.PipelineCreate, creatorID int) (*api.Pipeline, error) {
	// We cannot emit ID or use default zero by following https://google.aip.dev/163, otherwise
	// jsonapi resource relationships will collide different resources into the same bucket.
	id := 0
	ts := time.Now().Unix()
	pipeline := &api.Pipeline{
		ID:        id,
		Name:      pc.Name,
		Status:    api.PipelineOpen,
		CreatorID: creatorID,
		CreatedTs: ts,
		UpdaterID: creatorID,
		UpdatedTs: ts,
	}
	for _, sc := range pc.StageList {
		id++
		stage := &api.Stage{
			ID:            id,
			Name:          sc.Name,
			CreatorID:     creatorID,
			CreatedTs:     ts,
			UpdaterID:     creatorID,
			UpdatedTs:     ts,
			PipelineID:    sc.PipelineID,
			EnvironmentID: sc.EnvironmentID,
		}
		for _, tc := range sc.TaskList {
			id++
			taskRaw := &api.TaskRaw{
				ID:                id,
				Name:              tc.Name,
				Status:            tc.Status,
				CreatorID:         creatorID,
				CreatedTs:         ts,
				UpdaterID:         creatorID,
				UpdatedTs:         ts,
				Type:              tc.Type,
				Payload:           tc.Payload,
				EarliestAllowedTs: tc.EarliestAllowedTs,
				PipelineID:        pipeline.ID,
				StageID:           stage.ID,
				InstanceID:        tc.InstanceID,
				DatabaseID:        tc.DatabaseID,
			}
			task, err := s.composeTaskRelationship(ctx, taskRaw)
			if err != nil {
				return nil, err
			}
			stage.TaskList = append(stage.TaskList, task)
		}
		pipeline.StageList = append(pipeline.StageList, stage)
	}
	return pipeline, nil
}

func (s *Server) createPipelineFromIssue(ctx context.Context, issueCreate *api.IssueCreate, creatorID int, validateOnly bool) (*api.Pipeline, error) {
	var pipelineCreate *api.PipelineCreate
	switch {
	case issueCreate.Type == api.IssueDatabaseCreate:
		m := api.CreateDatabaseContext{}
		if err := json.Unmarshal([]byte(issueCreate.CreateContext), &m); err != nil {
			return nil, err
		}
		if m.DatabaseName == "" {
			return nil, echo.NewHTTPError(http.StatusBadRequest, "Failed to create issue, database name missing")
		}

		// Find instance.
		instance, err := s.composeInstanceByID(ctx, m.InstanceID)
		if err != nil {
			return nil, err
		}
		if instance == nil {
			return nil, fmt.Errorf("instance ID not found %v", m.InstanceID)
		}
		// Find project
		project, err := s.composeProjectByID(ctx, issueCreate.ProjectID)
		if err != nil {
			return nil, echo.NewHTTPError(http.StatusInternalServerError, fmt.Sprintf("Failed to fetch project ID: %v", issueCreate.ProjectID)).SetInternal(err)
		}
		if project == nil {
			err := fmt.Errorf("project ID not found %v", issueCreate.ProjectID)
			return nil, echo.NewHTTPError(http.StatusInternalServerError, err.Error()).SetInternal(err)
		}

		switch instance.Engine {
		case db.ClickHouse:
			// ClickHouse does not support character set and collation at the database level.
			if m.CharacterSet != "" {
				return nil, echo.NewHTTPError(
					http.StatusBadRequest,
					fmt.Sprintf("Failed to create issue, ClickHouse does not support character set, got %s\n", m.CharacterSet),
				)
			}
			if m.Collation != "" {
				return nil, echo.NewHTTPError(
					http.StatusBadRequest,
					fmt.Sprintf("Failed to create issue, ClickHouse does not support collation, got %s\n", m.Collation),
				)
			}
		case db.Snowflake:
			if m.CharacterSet != "" {
				return nil, echo.NewHTTPError(
					http.StatusBadRequest,
					fmt.Sprintf("Failed to create issue, Snowflake does not support character set, got %s\n", m.CharacterSet),
				)
			}
			if m.Collation != "" {
				return nil, echo.NewHTTPError(
					http.StatusBadRequest,
					fmt.Sprintf("Failed to create issue, Snowflake does not support collation, got %s\n", m.Collation),
				)
			}

			// Snowflake needs to use upper case of DatabaseName.
			m.DatabaseName = strings.ToUpper(m.DatabaseName)
		case db.SQLite:
			// no-op.
		default:
			if m.CharacterSet == "" {
				return nil, echo.NewHTTPError(http.StatusBadRequest, "Failed to create issue, character set missing")
			}
			// For postgres, we don't explicitly specify a default since the default might be UNSET (denoted by "C").
			// If that's the case, setting an explicit default such as "en_US.UTF-8" might fail if the instance doesn't
			// install it.
			if instance.Engine != db.Postgres && m.Collation == "" {
				return nil, echo.NewHTTPError(http.StatusBadRequest, "Failed to create issue, collation missing")
			}
		}

		// Validate the labels. Labels are set upon task completion.
		if m.Labels != "" {
			if err := s.setDatabaseLabels(ctx, m.Labels, &api.Database{Name: m.DatabaseName, Instance: instance} /* dummy database */, project, 0 /* dummy updaterID */, true /* validateOnly */); err != nil {
				return nil, echo.NewHTTPError(http.StatusBadRequest, fmt.Sprintf("invalid database label %q, error %v", m.Labels, err))
			}
		}

		var schemaVersion, schema string
		// We will use schema from existing tenant databases for creating a database in a tenant mode project if possible.
		if project.TenantMode == api.TenantModeTenant {
			if !s.feature(api.FeatureMultiTenancy) {
				return nil, echo.NewHTTPError(http.StatusForbidden, api.FeatureMultiTenancy.AccessErrorMessage())
			}
			baseDatabaseName, err := api.GetBaseDatabaseName(m.DatabaseName, project.DBNameTemplate, m.Labels)
			if err != nil {
				return nil, fmt.Errorf("api.GetBaseDatabaseName(%q, %q, %q) failed, error: %v", m.DatabaseName, project.DBNameTemplate, m.Labels, err)
			}
			sv, s, err := s.getSchemaFromPeerTenantDatabase(ctx, instance, project, issueCreate.ProjectID, baseDatabaseName)
			if err != nil {
				return nil, err
			}
			schemaVersion, schema = sv, s
		}
		if schemaVersion == "" {
			schemaVersion = defaultMigrationVersionFromTaskID()
		}

		payload := api.TaskDatabaseCreatePayload{}
		payload.ProjectID = issueCreate.ProjectID
		payload.CharacterSet = m.CharacterSet
		payload.Collation = m.Collation
		payload.Labels = m.Labels
		payload.SchemaVersion = schemaVersion
		payload.DatabaseName, payload.Statement = getDatabaseNameAndStatement(instance.Engine, m.DatabaseName, m.CharacterSet, m.Collation, schema)
		bytes, err := json.Marshal(payload)
		if err != nil {
			return nil, fmt.Errorf("failed to create database creation task, unable to marshal payload %w", err)
		}

		taskStatus := api.TaskPendingApproval
		policy, err := s.PolicyService.GetPipelineApprovalPolicy(ctx, instance.EnvironmentID)
		if err != nil {
			return nil, fmt.Errorf("failed to get approval policy for environment ID %v, error %v", instance.EnvironmentID, err)
		}
		if policy.Value == api.PipelineApprovalValueManualNever {
			taskStatus = api.TaskPending
		}

		if m.BackupID != 0 {
			backupRaw, err := s.BackupService.FindBackup(ctx, &api.BackupFind{ID: &m.BackupID})
			if err != nil {
				return nil, fmt.Errorf("failed to find backup %v", m.BackupID)
			}
			restorePayload := api.TaskDatabaseRestorePayload{}
			restorePayload.DatabaseName = m.DatabaseName
			restorePayload.BackupID = m.BackupID
			restoreBytes, err := json.Marshal(restorePayload)
			if err != nil {
				return nil, fmt.Errorf("failed to create restore database task, unable to marshal payload %w", err)
			}

			pipelineCreate = &api.PipelineCreate{
				Name: fmt.Sprintf("Pipeline - Create database %v from backup %v", payload.DatabaseName, backupRaw.Name),
				StageList: []api.StageCreate{
					{
						Name:          "Create database",
						EnvironmentID: instance.EnvironmentID,
						TaskList: []api.TaskCreate{
							{
								InstanceID:   m.InstanceID,
								Name:         fmt.Sprintf("Create database %v", payload.DatabaseName),
								Status:       taskStatus,
								Type:         api.TaskDatabaseCreate,
								DatabaseName: payload.DatabaseName,
								Payload:      string(bytes),
							},
						},
					},
					{
						Name:          "Restore backup",
						EnvironmentID: instance.EnvironmentID,
						TaskList: []api.TaskCreate{
							{
								InstanceID:   m.InstanceID,
								Name:         fmt.Sprintf("Restore backup %v", backupRaw.Name),
								Status:       api.TaskPending,
								Type:         api.TaskDatabaseRestore,
								DatabaseName: payload.DatabaseName,
								BackupID:     &m.BackupID,
								Payload:      string(restoreBytes),
							},
						},
					},
				},
			}
		} else {
			pipelineCreate = &api.PipelineCreate{
				Name: fmt.Sprintf("Pipeline - Create database %v", payload.DatabaseName),
				StageList: []api.StageCreate{
					{
						Name:          "Create database",
						EnvironmentID: instance.EnvironmentID,
						TaskList: []api.TaskCreate{
							{
								InstanceID:   m.InstanceID,
								Name:         fmt.Sprintf("Create database %v", payload.DatabaseName),
								Status:       taskStatus,
								Type:         api.TaskDatabaseCreate,
								DatabaseName: payload.DatabaseName,
								Payload:      string(bytes),
							},
						},
					},
				},
			}
		}
	case issueCreate.Type == api.IssueDatabaseSchemaUpdate || issueCreate.Type == api.IssueDatabaseDataUpdate:
		m := api.UpdateSchemaContext{}
		if err := json.Unmarshal([]byte(issueCreate.CreateContext), &m); err != nil {
			return nil, err
		}
		if !s.feature(api.FeatureTaskScheduleTime) {
			for _, detail := range m.UpdateSchemaDetailList {
				if detail.EarliestAllowedTs != 0 {
					return nil, echo.NewHTTPError(http.StatusForbidden, api.FeatureTaskScheduleTime.AccessErrorMessage())
				}
			}
		}
		pc := &api.PipelineCreate{}
		switch m.MigrationType {
		case db.Baseline:
			pc.Name = "Establish database baseline pipeline"
		case db.Migrate:
			pc.Name = "Update database schema pipeline"
		case db.Data:
			pc.Name = "Update database data pipeline"
		default:
			return nil, echo.NewHTTPError(http.StatusBadRequest, fmt.Sprintf("Invalid migration type %q", m.MigrationType))
		}
		project, err := s.composeProjectByID(ctx, issueCreate.ProjectID)
		if err != nil {
			return nil, echo.NewHTTPError(http.StatusInternalServerError, fmt.Sprintf("Failed to fetch project ID: %v", issueCreate.ProjectID)).SetInternal(err)
		}

		schemaVersion := defaultMigrationVersionFromTaskID()
		// Tenant mode project pipeline has its own generation.
		if project.TenantMode == api.TenantModeTenant {
			if !s.feature(api.FeatureMultiTenancy) {
				return nil, echo.NewHTTPError(http.StatusForbidden, api.FeatureMultiTenancy.AccessErrorMessage())
			}
			if !(m.MigrationType == db.Migrate || m.MigrationType == db.Data) {
				return nil, echo.NewHTTPError(http.StatusBadRequest, "Only Migrate and Data type migration can be performed on tenant mode project")
			}
			if len(m.UpdateSchemaDetailList) != 1 {
				return nil, echo.NewHTTPError(http.StatusBadRequest, "Tenant mode project should have exactly one update schema detail")
			}
			d := m.UpdateSchemaDetailList[0]
			if d.Statement == "" {
				return nil, echo.NewHTTPError(http.StatusBadRequest, "Failed to create issue, sql statement missing")
			}

			dbRawList, err := s.DatabaseService.FindDatabaseList(ctx, &api.DatabaseFind{
				ProjectID: &issueCreate.ProjectID,
			})
			if err != nil {
				return nil, echo.NewHTTPError(http.StatusInternalServerError, fmt.Sprintf("Failed to fetch databases in project ID: %v", issueCreate.ProjectID)).SetInternal(err)
			}

			var dbList []*api.Database
			for _, dbRaw := range dbRawList {
				db, err := s.composeDatabaseRelationship(ctx, dbRaw)
				if err != nil {
					return nil, echo.NewHTTPError(http.StatusInternalServerError, fmt.Sprintf("Failed to compose databases relation for ID %v", dbRaw.ID)).SetInternal(err)
				}
				dbList = append(dbList, db)
			}

			baseDBName := d.DatabaseName
			if err != nil {
				return nil, fmt.Errorf("api.GetBaseDatabaseName(%q, %q) failed, error: %v", d.DatabaseName, project.DBNameTemplate, err)
			}
			deployments, matrix, err := s.getTenantDatabaseMatrix(ctx, issueCreate.ProjectID, project.DBNameTemplate, dbList, baseDBName)
			if err != nil {
				return nil, err
			}
			// Convert to pipelineCreate
			for i, databaseList := range matrix {
				// Since environment is required for stage, we use an internal bb system environment for tenant deployments.
				environmentSet := make(map[string]bool)
				var environmentID int
				var taskCreateList []api.TaskCreate
				for _, database := range databaseList {
					environmentSet[database.Instance.Environment.Name] = true
					environmentID = database.Instance.EnvironmentID
					taskStatus := api.TaskPendingApproval
					policy, err := s.PolicyService.GetPipelineApprovalPolicy(ctx, environmentID)
					if err != nil {
						return nil, fmt.Errorf("failed to get approval policy for environment ID %v, error %v", environmentID, err)
					}
					if policy.Value == api.PipelineApprovalValueManualNever {
						taskStatus = api.TaskPending
					}
					taskCreate, err := getUpdateTask(database, m.MigrationType, m.VCSPushEvent, d, schemaVersion, taskStatus)
					if err != nil {
						return nil, err
					}
					taskCreateList = append(taskCreateList, *taskCreate)
				}
				if len(environmentSet) != 1 {
					var environments []string
					for k := range environmentSet {
						environments = append(environments, k)
					}
					err := fmt.Errorf("all databases in a stage should have the same environment; got %s", strings.Join(environments, ","))
					return nil, echo.NewHTTPError(http.StatusInternalServerError, err.Error()).SetInternal(err)
				}

				pc.StageList = append(pc.StageList, api.StageCreate{
					Name:          fmt.Sprintf("Deployment: %s", deployments[i].Name),
					EnvironmentID: environmentID,
					TaskList:      taskCreateList,
				})
			}
			pipelineCreate = pc
		} else {
			for _, d := range m.UpdateSchemaDetailList {
				if m.MigrationType == db.Migrate && d.Statement == "" {
					return nil, echo.NewHTTPError(http.StatusBadRequest, "Failed to create issue, sql statement missing")
				}
				databaseFind := &api.DatabaseFind{
					ID: &d.DatabaseID,
				}
				database, err := s.composeDatabaseByFind(ctx, databaseFind)
				if err != nil {
					return nil, echo.NewHTTPError(http.StatusInternalServerError, fmt.Sprintf("Failed to fetch database ID: %v", d.DatabaseID)).SetInternal(err)
				}
				if database == nil {
					return nil, echo.NewHTTPError(http.StatusNotFound, fmt.Sprintf("Database ID not found: %d", d.DatabaseID))
				}

				taskStatus := api.TaskPendingApproval
				policy, err := s.PolicyService.GetPipelineApprovalPolicy(ctx, database.Instance.EnvironmentID)
				if err != nil {
					return nil, fmt.Errorf("failed to get approval policy for environment ID %v, error %v", database.Instance.EnvironmentID, err)
				}
				if policy.Value == api.PipelineApprovalValueManualNever {
					taskStatus = api.TaskPending
				}

				taskCreate, err := getUpdateTask(database, m.MigrationType, m.VCSPushEvent, d, schemaVersion, taskStatus)
				if err != nil {
					return nil, err
				}

				pc.StageList = append(pc.StageList, api.StageCreate{
					Name:          fmt.Sprintf("%s %s", database.Instance.Environment.Name, database.Name),
					EnvironmentID: database.Instance.Environment.ID,
					TaskList:      []api.TaskCreate{*taskCreate},
				})
			}
			pipelineCreate = pc
		}
	default:
		return nil, echo.NewHTTPError(http.StatusBadRequest, fmt.Sprintf("invalid issue type %q", issueCreate.Type))
	}

	// Return an error if the issue has no task to be executed
	hasTask := false
	for _, stage := range pipelineCreate.StageList {
		if len(stage.TaskList) > 0 {
			hasTask = true
			break
		}
	}
	if !hasTask {
		err := fmt.Errorf("issue has no task to be executed")
		return nil, echo.NewHTTPError(http.StatusBadRequest, err.Error()).SetInternal(err)
	}

	// Create the pipeline, stages, and tasks.
	if validateOnly {
		return s.createPipelineValidateOnly(ctx, pipelineCreate, creatorID)
	}

	pipelineCreate.CreatorID = creatorID
	pipelineRawCreated, err := s.PipelineService.CreatePipeline(ctx, pipelineCreate)
	if err != nil {
		return nil, fmt.Errorf("failed to create pipeline for issue, error %v", err)
	}

	for _, stageCreate := range pipelineCreate.StageList {
		stageCreate.CreatorID = creatorID
		stageCreate.PipelineID = pipelineRawCreated.ID
		createdStage, err := s.StageService.CreateStage(ctx, &stageCreate)
		if err != nil {
			return nil, fmt.Errorf("failed to create stage for issue, error %v", err)
		}

		for _, taskCreate := range stageCreate.TaskList {
			taskCreate.CreatorID = creatorID
			taskCreate.PipelineID = pipelineRawCreated.ID
			taskCreate.StageID = createdStage.ID
			if _, err = s.TaskService.CreateTask(ctx, &taskCreate); err != nil {
				return nil, fmt.Errorf("failed to create task for issue, error %v", err)
			}
		}
	}

	pipelineCreated, err := s.composePipelineRelationship(ctx, pipelineRawCreated)
	if err != nil {
		return nil, fmt.Errorf("failed to compose pipeline relation, error %w", err)
	}
	return pipelineCreated, nil
}

func getUpdateTask(database *api.Database, migrationType db.MigrationType, vcsPushEvent *vcs.PushEvent, d *api.UpdateSchemaDetail, schemaVersion string, taskStatus api.TaskStatus) (*api.TaskCreate, error) {
	taskName := fmt.Sprintf("Establish %q baseline", database.Name)
	if migrationType == db.Migrate {
		taskName = fmt.Sprintf("Update %q schema", database.Name)
	} else if migrationType == db.Data {
		taskName = fmt.Sprintf("Update %q data", database.Name)
	}
	payload := api.TaskDatabaseSchemaUpdatePayload{}
	payload.MigrationType = migrationType
	payload.Statement = d.Statement
	payload.SchemaVersion = schemaVersion
	if vcsPushEvent != nil {
		payload.VCSPushEvent = vcsPushEvent
	}
	bytes, err := json.Marshal(payload)
	if err != nil {
		errMsg := fmt.Sprintf("Failed to marshal database schema update payload: %v", err)
		if migrationType == db.Data {
			errMsg = fmt.Sprintf("Failed to marshal database data update payload: %v", err)
		}
		return nil, echo.NewHTTPError(http.StatusInternalServerError, errMsg)
	}

	taskType := api.TaskDatabaseSchemaUpdate
	if migrationType == db.Data {
		taskType = api.TaskDatabaseDataUpdate
	}
	return &api.TaskCreate{
		Name:              taskName,
		InstanceID:        database.Instance.ID,
		DatabaseID:        &database.ID,
		Status:            taskStatus,
		Type:              taskType,
		Statement:         d.Statement,
		EarliestAllowedTs: d.EarliestAllowedTs,
		MigrationType:     migrationType,
		Payload:           string(bytes),
	}, nil
}

func getDatabaseNameAndStatement(dbType db.Type, databaseName, characterSet, collation, schema string) (string, string) {
	// Snowflake needs to use upper case of DatabaseName.
	if dbType == db.Snowflake {
		databaseName = strings.ToUpper(databaseName)
	}

	var stmt string
	switch dbType {
	case db.MySQL, db.TiDB:
		stmt = fmt.Sprintf("CREATE DATABASE `%s` CHARACTER SET %s COLLATE %s;", databaseName, characterSet, collation)
		if schema != "" {
			stmt = fmt.Sprintf("%s\nUSE `%s`;\n%s", stmt, databaseName, schema)
		}
	case db.Postgres:
		if collation == "" {
			stmt = fmt.Sprintf("CREATE DATABASE \"%s\" ENCODING %q;", databaseName, characterSet)
		} else {
			stmt = fmt.Sprintf("CREATE DATABASE \"%s\" ENCODING %q LC_COLLATE %q;", databaseName, characterSet, collation)
		}
		if schema != "" {
			stmt = fmt.Sprintf("%s\n\\connect \"%s\";\n%s", stmt, databaseName, schema)
		}
	case db.ClickHouse:
		stmt = fmt.Sprintf("CREATE DATABASE `%s`;", databaseName)
		if schema != "" {
			stmt = fmt.Sprintf("%s\nUSE `%s`;\n%s", stmt, databaseName, schema)
		}
	case db.Snowflake:
		databaseName = strings.ToUpper(databaseName)
		stmt = fmt.Sprintf("CREATE DATABASE %s;", databaseName)
		if schema != "" {
			stmt = fmt.Sprintf("%s\nUSE DATABASE %s;\n%s", stmt, databaseName, schema)
		}
	case db.SQLite:
		// This is a fake CREATE DATABASE statement since a single SQLite file represents a database. Engine driver will recognize it and establish a connection to create the sqlite file representing the database.
		stmt = fmt.Sprintf("CREATE DATABASE '%s';", databaseName)
	}

	return databaseName, stmt
}

func (s *Server) changeIssueStatus(ctx context.Context, issue *api.Issue, newStatus api.IssueStatus, updaterID int, comment string) (*api.Issue, error) {
	var pipelineStatus api.PipelineStatus
	switch newStatus {
	case api.IssueOpen:
		pipelineStatus = api.PipelineOpen
	case api.IssueDone:
		// Returns error if any of the tasks is not DONE.
		for _, stage := range issue.Pipeline.StageList {
			for _, task := range stage.TaskList {
				if task.Status != api.TaskDone {
					return nil, &common.Error{Code: common.Conflict, Err: fmt.Errorf("failed to resolve issue: %v, task %v has not finished", issue.Name, task.Name)}
				}
			}
		}
		pipelineStatus = api.PipelineDone
	case api.IssueCanceled:
		// If we want to cancel the issue, we find the current running tasks, mark each of them CANCELED.
		// We keep PENDING and FAILED tasks as is since the issue maybe reopened later, and it's better to
		// keep those tasks in the same state before the issue was canceled.
		for _, stage := range issue.Pipeline.StageList {
			for _, task := range stage.TaskList {
				if task.Status == api.TaskRunning {
					if _, err := s.changeTaskStatus(ctx, task, api.TaskCanceled, updaterID); err != nil {
						return nil, fmt.Errorf("failed to cancel issue: %v, failed to cancel task: %v, error: %w", issue.Name, task.Name, err)
					}
				}
			}
		}
		pipelineStatus = api.PipelineCanceled
	}

	pipelinePatch := &api.PipelinePatch{
		ID:        issue.PipelineID,
		UpdaterID: updaterID,
		Status:    &pipelineStatus,
	}
	if _, err := s.PipelineService.PatchPipeline(ctx, pipelinePatch); err != nil {
		return nil, fmt.Errorf("failed to update issue(%v) status, failed to update pipeline status with patch %+v, error: %w", issue.Name, pipelinePatch, err)
	}

	issuePatch := &api.IssuePatch{
		ID:        issue.ID,
		UpdaterID: updaterID,
		Status:    &newStatus,
	}
	updatedIssueRaw, err := s.IssueService.PatchIssue(ctx, issuePatch)
	if err != nil {
		return nil, fmt.Errorf("failed to update issue(%v) status with patch %v, error: %w", issue.Name, issuePatch, err)
	}
	updatedIssue, err := s.composeIssueRelationship(ctx, updatedIssueRaw)
	if err != nil {
		return nil, fmt.Errorf("failed to compose issue(%v) relationship with IssueRaw %v, error: %v", issue.Name, updatedIssueRaw, err)
	}

	payload, err := json.Marshal(api.ActivityIssueStatusUpdatePayload{
		OldStatus: issue.Status,
		NewStatus: newStatus,
		IssueName: updatedIssue.Name,
	})
	if err != nil {
		return nil, fmt.Errorf("failed to marshal activity after changing the issue status: %v, error: %w", issue.Name, err)
	}

	activityCreate := &api.ActivityCreate{
		CreatorID:   updaterID,
		ContainerID: issue.ID,
		Type:        api.ActivityIssueStatusUpdate,
		Level:       api.ActivityInfo,
		Comment:     comment,
		Payload:     string(payload),
	}

	_, err = s.ActivityManager.CreateActivity(ctx, activityCreate, &ActivityMeta{
		issue: updatedIssue,
	})
	if err != nil {
		return nil, fmt.Errorf("failed to create activity after changing the issue status: %v, error: %w", issue.Name, err)
	}

	return updatedIssue, nil
}

func (s *Server) postInboxIssueActivity(ctx context.Context, issue *api.Issue, activityID int) error {
	if issue.CreatorID != api.SystemBotID {
		inboxCreate := &api.InboxCreate{
			ReceiverID: issue.CreatorID,
			ActivityID: activityID,
		}
		_, err := s.InboxService.CreateInbox(ctx, inboxCreate)
		if err != nil {
			return fmt.Errorf("failed to post activity to creator inbox: %d, error: %w", issue.CreatorID, err)
		}
	}

	if issue.AssigneeID != api.SystemBotID && issue.AssigneeID != issue.CreatorID {
		inboxCreate := &api.InboxCreate{
			ReceiverID: issue.AssigneeID,
			ActivityID: activityID,
		}
		_, err := s.InboxService.CreateInbox(ctx, inboxCreate)
		if err != nil {
			return fmt.Errorf("failed to post activity to assignee inbox: %d, error: %w", issue.AssigneeID, err)
		}
	}

	for _, subscriber := range issue.SubscriberList {
		if subscriber.ID != api.SystemBotID && subscriber.ID != issue.CreatorID && subscriber.ID != issue.AssigneeID {
			inboxCreate := &api.InboxCreate{
				ReceiverID: subscriber.ID,
				ActivityID: activityID,
			}
			_, err := s.InboxService.CreateInbox(ctx, inboxCreate)
			if err != nil {
				return fmt.Errorf("failed to post activity to subscriber inbox: %d, error: %w", subscriber.ID, err)
			}
		}
	}

	return nil
}

func (s *Server) getTenantDatabaseMatrix(ctx context.Context, projectID int, dbNameTemplate string, dbList []*api.Database, baseDatabaseName string) ([]*api.Deployment, [][]*api.Database, error) {
	deployConfig, err := s.DeploymentConfigService.FindDeploymentConfig(ctx, &api.DeploymentConfigFind{
		ProjectID: &projectID,
	})
	if err != nil {
		return nil, nil, echo.NewHTTPError(http.StatusInternalServerError, fmt.Sprintf("Failed to fetch deployment config for project ID: %v", projectID)).SetInternal(err)
	}
	if deployConfig == nil {
		return nil, nil, echo.NewHTTPError(http.StatusBadRequest, fmt.Sprintf("Deployment config missing for project ID: %v", projectID)).SetInternal(err)
	}
	deploySchedule, err := api.ValidateAndGetDeploymentSchedule(deployConfig.Payload)
	if err != nil {
		return nil, nil, echo.NewHTTPError(http.StatusInternalServerError, "Failed to get deployment schedule").SetInternal(err)
	}

	d, matrix, err := getDatabaseMatrixFromDeploymentSchedule(deploySchedule, baseDatabaseName, dbNameTemplate, dbList)
	if err != nil {
		return nil, nil, echo.NewHTTPError(http.StatusInternalServerError, "Failed to create deployment pipeline").SetInternal(err)
	}
	return d, matrix, nil
}

// getSchemaFromPeerTenantDatabase gets the schema version and schema from a peer tenant database.
// It's used for creating a database in a tenant mode project.
// When a peer tenant database doesn't exist, we will return an error if there are databases in the project with the same name.
// Otherwise, we will create a blank database without schema.
func (s *Server) getSchemaFromPeerTenantDatabase(ctx context.Context, instance *api.Instance, project *api.Project, projectID int, baseDatabaseName string) (string, string, error) {
	// Find all databases in the project.
	dbRawList, err := s.DatabaseService.FindDatabaseList(ctx, &api.DatabaseFind{
		ProjectID: &projectID,
	})
	if err != nil {
		return "", "", echo.NewHTTPError(http.StatusInternalServerError, fmt.Sprintf("Failed to fetch databases in project ID: %v", projectID)).SetInternal(err)
	}

	var dbList []*api.Database
	for _, dbRaw := range dbRawList {
		db, err := s.composeDatabaseRelationship(ctx, dbRaw)
		if err != nil {
			return "", "", echo.NewHTTPError(http.StatusInternalServerError, fmt.Sprintf("Failed to compose databases relation for ID %v", dbRaw.ID)).SetInternal(err)
		}
		dbList = append(dbList, db)
	}

	_, matrix, err := s.getTenantDatabaseMatrix(ctx, projectID, project.DBNameTemplate, dbList, baseDatabaseName)
	if err != nil {
		return "", "", err
	}
	similarDB := getPeerTenantDatabase(matrix, instance.EnvironmentID)

	// When there is no existing tenant, we will look at all existing databases in the tenant mode project.
	// If there are existing databases with the same name, we will disallow the database creation.
	// Otherwise, we will create a blank new database.
	if similarDB == nil {
		found := false
		for _, db := range dbList {
			var labelList []*api.DatabaseLabel
			if err := json.Unmarshal([]byte(db.Labels), &labelList); err != nil {
				return "", "", fmt.Errorf("failed to unmarshal labels for database ID %v name %q, error: %v", db.ID, db.Name, err)
			}
			labelMap := map[string]string{}
			for _, label := range labelList {
				labelMap[label.Key] = label.Value
			}
			dbName, err := formatDatabaseName(baseDatabaseName, project.DBNameTemplate, labelMap)
			if err != nil {
				return "", "", fmt.Errorf("failed to format database name formatDatabaseName(%q, %q, %+v), error: %v", baseDatabaseName, project.DBNameTemplate, labelMap, err)
			}
			if db.Name == dbName {
				found = true
				break
			}
		}
		if found {
			err := fmt.Errorf("Conflicting database name, project has existing base database named %q, but it's not from the selected peer tenants", baseDatabaseName)
			return "", "", echo.NewHTTPError(http.StatusBadRequest, err.Error()).SetInternal(err)
		}
		return "", "", nil
	}

	driver, err := getAdminDatabaseDriver(ctx, similarDB.Instance, similarDB.Name, s.l)
	if err != nil {
		return "", "", err
	}
	defer driver.Close(ctx)
	schemaVersion, err := getLatestSchemaVersion(ctx, driver, similarDB.Name)
	if err != nil {
		return "", "", fmt.Errorf("failed to get migration history for database %q: %w", similarDB.Name, err)
	}

	var schemaBuf bytes.Buffer
	if err := driver.Dump(ctx, similarDB.Name, &schemaBuf, true /* schemaOnly */); err != nil {
		return "", "", err
	}
	return schemaVersion, schemaBuf.String(), nil
}

func getPeerTenantDatabase(databaseMatrix [][]*api.Database, environmentID int) *api.Database {
	var similarDB *api.Database
	// We try to use an existing tenant with the same environment, if possible.
	for _, databaseList := range databaseMatrix {
		for _, db := range databaseList {
			if db.Instance.EnvironmentID == environmentID {
				similarDB = db
				break
			}
		}
		if similarDB != nil {
			break
		}
	}
	if similarDB == nil {
		for _, stage := range databaseMatrix {
			if len(stage) > 0 {
				similarDB = stage[0]
				break
			}
		}
	}

	return similarDB
}<|MERGE_RESOLUTION|>--- conflicted
+++ resolved
@@ -320,19 +320,17 @@
 		issue.SubscriberList = append(issue.SubscriberList, issueSubscriber.Subscriber)
 	}
 
-	issue.Project, err = s.composeProjectByID(ctx, issue.ProjectID)
+	project, err := s.composeProjectByID(ctx, issue.ProjectID)
 	if err != nil {
 		return nil, err
 	}
-
-	issue.Pipeline, err = s.composePipelineByID(ctx, issue.PipelineID)
-	if err != nil {
-<<<<<<< HEAD
+	issue.Project = project
+
+	pipeline, err := s.composePipelineByID(ctx, issue.PipelineID)
+	if err != nil {
 		return nil, err
-=======
-		return err
->>>>>>> 4dd938f3
-	}
+	}
+	issue.Pipeline = pipeline
 
 	return issue, nil
 }
