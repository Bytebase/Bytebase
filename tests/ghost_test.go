--- conflicted
+++ resolved
@@ -104,24 +104,12 @@
 		database  = "gh_ost_test_db"
 		table     = "tbl"
 	)
-<<<<<<< HEAD
-	err := func() error {
-		_, stop := mysql.SetupTestInstance(t, port)
-		defer stop()
-
-		db, err := sql.Open("mysql", fmt.Sprintf("root@tcp(localhost:%d)/mysql", port))
-		if err != nil {
-			return fmt.Errorf("failed to open MySQL: %v", err)
-		}
-		defer db.Close()
-=======
 	_, stop := mysql.SetupTestInstance(t, port)
 	defer stop()
 
 	db, err := sql.Open("mysql", fmt.Sprintf("root@tcp(localhost:%d)/mysql", port))
 	require.NoError(t, err)
 	defer db.Close()
->>>>>>> a78701e5
 
 	_, err = db.Exec(fmt.Sprintf("CREATE DATABASE %s", database))
 	require.NoError(t, err)
