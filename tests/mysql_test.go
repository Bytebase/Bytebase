--- conflicted
+++ resolved
@@ -210,19 +210,12 @@
 	binlogFilesDownloaded, err = mysqlDriver.GetSortedLocalBinlogFiles()
 	a.NoError(err)
 	t.Logf("Downloaded %d files to empty dir", len(binlogFilesDownloaded))
-<<<<<<< HEAD
-
-=======
->>>>>>> e90aac8f
 	deleteIndex := rand.Intn(numBinlogFiles)
 	deletePath := filepath.Join(binlogDir, binlogFilesDownloaded[deleteIndex].Name)
 	t.Logf("Deleting file %s", binlogFilesDownloaded[deleteIndex].Name)
 	err = os.Remove(deletePath)
-<<<<<<< HEAD
 	a.NoError(err)
 	err = os.Remove(deletePath + ".meta")
-=======
->>>>>>> e90aac8f
 	a.NoError(err)
 	// Re-download and check.
 	t.Log("Re-downloading binlog files")
