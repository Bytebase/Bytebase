//go:build mysql
// +build mysql

package tests

import (
	"context"
	"database/sql"
	"encoding/json"
	"fmt"
	"sort"
	"strconv"
	"strings"
	"testing"
	"time"

	"github.com/bytebase/bytebase/api"
	"github.com/bytebase/bytebase/common/log"
	"github.com/bytebase/bytebase/plugin/db"
	resourcemysql "github.com/bytebase/bytebase/resources/mysql"
	"github.com/bytebase/bytebase/tests/fake"

	"go.uber.org/zap"

	"github.com/stretchr/testify/require"
)

const (
	numRowsTime0 = 10
	numRowsTime1 = 20
	numRowsTime2 = 30
)
<<<<<<< HEAD

// TestBackupRestoreBasic tests basic backup and restore behavior
// The test plan is:
// TODO(dragonly): add routine/event/trigger
// 1. create schema with index and constraint and populate data
// 2. create a full backup
// 3. clear data
// 4. restore data
// 5. validate.
func TestBackupRestoreBasic(t *testing.T) {
	t.Parallel()
	a := require.New(t)
	ctx := context.Background()

	port := getTestPort(t.Name())
	database := "backup_restore"
	table := "backup_restore"

	resourceDir := t.TempDir()
	err := mysqlutil.Install(resourceDir)
	a.NoError(err)

	_, stop := resourcemysql.SetupTestInstance(t, port)
	defer stop()

	db, err := connectTestMySQL(port, "")
	a.NoError(err)
	defer db.Close()

	_, err = db.Exec(fmt.Sprintf(`
	CREATE DATABASE %s;
	USE %s;
	CREATE TABLE %s (
		id INT,
		PRIMARY KEY (id),
		CHECK (id >= 0)
	);
	CREATE VIEW v_%s AS SELECT * FROM %s;
	`, database, database, table, table, table))
	a.NoError(err)

	const numRecords = 10
	tx, err := db.Begin()
	a.NoError(err)
	for i := 0; i < numRecords; i++ {
		_, err = tx.Exec(fmt.Sprintf("INSERT INTO %s VALUES (%d)", table, i))
		a.NoError(err)
	}
	err = tx.Commit()
	a.NoError(err)

	// make a full backup
	driver, err := getTestMySQLDriver(ctx, t, strconv.Itoa(port), database, resourceDir)
	a.NoError(err)
	defer driver.Close(ctx)

	buf, _, err := doBackup(ctx, driver, database)
	a.NoError(err)
	log.Debug("backup content", zap.String("content", buf.String()))

	// drop all tables and views
	_, err = db.Exec(fmt.Sprintf("DROP TABLE %s; DROP VIEW v_%s;", table, table))
	a.NoError(err)

	// restore
	err = driver.Restore(ctx, bufio.NewReader(buf))
	a.NoError(err)

	// validate data
	tableAllRows, err := db.Query(fmt.Sprintf("SELECT * FROM %s ORDER BY id ASC", table))
	a.NoError(err)
	defer tableAllRows.Close()
	i := 0
	for tableAllRows.Next() {
		var col int
		a.NoError(tableAllRows.Scan(&col))
		a.Equal(i, col)
		i++
	}
	a.NoError(tableAllRows.Err())
	a.Equal(numRecords, i)
}

func TestRestoreToNewDatabase(t *testing.T) {
	t.Parallel()
	a := require.New(t)
	ctx := context.Background()
	port := getTestPort(t.Name())
	ctl := &controller{}
	project, mysqlDB, database, backup, cleanFn := setUpForPITRTest(ctx, t, ctl, port)
	defer cleanFn()

	issue, err := createPITRIssue(ctl, project, api.PITRContext{
		DatabaseID: database.ID,
		BackupID:   &backup.ID,
		CreateDatabaseCtx: &api.CreateDatabaseContext{
			InstanceID:   database.InstanceID,
			DatabaseName: database.Name + "_new",
			CharacterSet: database.CharacterSet,
			Collation:    database.Collation,
			BackupID:     backup.ID,
		},
	})
	a.NoError(err)

	// Restore stage.
	status, err := ctl.waitIssueNextTaskWithTaskApproval(issue.ID)
	a.NoError(err)
	a.Equal(api.TaskDone, status)

	// Cutover stage.
	status, err = ctl.waitIssueNextTaskWithTaskApproval(issue.ID)
	a.NoError(err)
	a.Equal(api.TaskDone, status)

	validateTbl0(t, mysqlDB, database.Name, numRowsTime0)
	validateTbl1(t, mysqlDB, database.Name, numRowsTime0)
	validateTableUpdateRow(t, mysqlDB, database.Name)
}
=======
>>>>>>> d4fd1eb9

// TestPITRGeneral tests for the general PITR cases:
// 1. buggy application.
// 2. bad schema migration.
func TestPITRGeneral(t *testing.T) {
	t.Parallel()
	a := require.New(t)
	ctx := context.Background()
	port := getTestPort(t.Name())
	ctl := &controller{}
	project, mysqlDB, database, _, cleanFn := setUpForPITRTest(ctx, t, ctl, port)
	defer cleanFn()

	insertRangeData(t, mysqlDB, numRowsTime0, numRowsTime1)

	ctxUpdateRow, cancelUpdateRow := context.WithCancel(ctx)
	targetTs := startUpdateRow(ctxUpdateRow, t, database.Name, port) + 1

	dropColumnStmt := `ALTER TABLE tbl1 DROP COLUMN id;`
	log.Debug("mimics schema migration", zap.String("statement", dropColumnStmt))
	_, err := mysqlDB.ExecContext(ctx, dropColumnStmt)
	a.NoError(err)

	issue, err := createPITRIssue(ctl, project, api.PITRContext{
		DatabaseID:    database.ID,
		PointInTimeTs: &targetTs,
	})
	a.NoError(err)

	// Restore stage.
	status, err := ctl.waitIssueNextTaskWithTaskApproval(issue.ID)
	a.NoError(err)
	a.Equal(api.TaskDone, status)

	cancelUpdateRow()
	// We mimics the situation where the user waits for the target database idle before doing the cutover.
	time.Sleep(time.Second)

	// Cutover stage.
	status, err = ctl.waitIssueNextTaskWithTaskApproval(issue.ID)
	a.NoError(err)
	a.Equal(api.TaskDone, status)

	validateTbl0(t, mysqlDB, database.Name, numRowsTime1)
	validateTbl1(t, mysqlDB, database.Name, numRowsTime1)
	validateTableUpdateRow(t, mysqlDB, database.Name)
}

func TestPITRDropDatabase(t *testing.T) {
	t.Parallel()
	a := require.New(t)
	ctx := context.Background()
	port := getTestPort(t.Name())
	ctl := &controller{}
	project, mysqlDB, database, _, cleanFn := setUpForPITRTest(ctx, t, ctl, port)
	defer cleanFn()

	insertRangeData(t, mysqlDB, numRowsTime0, numRowsTime1)

	time.Sleep(1 * time.Second)
	targetTs := time.Now().Unix()

	dropStmt := fmt.Sprintf(`DROP DATABASE %s;`, database.Name)
	_, err := mysqlDB.ExecContext(ctx, dropStmt)
	a.NoError(err)

	dbRows, err := mysqlDB.Query(fmt.Sprintf(`SHOW DATABASES LIKE '%s';`, database.Name))
	a.NoError(err)
	defer dbRows.Close()
	for dbRows.Next() {
		var s string
		err := dbRows.Scan(&s)
		a.NoError(err)
		a.FailNow("Database still exists after dropped")
	}
	a.NoError(dbRows.Err())

	issue, err := createPITRIssue(ctl, project, api.PITRContext{
		DatabaseID:    database.ID,
		PointInTimeTs: &targetTs,
	})
	a.NoError(err)

	// Restore stage.
	status, err := ctl.waitIssueNextTaskWithTaskApproval(issue.ID)
	a.NoError(err)
	a.Equal(api.TaskDone, status)

	// We mimics the situation where the user waits for the target database idle before doing the cutover.
	time.Sleep(time.Second)

	// Cutover stage.
	status, err = ctl.waitIssueNextTaskWithTaskApproval(issue.ID)
	a.NoError(err)
	a.Equal(api.TaskDone, status)

	validateTbl0(t, mysqlDB, database.Name, numRowsTime1)
	validateTbl1(t, mysqlDB, database.Name, numRowsTime1)
	validateTableUpdateRow(t, mysqlDB, database.Name)
}

func TestPITRTwice(t *testing.T) {
	t.Parallel()
	a := require.New(t)
	ctx := context.Background()
	port := getTestPort(t.Name())
	ctl := &controller{}
	project, mysqlDB, database, _, cleanFn := setUpForPITRTest(ctx, t, ctl, port)
	defer cleanFn()

	log.Debug("Creating issue for the first PITR.")
	insertRangeData(t, mysqlDB, numRowsTime0, numRowsTime1)
	ctxUpdateRow, cancelUpdateRow := context.WithCancel(ctx)
	targetTs := startUpdateRow(ctxUpdateRow, t, database.Name, port) + 1

	issue, err := createPITRIssue(ctl, project, api.PITRContext{
		DatabaseID:    database.ID,
		PointInTimeTs: &targetTs,
	})
	a.NoError(err)

	// Restore stage.
	status, err := ctl.waitIssueNextTaskWithTaskApproval(issue.ID)
	a.NoError(err)
	a.Equal(api.TaskDone, status)

	cancelUpdateRow()
	// We mimics the situation where the user waits for the target database idle before doing the cutover.
	time.Sleep(time.Second)

	// Cutover stage.
	status, err = ctl.waitIssueNextTaskWithTaskApproval(issue.ID)
	a.NoError(err)
	a.Equal(api.TaskDone, status)

	validateTbl0(t, mysqlDB, database.Name, numRowsTime1)
	validateTbl1(t, mysqlDB, database.Name, numRowsTime1)
	validateTableUpdateRow(t, mysqlDB, database.Name)
	log.Debug("First PITR done.")

	log.Debug("Wait for the first PITR auto backup to finish.")
	backups, err := ctl.listBackups(database.ID)
	a.NoError(err)
	a.Equal(2, len(backups))
	sort.Slice(backups, func(i int, j int) bool {
		return backups[i].CreatedTs > backups[j].CreatedTs
	})
	err = ctl.waitBackup(database.ID, backups[0].ID)
	a.NoError(err)

	log.Debug("Creating issue for the second PITR.")
	ctxUpdateRow, cancelUpdateRow = context.WithCancel(ctx)
	targetTs = startUpdateRow(ctxUpdateRow, t, database.Name, port) + 1
	insertRangeData(t, mysqlDB, numRowsTime1, numRowsTime2)

	issue2, err := createPITRIssue(ctl, project, api.PITRContext{
		DatabaseID:    database.ID,
		PointInTimeTs: &targetTs,
	})
	a.NoError(err)

	// Restore stage.
	status, err = ctl.waitIssueNextTaskWithTaskApproval(issue2.ID)
	a.NoError(err)
	a.Equal(api.TaskDone, status)

	cancelUpdateRow()
	// We mimics the situation where the user waits for the target database idle before doing the cutover.
	time.Sleep(time.Second)

	// Cutover stage.
	status, err = ctl.waitIssueNextTaskWithTaskApproval(issue2.ID)
	a.NoError(err)
	a.Equal(api.TaskDone, status)

	// Second PITR
	validateTbl0(t, mysqlDB, database.Name, numRowsTime1)
	validateTbl1(t, mysqlDB, database.Name, numRowsTime1)
	validateTableUpdateRow(t, mysqlDB, database.Name)
	log.Debug("Second PITR done.")
}

func TestPITRToNewDatabaseInAnotherInstance(t *testing.T) {
	t.Parallel()
	a := require.New(t)
	ctx := context.Background()
	port := getTestPort(t.Name())
	ctl := &controller{}
	project, sourceMySQLDB, database, _, cleanFn := setUpForPITRTest(ctx, t, ctl, port)
	defer cleanFn()

	dstPort := port + 2
	_, dstStopFn := resourcemysql.SetupTestInstance(t, dstPort)
	defer dstStopFn()
	dstConnCfg := getMySQLConnectionConfig(strconv.Itoa(dstPort), "")

	environments, err := ctl.getEnvironments()
	a.NoError(err)
	prodEnvironment, err := findEnvironment(environments, "Prod")
	a.NoError(err)
	dstInstance, err := ctl.addInstance(api.InstanceCreate{
		// The target instance must be within the same environment as the instance of the original database now.
		EnvironmentID: prodEnvironment.ID,
		Name:          "DestinationInstance",
		Engine:        db.MySQL,
		Host:          dstConnCfg.Host,
		Port:          dstConnCfg.Port,
		Username:      dstConnCfg.Username,
	})
	a.NoError(err)

	insertRangeData(t, sourceMySQLDB, numRowsTime0, numRowsTime1)

	ctxUpdateRow, cancelUpdateRow := context.WithCancel(ctx)
	cancelUpdateRow()

	targetTs := startUpdateRow(ctxUpdateRow, t, database.Name, port) + 1

	dropColumnStmt := `ALTER TABLE tbl1 DROP COLUMN id;`
	log.Debug("mimics schema migration", zap.String("statement", dropColumnStmt))
	_, err = sourceMySQLDB.ExecContext(ctx, dropColumnStmt)
	a.NoError(err)

	labels, err := marshalLabels(nil, dstInstance.Environment.Name)
	a.NoError(err)

	targetDatabaseName := "new_database"
	pitrIssueCtx, err := json.Marshal(&api.PITRContext{
		DatabaseID:    database.ID,
		PointInTimeTs: &targetTs,
		CreateDatabaseCtx: &api.CreateDatabaseContext{
			InstanceID:   dstInstance.ID,
			DatabaseName: targetDatabaseName,
			Labels:       labels,
			CharacterSet: "utf8mb4",
			Collation:    "utf8mb4_general_ci",
		},
	})
	a.NoError(err)

	issue, err := ctl.createIssue(api.IssueCreate{
		ProjectID:     project.ID,
		Name:          fmt.Sprintf("Restore database %s to the time %d", database.Name, targetTs),
		Type:          api.IssueDatabaseRestorePITR,
		AssigneeID:    project.Creator.ID,
		CreateContext: string(pitrIssueCtx),
	})
	a.NoError(err)

	// Create database task
	status, err := ctl.waitIssueNextTaskWithTaskApproval(issue.ID)
	a.NoError(err)
	a.Equal(api.TaskDone, status)

	// Restore task
	status, err = ctl.waitIssueNextTaskWithTaskApproval(issue.ID)
	a.NoError(err)
	a.Equal(api.TaskDone, status)

	cancelUpdateRow()

	targetDB, err := connectTestMySQL(dstPort, targetDatabaseName)
	a.NoError(err)

	validateTbl0(t, targetDB, targetDatabaseName, numRowsTime1)
	validateTbl1(t, targetDB, targetDatabaseName, numRowsTime1)
	validateTableUpdateRow(t, targetDB, targetDatabaseName)
}

func TestPITRInvalidTimePoint(t *testing.T) {
	t.Parallel()
	a := require.New(t)
	ctx := context.Background()
	port := getTestPort(t.Name())
	ctl := &controller{}
	targetTs := time.Now().Unix()
	project, _, database, _, cleanFn := setUpForPITRTest(ctx, t, ctl, port)
	defer cleanFn()

	issue, err := createPITRIssue(ctl, project, api.PITRContext{
		DatabaseID:    database.ID,
		PointInTimeTs: &targetTs,
	})
	a.NoError(err)

	status, err := ctl.waitIssueNextTaskWithTaskApproval(issue.ID)
	a.Error(err)
	a.Equal(api.TaskFailed, status)
}

func createPITRIssue(ctl *controller, project *api.Project, pitrContext api.PITRContext) (*api.Issue, error) {
	pitrIssueCtx, err := json.Marshal(&pitrContext)
	if err != nil {
		return nil, err
	}
	return ctl.createIssue(api.IssueCreate{
		ProjectID:     project.ID,
		Name:          fmt.Sprintf("Restore database %d", pitrContext.DatabaseID),
		Type:          api.IssueDatabaseRestorePITR,
		AssigneeID:    project.Creator.ID,
		CreateContext: string(pitrIssueCtx),
	})
}

func setUpForPITRTest(ctx context.Context, t *testing.T, ctl *controller, port int) (*api.Project, *sql.DB, *api.Database, *api.Backup, func()) {
	a := require.New(t)

	dataDir := t.TempDir()
	err := ctl.StartServer(ctx, dataDir, fake.NewGitLab, port+1)
	a.NoError(err)
	err = ctl.Login()
	a.NoError(err)
	err = ctl.setLicense()
	a.NoError(err)

	project, err := ctl.createProject(api.ProjectCreate{
		Name:       "PITRTest",
		Key:        "PTT",
		TenantMode: api.TenantModeDisabled,
	})
	a.NoError(err)

	environments, err := ctl.getEnvironments()
	a.NoError(err)
	prodEnvironment, err := findEnvironment(environments, "Prod")
	a.NoError(err)

	policy := api.BackupPlanPolicy{Schedule: api.BackupPlanPolicyScheduleUnset}
	buf, err := json.Marshal(policy)
	a.NoError(err)
	str := string(buf)
	err = ctl.upsertPolicy(api.PolicyUpsert{
		EnvironmentID: prodEnvironment.ID,
		Type:          api.PolicyTypeBackupPlan,
		Payload:       &str,
	})
	a.NoError(err)

	baseName := strings.ReplaceAll(t.Name(), "/", "_")
	databaseName := baseName + "_Database"

	_, stopInstance := resourcemysql.SetupTestInstance(t, port)
	connCfg := getMySQLConnectionConfig(strconv.Itoa(port), "")
	instance, err := ctl.addInstance(api.InstanceCreate{
		EnvironmentID: prodEnvironment.ID,
		Name:          baseName + "_Instance",
		Engine:        db.MySQL,
		Host:          connCfg.Host,
		Port:          connCfg.Port,
		Username:      connCfg.Username,
	})
	a.NoError(err)

	err = ctl.createDatabase(project, instance, databaseName, "", nil)
	a.NoError(err)

	databases, err := ctl.getDatabases(api.DatabaseFind{
		InstanceID: &instance.ID,
	})
	a.NoError(err)
	a.Equal(1, len(databases))
	database := databases[0]

	err = ctl.disableAutomaticBackup(database.ID)
	a.NoError(err)

	mysqlDB := initPITRDB(t, databaseName, port)

	insertRangeData(t, mysqlDB, 0, numRowsTime0)

	log.Debug("Create a full backup")
	backup, err := ctl.createBackup(api.BackupCreate{
		DatabaseID:     database.ID,
		Name:           "first-backup",
		Type:           api.BackupTypeManual,
		StorageBackend: api.BackupStorageBackendLocal,
	})
	a.NoError(err)
	err = ctl.waitBackup(database.ID, backup.ID)
	a.NoError(err)

	return project, mysqlDB, database, backup, func() {
		a.NoError(ctl.Close(ctx))
		stopInstance()
		a.NoError(mysqlDB.Close())
	}
}

func initPITRDB(t *testing.T, database string, port int) *sql.DB {
	a := require.New(t)

	var db *sql.DB
	db, err := connectTestMySQL(port, "")
	a.NoError(err)

	stmt := fmt.Sprintf(`
	USE %s;
	CREATE TABLE tbl0 (
		id INT,
		PRIMARY KEY (id),
		CHECK (id >= 0)
	);
	CREATE TABLE tbl1 (
		id INT,
		pid INT,
		PRIMARY KEY (id),
		UNIQUE INDEX (pid),
		CONSTRAINT FOREIGN KEY (pid) REFERENCES tbl0(id) ON DELETE NO ACTION
	);
	CREATE TABLE _update_row_ (id INT PRIMARY KEY);
	INSERT INTO _update_row_ VALUES (0);
	`, database)
	_, err = db.Exec(stmt)
	a.NoError(err)

	return db
}

func insertRangeData(t *testing.T, db *sql.DB, begin, end int) {
	log.Debug("Inserting range data", zap.Int("begin", begin), zap.Int("end", end))
	a := require.New(t)
	tx, err := db.Begin()
	a.NoError(err)

	for i := begin; i < end; i++ {
		_, err := tx.Exec(fmt.Sprintf("INSERT INTO tbl0 VALUES (%d);", i))
		a.NoError(err)
		_, err = tx.Exec(fmt.Sprintf("INSERT INTO tbl1 VALUES (%d, %d);", i, i))
		a.NoError(err)
	}

	err = tx.Commit()
	a.NoError(err)
}

func validateTbl0(t *testing.T, db *sql.DB, databaseName string, numRows int) {
	log.Debug("Validate table tbl0")
	a := require.New(t)
	rows, err := db.Query(fmt.Sprintf("SELECT * FROM %s.tbl0;", databaseName))
	a.NoError(err)
	defer rows.Close()
	i := 0
	for rows.Next() {
		var col int
		a.NoError(rows.Scan(&col))
		a.Equal(i, col)
		i++
	}
	a.NoError(rows.Err())
	a.Equal(numRows, i)
}

func validateTbl1(t *testing.T, db *sql.DB, databaseName string, numRows int) {
	log.Debug("Validate table tbl1")
	a := require.New(t)
	rows, err := db.Query(fmt.Sprintf("SELECT * FROM %s.tbl1;", databaseName))
	a.NoError(err)
	defer rows.Close()
	i := 0
	for rows.Next() {
		var col1, col2 int
		a.NoError(rows.Scan(&col1, &col2))
		a.Equal(i, col1)
		a.Equal(i, col2)
		i++
	}
	a.NoError(rows.Err())
	a.Equal(numRows, i)
}

func validateTableUpdateRow(t *testing.T, db *sql.DB, databaseName string) {
	log.Debug("Validate table _update_row_")
	a := require.New(t)
	rows, err := db.Query(fmt.Sprintf("SELECT * FROM %s._update_row_;", databaseName))
	a.NoError(err)
	defer rows.Close()

	a.Equal(true, rows.Next())
	var col int
	a.NoError(rows.Scan(&col))
	a.Equal(0, col)
	a.Equal(false, rows.Next())

	a.NoError(rows.Err())
}

// Concurrently update a single row to mimic the ongoing business workload.
// Returns the timestamp after inserting the initial value so we could check the PITR is done right.
func startUpdateRow(ctx context.Context, t *testing.T, database string, port int) int64 {
	a := require.New(t)
	db, err := connectTestMySQL(port, database)
	a.NoError(err)

	log.Debug("Start updating data concurrently")
	initTimestamp := time.Now().Unix()

	// Sleep for one second so that the concurrent update will start no earlier than initTimestamp+1.
	// This will make a clear boundary for the binlog recovery --stop-datetime.
	// For example, the recovery command is mysqlbinlog --stop-datetime `initTimestamp+1`, and the concurrent updates
	// later will no be recovered. Then we can validate by checking the table _update_row_ has the initial value (0).
	time.Sleep(time.Second)

	go func() {
		defer db.Close()
		ticker := time.NewTicker(1 * time.Millisecond)
		defer ticker.Stop()
		i := 0
		for {
			select {
			case <-ticker.C:
				_, err = db.Exec(fmt.Sprintf("UPDATE _update_row_ SET id = %d;", i))
				a.NoError(err)
				i++
			case <-ctx.Done():
				log.Debug("Stop updating data concurrently")
				return
			}
		}
	}()

	return initTimestamp
}<|MERGE_RESOLUTION|>--- conflicted
+++ resolved
@@ -30,89 +30,6 @@
 	numRowsTime1 = 20
 	numRowsTime2 = 30
 )
-<<<<<<< HEAD
-
-// TestBackupRestoreBasic tests basic backup and restore behavior
-// The test plan is:
-// TODO(dragonly): add routine/event/trigger
-// 1. create schema with index and constraint and populate data
-// 2. create a full backup
-// 3. clear data
-// 4. restore data
-// 5. validate.
-func TestBackupRestoreBasic(t *testing.T) {
-	t.Parallel()
-	a := require.New(t)
-	ctx := context.Background()
-
-	port := getTestPort(t.Name())
-	database := "backup_restore"
-	table := "backup_restore"
-
-	resourceDir := t.TempDir()
-	err := mysqlutil.Install(resourceDir)
-	a.NoError(err)
-
-	_, stop := resourcemysql.SetupTestInstance(t, port)
-	defer stop()
-
-	db, err := connectTestMySQL(port, "")
-	a.NoError(err)
-	defer db.Close()
-
-	_, err = db.Exec(fmt.Sprintf(`
-	CREATE DATABASE %s;
-	USE %s;
-	CREATE TABLE %s (
-		id INT,
-		PRIMARY KEY (id),
-		CHECK (id >= 0)
-	);
-	CREATE VIEW v_%s AS SELECT * FROM %s;
-	`, database, database, table, table, table))
-	a.NoError(err)
-
-	const numRecords = 10
-	tx, err := db.Begin()
-	a.NoError(err)
-	for i := 0; i < numRecords; i++ {
-		_, err = tx.Exec(fmt.Sprintf("INSERT INTO %s VALUES (%d)", table, i))
-		a.NoError(err)
-	}
-	err = tx.Commit()
-	a.NoError(err)
-
-	// make a full backup
-	driver, err := getTestMySQLDriver(ctx, t, strconv.Itoa(port), database, resourceDir)
-	a.NoError(err)
-	defer driver.Close(ctx)
-
-	buf, _, err := doBackup(ctx, driver, database)
-	a.NoError(err)
-	log.Debug("backup content", zap.String("content", buf.String()))
-
-	// drop all tables and views
-	_, err = db.Exec(fmt.Sprintf("DROP TABLE %s; DROP VIEW v_%s;", table, table))
-	a.NoError(err)
-
-	// restore
-	err = driver.Restore(ctx, bufio.NewReader(buf))
-	a.NoError(err)
-
-	// validate data
-	tableAllRows, err := db.Query(fmt.Sprintf("SELECT * FROM %s ORDER BY id ASC", table))
-	a.NoError(err)
-	defer tableAllRows.Close()
-	i := 0
-	for tableAllRows.Next() {
-		var col int
-		a.NoError(tableAllRows.Scan(&col))
-		a.Equal(i, col)
-		i++
-	}
-	a.NoError(tableAllRows.Err())
-	a.Equal(numRecords, i)
-}
 
 func TestRestoreToNewDatabase(t *testing.T) {
 	t.Parallel()
@@ -150,8 +67,6 @@
 	validateTbl1(t, mysqlDB, database.Name, numRowsTime0)
 	validateTableUpdateRow(t, mysqlDB, database.Name)
 }
-=======
->>>>>>> d4fd1eb9
 
 // TestPITRGeneral tests for the general PITR cases:
 // 1. buggy application.
