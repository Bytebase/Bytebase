--- conflicted
+++ resolved
@@ -172,11 +172,7 @@
 		// We mimics the situation where the user waits for the target database idle before doing the cutover.
 		time.Sleep(time.Second)
 
-<<<<<<< HEAD
-		_, _, err = mysqlRestore.SwapPITRDatabase(ctx, database, timestamp)
-=======
-		err = mysqlRestore.SwapPITRDatabase(ctx, database, createPITRIssueTimestamp)
->>>>>>> 18613119
+		_, _, err = mysqlRestore.SwapPITRDatabase(ctx, database, createPITRIssueTimestamp)
 		a.NoError(err)
 
 		t.Log("validate table tbl0")
@@ -246,11 +242,7 @@
 
 		t.Log("cutover stage")
 		// TODO(zp): Recheck here when SwapPITRDatabase can handle the case that the original database does not exist
-<<<<<<< HEAD
-		_, _, err = mysqlRestore.SwapPITRDatabase(ctx, database, timestamp)
-=======
-		err = mysqlRestore.SwapPITRDatabase(ctx, database, createPITRIssueTimestamp)
->>>>>>> 18613119
+		_, _, err = mysqlRestore.SwapPITRDatabase(ctx, database, createPITRIssueTimestamp)
 		a.Error(err)
 	})
 
@@ -305,7 +297,7 @@
 		// We mimics the situation where the user waits for the target database idle before doing the cutover.
 		time.Sleep(time.Second)
 
-		err = mysqlRestore.SwapPITRDatabase(ctx, database, createPITRIssueTimestamp)
+		_, _, err = mysqlRestore.SwapPITRDatabase(ctx, database, createPITRIssueTimestamp)
 		a.NoError(err)
 
 		t.Log("validate table tbl0")
