import axios from "axios";
import isEmpty from "lodash-es/isEmpty";
import { createApp } from "vue";

import App from "./App.vue";
import i18n from "./plugins/i18n";
import splitpanes from "./plugins/splitpanes";
import NaiveUI from "./plugins/naive-ui";
import dayjs from "./plugins/dayjs";
import pinia from "./plugins/pinia";
import "./assets/css/inter.css";
import "./assets/css/tailwind.css";

import dataSourceType from "./directives/data-source-type";
// eslint-disable-next-line @typescript-eslint/ban-ts-comment
// @ts-ignore
import highlight from "./directives/highlight";
import { router } from "./router";
import { store, pinia, useActuatorStore } from "./store";
import {
  databaseSlug,
  dataSourceSlug,
  environmentName,
  environmentSlug,
  humanizeTs,
  instanceName,
  instanceSlug,
  connectionSlug,
  isDev,
  isRelease,
  projectName,
  projectSlug,
  registerStoreWithActivityUtil,
  registerStoreWithRoleUtil,
  sizeToFit,
  urlfy,
} from "./utils";

registerStoreWithRoleUtil(store);
registerStoreWithActivityUtil(store);

console.debug("dev:", isDev());
console.debug("release:", isRelease());

axios.defaults.timeout = 10000;
axios.interceptors.request.use((request) => {
  if (isDev() && request.url!.startsWith("/api")) {
    console.debug(
      request.method?.toUpperCase() + " " + request.url + " request",
      JSON.stringify(request, null, 2)
    );
  }

  return request;
});

axios.interceptors.response.use(
  (response) => {
    if (isDev() && response.config.url!.startsWith("/api")) {
      console.debug(
        response.config.method?.toUpperCase() +
          " " +
          response.config.url +
          " response",
        JSON.stringify(response.data, null, 2)
      );
    }
    return response;
  },
  async (error) => {
    if (error.response) {
      // When receiving 401 and is returned by our server, it means the current
      // login user's token becomes invalid. Thus we force a logout.
      // We could receive 401 when calling external service such as VCS provider,
      // in such case, we shouldn't logout.
      if (error.response.status == 401) {
        const host = useActuatorStore().info?.host;
        if (host && error.response.request.responseURL.startsWith(host))
          try {
            await store.dispatch("auth/logout");
          } finally {
            router.push({ name: "auth.signin" });
          }
      }

      if (error.response.data.message) {
        store.dispatch("notification/pushNotification", {
          module: "bytebase",
          style: "CRITICAL",
          title: error.response.data.message,
          // If server enables --debug, then the response will include the detailed error.
          description: error.response.data.error
            ? error.response.data.error
            : undefined,
        });
      }
    } else if (error.code == "ECONNABORTED") {
      store.dispatch("notification/pushNotification", {
        module: "bytebase",
        style: "CRITICAL",
        title: "Connecting server timeout. Make sure the server is running.",
      });
    }

    throw error;
  }
);
const app = createApp(App);
// Allow template to access various function
app.config.globalProperties.window = window;
app.config.globalProperties.console = console;
app.config.globalProperties.dayjs = dayjs;
app.config.globalProperties.humanizeTs = humanizeTs;
app.config.globalProperties.isDev = isDev();
app.config.globalProperties.isRelease = isRelease();
app.config.globalProperties.sizeToFit = sizeToFit;
app.config.globalProperties.urlfy = urlfy;
app.config.globalProperties.isEmpty = isEmpty;
app.config.globalProperties.environmentName = environmentName;
app.config.globalProperties.environmentSlug = environmentSlug;
app.config.globalProperties.projectName = projectName;
app.config.globalProperties.projectSlug = projectSlug;
app.config.globalProperties.instanceName = instanceName;
app.config.globalProperties.instanceSlug = instanceSlug;
app.config.globalProperties.databaseSlug = databaseSlug;
app.config.globalProperties.dataSourceSlug = dataSourceSlug;
app.config.globalProperties.connectionSlug = connectionSlug;

app
  // Need to use a directive on the element.
  // The normal hljs.initHighlightingOnLoad() won't work because router change would cause vue
  // to re-render the page and remove the event listener required for
  .directive("highlight", highlight)
  .directive("data-source-type", dataSourceType)
  .use(store)
  .use(pinia)
  .use(router)
  .use(i18n)
  .use(splitpanes)
  .use(NaiveUI);

// We need to restore the basic info in order to perform route authentication.
// Even using the <suspense>, it's still too late, thus we do the fetch here.
// We use finally because we always want to mount the app regardless of the error.
const initActuator = () => {
  const actuatorStore = useActuatorStore();
  return actuatorStore.fetchInfo();
};
Promise.all([
  initActuator(),
  store.dispatch("subscription/fetchSubscription"),
  store.dispatch("auth/restoreUser"),
]).finally(() => {
<<<<<<< HEAD
  const app = createApp(App);

  // Allow template to access various function
  app.config.globalProperties.window = window;
  app.config.globalProperties.console = console;
  app.config.globalProperties.dayjs = dayjs;
  app.config.globalProperties.humanizeTs = humanizeTs;
  app.config.globalProperties.isDev = isDev();
  app.config.globalProperties.isRelease = isRelease();
  app.config.globalProperties.sizeToFit = sizeToFit;
  app.config.globalProperties.urlfy = urlfy;
  app.config.globalProperties.isEmpty = isEmpty;
  app.config.globalProperties.environmentName = environmentName;
  app.config.globalProperties.environmentSlug = environmentSlug;
  app.config.globalProperties.projectName = projectName;
  app.config.globalProperties.projectSlug = projectSlug;
  app.config.globalProperties.instanceName = instanceName;
  app.config.globalProperties.instanceSlug = instanceSlug;
  app.config.globalProperties.databaseSlug = databaseSlug;
  app.config.globalProperties.dataSourceSlug = dataSourceSlug;
  app.config.globalProperties.connectionSlug = connectionSlug;

  app
    // Need to use a directive on the element.
    // The normal hljs.initHighlightingOnLoad() won't work because router change would cause vue
    // to re-render the page and remove the event listener required for
    .directive("highlight", highlight)
    .directive("data-source-type", dataSourceType)
    .use(store)
    .use(router)
    .use(i18n)
    .use(splitpanes)
    .use(NaiveUI)
    .use(pinia)
    .mount("#app");
=======
  app.mount("#app");
>>>>>>> a19adf25
});<|MERGE_RESOLUTION|>--- conflicted
+++ resolved
@@ -7,7 +7,6 @@
 import splitpanes from "./plugins/splitpanes";
 import NaiveUI from "./plugins/naive-ui";
 import dayjs from "./plugins/dayjs";
-import pinia from "./plugins/pinia";
 import "./assets/css/inter.css";
 import "./assets/css/tailwind.css";
 
@@ -151,43 +150,5 @@
   store.dispatch("subscription/fetchSubscription"),
   store.dispatch("auth/restoreUser"),
 ]).finally(() => {
-<<<<<<< HEAD
-  const app = createApp(App);
-
-  // Allow template to access various function
-  app.config.globalProperties.window = window;
-  app.config.globalProperties.console = console;
-  app.config.globalProperties.dayjs = dayjs;
-  app.config.globalProperties.humanizeTs = humanizeTs;
-  app.config.globalProperties.isDev = isDev();
-  app.config.globalProperties.isRelease = isRelease();
-  app.config.globalProperties.sizeToFit = sizeToFit;
-  app.config.globalProperties.urlfy = urlfy;
-  app.config.globalProperties.isEmpty = isEmpty;
-  app.config.globalProperties.environmentName = environmentName;
-  app.config.globalProperties.environmentSlug = environmentSlug;
-  app.config.globalProperties.projectName = projectName;
-  app.config.globalProperties.projectSlug = projectSlug;
-  app.config.globalProperties.instanceName = instanceName;
-  app.config.globalProperties.instanceSlug = instanceSlug;
-  app.config.globalProperties.databaseSlug = databaseSlug;
-  app.config.globalProperties.dataSourceSlug = dataSourceSlug;
-  app.config.globalProperties.connectionSlug = connectionSlug;
-
-  app
-    // Need to use a directive on the element.
-    // The normal hljs.initHighlightingOnLoad() won't work because router change would cause vue
-    // to re-render the page and remove the event listener required for
-    .directive("highlight", highlight)
-    .directive("data-source-type", dataSourceType)
-    .use(store)
-    .use(router)
-    .use(i18n)
-    .use(splitpanes)
-    .use(NaiveUI)
-    .use(pinia)
-    .mount("#app");
-=======
   app.mount("#app");
->>>>>>> a19adf25
 });