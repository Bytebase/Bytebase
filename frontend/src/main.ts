import axios from "axios";
import isEmpty from "lodash-es/isEmpty";
import { createApp } from "vue";

import App from "./App.vue";
import i18n from "./plugins/i18n";
import splitpanes from "./plugins/splitpanes";
import NaiveUI from "./plugins/naive-ui";
import dayjs from "./plugins/dayjs";
import "./assets/css/inter.css";
import "./assets/css/tailwind.css";

import dataSourceType from "./directives/data-source-type";
// eslint-disable-next-line @typescript-eslint/ban-ts-comment
// @ts-ignore
import highlight from "./directives/highlight";
import { router } from "./router";
import {
  store,
  pinia,
<<<<<<< HEAD
  useActuatorStore,
  useSubscriptionStore,
  useAuthStore,
=======
  pushNotification,
  useActuatorStore,
  useSubscriptionStore,
>>>>>>> fe3d8a16
} from "./store";
import {
  databaseSlug,
  dataSourceSlug,
  environmentName,
  environmentSlug,
  humanizeTs,
  instanceName,
  instanceSlug,
  connectionSlug,
  isDev,
  isRelease,
  projectName,
  projectSlug,
  registerStoreWithActivityUtil,
  sizeToFit,
  urlfy,
} from "./utils";

registerStoreWithActivityUtil(store);

console.debug("dev:", isDev());
console.debug("release:", isRelease());

axios.defaults.timeout = 10000;
axios.interceptors.request.use((request) => {
  if (isDev() && request.url!.startsWith("/api")) {
    console.debug(
      request.method?.toUpperCase() + " " + request.url + " request",
      JSON.stringify(request, null, 2)
    );
  }

  return request;
});

axios.interceptors.response.use(
  (response) => {
    if (isDev() && response.config.url!.startsWith("/api")) {
      console.debug(
        response.config.method?.toUpperCase() +
          " " +
          response.config.url +
          " response",
        JSON.stringify(response.data, null, 2)
      );
    }
    return response;
  },
  async (error) => {
    if (error.response) {
      // When receiving 401 and is returned by our server, it means the current
      // login user's token becomes invalid. Thus we force a logout.
      // We could receive 401 when calling external service such as VCS provider,
      // in such case, we shouldn't logout.
      if (error.response.status == 401) {
        const host = useActuatorStore().info?.host;
        if (host && error.response.request.responseURL.startsWith(host))
          try {
            await useAuthStore().logout();
          } finally {
            router.push({ name: "auth.signin" });
          }
      }

      if (error.response.data.message) {
        pushNotification({
          module: "bytebase",
          style: "CRITICAL",
          title: error.response.data.message,
          // If server enables --debug, then the response will include the detailed error.
          description: error.response.data.error
            ? error.response.data.error
            : undefined,
        });
      }
    } else if (error.code == "ECONNABORTED") {
      pushNotification({
        module: "bytebase",
        style: "CRITICAL",
        title: "Connecting server timeout. Make sure the server is running.",
      });
    }

    throw error;
  }
);
const app = createApp(App);
// Allow template to access various function
app.config.globalProperties.window = window;
app.config.globalProperties.console = console;
app.config.globalProperties.dayjs = dayjs;
app.config.globalProperties.humanizeTs = humanizeTs;
app.config.globalProperties.isDev = isDev();
app.config.globalProperties.isRelease = isRelease();
app.config.globalProperties.sizeToFit = sizeToFit;
app.config.globalProperties.urlfy = urlfy;
app.config.globalProperties.isEmpty = isEmpty;
app.config.globalProperties.environmentName = environmentName;
app.config.globalProperties.environmentSlug = environmentSlug;
app.config.globalProperties.projectName = projectName;
app.config.globalProperties.projectSlug = projectSlug;
app.config.globalProperties.instanceName = instanceName;
app.config.globalProperties.instanceSlug = instanceSlug;
app.config.globalProperties.databaseSlug = databaseSlug;
app.config.globalProperties.dataSourceSlug = dataSourceSlug;
app.config.globalProperties.connectionSlug = connectionSlug;

app
  // Need to use a directive on the element.
  // The normal hljs.initHighlightingOnLoad() won't work because router change would cause vue
  // to re-render the page and remove the event listener required for
  .directive("highlight", highlight)
  .directive("data-source-type", dataSourceType)
  .use(store)
  .use(pinia)
  .use(router)
  .use(i18n)
  .use(splitpanes)
  .use(NaiveUI);

// We need to restore the basic info in order to perform route authentication.
// Even using the <suspense>, it's still too late, thus we do the fetch here.
// We use finally because we always want to mount the app regardless of the error.
const initActuator = () => {
  const actuatorStore = useActuatorStore();
  return actuatorStore.fetchInfo();
};
const initSubscription = () => {
  const subscriptionStore = useSubscriptionStore();
  return subscriptionStore.fetchSubscription();
};
const restoreUser = () => {
  const authStore = useAuthStore();
  return authStore.restoreUser();
};
Promise.all([initActuator(), initSubscription(), restoreUser()]).finally(() => {
  app.mount("#app");
});<|MERGE_RESOLUTION|>--- conflicted
+++ resolved
@@ -18,15 +18,10 @@
 import {
   store,
   pinia,
-<<<<<<< HEAD
-  useActuatorStore,
-  useSubscriptionStore,
-  useAuthStore,
-=======
   pushNotification,
   useActuatorStore,
+  useAuthStore,
   useSubscriptionStore,
->>>>>>> fe3d8a16
 } from "./store";
 import {
   databaseSlug,
