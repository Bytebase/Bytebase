--- conflicted
+++ resolved
@@ -157,15 +157,13 @@
       type: String as PropType<FitWidthMode>,
       default: "fit",
     },
-<<<<<<< HEAD
     error: {
       type: Boolean,
       default: false,
-=======
+    },
     itemAdditionClass: {
       type: String,
       default: "",
->>>>>>> 21263b1a
     },
   },
   emits: ["select-item"],
