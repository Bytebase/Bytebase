<template>
  <div ref="editorContainerRef" v-bind="$attrs"></div>
  <BBSpin
    v-if="!isEditorLoaded"
    class="h-full w-full flex items-center justify-center"
  />
</template>

<script lang="ts" setup>
import {
  onMounted,
  ref,
  toRef,
  nextTick,
  watch,
  shallowRef,
  PropType,
  onBeforeUnmount,
} from "vue";
import type { editor as Editor } from "monaco-editor";
import { Database, SQLDialect, Table } from "@/types";
import { MonacoHelper, useMonaco } from "./useMonaco";
import { useLineDecorations } from "./lineDecorations";
import type { useLanguageClient } from "@sql-lsp/client";

const props = defineProps({
  value: {
    type: String,
    required: true,
  },
  dialect: {
    type: String as PropType<SQLDialect>,
    default: "mysql",
  },
  readonly: {
    type: Boolean,
    default: false,
  },
  autoFocus: {
    type: Boolean,
    default: true,
  },
  options: {
    type: Object as PropType<Editor.IStandaloneEditorConstructionOptions>,
    default: undefined,
  },
});

const emit = defineEmits<{
  (e: "change", content: string): void;
  (e: "change-selection", content: string): void;
  (e: "save", content: string): void;
  (e: "ready"): void;
}>();

const sqlCode = toRef(props, "value");
const dialect = toRef(props, "dialect");
const readOnly = toRef(props, "readonly");
const monacoInstanceRef = ref<MonacoHelper>();
const editorContainerRef = ref<HTMLDivElement>();
// use shallowRef to avoid deep conversion which will cause page crash.
const editorInstanceRef = shallowRef<Editor.IStandaloneCodeEditor>();
const languageClientRef = ref<ReturnType<typeof useLanguageClient>>();

const isEditorLoaded = ref(false);

const initEditorInstance = () => {
  const { monaco, formatContent, setPositionAtEndOfLine } =
    monacoInstanceRef.value!;

  const model = monaco.editor.createModel(sqlCode.value, "sql");
  const editorInstance = monaco.editor.create(editorContainerRef.value!, {
    model,
    tabSize: 2,
    insertSpaces: true,
    autoClosingQuotes: "always",
    detectIndentation: false,
    folding: false,
    automaticLayout: true,
    readOnly: readOnly.value,
    minimap: {
      enabled: false,
    },
    wordWrap: "on",
    fixedOverflowWidgets: true,
    fontSize: 15,
    lineHeight: 24,
    scrollBeyondLastLine: false,
    padding: {
      top: 8,
      bottom: 8,
    },
    renderLineHighlight: "none",
    codeLens: false,
<<<<<<< HEAD
    ...props.options,
=======
    scrollbar: {
      alwaysConsumeMouseWheel: false,
    },
>>>>>>> 7c1432b9
  });

  // add `Format SQL` action into context menu
  editorInstance.addAction({
    id: "format-sql",
    label: "Format SQL",
    keybindings: [
      monaco.KeyMod.Alt | monaco.KeyMod.Shift | monaco.KeyCode.KeyF,
    ],
    contextMenuGroupId: "operation",
    contextMenuOrder: 1,
    run: () => {
      if (readOnly.value) {
        return;
      }
      formatContent(editorInstance, dialect.value);
      nextTick(() => setPositionAtEndOfLine(editorInstance));
    },
  });

  // typed something, change the text
  editorInstance.onDidChangeModelContent(() => {
    const value = editorInstance.getValue();
    emit("change", value);
  });

  // when editor change selection, emit change-selection event with selected text
  editorInstance.onDidChangeCursorSelection((e: any) => {
    const selectedText = editorInstance
      .getModel()
      ?.getValueInRange(e.selection) as string;
    emit("change-selection", selectedText);
  });

  editorInstance.onDidChangeCursorPosition(async (e: any) => {
    const { defineLineDecorations, disposeLineDecorations } =
      await useLineDecorations(editorInstance, e.position);
    // clear the old decorations
    disposeLineDecorations();

    // define the new decorations
    nextTick(async () => {
      await defineLineDecorations();
    });
  });

  editorInstance.addCommand(monaco.KeyMod.CtrlCmd | monaco.KeyCode.KeyS, () => {
    const value = editorInstance.getValue();
    emit("save", value);
  });

  return editorInstance;
};

onMounted(async () => {
  // Load monaco-editor and sql-lsp/client asynchronously.
  const [monacoHelper, { useLanguageClient }] = await Promise.all([
    useMonaco(),
    import("@sql-lsp/client"),
  ]);

  if (!editorContainerRef.value) {
    // Give up creating monaco editor if the component has been unmounted
    // very quickly.
    console.debug(
      "<MonacoEditor> has been unmounted before useMonaco is ready"
    );
    return;
  }

  const { setPositionAtEndOfLine } = monacoHelper;
  monacoInstanceRef.value = monacoHelper;

  const editorInstance = initEditorInstance();
  editorInstanceRef.value = editorInstance;

  const languageClient = useLanguageClient();
  languageClientRef.value = languageClient;
  languageClient.start();

  // set the editor focus when the tab is selected
  if (!readOnly.value && props.autoFocus) {
    editorInstance.focus();
    nextTick(() => setPositionAtEndOfLine(editorInstance));
  }

  isEditorLoaded.value = true;

  nextTick(() => {
    emit("ready");

    watch(dialect, () => languageClient.changeDialect(dialect.value), {
      immediate: true,
      // Delay the flush timing to ensure it performs after the language client started.
      flush: "post",
    });
  });
});

onBeforeUnmount(() => {
  editorInstanceRef.value?.dispose();
  monacoInstanceRef.value?.dispose();
  languageClientRef.value?.stop();
});

watch(
  () => readOnly.value,
  (readOnly) => {
    editorInstanceRef.value?.updateOptions({
      readOnly: readOnly,
    });
  },
  {
    deep: true,
    immediate: true,
  }
);

const getEditorContent = () => {
  return editorInstanceRef.value?.getValue();
};

const setEditorContent = (content: string) => {
  if (readOnly.value) {
    // workaround: setContent doesn't work in readonly mode
    // we temporarily set it to false
    editorInstanceRef.value?.updateOptions({
      readOnly: false,
    });
  }

  monacoInstanceRef.value?.setContent(editorInstanceRef.value!, content);

  if (readOnly.value) {
    // then set it back
    editorInstanceRef.value?.updateOptions({
      readOnly: true,
    });
  }
};

watch(
  () => props.value,
  (value) => {
    if (value !== getEditorContent()) {
      setEditorContent(value);
    }
  }
);

const getEditorContentHeight = () => {
  return editorInstanceRef.value?.getContentHeight();
};

const setEditorContentHeight = (height: number) => {
  editorContainerRef.value!.style.height = `${
    height ?? getEditorContentHeight()
  }px`;
};

const formatEditorContent = () => {
  if (readOnly.value) {
    return;
  }
  monacoInstanceRef.value?.formatContent(
    editorInstanceRef.value!,
    dialect.value
  );
  nextTick(() => {
    monacoInstanceRef.value?.setPositionAtEndOfLine(editorInstanceRef.value!);
    editorInstanceRef.value?.focus();
  });
};

const setEditorAutoCompletionContext = (
  databases: Database[],
  tables: Table[]
) => {
  languageClientRef.value?.changeSchema({
    databases: databases.map((db) => ({
      name: db.name,
      tables: tables
        .filter((table) => table.database.id === db.id)
        .map((table) => ({
          database: db.name,
          name: table.name,
          columns: table.columnList.map((col) => ({
            name: col.name,
          })),
        })),
    })),
  });
};

defineExpose({
  editorInstance: editorInstanceRef,
  formatEditorContent,
  getEditorContent,
  setEditorContent,
  getEditorContentHeight,
  setEditorContentHeight,
  setEditorAutoCompletionContext,
});
</script>

<style>
.monaco-editor .monaco-mouse-cursor-text {
  box-shadow: none !important;
}
.monaco-editor .scroll-decoration {
  display: none !important;
}
</style><|MERGE_RESOLUTION|>--- conflicted
+++ resolved
@@ -92,13 +92,10 @@
     },
     renderLineHighlight: "none",
     codeLens: false,
-<<<<<<< HEAD
-    ...props.options,
-=======
     scrollbar: {
       alwaysConsumeMouseWheel: false,
     },
->>>>>>> 7c1432b9
+    ...props.options,
   });
 
   // add `Format SQL` action into context menu
