--- conflicted
+++ resolved
@@ -304,19 +304,8 @@
   </form>
 </template>
 
-<<<<<<< HEAD
 <script lang="ts" setup>
 import { computed, defineProps, reactive, PropType, ComputedRef } from "vue";
-=======
-<script lang="ts">
-import {
-  computed,
-  reactive,
-  PropType,
-  ComputedRef,
-  defineComponent,
-} from "vue";
->>>>>>> dfac8e96
 import { useStore } from "vuex";
 import cloneDeep from "lodash-es/cloneDeep";
 import isEqual from "lodash-es/isEqual";
@@ -346,27 +335,10 @@
   useEmptyPassword: boolean;
 }
 
-<<<<<<< HEAD
 const props = defineProps({
   instance: {
     required: true,
     type: Object as PropType<Instance>,
-=======
-export default defineComponent({
-  name: "InstanceForm",
-  components: { EnvironmentSelect, InstanceConnectionForm, InstanceEngineIcon },
-  props: {
-    create: {
-      default: false,
-      type: Boolean,
-    },
-    instance: {
-      // Can be false when create is true
-      required: false,
-      type: Object as PropType<Instance>,
-      default: undefined,
-    },
->>>>>>> dfac8e96
   },
 });
 
@@ -466,69 +438,11 @@
   updateInstance("externalLink", (event.target as HTMLInputElement).value);
 };
 
-<<<<<<< HEAD
 const handleCurrentDataSourceNameInput = (event: Event) => {
   const str = (event.target as HTMLInputElement).value.trim();
   state.currentDataSource.username = str;
   updateInstanceDataSource();
 };
-=======
-    const engineName = (type: EngineType): string => {
-      switch (type) {
-        case "CLICKHOUSE":
-          return "ClickHouse";
-        case "MYSQL":
-          return "MySQL";
-        case "POSTGRES":
-          return "PostgreSQL";
-        case "SNOWFLAKE":
-          return "Snowflake";
-        case "TIDB":
-          return "TiDB";
-      }
-    };
-
-    const instanceLink = (instance: Instance): string => {
-      if (instance.engine == "SNOWFLAKE") {
-        if (instance.host) {
-          return `https://${
-            instance.host.split("@")[0]
-          }.snowflakecomputing.com/console`;
-        }
-      }
-      return instance.externalLink || "";
-    };
-
-    // The default host name is 127.0.0.1 or host.docker.internal which is not applicable to Snowflake, so we change
-    // the host name between 127.0.0.1/host.docker.internal and "" if user hasn't changed default yet.
-    const changeInstanceEngine = (engine: EngineType) => {
-      if (engine == "SNOWFLAKE") {
-        if (
-          state.instance.host == "127.0.0.1" ||
-          state.instance.host == "host.docker.internal"
-        ) {
-          state.instance.host = "";
-        }
-      } else {
-        if (!state.instance.host) {
-          state.instance.host = isDev() ? "127.0.0.1" : "host.docker.internal";
-        }
-      }
-      state.instance.engine = engine;
-    };
-
-    const updateUsername = (username: string) => {
-      state.instance.username = username;
-    };
-
-    const updatePassword = (password: string) => {
-      if (props.create) {
-        state.instance.password = password;
-      } else {
-        state.updatedPassword = password;
-      }
-    };
->>>>>>> dfac8e96
 
 const handleDataSourceTypeChange = (event: Event) => {
   const lastDataSourceType = state.currentDataSourceType;
@@ -546,69 +460,11 @@
   state.currentDataSource = state.instance.dataSourceList[index];
 };
 
-<<<<<<< HEAD
 const handleCurrentDataSourcePasswordInput = (event: Event) => {
   const str = (event.target as HTMLInputElement).value.trim();
   state.updatedPassword = str;
   updateCurrentDataSourcePassword();
 };
-=======
-    const updateInstance = (field: string, value: string) => {
-      let str = value;
-      if (
-        field == "name" ||
-        field == "host" ||
-        field == "port" ||
-        field == "externalLink"
-      ) {
-        str = value.trim();
-      }
-      (state.instance as any)[field] = str;
-    };
-
-    const cancel = () => {
-      emit("dismiss");
-    };
-
-    const tryCreate = () => {
-      const connectionInfo: ConnectionInfo = {
-        engine: state.instance.engine,
-        username: state.instance.username,
-        password: state.useEmptyPassword ? "" : state.instance.password,
-        useEmptyPassword: state.useEmptyPassword,
-        host: state.instance.host,
-        port: state.instance.port,
-      };
-      store
-        .dispatch("sql/ping", connectionInfo)
-        .then((resultSet: SqlResultSet) => {
-          if (isEmpty(resultSet.error)) {
-            doCreate();
-          } else {
-            state.createInstanceWarning = t("instance.unable-to-connect", [
-              resultSet.error,
-            ]);
-            state.showCreateInstanceWarningModal = true;
-          }
-        });
-    };
-
-    // We will also create the database * denoting all databases
-    // and its RW data source. The username, password is actually
-    // stored in that data source object instead of in the instance self.
-    // Conceptually, data source is the proper place to store connection info (thinking of DSN)
-    const doCreate = () => {
-      state.creatingOrUpdating = true;
-      if (state.useEmptyPassword) {
-        state.instance.password = "";
-      }
-      store
-        .dispatch("instance/createInstance", state.instance)
-        .then((createdInstance) => {
-          state.creatingOrUpdating = false;
-          state.useEmptyPassword = false;
-          emit("dismiss");
->>>>>>> dfac8e96
 
 const updateCurrentDataSourcePassword = () => {
   state.currentDataSource.password = state.updatedPassword;
@@ -624,7 +480,6 @@
   }
 };
 
-<<<<<<< HEAD
 const handleCreateDataSource = (type: DataSourceType) => {
   const tempDataSource = {
     id: UNKNOWN_ID,
@@ -639,15 +494,6 @@
   state.currentDataSourceType = type;
   state.currentDataSource = tempDataSource;
 };
-=======
-          // After creating the instance, we will check if migration schema exists on the instance.
-          // setTimeout(() => {}, 1000);
-        })
-        .finally(() => {
-          state.creatingOrUpdating = false;
-        });
-    };
->>>>>>> dfac8e96
 
 const updateInstance = (field: string, value: string) => {
   let str = value;
@@ -766,9 +612,8 @@
           }
         })
         .finally(() => {
-          state.creatingOrUpdating = false;
+          state.isUpdating = false;
         });
-<<<<<<< HEAD
     });
   }
 };
@@ -802,31 +647,6 @@
     }
   });
 };
-=======
-    };
-
-    return {
-      state,
-      allowCreate,
-      allowEdit,
-      valueChanged,
-      EngineIconPath,
-      defaultPort,
-      engineName,
-      instanceLink,
-      changeInstanceEngine,
-      updateUsername,
-      updatePassword,
-      toggleEmptyPassword,
-      updateInstance,
-      cancel,
-      tryCreate,
-      doCreate,
-      doUpdate,
-    };
-  },
-});
->>>>>>> dfac8e96
 </script>
 
 <style scoped>
