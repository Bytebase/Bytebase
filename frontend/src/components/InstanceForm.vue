--- conflicted
+++ resolved
@@ -292,11 +292,12 @@
 } from "../types";
 import isEmpty from "lodash-es/isEmpty";
 import { useI18n } from "vue-i18n";
-<<<<<<< HEAD
-import { pushNotification, useCurrentUser, useInstanceStore } from "@/store";
-=======
-import { pushNotification, useCurrentUser, useDataSourceStore } from "@/store";
->>>>>>> 5b5db19e
+import {
+  pushNotification,
+  useCurrentUser,
+  useDataSourceStore,
+  useInstanceStore,
+} from "@/store";
 
 interface EditDataSource extends DataSource {
   updatedPassword: string;
