<template>
  <form class="space-y-6 divide-y divide-block-border">
    <div class="divide-y divide-block-border px-1">
      <!-- Instance Name -->
      <div class="mt-6 grid grid-cols-1 gap-y-6 gap-x-4 sm:grid-cols-4">
        <div class="sm:col-span-2 sm:col-start-1">
          <label for="name" class="textlabel flex flex-row items-center">
            {{ $t("instance.instance-name") }}
            &nbsp;
            <span style="color: red">*</span>
            <InstanceEngineIcon class="ml-1" :instance="state.instance" />
            <span class="ml-1">{{ state.instance.engineVersion }}</span>
          </label>
          <input
            id="name"
            required
            name="name"
            type="text"
            class="textfield mt-1 w-full"
            :disabled="!allowEdit"
            :value="state.instance.name"
            @input="handleInstanceNameInput"
          />
        </div>

        <div class="sm:col-span-2 sm:col-start-1">
          <label for="environment" class="textlabel">
            {{ $t("common.environment") }}
          </label>
          <!-- Disallow changing environment after creation. This is to take the conservative approach to limit capability -->
          <!-- eslint-disable vue/attribute-hyphenation -->
          <EnvironmentSelect
            id="environment"
            class="mt-1 w-full"
            name="environment"
            :disabled="true"
            :selectedId="state.instance.environment.id"
            @select-environment-id="
              (environmentId) => {
                updateInstance('environmentId', environmentId);
              }
            "
          />
        </div>

        <div class="sm:col-span-3 sm:col-start-1">
          <label for="host" class="textlabel block">
            <template v-if="state.instance.engine == 'SNOWFLAKE'">
              {{ $t("instance.account-name") }}
              <span style="color: red">*</span>
            </template>
            <template v-else>
              {{ $t("instance.host-or-socket") }}
              <span style="color: red">*</span>
            </template>
          </label>
          <input
            id="host"
            required
            type="text"
            name="host"
            :placeholder="
              state.instance.engine == 'SNOWFLAKE'
                ? $t('instance.your-snowflake-account-name')
                : $t('instance.sentence.host.snowflake')
            "
            class="textfield mt-1 w-full"
            :disabled="!allowEdit"
            :value="state.instance.host"
            @input="handleInstanceHostInput"
          />
          <div
            v-if="state.instance.engine == 'SNOWFLAKE'"
            class="mt-2 textinfolabel"
          >
            {{ $t("instance.sentence.proxy.snowflake") }}
          </div>
        </div>

        <div class="sm:col-span-1">
          <label for="port" class="textlabel block">{{
            $t("instance.port")
          }}</label>
          <input
            id="port"
            type="number"
            name="port"
            class="textfield mt-1 w-full"
            :placeholder="defaultPort"
            :disabled="!allowEdit"
            :value="state.instance.port"
            @input="handleInstancePortInput"
          />
        </div>

        <!--Do not show external link on create to reduce cognitive load-->
        <div class="sm:col-span-3 sm:col-start-1">
          <label for="externallink" class="textlabel inline-flex">
            <span class>
              {{
                state.instance.engine == "SNOWFLAKE"
                  ? $t("instance.snowflake-web-console")
                  : $t("instance.external-link")
              }}
            </span>
            <button
              class="ml-1 btn-icon"
              :disabled="instanceLink(state.instance)?.trim().length == 0"
              @click.prevent="
                window.open(urlfy(instanceLink(state.instance)), '_blank')
              "
            >
              <heroicons-outline:external-link class="w-4 h-4" />
            </button>
          </label>
          <template v-if="state.instance.engine == 'SNOWFLAKE'">
            <input
              id="externallink"
              required
              name="externallink"
              type="text"
              class="textfield mt-1 w-full"
              disabled="true"
              :value="instanceLink(state.instance)"
            />
          </template>
          <template v-else>
            <div class="mt-1 textinfolabel">
              {{ $t("instance.sentence.console.snowflake") }}
            </div>
            <input
              id="externallink"
              required
              name="externallink"
              type="text"
              :disabled="!allowEdit"
              :value="state.instance.externalLink"
              class="textfield mt-1 w-full"
              :placeholder="snowflakeExtraLinkPlaceHolder"
              @input="handleInstanceExternalLinkInput"
            />
          </template>
        </div>
      </div>

      <p class="mt-6 pt-4 w-full text-lg leading-6 font-medium text-gray-900">
        {{ $t("instance.connection-info") }}
      </p>

      <div
        v-if="!hasReadonlyDataSource"
        class="mt-4 flex flex-row justify-start items-center bg-yellow-50 border-none rounded-lg p-2 px-3 mt-0"
      >
        <heroicons-outline:exclamation
          class="h-6 w-6 text-yellow-400 flex-shrink-0 mr-1"
        />
        <span class="text-yellow-800 text-sm">{{
          $t("instance.no-read-only-data-source-warn")
        }}</span>
        <button
          type="button"
          class="btn-normal ml-4 text-sm"
          @click.prevent="handleCreateDataSource('RO')"
        >
          {{ $t("common.create") }}
        </button>
      </div>

      <div
        class="mt-2 grid grid-cols-1 gap-y-2 gap-x-4 border-none sm:grid-cols-3"
      >
        <NTabs
          class="sm:col-span-3"
          type="line"
          :value="state.currentDataSourceType"
          @update:value="handleDataSourceTypeChange"
        >
          <NTab name="ADMIN">Admin</NTab>
          <NTab name="RO" :disabled="!hasReadonlyDataSource">Read only</NTab>
        </NTabs>
        <CreateDataSourceExample
          className="sm:col-span-3 border-none mt-2"
          :createInstanceFlag="false"
          :engineType="state.instance.engine"
          :dataSourceType="state.currentDataSourceType"
        />
        <div class="mt-2 sm:col-span-1 sm:col-start-1">
          <label for="username" class="textlabel block">{{
            $t("common.username")
          }}</label>
          <!-- For mysql, username can be empty indicating anonymous user.
          But it's a very bad practice to use anonymous user for admin operation,
          thus we make it REQUIRED here.-->
          <input
            id="username"
            name="username"
            type="text"
            class="textfield mt-1 w-full"
            :disabled="!allowEdit"
            :placeholder="
              instance.engine == 'CLICKHOUSE' ? $t('common.default') : ''
            "
            :value="currentDataSource.username"
            @input="handleCurrentDataSourceNameInput"
          />
        </div>

        <div class="mt-2 sm:col-span-1 sm:col-start-1">
          <div class="flex flex-row items-center space-x-2">
            <label for="password" class="textlabel block">
              {{ $t("common.password") }}
            </label>
            <BBCheckbox
              :title="$t('common.empty')"
              :value="currentDataSource.useEmptyPassword"
              @toggle="handleToggleUseEmptyPassword"
            />
          </div>
          <input
            id="password"
            name="password"
            type="text"
            class="textfield mt-1 w-full"
            autocomplete="off"
            :placeholder="
              currentDataSource.useEmptyPassword
                ? $t('instance.no-password')
                : $t('instance.password-write-only')
            "
            :disabled="!allowEdit || currentDataSource.useEmptyPassword"
            :value="
              currentDataSource.useEmptyPassword
                ? ''
                : currentDataSource.updatedPassword
            "
            @input="handleCurrentDataSourcePasswordInput"
          />
        </div>
      </div>
      <div class="mt-6 pt-0 border-none">
        <div class="flex flex-row space-x-2">
          <button
            type="button"
            class="btn-normal whitespace-nowrap items-center"
            :disabled="!instance.host"
            @click.prevent="testConnection"
          >
            {{ $t("instance.test-connection") }}
          </button>
        </div>
      </div>
    </div>

    <!-- Action Button Group -->
    <div class="pt-4">
      <div class="flex justify-end items-center">
        <div>
          <BBSpin v-if="state.isUpdating" :title="$t('common.updating')" />
        </div>
        <button
          v-if="allowEdit"
          type="button"
          :disabled="!valueChanged || state.isUpdating"
          :class="
            !valueChanged || state.isUpdating ? 'btn-normal' : 'btn-primary'
          "
          @click.prevent="doUpdate"
        >
          {{ $t("common.update") }}
        </button>
      </div>
    </div>
  </form>
</template>

<script lang="ts" setup>
import { computed, reactive, PropType } from "vue";
import { useStore } from "vuex";
import cloneDeep from "lodash-es/cloneDeep";
import isEqual from "lodash-es/isEqual";
import EnvironmentSelect from "../components/EnvironmentSelect.vue";
import InstanceEngineIcon from "../components/InstanceEngineIcon.vue";
import { isDBAOrOwner } from "../utils";
import {
  InstancePatch,
  DataSourceType,
  Instance,
  SqlResultSet,
  ConnectionInfo,
  DataSource,
  UNKNOWN_ID,
} from "../types";
import isEmpty from "lodash-es/isEmpty";
import { useI18n } from "vue-i18n";
<<<<<<< HEAD
import { pushNotification, useDataSourceStore } from "@/store";
=======
import { pushNotification, useCurrentUser } from "@/store";
>>>>>>> 8e96363b

interface EditDataSource extends DataSource {
  updatedPassword: string;
  useEmptyPassword: boolean;
}

interface State {
  originalInstance: Instance;
  instance: Instance;
  isUpdating: boolean;
  dataSourceList: EditDataSource[];
  currentDataSourceType: DataSourceType;
}

const props = defineProps({
  instance: {
    required: true,
    type: Object as PropType<Instance>,
  },
});

const store = useStore();
const { t } = useI18n();
const dataSourceStore = useDataSourceStore();

const currentUser = useCurrentUser();

const dataSourceList = props.instance.dataSourceList.map((dataSource) => {
  return {
    ...cloneDeep(dataSource),
    updatedPassword: "",
    useEmptyPassword: false,
  } as EditDataSource;
});

const state = reactive<State>({
  originalInstance: props.instance,
  // Make hard copy since we are going to make equal comparison to determine the update button enable state.
  instance: cloneDeep(props.instance),
  isUpdating: false,
  dataSourceList: dataSourceList,
  currentDataSourceType: "ADMIN",
});

const allowEdit = computed(() => {
  return (
    state.instance.rowStatus == "NORMAL" && isDBAOrOwner(currentUser.value.role)
  );
});

const valueChanged = computed(() => {
  return !isEqual(state.instance, state.originalInstance);
});

const defaultPort = computed(() => {
  if (state.instance.engine == "CLICKHOUSE") {
    return "9000";
  } else if (state.instance.engine == "POSTGRES") {
    return "5432";
  } else if (state.instance.engine == "SNOWFLAKE") {
    return "443";
  } else if (state.instance.engine == "TIDB") {
    return "4000";
  }
  return "3306";
});

const adminDataSource = computed(() => {
  const temp = state.dataSourceList.find(
    (ds) => ds.type === "ADMIN"
  ) as DataSource;
  return temp;
});

const hasReadonlyDataSource = computed(() => {
  for (const ds of state.dataSourceList) {
    if (ds.type === "RO") {
      return true;
    }
  }
  return false;
});

const currentDataSource = computed(() => {
  const temp = state.dataSourceList.find(
    (ds) => ds.type === state.currentDataSourceType
  ) as EditDataSource;
  return temp;
});

const snowflakeExtraLinkPlaceHolder =
  "https://us-west-1.console.aws.amazon.com/rds/home?region=us-west-1#database:id=mysql-instance-foo;is-cluster=false";

const instanceLink = (instance: Instance): string => {
  if (instance.engine == "SNOWFLAKE") {
    if (instance.host) {
      return `https://${
        instance.host.split("@")[0]
      }.snowflakecomputing.com/console`;
    }
  }
  return instance.host;
};

const handleInstanceNameInput = (event: Event) => {
  updateInstance("name", (event.target as HTMLInputElement).value);
};

const handleInstanceHostInput = (event: Event) => {
  updateInstance("host", (event.target as HTMLInputElement).value);
};

const handleInstancePortInput = (event: Event) => {
  updateInstance("port", (event.target as HTMLInputElement).value);
};

const handleInstanceExternalLinkInput = (event: Event) => {
  updateInstance("externalLink", (event.target as HTMLInputElement).value);
};

const handleDataSourceTypeChange = (value: string) => {
  state.currentDataSourceType = value as DataSourceType;
};

const handleCurrentDataSourceNameInput = (event: Event) => {
  const str = (event.target as HTMLInputElement).value.trim();
  currentDataSource.value.username = str;
  updateInstanceDataSource();
};

const handleToggleUseEmptyPassword = (on: boolean) => {
  currentDataSource.value.useEmptyPassword = on;
  updateInstanceDataSource();
};

const handleCurrentDataSourcePasswordInput = (event: Event) => {
  const str = (event.target as HTMLInputElement).value.trim();
  currentDataSource.value.updatedPassword = str;
  updateInstanceDataSource();
};

const updateInstanceDataSource = () => {
  const index = state.dataSourceList.findIndex(
    (ds) => ds === currentDataSource.value
  );
  state.instance.dataSourceList[index] = {
    ...state.instance.dataSourceList[index],
    username: currentDataSource.value.username,
    password: currentDataSource.value.useEmptyPassword
      ? ""
      : currentDataSource.value.updatedPassword,
  };
};

const handleCreateDataSource = (type: DataSourceType) => {
  // Don't allow creating RO in UI for SNOWFLAKE/POSTGRES till we figure out the grant.
  if (
    state.instance.engine === "SNOWFLAKE" ||
    state.instance.engine === "POSTGRES"
  ) {
    pushNotification({
      module: "bytebase",
      style: "WARN",
      title: t("instance.no-read-only-data-source-support", {
        database: state.instance.engine,
      }),
    });
    return;
  }

  const tempDataSource = {
    id: UNKNOWN_ID,
    instanceId: state.instance.id,
    databaseId: adminDataSource.value.databaseId,
    name: `${type} data source`,
    type: type,
    username: "",
    password: "",
  } as DataSource;
  state.instance.dataSourceList.push(tempDataSource);
  state.dataSourceList.push({
    ...tempDataSource,
    updatedPassword: "",
    useEmptyPassword: false,
  });
  state.currentDataSourceType = type;
};

const updateInstance = (field: string, value: string) => {
  let str = value;
  if (
    field == "name" ||
    field == "host" ||
    field == "port" ||
    field == "externalLink"
  ) {
    str = value.trim();
  }
  (state.instance as any)[field] = str;
};

const doUpdate = () => {
  const patchedInstance: InstancePatch = {};
  let instanceInfoChanged = false;
  let dataSourceListChanged = false;
  let connectionInfoChanged = false;

  if (state.instance.name != state.originalInstance.name) {
    patchedInstance.name = state.instance.name;
    instanceInfoChanged = true;
  }
  if (state.instance.externalLink != state.originalInstance.externalLink) {
    patchedInstance.externalLink = state.instance.externalLink;
    instanceInfoChanged = true;
  }
  if (state.instance.host != state.originalInstance.host) {
    patchedInstance.host = state.instance.host;
    connectionInfoChanged = true;
    instanceInfoChanged = true;
  }
  if (state.instance.port != state.originalInstance.port) {
    patchedInstance.port = state.instance.port;
    instanceInfoChanged = true;
    connectionInfoChanged = true;
  }

  if (
    !isEqual(
      state.originalInstance.dataSourceList,
      state.instance.dataSourceList
    )
  ) {
    dataSourceListChanged = true;
  }

  if (instanceInfoChanged || dataSourceListChanged) {
    state.isUpdating = true;
    const requests = [];

    if (dataSourceListChanged) {
      for (let i = 0; i < state.instance.dataSourceList.length; i++) {
        const dataSource = state.instance.dataSourceList[i];
        if (dataSource.id === UNKNOWN_ID) {
          // Only used to create ReadOnly data source right now.
          if (dataSource.type === "RO") {
            requests.push(
              dataSourceStore.createDataSource({
                databaseId: dataSource.databaseId,
                instanceId: state.instance.id,
                name: dataSource.name,
                type: dataSource.type,
                username: dataSource.username,
                password: dataSource.password,
              })
            );
          }
        } else if (
          !isEqual(dataSource, state.originalInstance.dataSourceList[i])
        ) {
          requests.push(
            dataSourceStore.patchDataSource({
              databaseId: dataSource.databaseId,
              dataSourceId: dataSource.id,
              dataSource: dataSource,
            })
          );
        }
      }
    }

    if (instanceInfoChanged) {
      requests.push(
        store.dispatch("instance/patchInstance", {
          instanceId: state.instance.id,
          instancePatch: patchedInstance,
        })
      );
    }

    Promise.all(requests).then(() => {
      store
        .dispatch("instance/fetchInstanceById", state.instance.id)
        .then((instance) => {
          state.isUpdating = false;
          state.originalInstance = instance;
          state.instance = cloneDeep(state.originalInstance);
          state.dataSourceList = state.instance.dataSourceList.map(
            (dataSource) => {
              return {
                ...cloneDeep(dataSource),
                updatedPassword: "",
                useEmptyPassword: false,
              } as EditDataSource;
            }
          );
          pushNotification({
            module: "bytebase",
            style: "SUCCESS",
            title: t("instance.successfully-updated-instance-instance-name", [
              instance.name,
            ]),
          });

          // Backend will sync the schema upon connection info change, so here we try to fetch the synced schema.
          if (connectionInfoChanged) {
            store.dispatch(
              "database/fetchDatabaseListByInstanceId",
              state.instance.id
            );
          }
        })
        .finally(() => {
          state.isUpdating = false;
        });
    });
  }
};

const testConnection = () => {
  const connectionInfo: ConnectionInfo = {
    engine: state.instance.engine,
    username: currentDataSource.value.username,
    password: currentDataSource.value.useEmptyPassword
      ? ""
      : currentDataSource.value.updatedPassword,
    useEmptyPassword: currentDataSource.value.useEmptyPassword,
    host: state.instance.host,
    port: state.instance.port,
    instanceId: state.instance.id,
  };
  store.dispatch("sql/ping", connectionInfo).then((resultSet: SqlResultSet) => {
    if (isEmpty(resultSet.error)) {
      pushNotification({
        module: "bytebase",
        style: "SUCCESS",
        title: t("instance.successfully-connected-instance"),
      });
    } else {
      pushNotification({
        module: "bytebase",
        style: "CRITICAL",
        title: t("instance.failed-to-connect-instance"),
        description: resultSet.error,
        // Manual hide, because user may need time to inspect the error
        manualHide: true,
      });
    }
  });
};
</script>

<style scoped>
/*  Removed the ticker in the number field  */
input::-webkit-outer-spin-button,
input::-webkit-inner-spin-button {
  -webkit-appearance: none;
  margin: 0;
}

/* Firefox */
input[type="number"] {
  -moz-appearance: textfield;
}
</style><|MERGE_RESOLUTION|>--- conflicted
+++ resolved
@@ -292,11 +292,7 @@
 } from "../types";
 import isEmpty from "lodash-es/isEmpty";
 import { useI18n } from "vue-i18n";
-<<<<<<< HEAD
-import { pushNotification, useDataSourceStore } from "@/store";
-=======
-import { pushNotification, useCurrentUser } from "@/store";
->>>>>>> 8e96363b
+import { pushNotification, useCurrentUser, useDataSourceStore } from "@/store";
 
 interface EditDataSource extends DataSource {
   updatedPassword: string;
