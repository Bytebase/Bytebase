<template>
  <div>
    <div v-if="mode === 'editor'" class="flex gap-x-2 mb-2 text-sm">
      <div
        :class="[
          'p-2 rounded cursor-pointer',
          state.showPreview ? '' : 'bg-gray-100 text-gray-800',
        ]"
        @click="state.showPreview = false"
      >
        {{ $t("issue.comment-editor.write") }}
      </div>
      <div
        :class="[
          'p-2 rounded cursor-pointer',
          state.showPreview ? 'bg-gray-100 text-gray-800' : '',
        ]"
        @click="state.showPreview = true"
      >
        {{ $t("issue.comment-editor.preview") }}
      </div>
      <div
        v-if="!state.showPreview"
        class="flex-1 flex items-center justify-end"
      >
        <div v-for="(toolbar, i) in toolbarItems" :key="i">
          <NTooltip :show-arrow="true">
            <template #trigger>
              <button class="hover:bg-gray-100 p-2" @click="toolbar.action">
                <template v-if="toolbar.text">
                  <span class="font-bold">{{ toolbar.text }}</span>
                </template>
                <template v-else-if="toolbar.icon">
                  <heroicons-outline:code
                    v-if="toolbar.icon === 'code'"
                    class="w-4 h-4"
                  />
                  <heroicons-outline:link
                    v-else-if="toolbar.icon === 'link'"
                    class="w-4 h-4"
                  />
                  <heroicons-outline:hashtag
                    v-else-if="toolbar.icon === 'hashtag'"
                    class="w-4 h-4"
                  />
                </template>
              </button>
            </template>
            <span class="w-56 text-sm">
              {{ toolbar.tooltip }}
            </span>
          </NTooltip>
        </div>
      </div>
    </div>
    <iframe
      v-if="state.showPreview"
      ref="contentPreviewArea"
      :srcdoc="markdownContent"
      class="rounded-md w-full overflow-hidden"
      @load="adjustIframe"
    />
    <div v-else-if="mode === 'editor'" class="relative">
      <textarea
        ref="contentTextArea"
        v-model="state.content"
        rows="3"
        class="textarea block w-full resize-none whitespace-pre-wrap bg-gray-100"
        :placeholder="$t('issue.leave-a-comment')"
        @mousedown="clearIssuePanel"
        @input="(e: any) => sizeToFit(e.target)"
        @keyup="adjustIssuePanelWithPosition"
        @keydown.enter="keyboardHandler"
        @keydown.esc="
          () => {
            $emit('cancel');
            state.content = props.content;
          }
        "
      ></textarea>
      <div
        ref="issuePanel"
        class="border rounded absolute hidden bg-white shadow-sm"
      >
        <ul class="text-sm rounded divide-y divide-solid">
          <li
            v-for="issue in filterIssueList"
            :key="issue.id"
            class="p-3 rounded hover:bg-blue-500 hover:text-white cursor-pointer flex items-center gap-x-2"
            @click="onIssueSelect(issue)"
          >
            <IssueStatusIcon
              :issue-status="issue.status"
              :task-status="issueTaskStatus(issue)"
            />
            <span class="opacity-60">#{{ issue.id }}</span>
            <div class="whitespace-nowrap">
              {{ issue.name }}
            </div>
          </li>
        </ul>
      </div>
    </div>
  </div>
</template>

<script lang="ts" setup>
import { computed, nextTick, ref, reactive, watch } from "vue";
import { useI18n } from "vue-i18n";
import DOMPurify from "dompurify";
import hljs from "highlight.js/lib/core";
import MarkdownIt from "markdown-it";
import { sizeToFit } from "@/utils";
import codeStyle from "highlight.js/styles/github.css";
import markdownStyle from "../assets/css/github-markdown-style.css";
<<<<<<< HEAD
import { Issue } from "@/types";
import { activeTask, isDatabaseRelatedIssueType } from "@/utils";
=======
>>>>>>> 91baa445

const md = new MarkdownIt({
  html: true,
  linkify: true,
  highlight: function (code, lang) {
    if (lang && hljs.getLanguage(lang)) {
      try {
        return hljs.highlight(code, { language: lang }).value;
      } catch {
        return "";
      }
    }

    return ""; // use external default escaping
  },
});

interface LocalState {
  showPreview: boolean;
  content: string;
}

interface Toolbar {
  icon?: string;
  text?: string;
  tooltip: string;
  action: () => void;
}

type EditorMode = "editor" | "preview";

const props = defineProps<{
  content: string;
  mode: EditorMode;
  issueList: Issue[];
}>();
const emit = defineEmits<{
  (event: "change", value: string): void;
  (event: "submit"): void;
  (event: "cancel"): void;
}>();

const state = reactive<LocalState>({
  showPreview: props.mode === "preview",
  content: props.content,
});
const { t } = useI18n();

watch(
  () => props.mode,
  (mode) => (state.showPreview = mode === "preview")
);

const markdownPlaceholder = t("issue.comment-editor.nothing-to-preview");
const markdownContent = computed(() => {
  if (!state.content) {
    return `<span>${markdownPlaceholder}</span>`;
  }

  // we met a valid #{issue_id} in which issue_id is an integer and >= 0
  // render a link to the issue
  const format = state.content
    .split(/(#\d+)\b/)
    .map((part) => {
      if (!part.startsWith("#")) {
        return part;
      }
      const id = parseInt(part.slice(1), 10);
      if (!Number.isNaN(id) && id > 0) {
<<<<<<< HEAD
        return `[${t("common.issue")} #${id}](${
          window.location.origin
        }/issue/${id})`;
=======
        return `[issue #${id}](${window.location.origin}/issue/${id})`;
>>>>>>> 91baa445
      }
      return part;
    })
    .join("");
  return DOMPurify.sanitize(md.render(format));
});
const contentTextArea = ref<HTMLTextAreaElement>();
const contentPreviewArea = ref<HTMLIFrameElement>();
const issuePanel = ref<HTMLDivElement>();
const filterIssueList = ref<Issue[]>([]);

watch(
  () => state.content,
  (val) => emit("change", val)
);

watch(
  () => props.content,
  (val) => {
    if (val !== state.content) {
      state.content = val;
      nextTick(() => sizeToFit(contentTextArea.value));
    }
  }
);

watch(
  () => state.showPreview,
  (preview) => {
    if (!preview) {
      nextTick(() => {
        sizeToFit(contentTextArea.value);
        contentTextArea.value?.focus();
      });
    }
  }
);

const adjustIframe = () => {
  if (!contentPreviewArea.value) return;
  if (contentPreviewArea.value.contentWindow) {
    contentPreviewArea.value.contentWindow.document.body.style.overflow =
      "hidden";
  }

  if (contentPreviewArea.value.contentDocument) {
    const cssLink = document.createElement("style");
    cssLink.append(codeStyle, markdownStyle);
    contentPreviewArea.value.contentDocument.head.append(cssLink);
    contentPreviewArea.value.contentDocument.body.className = "markdown-body";

    const links =
      contentPreviewArea.value.contentDocument.querySelectorAll("a");
    for (let i = 0; i < links.length; i++) {
      links[i].setAttribute("target", "_blank");
    }
  }

  nextTick(() => {
    if (!contentPreviewArea.value) return;
    const height =
      contentPreviewArea.value.contentDocument?.documentElement.offsetHeight ??
      0;
    contentPreviewArea.value.style.height = `${height + 2}px`;
  });
};

const keyboardHandler = (e: KeyboardEvent) => {
  if (!contentTextArea.value) {
    return;
  }
  if (contentTextArea.value !== document.activeElement) {
    return;
  }

  if (e.code !== "Enter") {
    // For now we only trigger by the Enter event.
    return;
  }

  if (e.metaKey) {
    emit("submit");
  } else {
    if (autoComplete(state.content)) {
      e.stopPropagation();
      e.preventDefault();
    }
  }
};

const autoComplete = (text: string) => {
  if (!contentTextArea.value) {
    return false;
  }
  const start = contentTextArea.value.selectionStart;
  const end = contentTextArea.value.selectionEnd;
  if (start !== end) {
    return false;
  }

  const lines = text.split("\n");
  if (lines.length === 0) {
    return false;
  }

  const currentLineIndex = getActiveLineIndex(text, start);
  const currentLine = lines[currentLineIndex];

  if (/^\s{0,}(\d{1,}\.|-)\s{1,}$/.test(currentLine)) {
    // /^\s{0,}(\d{1,}\.|-)\s{1,}$/ matches "- ", " - " or "1. ", " 1. ", etc.
    // if current line only contains "-" or number list like "1.", we will clear the line just like the GitHub.
    lines[currentLineIndex] = "";
    state.content = lines.join("\n");
    nextTick(() => {
      if (!contentTextArea.value) {
        return;
      }
      const newPosition = getCursorPosition(lines.slice(0, currentLineIndex));
      contentTextArea.value.setSelectionRange(newPosition, newPosition);
    });
    return true;
  } else if (/^\s{0,}(\d{1,}\.|-)\s/.test(currentLine)) {
    // else if current line also contains other text, we will auto-complete the markdown list.
    // for example, the "- 12|3"(| is the cursor position) should be "- 12\n- 3"
    const indent = new Array(
      currentLine.length - currentLine.trimStart().length + 1
    ).join(" ");
    const indexInCurrentLine =
      start - getCursorPosition(lines.slice(0, currentLineIndex));
    const trimEnd = currentLine.slice(indexInCurrentLine);
    lines[currentLineIndex] = currentLine.slice(0, indexInCurrentLine);

    let nextListStart = "-";
    if (/^\s{0,}\d{1,}\.\s/.test(currentLine)) {
      const guessListNumber = Number(currentLine.match(/\d+/)![0]) + 1;
      nextListStart = `${guessListNumber}.`;
    }
    lines.splice(
      currentLineIndex + 1,
      0,
      `${indent}${nextListStart} ${trimEnd}`
    );
    state.content = lines.join("\n");

    nextTick(() => {
      if (!contentTextArea.value) {
        return;
      }
      const newPosition =
        getCursorPosition(lines.slice(0, currentLineIndex + 2)) - 1;
      contentTextArea.value.setSelectionRange(newPosition, newPosition);
    });

    return true;
  }

  return false;
};

// getActiveLineIndex returns the current line index for active cursor.
const getActiveLineIndex = (
  content: string,
  cursorPosition: number
): number => {
  const lines = content.split("\n");

  let n = 0;
  for (let i = 0; i < lines.length; i++) {
    n += lines[i].length;
    if (n >= cursorPosition) {
      return i;
    }
    n++;
  }
  return lines.length - 1;
};

// getCursorPosition returns the index for active cursor in current line.
const getCursorPosition = (lines: string[]): number => {
  let n = 0;
  for (const line of lines) {
    n += line.length;
    n++;
  }
  return n;
};

const toolbarItems: Toolbar[] = [
  {
    text: "H",
    tooltip: t("issue.comment-editor.toolbar.header"),
    action: () => {
      insertWithCursorPosition("### ", 4);
    },
  },
  {
    text: "B",
    tooltip: t("issue.comment-editor.toolbar.bold"),
    action: () => {
      insertWithCursorPosition("****", 2);
    },
  },
  {
    icon: "code",
    tooltip: t("issue.comment-editor.toolbar.code"),
    action: () => {
      insertWithCursorPosition("```sql\n\n```", 7);
    },
  },
  {
    icon: "link",
    tooltip: t("issue.comment-editor.toolbar.link"),
    action: () => {
      insertWithCursorPosition("[](url)", 1);
    },
  },
  {
    icon: "hashtag",
    tooltip: t("issue.comment-editor.toolbar.hashtag"),
    action: () => {
      insertWithCursorPosition("#", 1);
    },
  },
];

// insertWithCursorPosition will insert the template, and put selected text (or current cursor position) in the template with specific position.
// Support templates:
// \n```\nsql{text}\n```\n
// **{text}**
// [{text}](url)
// ### {text}
const insertWithCursorPosition = (template: string, position: number) => {
  if (!contentTextArea.value) {
    return false;
  }
  const start = contentTextArea.value.selectionStart;
  const end = contentTextArea.value.selectionEnd;

  const pendingInsert = `${template.slice(0, position)}${state.content.slice(
    start,
    end
  )}${template.slice(position)}`;
  const newContent = `${state.content.slice(
    0,
    start
  )}${pendingInsert}${state.content.slice(end)}`;

  state.content = newContent;

  nextTick(() => {
    if (!contentTextArea.value) {
      return;
    }
    contentTextArea.value.setSelectionRange(start + position, end + position);
    contentTextArea.value.focus();

    if (template === "#") {
      adjustIssuePanelWithPosition();
    }
  });
};

const clearIssuePanel = () => {
  if (issuePanel.value) {
    issuePanel.value.style.display = "none";
  }
  filterIssueList.value = [];
};

// onIssueSelect will replace the input issue id with the selected issue id.
// For example, if the text is "#12|" (| is the cursor position), and select the issue with id 1234,
// we will replace the "#12|" with "#1234 |"
const onIssueSelect = (issue: Issue) => {
  if (!contentTextArea.value) {
    return false;
  }
  const start = contentTextArea.value.selectionStart;
  const end = contentTextArea.value.selectionEnd;
  if (start !== end) {
    return false;
  }

  let replaceStart = start - 1;
  while (replaceStart > 0) {
    if (state.content[replaceStart] === "#") {
      break;
    }
    replaceStart--;
  }
  replaceStart++;

  const content = state.content.split("");
  const issueId = `${issue.id} `;
  content.splice(replaceStart, start - replaceStart, issueId);
  state.content = content.join("");

  clearIssuePanel();

  nextTick(() => {
    if (!contentTextArea.value) {
      return;
    }
    const selectionDiff = issueId.length - (start - replaceStart);
    contentTextArea.value.setSelectionRange(
      start + selectionDiff,
      end + selectionDiff
    );
    contentTextArea.value.focus();
  });

  return;
};

const issueTaskStatus = (issue: Issue) => {
  // For grant request issue, we always show the status as "PENDING_APPROVAL" as task status.
  if (!isDatabaseRelatedIssueType(issue.type)) {
    return "PENDING_APPROVAL";
  }

  return activeTask(issue.pipeline!).status;
};

const adjustIssuePanelWithPosition = () => {
  if (!contentTextArea.value || !issuePanel.value) {
    return;
  }

  clearIssuePanel();

  const start = contentTextArea.value.selectionStart;
  const end = contentTextArea.value.selectionEnd;
  if (start !== end || start === 0) {
    return;
  }

  const text = `${state.content.slice(0, start)}${
    start === state.content.length ? " " : state.content[start]
  }`;
  const matches = text.match(/#\d{0,}\s$/);
  if (!matches) {
    return;
  }

  const id = matches[0].slice(1).trimEnd();
  filterIssueList.value = props.issueList
    .filter((issue) => `${issue.id}`.startsWith(id))
    .slice(0, 5);

  const position = getIssuePanelPosition(contentTextArea.value);
  issuePanel.value.style.display = "block";
  issuePanel.value.style.left = `${position.x}px`;
  issuePanel.value.style.top = `${position.y + 25}px`;
};

const getIssuePanelPosition = (textArea: HTMLTextAreaElement) => {
  var start = textArea.selectionStart;
  var end = textArea.selectionEnd;
  var copy = createDivCopyForTextarea(textArea);

  var range = document.createRange();
  if (copy.firstChild) {
    range.setStart(copy.firstChild, start);
    range.setEnd(copy.firstChild, end);
  }

  var selection = document.getSelection();
  selection?.removeAllRanges();
  selection?.addRange(range);

  var rect = range.getBoundingClientRect();
  document.body.removeChild(copy);
  textArea.selectionStart = start;
  textArea.selectionEnd = end;
  textArea.focus();

  return {
    x: rect.left - textArea.scrollLeft,
    y: rect.top - textArea.scrollTop,
  };
};

const createDivCopyForTextarea = (textArea: HTMLTextAreaElement) => {
  var copy = document.createElement("div");
  copy.textContent = textArea.value;
  var style = getComputedStyle(textArea);

  [
    "fontFamily",
    "fontSize",
    "fontWeight",
    "wordWrap",
    "whiteSpace",
    "borderLeftWidth",
    "borderTopWidth",
    "borderRightWidth",
    "borderBottomWidth",
  ].forEach(function (key: any) {
    copy.style[key] = style[key];
  });

  copy.style.overflow = "auto";
  copy.style.width = textArea.offsetWidth + "px";
  copy.style.height = textArea.offsetHeight + "px";
  copy.style.position = "absolute";
  copy.style.left = textArea.offsetLeft + "px";
  copy.style.top = textArea.offsetTop + "px";

  document.body.appendChild(copy);
  return copy;
};
</script><|MERGE_RESOLUTION|>--- conflicted
+++ resolved
@@ -113,11 +113,8 @@
 import { sizeToFit } from "@/utils";
 import codeStyle from "highlight.js/styles/github.css";
 import markdownStyle from "../assets/css/github-markdown-style.css";
-<<<<<<< HEAD
 import { Issue } from "@/types";
 import { activeTask, isDatabaseRelatedIssueType } from "@/utils";
-=======
->>>>>>> 91baa445
 
 const md = new MarkdownIt({
   html: true,
@@ -187,13 +184,9 @@
       }
       const id = parseInt(part.slice(1), 10);
       if (!Number.isNaN(id) && id > 0) {
-<<<<<<< HEAD
         return `[${t("common.issue")} #${id}](${
           window.location.origin
         }/issue/${id})`;
-=======
-        return `[issue #${id}](${window.location.origin}/issue/${id})`;
->>>>>>> 91baa445
       }
       return part;
     })
