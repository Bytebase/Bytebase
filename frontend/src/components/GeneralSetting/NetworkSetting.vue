<template>
<<<<<<< HEAD
  <div id="network" class="lg:flex">
=======
  <div class="py-6 lg:flex">
>>>>>>> f72cc8bc
    <div class="text-left lg:w-1/4">
      <h1 class="text-2xl font-bold">
        {{ $t("settings.general.workspace.network") }}
      </h1>
      <span v-if="!allowEdit" class="text-sm text-gray-400">
        {{ $t("settings.general.workspace.only-admin-can-edit") }}
      </span>
    </div>
    <div class="flex-1 lg:px-4">
      <div class="mb-7 mt-4 lg:mt-0">
        <label class="flex items-center gap-x-2">
          <span class="font-medium">{{
            $t("settings.general.workspace.external-url.self")
          }}</span>
        </label>
        <div class="mb-3 text-sm text-gray-400">
          {{ $t("settings.general.workspace.external-url.description") }}
          <LearnMoreLink
            url="https://www.bytebase.com/docs/get-started/install/external-url?source=console"
          />
        </div>
        <NTooltip placement="top-start" :disabled="allowEdit">
          <template #trigger>
            <NInput
              v-model:value="state.externalUrl"
              class="mb-4 w-full"
              :disabled="!allowEdit || isSaaSMode"
            />
          </template>
          <span class="text-sm text-gray-400 -translate-y-2">
            {{ $t("settings.general.workspace.only-admin-can-edit") }}
          </span>
        </NTooltip>

        <label class="flex items-center gap-x-2">
          <span class="font-medium">
            {{ $t("settings.general.workspace.gitops-webhook-url.self") }}
          </span>
        </label>
        <div class="mb-3 text-sm text-gray-400">
          {{ $t("settings.general.workspace.gitops-webhook-url.description") }}
          <LearnMoreLink
            url="https://www.bytebase.com/docs/get-started/install/external-url#gitops-webhook-url?source=console"
          />
        </div>
        <NTooltip placement="top-start" :disabled="allowEdit">
          <template #trigger>
            <NInput
              v-model:value="state.gitopsWebhookUrl"
              class="mb-4 w-full"
              :placeholder="
                t(
                  'settings.general.workspace.gitops-webhook-url.default-to-external-url'
                )
              "
              :disabled="!allowEdit"
            />
          </template>
          <span class="text-sm text-gray-400 -translate-y-2">
            {{ $t("settings.general.workspace.only-admin-can-edit") }}
          </span>
        </NTooltip>

        <div class="flex justify-end">
          <NButton
            type="primary"
            :disabled="!allowEdit || !allowSave"
            @click.prevent="updateNetworkSetting"
          >
            {{ $t("common.update") }}
          </NButton>
        </div>
      </div>
    </div>
  </div>
</template>

<script lang="ts" setup>
import { NButton, NInput, NTooltip } from "naive-ui";
import { storeToRefs } from "pinia";
import { computed, reactive, watchEffect } from "vue";
import { useI18n } from "vue-i18n";
import { pushNotification } from "@/store";
import { useSettingV1Store, useActuatorV1Store } from "@/store";
import LearnMoreLink from "../LearnMoreLink.vue";

defineProps<{
  allowEdit: boolean;
}>();

interface LocalState {
  externalUrl: string;
  gitopsWebhookUrl: string;
}

const { t } = useI18n();
const settingV1Store = useSettingV1Store();
const actuatorV1Store = useActuatorV1Store();

const state = reactive<LocalState>({
  externalUrl: "",
  gitopsWebhookUrl: "",
});

const { isSaaSMode } = storeToRefs(actuatorV1Store);

watchEffect(() => {
  state.externalUrl = settingV1Store.workspaceProfileSetting?.externalUrl ?? "";
  state.gitopsWebhookUrl =
    settingV1Store.workspaceProfileSetting?.gitopsWebhookUrl ?? "";
});

const allowSave = computed((): boolean => {
  const externalUrlChanged =
    state.externalUrl !==
    (settingV1Store.workspaceProfileSetting?.externalUrl ?? "");
  const gitopsWebhookUrlChanged =
    state.gitopsWebhookUrl !==
    (settingV1Store.workspaceProfileSetting?.gitopsWebhookUrl ?? "");
  return externalUrlChanged || gitopsWebhookUrlChanged;
});

const updateNetworkSetting = async () => {
  if (!allowSave.value) {
    return;
  }
  await settingV1Store.updateWorkspaceProfile({
    payload: {
      externalUrl: state.externalUrl,
      gitopsWebhookUrl: state.gitopsWebhookUrl,
    },
    updateMask: [
      "value.workspace_profile_setting_value.external_url",
      "value.workspace_profile_setting_value.gitops_webhook_url",
    ],
  });
  pushNotification({
    module: "bytebase",
    style: "SUCCESS",
    title: t("settings.general.workspace.config-updated"),
  });

  state.externalUrl = settingV1Store.workspaceProfileSetting?.externalUrl ?? "";
  state.gitopsWebhookUrl =
    settingV1Store.workspaceProfileSetting?.gitopsWebhookUrl ?? "";
};
</script><|MERGE_RESOLUTION|>--- conflicted
+++ resolved
@@ -1,9 +1,5 @@
 <template>
-<<<<<<< HEAD
-  <div id="network" class="lg:flex">
-=======
-  <div class="py-6 lg:flex">
->>>>>>> f72cc8bc
+  <div id="network" class="py-6 lg:flex">
     <div class="text-left lg:w-1/4">
       <h1 class="text-2xl font-bold">
         {{ $t("settings.general.workspace.network") }}
