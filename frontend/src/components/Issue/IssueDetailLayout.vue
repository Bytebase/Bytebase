--- conflicted
+++ resolved
@@ -274,11 +274,7 @@
   InputField,
   OutputField,
 } from "../../plugins";
-<<<<<<< HEAD
-import { featureToRef, useCurrentUser } from "@/store";
-=======
-import { featureToRef, useIssueSubscriberStore } from "@/store";
->>>>>>> 468af883
+import { featureToRef, useCurrentUser, useIssueSubscriberStore } from "@/store";
 
 export default defineComponent({
   name: "IssueDetailLayout",
