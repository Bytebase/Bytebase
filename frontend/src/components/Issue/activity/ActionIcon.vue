<template>
  <div class="relative">
    <div v-if="icon == 'system'" class="relative pl-0.5">
      <div
        class="w-7 h-7 bg-control-bg rounded-full ring-4 ring-white flex items-center justify-center"
      >
        <img class="mt-1" src="@/assets/logo-icon.svg" alt="Bytebase" />
      </div>
    </div>
    <div v-else-if="icon == 'avatar'" class="relative pl-0.5">
      <div
        class="w-7 h-7 bg-white rounded-full ring-4 ring-white flex items-center justify-center"
      >
<<<<<<< HEAD
        <PrincipalAvatar :username="user?.title" :size="'SMALL'" />
=======
        <PrincipalAvatar
          :principal="activity.creator"
          override-class="w-7 h-7 font-medium"
          override-text-size="0.8rem"
        />
>>>>>>> c2dd6d2f
      </div>
    </div>
    <div v-else-if="icon == 'create'" class="relative pl-0.5">
      <div
        class="w-7 h-7 bg-control-bg rounded-full ring-4 ring-white flex items-center justify-center"
      >
        <heroicons-solid:plus-sm class="w-5 h-5 text-control" />
      </div>
    </div>
    <div v-else-if="icon == 'update'" class="relative pl-0.5">
      <div
        class="w-7 h-7 bg-control-bg rounded-full ring-4 ring-white flex items-center justify-center"
      >
        <heroicons-solid:pencil class="w-4 h-4 text-control" />
      </div>
    </div>
    <div v-else-if="icon == 'run' || icon == 'rollout'" class="relative pl-0.5">
      <div
        class="w-7 h-7 bg-control-bg rounded-full ring-4 ring-white flex items-center justify-center"
      >
        <heroicons-outline:play class="w-6 h-6 text-control" />
      </div>
    </div>
    <div v-else-if="icon == 'approve-review'" class="relative pl-0.5">
      <div
        class="w-7 h-7 bg-control-bg rounded-full ring-4 ring-white flex items-center justify-center"
      >
        <heroicons-outline:thumb-up class="w-5 h-5 text-control" />
      </div>
    </div>
    <div v-else-if="icon == 'reject-review'" class="relative pl-0.5">
      <div
        class="w-7 h-7 bg-warning rounded-full ring-4 ring-white flex items-center justify-center"
      >
        <heroicons:pause-solid class="w-5 h-5 text-white" />
      </div>
    </div>
    <div v-else-if="icon == 're-request-review'" class="relative pl-0.5">
      <div
        class="w-7 h-7 bg-white rounded-full ring-4 ring-white flex items-center justify-center"
      >
        <PrincipalAvatar
          :principal="activity.creator"
          override-class="w-7 h-7 font-medium"
          override-text-size="0.8rem"
        />
      </div>
    </div>
    <div v-else-if="icon == 'cancel'" class="relative pl-0.5">
      <div
        class="w-7 h-7 bg-control-bg rounded-full ring-4 ring-white flex items-center justify-center"
      >
        <heroicons-outline:minus class="w-5 h-5 text-control" />
      </div>
    </div>
    <div v-else-if="icon == 'fail'" class="relative pl-0.5">
      <div
        class="w-7 h-7 bg-white rounded-full ring-4 ring-white flex items-center justify-center"
      >
        <heroicons-outline:exclamation-circle class="w-6 h-6 text-error" />
      </div>
    </div>
    <div v-else-if="icon == 'complete'" class="relative pl-0.5">
      <div
        class="w-7 h-7 bg-white rounded-full ring-4 ring-white flex items-center justify-center"
      >
        <heroicons-outline:check-circle class="w-6 h-6 text-success" />
      </div>
    </div>
    <div v-else-if="icon == 'skip'" class="relative pl-1">
      <div
        class="w-6 h-6 bg-gray-200 rounded-full ring-4 ring-white flex items-center justify-center"
      >
        <SkipIcon class="w-5 h-5 text-gray-500" />
      </div>
    </div>
    <div v-else-if="icon == 'commit'" class="relative pl-0.5">
      <div
        class="w-7 h-7 bg-control-bg rounded-full ring-4 ring-white flex items-center justify-center"
      >
        <heroicons-outline:code class="w-5 h-5 text-control" />
      </div>
    </div>
  </div>
</template>

<script lang="ts" setup>
import { computed } from "vue";
import {
  ActivityIssueCommentCreatePayload,
  ActivityStageStatusUpdatePayload,
  ActivityTaskStatusUpdatePayload,
  SYSTEM_BOT_EMAIL,
} from "@/types";
import PrincipalAvatar from "@/components/PrincipalAvatar.vue";
import { SkipIcon } from "@/components/Icon";
import { LogEntity, LogEntity_Action } from "@/types/proto/v1/logging_service";
import { extractUserResourceName } from "@/utils";
import { useUserStore } from "@/store";

type ActionIconType =
  | "avatar"
  | "system"
  | "create"
  | "update"
  | "run"
  | "approve-review"
  | "reject-review"
  | "re-request-review"
  | "rollout"
  | "cancel"
  | "fail"
  | "complete"
  | "skip"
  | "commit";

const props = defineProps<{
  activity: LogEntity;
}>();

const user = computed(() => {
  const email = extractUserResourceName(props.activity.creator);
  return useUserStore().getUserByEmail(email);
});

const icon = computed((): ActionIconType => {
  const { activity } = props;
  if (activity.action == LogEntity_Action.ACTION_ISSUE_CREATE) {
    return "create";
  } else if (activity.action == LogEntity_Action.ACTION_ISSUE_FIELD_UPDATE) {
    return "update";
  } else if (
    activity.action == LogEntity_Action.ACTION_PIPELINE_TASK_STATUS_UPDATE
  ) {
    const payload = JSON.parse(
      activity.payload
    ) as ActivityTaskStatusUpdatePayload;
    switch (payload.newStatus) {
      case "PENDING": {
        if (payload.oldStatus == "RUNNING") {
          return "cancel";
        } else if (payload.oldStatus == "PENDING_APPROVAL") {
          return "rollout";
        }
        break;
      }
      case "CANCELED": {
        return "cancel";
      }
      case "RUNNING": {
        return "run";
      }
      case "DONE": {
        if (payload.oldStatus === "RUNNING") {
          return "complete";
        } else {
          return "skip";
        }
      }
      case "FAILED": {
        return "fail";
      }
      case "PENDING_APPROVAL": {
        return "avatar"; // stale approval dismissed.
      }
    }
  } else if (
    activity.action == LogEntity_Action.ACTION_PIPELINE_STAGE_STATUS_UPDATE
  ) {
    const payload = JSON.parse(
      activity.payload
    ) as ActivityStageStatusUpdatePayload;
    switch (payload.stageStatusUpdateType) {
      case "BEGIN": {
        return "run";
      }
      case "END": {
        return "complete";
      }
    }
  } else if (
    activity.action == LogEntity_Action.ACTION_PIPELINE_TASK_FILE_COMMIT
  ) {
    return "commit";
  } else if (
    activity.action == LogEntity_Action.ACTION_PIPELINE_TASK_STATEMENT_UPDATE
  ) {
    return "update";
  } else if (
    activity.action ==
    LogEntity_Action.ACTION_PIPELINE_TASK_EARLIEST_ALLOWED_TIME_UPDATE
  ) {
    return "update";
<<<<<<< HEAD
  } else if (activity.action === LogEntity_Action.ACTION_ISSUE_COMMENT_CREATE) {
    const payload = JSON.parse(
      activity.payload
    ) as ActivityIssueCommentCreatePayload;
    if (payload.approvalEvent?.status === "APPROVED") {
      return "approve";
=======
  } else if (activity.type === "bb.issue.comment.create") {
    const payload = activity.payload as ActivityIssueCommentCreatePayload;
    if (payload.approvalEvent) {
      const { status } = payload.approvalEvent;
      switch (status) {
        case "APPROVED":
          return "approve-review";
        case "REJECTED":
          return "reject-review";
        case "PENDING":
          return "re-request-review";
      }
>>>>>>> c2dd6d2f
    }
  }

  return extractUserResourceName(activity.creator) == SYSTEM_BOT_EMAIL
    ? "system"
    : "avatar";
});
</script><|MERGE_RESOLUTION|>--- conflicted
+++ resolved
@@ -11,15 +11,11 @@
       <div
         class="w-7 h-7 bg-white rounded-full ring-4 ring-white flex items-center justify-center"
       >
-<<<<<<< HEAD
-        <PrincipalAvatar :username="user?.title" :size="'SMALL'" />
-=======
         <PrincipalAvatar
-          :principal="activity.creator"
+          :username="user?.title"
           override-class="w-7 h-7 font-medium"
           override-text-size="0.8rem"
         />
->>>>>>> c2dd6d2f
       </div>
     </div>
     <div v-else-if="icon == 'create'" class="relative pl-0.5">
@@ -213,16 +209,10 @@
     LogEntity_Action.ACTION_PIPELINE_TASK_EARLIEST_ALLOWED_TIME_UPDATE
   ) {
     return "update";
-<<<<<<< HEAD
   } else if (activity.action === LogEntity_Action.ACTION_ISSUE_COMMENT_CREATE) {
     const payload = JSON.parse(
       activity.payload
     ) as ActivityIssueCommentCreatePayload;
-    if (payload.approvalEvent?.status === "APPROVED") {
-      return "approve";
-=======
-  } else if (activity.type === "bb.issue.comment.create") {
-    const payload = activity.payload as ActivityIssueCommentCreatePayload;
     if (payload.approvalEvent) {
       const { status } = payload.approvalEvent;
       switch (status) {
@@ -233,8 +223,6 @@
         case "PENDING":
           return "re-request-review";
       }
->>>>>>> c2dd6d2f
-    }
   }
 
   return extractUserResourceName(activity.creator) == SYSTEM_BOT_EMAIL
