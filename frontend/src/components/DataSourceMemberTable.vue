--- conflicted
+++ resolved
@@ -106,21 +106,13 @@
 </template>
 
 <script lang="ts">
-<<<<<<< HEAD
 import { reactive, PropType, defineComponent } from "vue";
-=======
-import { computed, reactive, PropType, defineComponent } from "vue";
->>>>>>> fe3d8a16
 import { useStore } from "vuex";
 import DataSourceMemberForm from "../components/DataSourceMemberForm.vue";
 import PrincipalAvatar from "../components/PrincipalAvatar.vue";
 import { DataSource, DataSourceMember } from "../types";
 import { useI18n } from "vue-i18n";
-<<<<<<< HEAD
-import { useCurrentUser } from "@/store";
-=======
-import { pushNotification } from "@/store";
->>>>>>> fe3d8a16
+import { pushNotification, useCurrentUser } from "@/store";
 
 interface LocalState {
   searchText: string;
