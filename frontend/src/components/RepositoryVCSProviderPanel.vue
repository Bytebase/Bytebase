<template>
  <div class="textlabel">
    {{ $t("repository.choose-git-provider-description") }}
  </div>
  <div class="mt-4 flex flex-wrap">
    <template v-for="(vcs, index) in vcsList" :key="index">
      <button
        type="button"
        class="btn-normal items-center space-x-2 mx-2 my-2"
        @click.prevent="selectVCS(vcs)"
      >
        <template v-if="vcs.type.startsWith('GITLAB')">
          <img class="h-6 w-auto" src="../assets/gitlab-logo.svg" />
        </template>
        <span>{{ vcs.name }}</span>
      </button>
    </template>
  </div>
  <div class="mt-2 textinfolabel">
    <template v-if="isCurrentUserOwner">
      <i18n-t keypath="repository.choose-git-provider-visit-workspace">
        <template #workspace>
          <router-link class="normal-link" to="/setting/version-control"
            >{{ $t("common.workspace") }} -
            {{ $t("common.version-control") }}</router-link
          >
        </template>
      </i18n-t>
    </template>
    <template v-else>
      {{ $t("repository.choose-git-provider-contact-workspace-owner") }}
    </template>
  </div>
</template>

<script lang="ts">
export default { name: "RepositoryVCSProviderPanel" };
</script>

<script setup lang="ts">
import { useStore } from "vuex";
<<<<<<< HEAD
import {
  reactive,
  computed,
  PropType,
  watchEffect,
  onUnmounted,
  onMounted,
  defineComponent,
} from "vue";
=======
import { reactive, computed, watchEffect, onUnmounted, onMounted } from "vue";
>>>>>>> 197720a3
import isEmpty from "lodash-es/isEmpty";
import { OAuthWindowEventPayload, openWindowForOAuth, VCS } from "../types";
import { isOwner } from "../utils";
import { useNotificationStore } from "@/store";

interface LocalState {
  selectedVCS?: VCS;
}

<<<<<<< HEAD
export default defineComponent({
  name: "RepositoryVCSProviderPanel",
  props: {
    config: {
      required: true,
      type: Object as PropType<ProjectRepositoryConfig>,
    },
  },
  emits: ["next"],
  setup(props, { emit }) {
    const store = useStore();
    const notificationStore = useNotificationStore();
    const state = reactive<LocalState>({});
=======
const emit = defineEmits<{
  (event: "next"): void;
  (event: "set-vcs", payload: VCS): void;
  (event: "set-code", payload: string): void;
}>();
>>>>>>> 197720a3

const store = useStore();
const state = reactive<LocalState>({});

const currentUser = computed(() => store.getters["auth/currentUser"]());

const prepareVCSList = () => {
  store.dispatch("vcs/fetchVCSList");
};

watchEffect(prepareVCSList);

onMounted(() => {
  window.addEventListener("bb.oauth.link-vcs-repository", eventListener, false);
});
onUnmounted(() => {
  window.removeEventListener("bb.oauth.link-vcs-repository", eventListener);
});

<<<<<<< HEAD
    const eventListener = (event: Event) => {
      const payload = (event as CustomEvent).detail as OAuthWindowEventPayload;
      if (isEmpty(payload.error)) {
        props.config.code = payload.code;
        const oAuthConfig: OAuthConfig = {
          endpoint: `${state.selectedVCS!.instanceUrl}/oauth/token`,
          applicationId: state.selectedVCS!.applicationId,
          secret: state.selectedVCS!.secret,
          redirectUrl: redirectUrl(),
        };
        store
          .dispatch("gitlab/exchangeToken", {
            oAuthConfig,
            code: payload.code,
          })
          .then((token: OAuthToken) => {
            props.config.vcs = state.selectedVCS!;
            props.config.token = token;
            emit("next");
          });
      } else {
        notificationStore.pushNotification({
          module: "bytebase",
          style: "CRITICAL",
          title: payload.error,
        });
      }
    };
=======
const vcsList = computed(() => {
  return store.getters["vcs/vcsList"]();
});
>>>>>>> 197720a3

const eventListener = (event: Event) => {
  const payload = (event as CustomEvent).detail as OAuthWindowEventPayload;
  if (isEmpty(payload.error)) {
    emit("set-code", payload.code);
    emit("next");
  } else {
    store.dispatch("notification/pushNotification", {
      module: "bytebase",
      style: "CRITICAL",
      title: payload.error,
    });
  }
};

const isCurrentUserOwner = computed(() => {
  return isOwner(currentUser.value.role);
});

<<<<<<< HEAD
    return {
      state,
      currentUser,
      vcsList,
      isCurrentUserOwner,
      selectVCS,
    };
  },
});
=======
const selectVCS = (vcs: VCS) => {
  state.selectedVCS = vcs;
  emit("set-vcs", vcs);
  openWindowForOAuth(
    `${vcs.instanceUrl}/oauth/authorize`,
    vcs.applicationId,
    "bb.oauth.link-vcs-repository"
  );
};
>>>>>>> 197720a3
</script><|MERGE_RESOLUTION|>--- conflicted
+++ resolved
@@ -39,19 +39,7 @@
 
 <script setup lang="ts">
 import { useStore } from "vuex";
-<<<<<<< HEAD
-import {
-  reactive,
-  computed,
-  PropType,
-  watchEffect,
-  onUnmounted,
-  onMounted,
-  defineComponent,
-} from "vue";
-=======
 import { reactive, computed, watchEffect, onUnmounted, onMounted } from "vue";
->>>>>>> 197720a3
 import isEmpty from "lodash-es/isEmpty";
 import { OAuthWindowEventPayload, openWindowForOAuth, VCS } from "../types";
 import { isOwner } from "../utils";
@@ -61,29 +49,14 @@
   selectedVCS?: VCS;
 }
 
-<<<<<<< HEAD
-export default defineComponent({
-  name: "RepositoryVCSProviderPanel",
-  props: {
-    config: {
-      required: true,
-      type: Object as PropType<ProjectRepositoryConfig>,
-    },
-  },
-  emits: ["next"],
-  setup(props, { emit }) {
-    const store = useStore();
-    const notificationStore = useNotificationStore();
-    const state = reactive<LocalState>({});
-=======
 const emit = defineEmits<{
   (event: "next"): void;
   (event: "set-vcs", payload: VCS): void;
   (event: "set-code", payload: string): void;
 }>();
->>>>>>> 197720a3
 
 const store = useStore();
+const notificationStore = useNotificationStore();
 const state = reactive<LocalState>({});
 
 const currentUser = computed(() => store.getters["auth/currentUser"]());
@@ -101,40 +74,9 @@
   window.removeEventListener("bb.oauth.link-vcs-repository", eventListener);
 });
 
-<<<<<<< HEAD
-    const eventListener = (event: Event) => {
-      const payload = (event as CustomEvent).detail as OAuthWindowEventPayload;
-      if (isEmpty(payload.error)) {
-        props.config.code = payload.code;
-        const oAuthConfig: OAuthConfig = {
-          endpoint: `${state.selectedVCS!.instanceUrl}/oauth/token`,
-          applicationId: state.selectedVCS!.applicationId,
-          secret: state.selectedVCS!.secret,
-          redirectUrl: redirectUrl(),
-        };
-        store
-          .dispatch("gitlab/exchangeToken", {
-            oAuthConfig,
-            code: payload.code,
-          })
-          .then((token: OAuthToken) => {
-            props.config.vcs = state.selectedVCS!;
-            props.config.token = token;
-            emit("next");
-          });
-      } else {
-        notificationStore.pushNotification({
-          module: "bytebase",
-          style: "CRITICAL",
-          title: payload.error,
-        });
-      }
-    };
-=======
 const vcsList = computed(() => {
   return store.getters["vcs/vcsList"]();
 });
->>>>>>> 197720a3
 
 const eventListener = (event: Event) => {
   const payload = (event as CustomEvent).detail as OAuthWindowEventPayload;
@@ -142,7 +84,7 @@
     emit("set-code", payload.code);
     emit("next");
   } else {
-    store.dispatch("notification/pushNotification", {
+    notificationStore.pushNotification({
       module: "bytebase",
       style: "CRITICAL",
       title: payload.error,
@@ -154,17 +96,6 @@
   return isOwner(currentUser.value.role);
 });
 
-<<<<<<< HEAD
-    return {
-      state,
-      currentUser,
-      vcsList,
-      isCurrentUserOwner,
-      selectVCS,
-    };
-  },
-});
-=======
 const selectVCS = (vcs: VCS) => {
   state.selectedVCS = vcs;
   emit("set-vcs", vcs);
@@ -174,5 +105,4 @@
     "bb.oauth.link-vcs-repository"
   );
 };
->>>>>>> 197720a3
 </script>