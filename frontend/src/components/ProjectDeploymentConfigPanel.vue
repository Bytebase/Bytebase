--- conflicted
+++ resolved
@@ -157,11 +157,7 @@
   useDeploymentStore,
   useEnvironmentList,
   useEnvironmentStore,
-<<<<<<< HEAD
-  useLabelList,
   useProjectStore,
-=======
->>>>>>> 7d311423
 } from "@/store";
 
 type LocalState = {
