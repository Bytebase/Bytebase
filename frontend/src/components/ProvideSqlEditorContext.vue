<template>
  <slot />
</template>

<script lang="ts" setup>
<<<<<<< HEAD
import { useCurrentUser, useDatabaseStore, useInstanceStore } from "@/store";
=======
import { useCurrentUser, useInstanceStore, useProjectStore } from "@/store";
>>>>>>> 3926d838
import { reactive, onMounted } from "vue";
import { useStore } from "vuex";
import {
  Instance,
  Database,
  Table,
  ConnectionAtom,
  ConnectionAtomType,
  UNKNOWN_ID,
  InstanceId,
  DatabaseId,
  Project,
} from "../types";

const store = useStore();
const databaseStore = useDatabaseStore();
const state = reactive<{
  projectList: Project[];
  instanceIdList: Map<InstanceId, Instance["name"]>;
  databaseIdList: Map<DatabaseId, Database["name"]>;
}>({
  projectList: [],
  instanceIdList: new Map(),
  databaseIdList: new Map(),
});

const currentUser = useCurrentUser();
const projectStore = useProjectStore();

const prepareAccessibleConnectionByProject = async () => {
  // It will also be called when user logout
  if (currentUser.value.id != UNKNOWN_ID) {
    state.projectList = await projectStore.fetchProjectListByUser({
      userId: currentUser.value.id,
    });
  }

  const promises = state.projectList.map(async (project) => {
    const databaseList = await databaseStore.fetchDatabaseListByProjectId(
      project.id
    );
    if (databaseList.length >= 0) {
      databaseList.forEach((database: Database) => {
        state.databaseIdList.set(database.id, database.name);
        state.instanceIdList.set(database.instance.id, database.instance.name);
      });
    }
  });

  await Promise.all(promises);
};

const prepareSqlEditorContext = async () => {
  store.dispatch("sqlEditor/setConnectionContext", { isLoadingTree: true });
  let connectionTree = [];

  const mapConnectionAtom =
    (type: ConnectionAtomType, parentId: number) =>
    (item: Instance | Database | Table) => {
      const connectionAtom: ConnectionAtom = {
        parentId,
        id: item.id,
        key: `${type}-${item.id}`,
        label: item.name,
        type,
      };

      return connectionAtom;
    };

  const instanceList = await useInstanceStore().fetchInstanceList();
  const filteredInstanceList = instanceList.filter((instance: Instance) =>
    state.instanceIdList.has(instance.id)
  );
  connectionTree = filteredInstanceList.map(mapConnectionAtom("instance", 0));

  for (const instance of filteredInstanceList) {
    const databaseList = await databaseStore.fetchDatabaseListByInstanceId(
      instance.id
    );

    const instanceItem = connectionTree.find(
      (item: ConnectionAtom) => item.id === instance.id
    )!;
    const filteredDatabaseList = databaseList.filter((database: Database) =>
      state.databaseIdList.has(database.id)
    );

    instanceItem.children = filteredDatabaseList.map(
      mapConnectionAtom("database", instance.id)
    );

    for (const db of filteredDatabaseList) {
      const tableList = await store.dispatch(
        "table/fetchTableListByDatabaseId",
        db.id
      );

      const databaseItem = instanceItem.children!.find(
        (item: ConnectionAtom) => item.id === db.id
      )!;

      databaseItem.children = tableList.map(mapConnectionAtom("table", db.id));
    }
  }

  store.dispatch("sqlEditor/setConnectionTree", connectionTree);
  store.dispatch("sqlEditor/setConnectionContext", { isLoadingTree: false });
  store.dispatch("sqlEditor/fetchQueryHistoryList");
  store.dispatch("sheet/fetchSheetList");
};

onMounted(async () => {
  await prepareAccessibleConnectionByProject();
  await prepareSqlEditorContext();
});
</script><|MERGE_RESOLUTION|>--- conflicted
+++ resolved
@@ -3,11 +3,12 @@
 </template>
 
 <script lang="ts" setup>
-<<<<<<< HEAD
-import { useCurrentUser, useDatabaseStore, useInstanceStore } from "@/store";
-=======
-import { useCurrentUser, useInstanceStore, useProjectStore } from "@/store";
->>>>>>> 3926d838
+import {
+  useCurrentUser,
+  useDatabaseStore,
+  useInstanceStore,
+  useProjectStore,
+} from "@/store";
 import { reactive, onMounted } from "vue";
 import { useStore } from "vuex";
 import {
