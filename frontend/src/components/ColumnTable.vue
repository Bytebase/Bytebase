<template>
  <BBTable
    :column-list="columnNameList"
    :data-source="columnList"
    :show-header="true"
    :left-bordered="true"
    :right-bordered="true"
    v-bind="$attrs"
  >
    <template #body="{ rowData: column }: { rowData: ColumnMetadata }">
      <BBTableCell
        v-if="showSensitiveColumn"
        :left-padding="4"
        class="w-[1%] text-center"
      >
        <!-- width: 1% means as narrow as possible -->
        <div class="flex items-center justify-center">
          <FeatureBadge
            feature="bb.feature.sensitive-data"
            custom-class="mr-2"
            :instance="database.instanceEntity"
          />
          <input
            type="checkbox"
            class="h-4 w-4 text-accent rounded disabled:cursor-not-allowed border-control-border focus:ring-accent"
            :disabled="!allowAdmin"
            :checked="isSensitiveColumn(column)"
            @input="
              toggleSensitiveColumn(
                column,
                ($event.target as HTMLInputElement).checked,
                $event
              )
            "
          />
        </div>
      </BBTableCell>
      <BBTableCell class="w-14" :left-padding="showSensitiveColumn ? 2 : 4">
        {{ column.name }}
      </BBTableCell>
      <BBTableCell v-if="showClassificationColumn" class="w-10">
        {{ getColumnClassification(column.classification)?.title }}
        <span
          v-if="getColumnSensitiveLevel(column.classification)?.sensitive"
          class="inline-flex items-center px-2 py-0.5 rounded-lg text-xs font-semibold bg-red-100 text-red-800"
        >
          {{ $t("database.sensitive") }}
        </span>
      </BBTableCell>
      <BBTableCell class="w-8">
        {{ column.type }}
      </BBTableCell>
      <BBTableCell class="w-8">
        {{ column.default }}
      </BBTableCell>
      <BBTableCell class="w-8">
        {{ column.nullable }}
      </BBTableCell>
      <BBTableCell
        v-if="
          engine !== Engine.POSTGRES &&
          engine !== Engine.CLICKHOUSE &&
          engine !== Engine.SNOWFLAKE
        "
        class="w-8"
      >
        {{ column.characterSet }}
      </BBTableCell>
      <BBTableCell
        v-if="engine !== Engine.CLICKHOUSE && engine !== Engine.SNOWFLAKE"
        class="w-8"
      >
        {{ column.collation }}
      </BBTableCell>
      <BBTableCell class="w-16">
        {{ column.comment }}
      </BBTableCell>
    </template>
  </BBTable>

  <FeatureModal
    feature="bb.feature.sensitive-data"
    :instance="database.instanceEntity"
    :open="state.showFeatureModal"
    @cancel="state.showFeatureModal = false"
  />
</template>

<script lang="ts" setup>
import { cloneDeep } from "lodash-es";
import { computed, PropType, reactive } from "vue";
import { useI18n } from "vue-i18n";
import { BBTableColumn } from "@/bbkit/types";
import { useCurrentUserV1, useSubscriptionV1Store } from "@/store";
import { usePolicyV1Store } from "@/store/modules/v1/policy";
import { ComposedDatabase } from "@/types";
import { ColumnMetadata, TableMetadata } from "@/types/proto/store/database";
import { Engine } from "@/types/proto/v1/common";
import {
  PolicyType,
  SensitiveData,
  SensitiveDataMaskType,
} from "@/types/proto/v1/org_policy_service";
import { DataClassificationSetting_DataClassificationConfig } from "@/types/proto/v1/setting_service";
import { hasWorkspacePermissionV1, isDev } from "@/utils";

type LocalState = {
  showFeatureModal: boolean;
};

const props = defineProps({
  database: {
    required: true,
    type: Object as PropType<ComposedDatabase>,
  },
  schema: {
    required: true,
    type: String,
  },
  table: {
    required: true,
    type: Object as PropType<TableMetadata>,
  },
  columnList: {
    required: true,
    type: Object as PropType<ColumnMetadata[]>,
  },
  sensitiveDataList: {
    required: true,
    type: Array as PropType<SensitiveData[]>,
  },
  classificationConfig: {
    required: false,
    default: undefined,
    type: Object as PropType<
      DataClassificationSetting_DataClassificationConfig | undefined
    >,
  },
});

const { t } = useI18n();
const state = reactive<LocalState>({
  showFeatureModal: false,
});
const engine = computed(() => {
  return props.database.instanceEntity.engine;
});
const subscriptionV1Store = useSubscriptionV1Store();

const instanceMissingLicense = computed(() => {
  return subscriptionV1Store.instanceMissingLicense(
    "bb.feature.sensitive-data",
    props.database.instanceEntity
  );
});
const hasSensitiveDataFeature = computed(() => {
  return subscriptionV1Store.hasFeature("bb.feature.sensitive-data");
});

const showSensitiveColumn = computed(() => {
  return (
    hasSensitiveDataFeature.value &&
    (engine.value === Engine.MYSQL ||
      engine.value === Engine.TIDB ||
      engine.value === Engine.POSTGRES ||
      engine.value === Engine.REDSHIFT ||
      engine.value === Engine.ORACLE ||
      engine.value === Engine.SNOWFLAKE ||
<<<<<<< HEAD
      engine.value === Engine.RISINGWAVE)
=======
      engine.value === Engine.MSSQL)
  );
});

const showClassificationColumn = computed(() => {
  return (
    (engine.value === Engine.MYSQL || engine.value === Engine.POSTGRES) &&
    isDev()
>>>>>>> 803ea049
  );
});

const currentUserV1 = useCurrentUserV1();
const allowAdmin = computed(() => {
  if (
    hasWorkspacePermissionV1(
      "bb.permission.workspace.manage-sensitive-data",
      currentUserV1.value.userRole
    )
  ) {
    // True if the currentUser has workspace level sensitive data
    // R+W privileges. AKA DBA or Workspace owner
    return true;
  }

  // False otherwise
  return false;
});

const NORMAL_COLUMN_LIST = computed(() => {
  const columnList: BBTableColumn[] = [
    {
      title: t("common.name"),
    },
    {
      title: t("common.type"),
    },
    {
      title: t("common.Default"),
    },
    {
      title: t("database.nullable"),
    },
    {
      title: t("db.character-set"),
    },
    {
      title: t("db.collation"),
    },
    {
      title: t("database.comment"),
    },
  ];
  if (showSensitiveColumn.value) {
    columnList.unshift({
      title: t("database.sensitive"),
      center: true,
      nowrap: true,
    });
  }
  if (showClassificationColumn.value) {
    columnList.splice(1, 0, {
      title: t("database.classification.self"),
    });
  }
  return columnList;
});
const POSTGRES_COLUMN_LIST = computed(() => {
  const columnList: BBTableColumn[] = [
    {
      title: t("common.name"),
    },
    {
      title: t("common.type"),
    },
    {
      title: t("common.Default"),
    },
    {
      title: t("database.nullable"),
    },
    {
      title: t("db.collation"),
    },
    {
      title: t("database.comment"),
    },
  ];
  if (showSensitiveColumn.value) {
    columnList.unshift({
      title: t("database.sensitive"),
      center: true,
      nowrap: true,
    });
  }
  if (showClassificationColumn.value) {
    columnList.splice(1, 0, {
      title: t("database.classification.self"),
    });
  }
  return columnList;
});
const CLICKHOUSE_SNOWFLAKE_COLUMN_LIST = computed((): BBTableColumn[] => [
  {
    title: t("common.name"),
  },
  {
    title: t("common.type"),
  },
  {
    title: t("common.Default"),
  },
  {
    title: t("database.nullable"),
  },
  {
    title: t("database.comment"),
  },
]);

const columnNameList = computed(() => {
  switch (engine.value) {
    case Engine.POSTGRES:
      return POSTGRES_COLUMN_LIST.value;
    case Engine.CLICKHOUSE:
    case Engine.SNOWFLAKE:
      return CLICKHOUSE_SNOWFLAKE_COLUMN_LIST.value;
    default:
      return NORMAL_COLUMN_LIST.value;
  }
});

const isSensitiveColumn = (column: ColumnMetadata) => {
  return (
    props.sensitiveDataList.findIndex((sensitiveData) => {
      return (
        sensitiveData.table === props.table.name &&
        sensitiveData.column === column.name
      );
    }) >= 0
  );
};

const toggleSensitiveColumn = (
  column: ColumnMetadata,
  on: boolean,
  e: Event
) => {
  if (!hasSensitiveDataFeature.value || instanceMissingLicense.value) {
    state.showFeatureModal = true;

    // Revert UI states
    e.preventDefault();
    e.stopPropagation();
    (e.target as HTMLInputElement).checked = !on;
    return;
  }

  const index = props.sensitiveDataList.findIndex((sensitiveData) => {
    return (
      sensitiveData.table === props.table.name &&
      sensitiveData.column === column.name
    );
  });
  const sensitiveDataList = cloneDeep(props.sensitiveDataList);
  if (on && index < 0) {
    // Turn on sensitive
    sensitiveDataList.push({
      schema: props.schema,
      table: props.table.name,
      column: column.name,
      maskType: SensitiveDataMaskType.DEFAULT,
    });
  } else if (!on && index >= 0) {
    sensitiveDataList.splice(index, 1);
  }

  usePolicyV1Store().upsertPolicy({
    parentPath: props.database.name,
    policy: {
      type: PolicyType.SENSITIVE_DATA,
      sensitiveDataPolicy: {
        sensitiveData: sensitiveDataList,
      },
    },
    updateMask: ["payload"],
  });
};

const getColumnClassification = (classificationId: string) => {
  if (!classificationId || !props.classificationConfig) {
    return;
  }
  return props.classificationConfig.classification[classificationId];
};

const getColumnSensitiveLevel = (classificationId: string) => {
  const classification = getColumnClassification(classificationId);
  if (!classification) {
    return;
  }
  return (props.classificationConfig?.levels ?? []).find(
    (level) => level.id === classification.levelId
  );
};
</script><|MERGE_RESOLUTION|>--- conflicted
+++ resolved
@@ -166,10 +166,8 @@
       engine.value === Engine.REDSHIFT ||
       engine.value === Engine.ORACLE ||
       engine.value === Engine.SNOWFLAKE ||
-<<<<<<< HEAD
+      engine.value === Engine.MSSQL ||
       engine.value === Engine.RISINGWAVE)
-=======
-      engine.value === Engine.MSSQL)
   );
 });
 
@@ -177,7 +175,6 @@
   return (
     (engine.value === Engine.MYSQL || engine.value === Engine.POSTGRES) &&
     isDev()
->>>>>>> 803ea049
   );
 });
 
