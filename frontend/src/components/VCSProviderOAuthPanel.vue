<template>
  <div class="space-y-4">
    <div class="textlabel">
      <template v-if="config.type == 'GITLAB_SELF_HOST'">
        {{
          $t(
            "version-control.setting.add-git-provider.oauth-info.gitlab-register-oauth-application"
          )
        }}
      </template>
      <template v-if="config.type == 'GITHUB_COM'">
        {{
          $t(
            "version-control.setting.add-git-provider.oauth-info.github-register-oauth-application"
          )
        }}
      </template>
    </div>
    <ol class="textinfolabel space-y-2">
      <template v-if="config.type == 'GITLAB_SELF_HOST'">
        <li>
          1.
          {{
            $t(
              "version-control.setting.add-git-provider.oauth-info.gitlab-login-as-admin"
            )
          }}
          <img class="w-auto" src="../assets/gitlab_admin_area.png" />
        </li>
        <li>
          2.
          {{
            $t(
              "version-control.setting.add-git-provider.oauth-info.gitlab-visit-admin-page"
            )
          }}
          <a
            :href="createAdminApplicationUrl"
            target="_blank"
            class="normal-link"
            >{{
              $t(
                "version-control.setting.add-git-provider.oauth-info.direct-link"
              )
            }}</a
          >
        </li>
        <li>
          3.
          {{
            $t(
              "version-control.setting.add-git-provider.oauth-info.create-oauth-app"
            )
          }}
          <div class="m-4 flex justify-center">
            <dl
              class="divide-y divide-block-border border border-block-border shadow rounded-lg"
            >
              <div class="grid grid-cols-2 gap-4 px-4 py-2">
                <dt class="text-sm font-medium text-control-light text-right">
                  Name
                </dt>
                <dd class="text-sm text-main">Bytebase</dd>
              </div>
              <div class="grid grid-cols-2 gap-4 px-4 py-2 items-center">
                <dt class="text-sm font-medium text-control-light text-right">
                  Redirect URI
                </dt>
                <dd class="text-sm text-main items-center flex">
                  {{ redirectUrl() }}
                  <button
                    tabindex="-1"
                    class="ml-1 text-sm font-medium text-control-light hover:bg-gray-100"
                    @click.prevent="copyRedirectURI"
                  >
                    <heroicons-outline:clipboard class="w-6 h-6" />
                  </button>
                </dd>
              </div>
              <div class="grid grid-cols-2 gap-4 px-4 py-2">
                <dt class="text-sm font-medium text-control-light text-right">
                  Trusted
                </dt>
                <dd class="text-sm text-main">Yes</dd>
              </div>
              <div class="grid grid-cols-2 gap-4 px-4 py-2">
                <dt class="text-sm font-medium text-control-light text-right">
                  Confidential
                </dt>
                <dd class="text-sm text-main">Yes</dd>
              </div>
              <div class="grid grid-cols-2 gap-4 px-4 py-2">
                <dt class="text-sm font-medium text-control-light text-right">
                  Scopes
                </dt>
                <dd class="text-sm text-main">api</dd>
              </div>
            </dl>
          </div>
        </li>
        <li>
          4.
          {{
            $t(
              "version-control.setting.add-git-provider.oauth-info.gitlab-paste-oauth-info"
            )
          }}
        </li>
      </template>
      <template v-if="config.type == 'GITHUB_COM'">
        <li>
          1.
          {{
            $t(
              "version-control.setting.add-git-provider.oauth-info.github-login-as-admin"
            )
          }}
          <img class="w-auto" src="../assets/github_admin_settings.png" />
        </li>
        <li>
          2.
          {{
            $t(
              "version-control.setting.add-git-provider.oauth-info.github-visit-admin-page"
            )
          }}
        </li>
        <li>
          3.
          {{
            $t(
              "version-control.setting.add-git-provider.oauth-info.create-oauth-app"
            )
          }}
          <div class="m-4 flex justify-center">
            <dl
              class="divide-y divide-block-border border border-block-border shadow rounded-lg"
            >
              <div class="grid grid-cols-2 gap-4 px-4 py-2">
                <dt class="text-sm font-medium text-control-light text-right">
                  Application name
                </dt>
                <dd class="text-sm text-main">Bytebase</dd>
              </div>
              <div class="grid grid-cols-2 gap-4 px-4 py-2 items-center">
                <dt class="text-sm font-medium text-control-light text-right">
                  Authorization callback URL
                </dt>
                <dd class="text-sm text-main items-center flex">
                  {{ redirectUrl() }}
                  <button
                    tabindex="-1"
                    class="ml-1 text-sm font-medium text-control-light hover:bg-gray-100"
                    @click.prevent="copyRedirectURI"
                  >
                    <heroicons-outline:clipboard class="w-6 h-6" />
                  </button>
                </dd>
              </div>
            </dl>
          </div>
        </li>
        <li>
          4.
          {{
            $t(
              "version-control.setting.add-git-provider.oauth-info.github-paste-oauth-info"
            )
          }}
        </li>
      </template>
    </ol>
    <div>
      <div class="textlabel">
        {{ $t("common.application") }} ID <span class="text-red-600">*</span>
      </div>
      <BBTextField
        class="mt-2 w-full"
        :placeholder="'ex. 5333b60a6c9f234272dac2ee6b3422aaf224e0a66def54e0d243b77bexa8edda'"
        :value="config.applicationId"
        @input="(e: any) => changeApplicationId(e.target.value)"
      />
      <p v-if="state.showApplicationIdError" class="mt-2 text-sm text-error">
        {{ applicationIdErrorDescription }}
      </p>
      <div class="mt-4 textlabel">
        Secret <span class="text-red-600">*</span>
      </div>
      <BBTextField
        class="mt-2 w-full"
        :placeholder="'ex. b9e0efc7a233403799b42620c60ff98c146895a27b6219912a215f4e2251cc3a'"
        :value="config.secret"
        @input="(e: any) => changeSecret(e.target.value)"
      />
      <p v-if="state.showSecretError" class="mt-2 text-sm text-error">
        {{ secretErrorDescription }}
      </p>
    </div>
  </div>
</template>

<script lang="ts">
import {
  computed,
  defineComponent,
  onUnmounted,
  PropType,
  reactive,
} from "vue";
import isEmpty from "lodash-es/isEmpty";
import { toClipboard } from "@soerenmartius/vue3-clipboard";
import {
  isValidVCSApplicationIdOrSecret,
  TEXT_VALIDATION_DELAY,
  VCSConfig,
  redirectUrl,
} from "../types";
<<<<<<< HEAD
import { useStore } from "vuex";
import { useI18n } from "vue-i18n";
=======
import { pushNotification } from "@/store";
>>>>>>> 85a043d0

interface LocalState {
  applicationIdValidationTimer?: ReturnType<typeof setTimeout>;
  showApplicationIdError: boolean;
  secretValidationTimer?: ReturnType<typeof setTimeout>;
  showSecretError: boolean;
}

export default defineComponent({
  name: "VCSProviderOAuthPanel",
  props: {
    config: {
      required: true,
      type: Object as PropType<VCSConfig>,
    },
  },
  setup(props) {
<<<<<<< HEAD
    const { t } = useI18n();
    const store = useStore();
=======
>>>>>>> 85a043d0
    const state = reactive<LocalState>({
      showApplicationIdError:
        !isEmpty(props.config.applicationId) &&
        !isValidVCSApplicationIdOrSecret(
          props.config.type,
          props.config.applicationId
        ),
      showSecretError:
        !isEmpty(props.config.secret) &&
        !isValidVCSApplicationIdOrSecret(
          props.config.type,
          props.config.secret
        ),
    });

    onUnmounted(() => {
      if (state.applicationIdValidationTimer) {
        clearInterval(state.applicationIdValidationTimer);
      }
      if (state.secretValidationTimer) {
        clearInterval(state.secretValidationTimer);
      }
    });

    const createAdminApplicationUrl = computed((): string => {
      if (props.config.type == "GITLAB_SELF_HOST") {
        return `${props.config.instanceUrl}/admin/applications/new`;
      } else if (props.config.type == "GITHUB_COM") {
        return `https://github.com/settings/applications/new`;
      }
      return "";
    });

    const copyRedirectURI = () => {
      toClipboard(redirectUrl()).then(() => {
        pushNotification({
          module: "bytebase",
          style: "INFO",
          title: `Redirect URI copied to clipboard. Paste to the corresponding field on the OAuth application form.`,
        });
      });
    };

    const changeApplicationId = (value: string) => {
      // eslint-disable-next-line vue/no-mutating-props
      props.config.applicationId = value;

      if (state.applicationIdValidationTimer) {
        clearInterval(state.applicationIdValidationTimer);
      }
      // If text becomes valid, we immediately clear the error.
      // otherwise, we delay TEXT_VALIDATION_DELAY to do the validation in case there is continous keystroke.
      if (
        isValidVCSApplicationIdOrSecret(
          props.config.type,
          props.config.applicationId
        )
      ) {
        state.showApplicationIdError = false;
      } else {
        state.applicationIdValidationTimer = setTimeout(() => {
          // If error is already displayed, we hide the error only if there is valid input.
          // Otherwise, we hide the error if input is either empty or valid.
          if (state.showApplicationIdError) {
            state.showApplicationIdError = !isValidVCSApplicationIdOrSecret(
              props.config.type,
              props.config.applicationId
            );
          } else {
            state.showApplicationIdError =
              !isValidVCSApplicationIdOrSecret(
                props.config.type,
                props.config.applicationId
              ) &&
              !isValidVCSApplicationIdOrSecret(
                props.config.type,
                props.config.applicationId
              );
          }
        }, TEXT_VALIDATION_DELAY);
      }
    };

    const changeSecret = (value: string) => {
      // eslint-disable-next-line vue/no-mutating-props
      props.config.secret = value;

      if (state.secretValidationTimer) {
        clearInterval(state.secretValidationTimer);
      }
      // If text becomes valid, we immediately clear the error.
      // otherwise, we delay TEXT_VALIDATION_DELAY to do the validation in case there is continous keystroke.
      if (
        isValidVCSApplicationIdOrSecret(props.config.type, props.config.secret)
      ) {
        state.showSecretError = false;
      } else {
        state.secretValidationTimer = setTimeout(() => {
          // If error is already displayed, we hide the error only if there is valid input.
          // Otherwise, we hide the error if input is either empty or valid.
          if (state.showSecretError) {
            state.showSecretError = !isValidVCSApplicationIdOrSecret(
              props.config.type,
              props.config.secret
            );
          } else {
            state.showSecretError =
              !isEmpty(props.config.secret) &&
              !isValidVCSApplicationIdOrSecret(
                props.config.type,
                props.config.secret
              );
          }
        }, TEXT_VALIDATION_DELAY);
      }
    };

    const applicationIdErrorDescription = computed((): string => {
      if (props.config.type == "GITLAB_SELF_HOST") {
        return t(
          "version-control.setting.add-git-provider.oauth-info.gitlab-application-id-error"
        );
      } else if (props.config.type == "GITHUB_COM") {
        return t(
          "version-control.setting.add-git-provider.oauth-info.github-application-id-error"
        );
      }
      return "";
    });

    const secretErrorDescription = computed((): string => {
      if (props.config.type == "GITLAB_SELF_HOST") {
        return t(
          "version-control.setting.add-git-provider.oauth-info.gitlab-secret-error"
        );
      } else if (props.config.type == "GITHUB_COM") {
        return t(
          "version-control.setting.add-git-provider.oauth-info.github-secret-error"
        );
      }
      return "";
    });

    return {
      redirectUrl,
      state,
      createAdminApplicationUrl,
      copyRedirectURI,
      changeApplicationId,
      changeSecret,
      applicationIdErrorDescription,
      secretErrorDescription,
    };
  },
});
</script><|MERGE_RESOLUTION|>--- conflicted
+++ resolved
@@ -215,12 +215,8 @@
   VCSConfig,
   redirectUrl,
 } from "../types";
-<<<<<<< HEAD
-import { useStore } from "vuex";
 import { useI18n } from "vue-i18n";
-=======
 import { pushNotification } from "@/store";
->>>>>>> 85a043d0
 
 interface LocalState {
   applicationIdValidationTimer?: ReturnType<typeof setTimeout>;
@@ -238,11 +234,7 @@
     },
   },
   setup(props) {
-<<<<<<< HEAD
     const { t } = useI18n();
-    const store = useStore();
-=======
->>>>>>> 85a043d0
     const state = reactive<LocalState>({
       showApplicationIdError:
         !isEmpty(props.config.applicationId) &&
