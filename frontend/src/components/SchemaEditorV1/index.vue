<template>
  <div v-if="state.initialized" class="w-full h-[32rem] border rounded-lg">
    <Splitpanes
      class="default-theme w-full h-full flex flex-row overflow-hidden"
    >
      <Pane min-size="15" size="25">
        <Aside />
      </Pane>
      <Pane min-size="60" size="75">
        <Editor />
      </Pane>
    </Splitpanes>
  </div>
</template>

<script lang="ts" setup>
import { Splitpanes, Pane } from "splitpanes";
import { onMounted, watch, reactive } from "vue";
import { useSchemaEditorV1Store, useSettingV1Store } from "@/store";
import { ComposedProject, ComposedDatabase } from "@/types";
import { Engine } from "@/types/proto/v1/common";
import { DatabaseMetadata } from "@/types/proto/v1/database_service";
import { SchemaDesign } from "@/types/proto/v1/schema_design_service";
import Aside from "./Aside/index.vue";
import Editor from "./Editor.vue";
import { convertBranchToBranchSchema } from "./utils/branch";

const props = defineProps<{
  readonly: boolean;
  engine: Engine;
  project: ComposedProject;
  baselineSchemaMetadata?: DatabaseMetadata;
  schemaMetadata?: DatabaseMetadata;
  resourceType: "database" | "branch";
  databases?: ComposedDatabase[];
  // NOTE: we only support editing one branch for now.
  branches?: SchemaDesign[];
}>();

interface LocalState {
  initialized: boolean;
}

const settingStore = useSettingV1Store();
<<<<<<< HEAD
const readonly = ref(props.readonly);
const engine = ref(props.engine);
const metadata = ref<DatabaseMetadata>(DatabaseMetadata.fromPartial({}));
const originalSchemas = ref<Schema[]>([]);
const editableSchemas = ref<Schema[]>([]);
// eslint-disable-next-line vue/no-dupe-keys
const project = ref<ComposedProject>(unknownProject());
const baselineMetadata = ref<DatabaseMetadata>(
  DatabaseMetadata.fromPartial({})
);
const tabState = ref<SchemaEditorTabState>({
  tabMap: new Map(),
=======
const schemaEditorV1Store = useSchemaEditorV1Store();
const state = reactive<LocalState>({
  initialized: false,
>>>>>>> 05dd69bf
});

const updateSchemaEditorState = () => {
  schemaEditorV1Store.setState({
    engine: props.engine,
    project: props.project,
    readonly: props.readonly,
    resourceType: props.resourceType,
    // NOTE: this will clear all tabs. We will restore tabs as needed later.
    tabState: {
      tabMap: new Map(),
    },
  });

  if (props.resourceType === "database") {
    schemaEditorV1Store.setState({
      resourceMap: {
        // NOTE: we will dynamically fetch schema list for each database in database tree view.
        database: new Map(
          (props.databases || []).map((database) => [
            database.name,
            {
              database,
              schemaList: [],
              originSchemaList: [],
            },
          ])
        ),
        branch: new Map(),
      },
    });
  } else {
    schemaEditorV1Store.setState({
      resourceMap: {
        database: new Map(),
        branch: new Map(
          (props.branches || []).map((branch) => [
            branch.name,
            convertBranchToBranchSchema(branch),
          ])
        ),
      },
    });
  }
};

// Prepare schema template contexts.
onMounted(async () => {
  await settingStore.getOrFetchSettingByName("bb.workspace.schema-template");
  updateSchemaEditorState();
  state.initialized = true;
});

watch(
  () => props,
  () => {
    updateSchemaEditorState();
  },
  {
    deep: true,
  }
);
</script>

<style>
@import "splitpanes/dist/splitpanes.css";

/* splitpanes pane style */
.splitpanes.default-theme .splitpanes__pane {
  @apply bg-transparent !transition-none;
}

.splitpanes.default-theme .splitpanes__splitter {
  @apply bg-gray-100 border-none;
}

.splitpanes.default-theme .splitpanes__splitter:hover {
  @apply bg-indigo-300;
}

.splitpanes.default-theme .splitpanes__splitter::before,
.splitpanes.default-theme .splitpanes__splitter::after {
  @apply bg-gray-700 opacity-50 text-white;
}

.splitpanes.default-theme .splitpanes__splitter:hover::before,
.splitpanes.default-theme .splitpanes__splitter:hover::after {
  @apply bg-white opacity-100;
}
</style><|MERGE_RESOLUTION|>--- conflicted
+++ resolved
@@ -42,24 +42,10 @@
 }
 
 const settingStore = useSettingV1Store();
-<<<<<<< HEAD
-const readonly = ref(props.readonly);
-const engine = ref(props.engine);
-const metadata = ref<DatabaseMetadata>(DatabaseMetadata.fromPartial({}));
-const originalSchemas = ref<Schema[]>([]);
-const editableSchemas = ref<Schema[]>([]);
-// eslint-disable-next-line vue/no-dupe-keys
-const project = ref<ComposedProject>(unknownProject());
-const baselineMetadata = ref<DatabaseMetadata>(
-  DatabaseMetadata.fromPartial({})
-);
-const tabState = ref<SchemaEditorTabState>({
-  tabMap: new Map(),
-=======
+
 const schemaEditorV1Store = useSchemaEditorV1Store();
 const state = reactive<LocalState>({
   initialized: false,
->>>>>>> 05dd69bf
 });
 
 const updateSchemaEditorState = () => {
