--- conflicted
+++ resolved
@@ -20,17 +20,13 @@
       :expanded-row-keys="
         issueList.filter(isIssueExpanded).map((issue) => issue.uid)
       "
-      :checked-row-keys="[...state.selectedIssueIdList]"
+      :checked-row-keys="Array.from(state.selectedIssueIdList)"
       :row-props="rowProps"
       :render-expand-icon="() => h('span', { class: 'hidden' })"
-<<<<<<< HEAD
+      class="issue-table-list"
       @update:checked-row-keys="
         (val) => (state.selectedIssueIdList = new Set(val as string[]))
       "
-=======
-      class="issue-table-list"
-      @update:checked-row-keys="(val) => state.selectedIssueIdList = new Set(val as string[])"
->>>>>>> c6612949
     />
   </div>
 
