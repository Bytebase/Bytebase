--- conflicted
+++ resolved
@@ -26,12 +26,7 @@
   const uid = computed(() => {
     const slug = unref(issueSlug);
     if (slug.toLowerCase() === "new") return String(EMPTY_ID);
-<<<<<<< HEAD
     const uid = Number(uidFromSlug(slug));
-=======
-    if (slug.toLowerCase() === "create") return String(EMPTY_ID);
-    const uid = Number(idFromSlug(slug));
->>>>>>> 566f9f19
     if (uid > 0) return String(uid);
     return String(UNKNOWN_ID);
   });
