--- conflicted
+++ resolved
@@ -492,13 +492,6 @@
   return issueNameParts.join(" ");
 };
 
-<<<<<<< HEAD
-const deleteBranch = async () => {
-  const branch = props.dirtyBranch;
-  await branchStore.deleteBranch(branch.name);
-  router.replace({
-    name: PROJECT_V1_ROUTE_BRANCHES,
-=======
 const confirmForceDeleteBranch = () => {
   const d = defer<boolean>();
   $dialog.warning({
@@ -513,7 +506,6 @@
     onPositiveClick: () => {
       d.resolve(true);
     },
->>>>>>> 89c1501f
   });
   return d.promise;
 };
