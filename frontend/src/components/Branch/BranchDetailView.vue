<template>
  <div class="flex flex-col gap-y-3 w-full h-full relative" v-bind="$attrs">
    <MaskSpinner
      v-if="state.isReverting || state.savingStatus"
      class="!bg-white/75"
    >
      <div class="text-sm">
        <template v-if="state.savingStatus">
          {{ state.savingStatus }}
        </template>
      </div>
    </MaskSpinner>

    <div class="w-full flex flex-row justify-between items-center">
      <div class="w-full flex flex-row justify-start items-center gap-x-2">
        <NInput
          v-if="allowEdit"
          v-model:value="state.branchId"
          class="!w-auto"
          :passively-activated="true"
          :style="branchIdInputStyle"
          :readonly="!allowEdit || !state.isEditingBranchId"
          :placeholder="'feature/add-billing'"
          @focus="state.isEditingBranchId = true"
          @blur="handleBranchIdInputBlur"
        />
        <span v-else class="text-xl leading-[34px]">{{
          cleanBranch.branchId
        }}</span>
        <span
          v-if="parentBranch"
          class="group text-sm border rounded-full px-2 py-1 cursor-pointer hover:bg-gray-100"
          @click="handleParentBranchClick"
        >
          <span class="text-gray-500 mr-1"
            >{{ $t("schema-designer.parent-branch") }}:</span
          >
          <span class="group-hover:underline group-hover:text-blue-600">{{
            parentBranch.branchId
          }}</span>
        </span>
      </div>
      <div>
        <div class="w-full flex flex-row justify-between items-center">
          <div
            v-if="allowEdit"
            class="flex flex-row justify-end items-center space-x-2"
          >
            <template v-if="!state.isEditing">
              <NButton @click="handleEdit">{{ $t("common.edit") }}</NButton>
              <NButton
                v-if="showMergeBranchButton"
                @click="handleGotoMergeBranch"
              >
                {{ $t("branch.merge-rebase.merge-branch") }}
              </NButton>
              <NButton
                v-if="showRebaseBranchButton"
                @click="handleGotoRebaseBranch"
              >
                {{ $t("branch.merge-rebase.rebase-branch") }}
              </NButton>
<<<<<<< HEAD
              <NButton type="primary" @click="handleApplyBranchToDatabase">{{
                $t("schema-designer.apply-to-database")
              }}</NButton>
=======
              <NButton
                v-if="showApplyBranchButton"
                type="primary"
                @click="handleApplyBranchToDatabase"
                >{{ $t("schema-designer.apply-to-database") }}</NButton
              >
>>>>>>> 4e0d89a9
            </template>
            <template v-else>
              <NButton :loading="state.isReverting" @click="handleCancelEdit">{{
                $t("common.cancel")
              }}</NButton>
              <NButton
                type="primary"
                :loading="!!state.savingStatus"
                @click="handleSaveBranch"
                >{{ $t("common.save") }}</NButton
              >
            </template>
          </div>
        </div>
      </div>
    </div>

    <NDivider class="!my-0" />

    <div
      class="w-full flex flex-row justify-between items-center text-sm gap-4 h-[32px]"
    >
      <div
        class="flex-1 flex flex-row justify-start items-center opacity-80 whitespace-nowrap"
      >
        <span class="mr-4">{{ $t("schema-designer.baseline-version") }}:</span>
        <DatabaseInfo class="flex-nowrap" :database="database" />
      </div>
      <div
        v-if="!state.isEditing"
        class="flex flex-row justify-end items-center gap-x-1 whitespace-nowrap"
      >
        <NCheckbox v-model:checked="state.showDiff">
          {{ $t("branch.show-diff-with-branch-baseline") }}
        </NCheckbox>
      </div>
    </div>

    <div class="w-full flex-1 flex flex-col overflow-hidden">
      <SchemaDesignEditorLite
        ref="schemaDesignerRef"
        :project="project"
        :readonly="!state.isEditing"
        :branch="dirtyBranch"
        :disable-diff-coloring="!state.isEditing && !state.showDiff"
      />
    </div>
    <!-- Don't show delete button in view mode. -->
    <div v-if="allowDelete">
      <BBButtonConfirm
        :style="'DELETE'"
        :button-text="$t('database.delete-this-branch')"
        :require-confirm="true"
        @confirm="deleteBranch(false)"
      />
    </div>
  </div>

  <TargetDatabasesSelectPanel
    v-if="selectTargetDatabasesContext.show"
    :project-name="project.name"
    :engine="dirtyBranch.engine"
    :selected-database-name-list="[]"
    :loading="!!state.applyingToDatabaseStatus"
    @close="selectTargetDatabasesContext.show = false"
    @update="handleApplyToDatabase"
  />
</template>

<script lang="ts" setup>
import { asyncComputed, computedAsync } from "@vueuse/core";
import dayjs from "dayjs";
import { cloneDeep } from "lodash-es";
import { NButton, NCheckbox, NDivider, NInput, useDialog } from "naive-ui";
import { Status } from "nice-grpc-common";
import type { CSSProperties } from "vue";
import { computed, nextTick, reactive, ref, watch } from "vue";
import { useI18n } from "vue-i18n";
import { useRouter } from "vue-router";
import { BBButtonConfirm } from "@/bbkit";
import DatabaseInfo from "@/components/DatabaseInfo.vue";
import { validateDatabaseMetadata } from "@/components/SchemaEditorLite";
import TargetDatabasesSelectPanel from "@/components/SyncDatabaseSchema/TargetDatabasesSelectPanel.vue";
import {
  PROJECT_V1_ROUTE_BRANCHES,
  PROJECT_V1_ROUTE_BRANCH_DETAIL,
  PROJECT_V1_ROUTE_BRANCH_MERGE,
  PROJECT_V1_ROUTE_BRANCH_ROLLOUT,
  PROJECT_V1_ROUTE_BRANCH_REBASE,
  PROJECT_V1_ROUTE_ISSUE_DETAIL,
} from "@/router/dashboard/projectV1";
import {
  extractUserEmail,
  pushNotification,
  useDatabaseV1Store,
  useCurrentUserV1,
} from "@/store";
import { useBranchStore } from "@/store/modules/branch";
import { getProjectAndBranchId } from "@/store/modules/v1/common";
import {
  unknownDatabase,
  type ComposedProject,
  type Permission,
} from "@/types";
import { Branch } from "@/types/proto/v1/branch_service";
import { DatabaseMetadata } from "@/types/proto/v1/database_service";
import {
  defer,
  extractProjectResourceName,
  hasProjectPermissionV2,
} from "@/utils";
import { getErrorCode } from "@/utils/grpcweb";
import { provideSQLCheckContext } from "../SQLCheck";
import { generateDiffDDL } from "../SchemaEditorLite";
import MaskSpinner from "../misc/MaskSpinner.vue";
import SchemaDesignEditorLite from "./SchemaDesignEditorLite.vue";
import { validateBranchName } from "./utils";

interface LocalState {
  branchId: string;
  showDiff: boolean;
  isEditing: boolean;
  isEditingBranchId: boolean;
  isReverting: boolean;
  savingStatus: string;
  applyingToDatabaseStatus: boolean;
}

const props = defineProps<{
  project: ComposedProject;
  cleanBranch: Branch;
  dirtyBranch: Branch;
}>();
const emit = defineEmits<{
  (event: "update:branch-id", id: string): void;
}>();

const { t } = useI18n();
const router = useRouter();
const databaseStore = useDatabaseV1Store();
const branchStore = useBranchStore();
const { runSQLCheck } = provideSQLCheckContext();
const schemaDesignerRef = ref<InstanceType<typeof SchemaDesignEditorLite>>();
const state = reactive<LocalState>({
  branchId: "",
  // default true to child branches, default false to main branches
  showDiff: props.dirtyBranch.parentBranch ? true : false,
  isEditing: false,
  isEditingBranchId: false,
  isReverting: false,
  savingStatus: "",
  applyingToDatabaseStatus: false,
});
const $dialog = useDialog();
const selectTargetDatabasesContext = ref<{
  show: boolean;
}>({
  show: false,
});

const currentUser = useCurrentUserV1();

const checkPermission = (permission: Permission): boolean => {
  return (
    hasProjectPermissionV2(props.project, currentUser.value, permission) ||
    extractUserEmail(props.cleanBranch.creator) === currentUser.value.email
  );
};

const allowEdit = computed(() => {
  if (!checkPermission("bb.branches.update")) {
    return false;
  }
  if (props.dirtyBranch.parentBranch === "") {
    return checkPermission("bb.branches.admin");
  }
  return true;
});

const allowDelete = computed(() => {
  if (props.dirtyBranch.parentBranch === "") {
    return checkPermission("bb.branches.admin");
  }
  return checkPermission("bb.branches.delete");
});

const parentBranch = asyncComputed(async () => {
  const branch = props.dirtyBranch;
  // Show parent branch when the current branch is a personal draft and it's not the new created one.
  if (branch.parentBranch !== "") {
    return await branchStore.fetchBranchByName(
      branch.parentBranch,
      true /* useCache */
    );
  }
  return undefined;
}, undefined);

const database = computedAsync(() => {
  return databaseStore.getOrFetchDatabaseByName(
    props.dirtyBranch.baselineDatabase
  );
}, unknownDatabase());

const showMergeBranchButton = computed(() => {
  // main branches (parent-less branches) cannot be merged.
  if (!parentBranch.value) {
    return false;
  }
  // The branch's creator and project owners can merge feature branches into main branches.
  return allowEdit.value;
});

const showRebaseBranchButton = computed(() => {
  // For main branches: only project owners are allowed
  if (!parentBranch.value) {
    return hasProjectPermissionV2(
      props.project,
      useCurrentUserV1().value,
      "bb.branches.admin"
    );
  }

  // For feature branches: project owners and branch creator
  return allowEdit.value;
});

const showApplyBranchButton = computed(() => {
  // only main branches can be applied to databases.
  return !parentBranch.value;
});

const rebuildMetadataEdit = () => {
  const rebuild = schemaDesignerRef.value?.schemaEditor?.rebuildMetadataEdit;
  if (typeof rebuild !== "function") {
    console.warn("<SchemaEditor> ref is missing");
    return;
  }
  const branch = props.dirtyBranch;
  rebuild(
    database.value,
    branch.baselineSchemaMetadata ?? DatabaseMetadata.fromPartial({}),
    branch.schemaMetadata ?? DatabaseMetadata.fromPartial({})
  );
};

const branchIdInputStyle = computed(() => {
  const style: CSSProperties = {
    cursor: "default",
    minWidth: "10rem",
    "--n-color-disabled": "transparent",
    "--n-font-size": "20px",
  };
  const border = state.isEditingBranchId
    ? "1px solid rgb(var(--color-control-border))"
    : "none";
  style["--n-border"] = border;
  style["--n-border-disabled"] = border;

  return style;
});

watch(
  () => props.dirtyBranch.branchId,
  (title) => {
    state.branchId = title;
  },
  {
    immediate: true,
  }
);

const handleBranchIdInputBlur = async () => {
  if (state.branchId === "") {
    pushNotification({
      module: "bytebase",
      style: "WARN",
      title: "Branch name cannot be empty.",
    });
    return;
  }
  if (!validateBranchName(state.branchId)) {
    pushNotification({
      module: "bytebase",
      style: "CRITICAL",
      title: "Branch name valid characters: /^[a-zA-Z][a-zA-Z0-9-_/]+$/",
    });
    return;
  }

  const branch = props.dirtyBranch;
  const updateMask = [];
  if (branch.branchId !== state.branchId) {
    updateMask.push("branch_id");
  }
  if (updateMask.length !== 0) {
    await branchStore.updateBranch(
      Branch.fromPartial({
        name: branch.name,
        branchId: state.branchId,
        baselineDatabase: branch.baselineDatabase,
      }),
      updateMask
    );
    pushNotification({
      module: "bytebase",
      style: "SUCCESS",
      title: t("schema-designer.message.updated-succeed"),
    });
  }
  emit("update:branch-id", state.branchId);
  state.isEditingBranchId = false;
};

const handleParentBranchClick = async () => {
  if (!parentBranch.value) {
    return;
  }

  const [_, branchId] = getProjectAndBranchId(parentBranch.value.name);
  router.push({
    name: PROJECT_V1_ROUTE_BRANCH_DETAIL,
    params: {
      branchName: `${branchId}`,
    },
  });
};

const handleEdit = async () => {
  state.isEditing = true;
};

const handleCancelEdit = async () => {
  state.isReverting = true;

  Object.assign(props.dirtyBranch, cloneDeep(props.cleanBranch));

  await nextTick();
  rebuildMetadataEdit();

  state.isReverting = false;
  state.isEditing = false;
};

const handleSaveBranch = async () => {
  if (!state.isEditing) {
    return;
  }
  if (state.savingStatus) {
    return;
  }

  const applyMetadataEdit =
    schemaDesignerRef.value?.schemaEditor?.applyMetadataEdit;
  if (typeof applyMetadataEdit !== "function") {
    return;
  }
  const cleanup = async (success = false) => {
    state.savingStatus = "";
    if (success) {
      state.isEditing = false;
      await nextTick();
      rebuildMetadataEdit();
    }
  };

  const check = runSQLCheck.value;
  if (check) {
    state.savingStatus = "Checking SQL";
    if (!(await check())) {
      return cleanup();
    }
    // TODO: optimize: check() could return the generated DDL to avoid
    // generating one more time below. useful for large schemas
  }

  state.savingStatus = "Validating schema";
  const branch = props.dirtyBranch;
  const editing = branch.schemaMetadata
    ? cloneDeep(branch.schemaMetadata)
    : DatabaseMetadata.fromPartial({});
  await applyMetadataEdit(database.value, editing);

  const validationMessages = validateDatabaseMetadata(editing);
  if (validationMessages.length > 0) {
    pushNotification({
      module: "bytebase",
      style: "WARN",
      title: "Invalid schema design",
      description: validationMessages.join("\n"),
    });
    return cleanup();
  }

  state.savingStatus = "Saving";
  const updateMask = ["schema_metadata"];
  const updatedBranch = await branchStore.updateBranch(
    Branch.fromPartial({
      name: branch.name,
      schemaMetadata: editing,
    }),
    updateMask
  );
  Object.assign(props.cleanBranch, updatedBranch);
  Object.assign(props.dirtyBranch, cloneDeep(updatedBranch));

  pushNotification({
    module: "bytebase",
    style: "SUCCESS",
    title: t("schema-designer.message.updated-succeed"),
  });
  cleanup(/* success */ true);
};

const handleGotoMergeBranch = () => {
  router.push({
    name: PROJECT_V1_ROUTE_BRANCH_MERGE,
    params: {
      branchName: props.cleanBranch.branchId,
    },
  });
};
const handleGotoRebaseBranch = () => {
  router.push({
    name: PROJECT_V1_ROUTE_BRANCH_REBASE,
    params: {
      branchName: props.cleanBranch.branchId,
    },
  });
};

const handleApplyBranchToDatabase = () => {
  router.push({
    name: PROJECT_V1_ROUTE_BRANCH_ROLLOUT,
    params: {
      branchName: props.cleanBranch.branchId,
    },
  });
};

const handleApplyToDatabase = async (databaseIdList: string[]) => {
  const cleanup = () => {
    state.applyingToDatabaseStatus = false;
  };

  state.applyingToDatabaseStatus = true;
  // Use the raw branch since the branch might be dirty by schema editor
  const branch = props.cleanBranch;

  const source =
    branch.baselineSchemaMetadata ?? DatabaseMetadata.fromPartial({});
  const target = branch.schemaMetadata ?? DatabaseMetadata.fromPartial({});
  const result = await generateDiffDDL(
    database.value,
    source,
    target,
    /* !allowEmptyDiffDDLWithConfigChange */ false
  );

  if (result.fatal) {
    pushNotification({
      module: "bytebase",
      style: "CRITICAL",
      title: t("common.error"),
      description: result.errors.join("\n"),
    });
    return cleanup();
  }

  const targetDatabaseList = databaseIdList.map((id) =>
    databaseStore.getDatabaseByUID(id)
  );
  const query: Record<string, any> = {
    template: "bb.issue.database.schema.update",
    mode: "normal",
    ghost: undefined,
    branch: branch.name,
  };
  query.databaseList = targetDatabaseList.map((db) => db.name).join(",");
  query.sql = result.statement;
  query.name = generateIssueName(
    targetDatabaseList.map((db) => db.databaseName)
  );
  const routeInfo = {
    name: PROJECT_V1_ROUTE_ISSUE_DETAIL,
    params: {
      projectId: extractProjectResourceName(props.project.name),
      issueSlug: "create",
    },
    query,
  };
  router.push(routeInfo);
};

const generateIssueName = (databaseNameList: string[]) => {
  const issueNameParts: string[] = [];
  if (databaseNameList.length === 1) {
    issueNameParts.push(`[${databaseNameList[0]}]`);
  } else {
    issueNameParts.push(`[${databaseNameList.length} databases]`);
  }
  issueNameParts.push(`Edit schema`);
  const datetime = dayjs().format("@MM-DD HH:mm");
  const tz = "UTC" + dayjs().format("ZZ");
  issueNameParts.push(`${datetime} ${tz}`);
  return issueNameParts.join(" ");
};

const confirmForceDeleteBranch = () => {
  const d = defer<boolean>();
  $dialog.warning({
    title: t("common.warning"),
    content: t("branch.deleting-parent-branch"),
    style: "z-index: 100000",
    negativeText: t("common.cancel"),
    positiveText: t("branch.force-delete"),
    onNegativeClick: () => {
      d.resolve(false);
    },
    onPositiveClick: () => {
      d.resolve(true);
    },
  });
  return d.promise;
};

const deleteBranch = async (force: boolean) => {
  const branch = props.dirtyBranch;
  try {
    await branchStore.deleteBranch(branch.name, force);
    router.replace({
      name: PROJECT_V1_ROUTE_BRANCHES,
    });
  } catch (ex) {
    if (getErrorCode(ex) === Status.FAILED_PRECONDITION) {
      const confirmed = await confirmForceDeleteBranch();
      if (confirmed) {
        deleteBranch(true);
      }
    }
  }
};
</script><|MERGE_RESOLUTION|>--- conflicted
+++ resolved
@@ -60,18 +60,12 @@
               >
                 {{ $t("branch.merge-rebase.rebase-branch") }}
               </NButton>
-<<<<<<< HEAD
-              <NButton type="primary" @click="handleApplyBranchToDatabase">{{
-                $t("schema-designer.apply-to-database")
-              }}</NButton>
-=======
               <NButton
                 v-if="showApplyBranchButton"
                 type="primary"
                 @click="handleApplyBranchToDatabase"
                 >{{ $t("schema-designer.apply-to-database") }}</NButton
               >
->>>>>>> 4e0d89a9
             </template>
             <template v-else>
               <NButton :loading="state.isReverting" @click="handleCancelEdit">{{
