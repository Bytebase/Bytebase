--- conflicted
+++ resolved
@@ -96,43 +96,9 @@
         :disabled="!hasValidUserOnly()"
         @click.prevent="addOrInvite"
       >
-<<<<<<< HEAD
-        <svg
-          v-if="isAdd"
-          class="h-5 w-5"
-          fill="none"
-          stroke="currentColor"
-          viewBox="0 0 24 24"
-          xmlns="http://www.w3.org/2000/svg"
-        >
-          <path
-            stroke-linecap="round"
-            stroke-linejoin="round"
-            stroke-width="2"
-            d="M12 6v6m0 0v6m0-6h6m-6 0H6"
-          ></path>
-        </svg>
-        <svg
-          v-else
-          class="mr-2 h-5 w-5"
-          fill="none"
-          stroke="currentColor"
-          viewBox="0 0 24 24"
-          xmlns="http://www.w3.org/2000/svg"
-        >
-          <path
-            stroke-linecap="round"
-            stroke-linejoin="round"
-            stroke-width="2"
-            d="M3 8l7.89 5.26a2 2 0 002.22 0L21 8M5 19h14a2 2 0 002-2V7a2 2 0 00-2-2H5a2 2 0 00-2 2v10a2 2 0 002 2z"
-          ></path>
-        </svg>
-        {{ $t(`settings.members.${isAdd ? "add" : "invites"}`) }}
-=======
         <heroicons-solid:plus v-if="isAdd" class="h-5 w-5" />
         <heroicons-outline:mail v-else class="mr-2 h-5 w-5" />
-        {{ isAdd ? "Add" : "Send Invites" }}
->>>>>>> 5d446952
+        {{ $t(`settings.members.${isAdd ? "add" : "invites"}`) }}
       </button>
     </div>
   </div>
