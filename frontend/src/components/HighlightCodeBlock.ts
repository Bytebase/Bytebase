import { h, defineComponent } from "vue";
import hljs from "highlight.js/lib/core";

export default defineComponent({
  name: "HighlightCodeBlock",
  props: {
    code: {
      type: String,
      required: true,
    },
    language: {
      type: String,
      default: "sql",
    },
    tag: {
      type: String,
      default: "pre",
    },
  },
  render() {
    const { code, language, tag } = this.$props;
    const { class: additionalClass } = this.$attrs;

    const result = hljs.highlight(code, {
      language: language,
    });

    return h(tag, {
<<<<<<< HEAD
      class: `${language} ${additionalClass ?? ""}`,
=======
      class: [language, additionalClass],
>>>>>>> 6767978a
      innerHTML: result.value,
    });
  },
});<|MERGE_RESOLUTION|>--- conflicted
+++ resolved
@@ -26,11 +26,7 @@
     });
 
     return h(tag, {
-<<<<<<< HEAD
-      class: `${language} ${additionalClass ?? ""}`,
-=======
       class: [language, additionalClass],
->>>>>>> 6767978a
       innerHTML: result.value,
     });
   },
