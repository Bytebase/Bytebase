<template>
  <div class="space-y-2 w-full pl-4 pr-2">
    <div class="flex flex-row justify-between">
      <div class="outline-title group toplevel flex">
        {{ $t("common.quickstart") }}
      </div>
      <button class="btn-icon" @click.prevent="hideQuickstart">
        <heroicons-solid:x class="w-4 h-4" />
      </button>
    </div>
    <nav class="flex justify-center" aria-label="Progress">
      <ol class="space-y-4 w-full">
        <li v-for="(intro, index) in effectiveList" :key="index">
          <!-- Complete Task -->
          <!-- use <router-link> if intro.link is not empty -->
          <!-- use <span> otherwise -->
          <component
            :is="intro.link ? 'router-link' : 'span'"
            :to="intro.link"
            class="group cursor-pointer"
            @click="intro.click"
          >
            <span class="flex items-start">
              <span
                class="flex-shrink-0 relative h-5 w-5 flex items-center justify-center"
              >
                <template v-if="intro.done">
                  <!-- Heroicon name: solid/check-circle -->
                  <heroicons-solid:check-circle
                    class="h-full w-full text-success group-hover:text-success-hover"
                  />
                </template>
                <template v-else-if="isTaskActive(index)">
                  <span
                    class="absolute h-4 w-4 rounded-full bg-blue-200"
                  ></span>
                  <span
                    class="relative block w-2 h-2 bg-info rounded-full"
                  ></span>
                </template>
                <template v-else>
                  <div
                    class="h-2 w-2 bg-gray-300 rounded-full group-hover:bg-gray-400"
                  ></div>
                </template>
              </span>
              <span
                class="ml-2 text-sm font-medium text-control-light group-hover:text-control-light-hover"
                :class="intro.done ? 'line-through' : ''"
                >{{ intro.name }}</span
              >
            </span>
          </component>
        </li>
      </ol>
    </nav>
  </div>
</template>

<script lang="ts">
import { computed, reactive, defineComponent, Ref } from "vue";
import { useStore } from "vuex";
import { useI18n } from "vue-i18n";
import { isDBA, isOwner } from "../utils";
import { useKBarHandler, useKBarEventOnce } from "@bytebase/vue-kbar";
<<<<<<< HEAD
import { useUIStateStore, pushNotification } from "@/store";
=======
import { useUIStateStore, hasFeature } from "@/store";
>>>>>>> e9a466ae

type IntroItem = {
  name: string | Ref<string>;
  link: string;
  allowDBA: boolean;
  allowDeveloper: boolean;
  done: Ref<boolean>;
  click?: () => void;
};

export default defineComponent({
  name: "QuickStart",
  setup() {
    const store = useStore();
    const uiStateStore = useUIStateStore();
    const { t } = useI18n();
    const kbarHandler = useKBarHandler();

    const currentUser = computed(() => store.getters["auth/currentUser"]());

    const introList = reactive<IntroItem[]>([
      {
        name: computed(() => t("quick-start.bookmark-an-issue")),
        link: "/issue/hello-world-101",
        allowDBA: true,
        allowDeveloper: true,
        done: computed(() =>
          uiStateStore.getIntroStateByKey("bookmark.create")
        ),
      },
      {
        name: computed(() => t("quick-start.add-a-comment")),
        link: "/issue/hello-world-101#activity101",
        allowDBA: true,
        allowDeveloper: true,
        done: computed(() => uiStateStore.getIntroStateByKey("comment.create")),
      },
      {
        name: computed(() => t("quick-start.visit-project")),
        link: "/project",
        allowDBA: true,
        allowDeveloper: true,
        done: computed(() => uiStateStore.getIntroStateByKey("project.visit")),
      },
      {
        name: computed(() => t("quick-start.visit-environment")),
        link: "/environment",
        allowDBA: true,
        allowDeveloper: false,
        done: computed(() =>
          uiStateStore.getIntroStateByKey("environment.visit")
        ),
      },
      {
        name: computed(() => t("quick-start.visit-instance")),
        link: "/instance",
        allowDBA: true,
        allowDeveloper: !hasFeature("bb.feature.dba-workflow"),
        done: computed(() => uiStateStore.getIntroStateByKey("instance.visit")),
      },
      {
        name: computed(() => t("quick-start.visit-database")),
        link: "/db",
        allowDBA: true,
        allowDeveloper: true,
        done: computed(() => uiStateStore.getIntroStateByKey("database.visit")),
      },
      {
        name: computed(() => t("quick-start.add-a-member")),
        link: "/setting/member",
        allowDBA: false,
        allowDeveloper: false,
        done: computed(() =>
          uiStateStore.getIntroStateByKey("member.addOrInvite")
        ),
      },
      {
        name: computed(() =>
          t("quick-start.use-kbar", {
            shortcut: `${navigator.platform.match(/mac/i) ? "cmd" : "ctrl"}-k`,
          })
        ),
        link: "",
        allowDBA: true,
        allowDeveloper: true,
        click: () => {
          kbarHandler.value.show();
        },
        done: computed(() => uiStateStore.getIntroStateByKey("kbar.open")),
      },
    ]);

    const effectiveList = computed(() => {
      if (isOwner(currentUser.value.role)) {
        return introList;
      }
      if (isDBA(currentUser.value.role)) {
        return introList.filter((item) => item.allowDBA);
      }
      return introList.filter((item) => item.allowDeveloper);
    });

    const isTaskActive = (index: number): boolean => {
      for (let i = index - 1; i >= 0; i--) {
        if (!effectiveList.value[i].done) {
          return false;
        }
      }
      return !effectiveList.value[index].done;
    };

    const hideQuickstart = () => {
      uiStateStore
        .saveIntroStateByKey({
          key: "hidden",
          newState: true,
        })
        .then(() => {
          pushNotification({
            module: "bytebase",
            style: "INFO",
            title: t("quick-start.notice.title"),
            description: t("quick-start.notice.desc"),
            manualHide: true,
          });
        });
    };

    useKBarEventOnce("open", () => {
      // once kbar is open, mark the quickstart as done
      uiStateStore.saveIntroStateByKey({
        key: "kbar.open",
        newState: true,
      });
    });

    return {
      effectiveList,
      isTaskActive,
      hideQuickstart,
    };
  },
});
</script><|MERGE_RESOLUTION|>--- conflicted
+++ resolved
@@ -63,11 +63,7 @@
 import { useI18n } from "vue-i18n";
 import { isDBA, isOwner } from "../utils";
 import { useKBarHandler, useKBarEventOnce } from "@bytebase/vue-kbar";
-<<<<<<< HEAD
-import { useUIStateStore, pushNotification } from "@/store";
-=======
-import { useUIStateStore, hasFeature } from "@/store";
->>>>>>> e9a466ae
+import { hasFeature, pushNotification, useUIStateStore } from "@/store";
 
 type IntroItem = {
   name: string | Ref<string>;
