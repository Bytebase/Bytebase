--- conflicted
+++ resolved
@@ -164,15 +164,11 @@
 import { IssueTable } from "../components/Issue";
 import { Activity, Database, Issue, Project, LabelKeyType } from "../types";
 import { findDefaultGroupByLabel } from "../utils";
-<<<<<<< HEAD
-import { useActivityStore } from "@/store";
-=======
 import {
   useActivityStore,
   useLabelList,
   usePolicyListByResourceTypeAndPolicyType,
 } from "@/store";
->>>>>>> 3f20e714
 import PagedIssueTable from "@/components/Issue/PagedIssueTable.vue";
 
 // Show at most 5 activity
@@ -280,13 +276,10 @@
       state,
       isTenantProject,
       filteredDatabaseList,
-<<<<<<< HEAD
       excludedKeyList,
-=======
       labelList,
       selectableLabelList,
       accessControlPolicyList,
->>>>>>> 3f20e714
     };
   },
 });
