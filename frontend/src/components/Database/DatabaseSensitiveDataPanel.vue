--- conflicted
+++ resolved
@@ -212,13 +212,8 @@
     table: sensitiveColumn.table,
     column: sensitiveColumn.column,
     columnCatalog: {
-<<<<<<< HEAD
-      classificationId: "",
-      semanticTypeId: "",
-=======
       classification: "",
       semanticType: "",
->>>>>>> 931d3bb6
     },
   });
   await removeMaskingExceptions(sensitiveColumn);
