<template>
  <nav class="flex" aria-label="Breadcrumb">
    <div v-for="(item, index) in breadcrumbList" :key="index">
      <div class="flex items-center space-x-2">
        <router-link
          v-if="index == 0"
          to="/"
          class="text-control-light hover:text-control-light-hover"
          active-class="link"
          exact-active-class="link"
        >
          <!-- Heroicon name: solid/home -->
          <heroicons-solid:home class="flex-shrink-0 h-4 w-4" />
          <span class="sr-only">Home</span>
        </router-link>
        <heroicons-solid:chevron-right
          class="ml-2 flex-shrink-0 h-4 w-4 text-control-light"
        />
        <router-link
          v-if="item.path"
          :to="item.path"
          class="text-sm anchor-link max-w-prose truncate"
          active-class="anchor-link"
          exact-active-class="anchor-link"
          >{{ item.name }}</router-link
        >
        <div v-else class="text-sm max-w-prose truncate">
          {{ item.name }}
        </div>
        <button
          v-if="allowBookmark && index == breadcrumbList.length - 1"
          class="relative focus:outline-none"
          type="button"
          @click.prevent="toggleBookmark"
        >
          <heroicons-solid:star
            v-if="isBookmarked"
            class="h-5 w-5 text-yellow-400 hover:text-yellow-600"
          />
          <heroicons-solid:star
            v-else
            class="h-5 w-5 text-control-light hover:text-control-light-hover"
          />
        </button>
      </div>
    </div>
  </nav>
</template>

<script lang="ts">
import { computed, ComputedRef, defineComponent } from "vue";
import { useStore } from "vuex";
import { useRouter } from "vue-router";
import { useI18n } from "vue-i18n";
import { Bookmark, UNKNOWN_ID, Principal, BookmarkCreate } from "../types";
import { idFromSlug } from "../utils";
<<<<<<< HEAD
import { useRouterStore } from "@/store";
=======
import { useUIStateStore } from "@/store";
>>>>>>> b62925d5

interface BreadcrumbItem {
  name: string;
  path?: string;
}

export default defineComponent({
  name: "Breadcrumb",
  components: {},
  setup() {
    const store = useStore();
    const routerStore = useRouterStore();
    const currentRoute = useRouter().currentRoute;
    const { t } = useI18n();

    const currentUser: ComputedRef<Principal> = computed(() =>
      store.getters["auth/currentUser"]()
    );

    const bookmark: ComputedRef<Bookmark> = computed(() =>
      store.getters["bookmark/bookmarkByUserAndLink"](
        currentUser.value.id,
        currentRoute.value.path
      )
    );

    const isBookmarked: ComputedRef<boolean> = computed(
      () => bookmark.value.id != UNKNOWN_ID
    );

    const allowBookmark = computed(() => currentRoute.value.meta.allowBookmark);

    const breadcrumbList = computed(() => {
      const routeSlug = routerStore.routeSlug(currentRoute.value);
      const environmentSlug = routeSlug.environmentSlug;
      const projectSlug = routeSlug.projectSlug;
      const projectWebhookSlug = routeSlug.projectWebhookSlug;
      const instanceSlug = routeSlug.instanceSlug;
      const databaseSlug = routeSlug.databaseSlug;
      const tableName = routeSlug.tableName;
      const dataSourceSlug = routeSlug.dataSourceSlug;
      const migrationHistory = routeSlug.migrationHistorySlug;
      const versionControlSlug = routeSlug.vcsSlug;

      const list: Array<BreadcrumbItem> = [];
      if (environmentSlug) {
        list.push({
          name: t("common.environment"),
          path: "/environment",
        });
      } else if (projectSlug) {
        list.push({
          name: t("common.project"),
          path: "/project",
        });

        if (projectWebhookSlug) {
          const project = store.getters["project/projectById"](
            idFromSlug(projectSlug)
          );
          list.push({
            name: `${project.name}`,
            path: `/project/${projectSlug}`,
          });
        }
      } else if (instanceSlug) {
        list.push({
          name: t("common.instance"),
          path: "/instance",
        });
      } else if (databaseSlug) {
        list.push({
          name: t("common.database"),
          path: "/db",
        });

        if (tableName || dataSourceSlug || migrationHistory) {
          const database = store.getters["database/databaseById"](
            idFromSlug(databaseSlug)
          );
          list.push({
            name: database.name,
            path: `/db/${databaseSlug}`,
          });
          if (migrationHistory) {
            list.push({
              name: t("common.migration"),
              path: `/db/${databaseSlug}#migration-history`,
            });
          }
        }
      } else if (versionControlSlug) {
        list.push({
          name: t("common.version-control"),
          path: "/setting/version-control",
        });
      }

      if (currentRoute.value.meta.title) {
        list.push({
          name: currentRoute.value.meta.title(currentRoute.value),
          // Set empty path for the current route to make the link not clickable.
          // We do this because clicking the current route path won't trigger reload and would
          // confuse user since UI won't change while we may have cleared all query parameters.
          path: "",
        });
      }

      return list;
    });

    const toggleBookmark = () => {
      if (isBookmarked.value) {
        store.dispatch("bookmark/deleteBookmark", bookmark.value);
      } else {
        const newBookmark: BookmarkCreate = {
          name: breadcrumbList.value[breadcrumbList.value.length - 1].name,
          link: currentRoute.value.path,
        };
        store.dispatch("bookmark/createBookmark", newBookmark).then(() => {
          useUIStateStore().saveIntroStateByKey({
            key: "bookmark.create",
            newState: true,
          });
        });
      }
    };

    return {
      allowBookmark,
      bookmark,
      isBookmarked,
      breadcrumbList,
      toggleBookmark,
    };
  },
});
</script><|MERGE_RESOLUTION|>--- conflicted
+++ resolved
@@ -54,11 +54,7 @@
 import { useI18n } from "vue-i18n";
 import { Bookmark, UNKNOWN_ID, Principal, BookmarkCreate } from "../types";
 import { idFromSlug } from "../utils";
-<<<<<<< HEAD
-import { useRouterStore } from "@/store";
-=======
-import { useUIStateStore } from "@/store";
->>>>>>> b62925d5
+import { useRouterStore, useUIStateStore } from "@/store";
 
 interface BreadcrumbItem {
   name: string;
