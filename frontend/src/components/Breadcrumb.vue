<template>
  <nav class="flex" aria-label="Breadcrumb">
    <div v-for="(item, index) in breadcrumbList" :key="index">
      <div class="flex items-center space-x-2">
        <router-link
          v-if="index == 0"
          to="/"
          class="text-control-light hover:text-control-light-hover"
          active-class="link"
          exact-active-class="link"
        >
          <!-- Heroicon name: solid/home -->
          <heroicons-solid:home class="flex-shrink-0 h-4 w-4" />
          <span class="sr-only">Home</span>
        </router-link>
        <heroicons-solid:chevron-right
          class="ml-2 flex-shrink-0 h-4 w-4 text-control-light"
        />
        <router-link
          v-if="item.path"
          :to="item.path"
          class="text-sm anchor-link max-w-prose truncate"
          active-class="anchor-link"
          exact-active-class="anchor-link"
          >{{ item.name }}</router-link
        >
        <div v-else class="text-sm max-w-prose truncate">
          {{ item.name }}
        </div>
        <button
          v-if="allowBookmark && index == breadcrumbList.length - 1"
          class="relative focus:outline-none"
          type="button"
          @click.prevent="toggleBookmark"
        >
          <heroicons-solid:star
            v-if="isBookmarked"
            class="h-5 w-5 text-yellow-400 hover:text-yellow-600"
          />
          <heroicons-solid:star
            v-else
            class="h-5 w-5 text-control-light hover:text-control-light-hover"
          />
        </button>
      </div>
    </div>
  </nav>
</template>

<script lang="ts">
import { computed, ComputedRef, defineComponent } from "vue";
import { useStore } from "vuex";
import { useRouter } from "vue-router";
import { useI18n } from "vue-i18n";
<<<<<<< HEAD
import { RouterSlug, Bookmark, UNKNOWN_ID, BookmarkCreate } from "../types";
import { idFromSlug } from "../utils";
import { useCurrentUser, useUIStateStore } from "@/store";
=======
import { Bookmark, UNKNOWN_ID, Principal, BookmarkCreate } from "../types";
import { idFromSlug } from "../utils";
import { useRouterStore, useUIStateStore, useBookmarkStore } from "@/store";
>>>>>>> 4e15458c

interface BreadcrumbItem {
  name: string;
  path?: string;
}

export default defineComponent({
  name: "Breadcrumb",
  components: {},
  setup() {
    const store = useStore();
    const routerStore = useRouterStore();
    const currentRoute = useRouter().currentRoute;
    const { t } = useI18n();
    const bookmarkStore = useBookmarkStore();

    const currentUser = useCurrentUser();

    const bookmark: ComputedRef<Bookmark> = computed(() =>
      bookmarkStore.bookmarkByUserAndLink(
        currentUser.value.id,
        currentRoute.value.path
      )
    );

    const isBookmarked: ComputedRef<boolean> = computed(
      () => bookmark.value.id != UNKNOWN_ID
    );

    const allowBookmark = computed(() => currentRoute.value.meta.allowBookmark);

    const breadcrumbList = computed(() => {
      const routeSlug = routerStore.routeSlug(currentRoute.value);
      const environmentSlug = routeSlug.environmentSlug;
      const projectSlug = routeSlug.projectSlug;
      const projectWebhookSlug = routeSlug.projectWebhookSlug;
      const instanceSlug = routeSlug.instanceSlug;
      const databaseSlug = routeSlug.databaseSlug;
      const tableName = routeSlug.tableName;
      const dataSourceSlug = routeSlug.dataSourceSlug;
      const migrationHistory = routeSlug.migrationHistorySlug;
      const versionControlSlug = routeSlug.vcsSlug;

      const list: Array<BreadcrumbItem> = [];
      if (environmentSlug) {
        list.push({
          name: t("common.environment"),
          path: "/environment",
        });
      } else if (projectSlug) {
        list.push({
          name: t("common.project"),
          path: "/project",
        });

        if (projectWebhookSlug) {
          const project = store.getters["project/projectById"](
            idFromSlug(projectSlug)
          );
          list.push({
            name: `${project.name}`,
            path: `/project/${projectSlug}`,
          });
        }
      } else if (instanceSlug) {
        list.push({
          name: t("common.instance"),
          path: "/instance",
        });
      } else if (databaseSlug) {
        list.push({
          name: t("common.database"),
          path: "/db",
        });

        if (tableName || dataSourceSlug || migrationHistory) {
          const database = store.getters["database/databaseById"](
            idFromSlug(databaseSlug)
          );
          list.push({
            name: database.name,
            path: `/db/${databaseSlug}`,
          });
          if (migrationHistory) {
            list.push({
              name: t("common.migration"),
              path: `/db/${databaseSlug}#migration-history`,
            });
          }
        }
      } else if (versionControlSlug) {
        list.push({
          name: t("common.version-control"),
          path: "/setting/version-control",
        });
      }

      if (currentRoute.value.meta.title) {
        list.push({
          name: currentRoute.value.meta.title(currentRoute.value),
          // Set empty path for the current route to make the link not clickable.
          // We do this because clicking the current route path won't trigger reload and would
          // confuse user since UI won't change while we may have cleared all query parameters.
          path: "",
        });
      }

      return list;
    });

    const toggleBookmark = () => {
      if (isBookmarked.value) {
        bookmarkStore.deleteBookmark(bookmark.value);
      } else {
        const newBookmark: BookmarkCreate = {
          name: breadcrumbList.value[breadcrumbList.value.length - 1].name,
          link: currentRoute.value.path,
        };
        bookmarkStore.createBookmark(newBookmark).then(() => {
          useUIStateStore().saveIntroStateByKey({
            key: "bookmark.create",
            newState: true,
          });
        });
      }
    };

    return {
      allowBookmark,
      bookmark,
      isBookmarked,
      breadcrumbList,
      toggleBookmark,
    };
  },
});
</script><|MERGE_RESOLUTION|>--- conflicted
+++ resolved
@@ -52,15 +52,14 @@
 import { useStore } from "vuex";
 import { useRouter } from "vue-router";
 import { useI18n } from "vue-i18n";
-<<<<<<< HEAD
-import { RouterSlug, Bookmark, UNKNOWN_ID, BookmarkCreate } from "../types";
+import { Bookmark, UNKNOWN_ID, BookmarkCreate } from "../types";
 import { idFromSlug } from "../utils";
-import { useCurrentUser, useUIStateStore } from "@/store";
-=======
-import { Bookmark, UNKNOWN_ID, Principal, BookmarkCreate } from "../types";
-import { idFromSlug } from "../utils";
-import { useRouterStore, useUIStateStore, useBookmarkStore } from "@/store";
->>>>>>> 4e15458c
+import {
+  useCurrentUser,
+  useRouterStore,
+  useUIStateStore,
+  useBookmarkStore,
+} from "@/store";
 
 interface BreadcrumbItem {
   name: string;
