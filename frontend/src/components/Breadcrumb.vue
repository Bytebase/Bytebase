--- conflicted
+++ resolved
@@ -49,7 +49,6 @@
 
 <script lang="ts">
 import { computed, ComputedRef, defineComponent } from "vue";
-import { useStore } from "vuex";
 import { useRouter } from "vue-router";
 import { useI18n } from "vue-i18n";
 import { Bookmark, UNKNOWN_ID, BookmarkCreate } from "../types";
@@ -59,11 +58,8 @@
   useRouterStore,
   useUIStateStore,
   useBookmarkStore,
-<<<<<<< HEAD
   useDatabaseStore,
-=======
   useProjectStore,
->>>>>>> 3926d838
 } from "@/store";
 
 interface BreadcrumbItem {
@@ -75,7 +71,6 @@
   name: "Breadcrumb",
   components: {},
   setup() {
-    const store = useStore();
     const routerStore = useRouterStore();
     const currentRoute = useRouter().currentRoute;
     const { t } = useI18n();
