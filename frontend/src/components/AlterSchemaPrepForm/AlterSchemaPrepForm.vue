<template>
  <DrawerContent class="max-w-[100vw]">
    <template #header>
      <div class="flex flex-col gap-y-1">
        <span>
          {{
            isEditSchema
              ? $t("database.edit-schema")
              : $t("database.change-data")
          }}
        </span>
      </div>
    </template>

    <div
      class="space-y-4 h-full w-[calc(100vw-8rem)] lg:w-[60rem] max-w-[calc(100vw-8rem)] overflow-x-auto"
    >
      <div v-if="ready">
        <div class="space-y-3">
          <div class="w-full flex items-center space-x-2">
            <AdvancedSearch
              v-model:params="state.params"
              :autofocus="false"
              :placeholder="$t('database.filter-database')"
              :scope-options="scopeOptions"
            />
            <DatabaseLabelFilter
              v-model:selected="state.selectedLabels"
              :database-list="rawDatabaseList"
              :placement="'left-start'"
            />
          </div>
          <DatabaseV1Table
            mode="ALL_SHORT"
            :show-sql-editor-button="false"
            :database-list="selectableDatabaseList"
            @update:selected-databases="handleDatabasesSelectionChanged"
          />
          <SchemalessDatabaseTable
            v-if="isEditSchema"
            mode="ALL"
            :database-list="schemalessDatabaseList"
          />
        </div>
      </div>
      <div
        v-if="!ready"
        class="w-full h-[20rem] flex items-center justify-center"
      >
        <BBSpin />
      </div>
    </div>

    <template #footer>
      <div class="flex-1 flex items-center justify-between">
        <div>
          <NTooltip v-if="flattenSelectedDatabaseUidList.length > 0">
            <template #trigger>
              <div class="textinfolabel">
                {{
                  $t("database.selected-n-databases", {
                    n: flattenSelectedDatabaseUidList.length,
                  })
                }}
              </div>
            </template>
            <div class="mx-2">
              <ul class="list-disc">
                <li v-for="db in flattenSelectedDatabaseList" :key="db.name">
                  {{ db.databaseName }}
                </li>
              </ul>
            </div>
          </NTooltip>
        </div>

        <div class="flex items-center justify-end gap-x-3">
          <NCheckbox v-if="!props.planOnly" v-model:checked="state.planOnly">
            {{ $t("issue.sql-review-only") }}
          </NCheckbox>
          <NButton @click.prevent="cancel">
            {{ $t("common.cancel") }}
          </NButton>
          <NTooltip :disabled="flattenSelectedProjectList.length <= 1">
            <template #trigger>
              <NButton
                type="primary"
                :disabled="!allowGenerateMultiDb"
                @click.prevent="generateMultiDb"
              >
                {{ $t("common.next") }}
              </NButton>
            </template>
            <span class="w-56 text-sm">
              {{ $t("database.select-databases-from-same-project") }}
            </span>
          </NTooltip>
        </div>
      </div>
    </template>
  </DrawerContent>

  <FeatureModal
    :open="!!featureModalContext.feature"
    :feature="featureModalContext.feature"
    @cancel="featureModalContext.feature = undefined"
  />

  <SchemaEditorModal
    v-if="state.showSchemaEditorModal"
    :database-id-list="schemaEditorContext.databaseIdList"
    :alter-type="'MULTI_DB'"
    :plan-only="state.planOnly"
    @close="state.showSchemaEditorModal = false"
  />
</template>

<script lang="ts" setup>
import { uniqBy } from "lodash-es";
import { NButton, NCheckbox, NTooltip } from "naive-ui";
import type { PropType } from "vue";
import { computed, reactive, ref } from "vue";
import { useRouter } from "vue-router";
<<<<<<< HEAD
import { BBSpin } from "@/bbkit";
import { DatabaseGroupDataTable } from "@/components/DatabaseGroup";
import { FeatureBadge, FeatureModal } from "@/components/FeatureGuard";
=======
>>>>>>> a0c8950e
import DatabaseV1Table from "@/components/v2/Model/DatabaseV1Table";
import {
  PROJECT_V1_ROUTE_ISSUE_DETAIL,
  PROJECT_V1_ROUTE_PLAN_DETAIL,
} from "@/router/dashboard/projectV1";
import {
  useCurrentUserV1,
  useSearchDatabaseV1List,
  useDatabaseV1Store,
  useProjectV1Store,
  useAppFeature,
} from "@/store";
import type { ComposedDatabase, FeatureType } from "@/types";
import { UNKNOWN_ID, DEFAULT_PROJECT_NAME } from "@/types";
import { State } from "@/types/proto/v1/common";
import type { SearchParams } from "@/utils";
import {
  allowUsingSchemaEditor,
  instanceV1HasAlterSchema,
  filterDatabaseV1ByKeyword,
  sortDatabaseV1List,
  generateIssueName,
  extractEnvironmentResourceName,
  extractInstanceResourceName,
  extractProjectResourceName,
} from "@/utils";
import AdvancedSearch from "../AdvancedSearch";
import { useCommonSearchScopeOptions } from "../AdvancedSearch/useCommonSearchScopeOptions";
import { DatabaseLabelFilter, DrawerContent } from "../v2";
import SchemaEditorModal from "./SchemaEditorModal.vue";
import SchemalessDatabaseTable from "./SchemalessDatabaseTable.vue";

type LocalState = {
  label: string;
  showSchemaLessDatabaseList: boolean;
  selectedLabels: { key: string; value: string }[];
  selectedDatabaseUidList: Set<string>;
  showSchemaEditorModal: boolean;
  params: SearchParams;
  // planOnly is used to indicate whether only to create plan.
  planOnly: boolean;
};

const props = defineProps({
  projectName: {
    type: String,
    default: undefined,
  },
  type: {
    type: String as PropType<
      "bb.issue.database.schema.update" | "bb.issue.database.data.update"
    >,
    required: true,
  },
  planOnly: {
    type: Boolean,
    default: false,
  },
});

const emit = defineEmits(["dismiss"]);

const router = useRouter();
const currentUserV1 = useCurrentUserV1();
const projectV1Store = useProjectV1Store();
const databaseV1Store = useDatabaseV1Store();
const disableSchemaEditor = useAppFeature(
  "bb.feature.issue.disable-schema-editor"
);

const featureModalContext = ref<{
  feature?: FeatureType;
}>({});

const schemaEditorContext = ref<{
  databaseIdList: string[];
}>({
  databaseIdList: [],
});

const state = reactive<LocalState>({
  selectedDatabaseUidList: new Set<string>(),
  label: "environment",
  showSchemaLessDatabaseList: false,
  showSchemaEditorModal: false,
  selectedLabels: [],
  params: {
    query: "",
    scopes: [],
  },
  planOnly: props.planOnly,
});

const scopeOptions = useCommonSearchScopeOptions(
  computed(() => state.params),
  computed(() => ["project", "instance", "environment"])
);

const selectedProject = computed(() => {
  if (props.projectName) {
    return projectV1Store.getProjectByName(props.projectName);
  }
  const filter = state.params.scopes.find(
    (scope) => scope.id === "project"
  )?.value;
  if (filter) {
    return projectV1Store.getProjectByName(`projects/${filter}`);
  }
  return undefined;
});

const selectedInstance = computed(() => {
  return (
    state.params.scopes.find((scope) => scope.id === "instance")?.value ??
    `${UNKNOWN_ID}`
  );
});

const selectedEnvironment = computed(() => {
  return (
    state.params.scopes.find((scope) => scope.id === "environment")?.value ??
    `${UNKNOWN_ID}`
  );
});

// Returns true if alter schema, false if change data.
const isEditSchema = computed((): boolean => {
  return props.type === "bb.issue.database.schema.update";
});

const { ready } = useSearchDatabaseV1List(
  computed(() => {
    const filters = ["instance = instances/-"];
    const project = selectedProject.value;
    if (project) {
      filters.push(`project = ${project.name}`);
    }
    return {
      filter: filters.join(" && "),
    };
  })
);

const rawDatabaseList = computed(() => {
  let list: ComposedDatabase[] = [];
  if (selectedProject.value) {
    list = databaseV1Store.databaseListByProject(selectedProject.value.name);
  } else {
    list = databaseV1Store.databaseListByUser(currentUserV1.value);
  }
  list = list.filter(
    (db) => db.syncState == State.ACTIVE && db.project !== DEFAULT_PROJECT_NAME
  );
  return list;
});

const filteredDatabaseList = computed(() => {
  const list = rawDatabaseList.value.filter((db) => {
    if (
      selectedEnvironment.value !== `${UNKNOWN_ID}` &&
      extractEnvironmentResourceName(db.effectiveEnvironment) !==
        selectedEnvironment.value
    ) {
      return false;
    }
    if (
      selectedInstance.value !== `${UNKNOWN_ID}` &&
      extractInstanceResourceName(db.instance) !== selectedInstance.value
    ) {
      return false;
    }

    const filterByKeyword = filterDatabaseV1ByKeyword(
      db,
      state.params.query.trim(),
      ["name", "environment", "instance", "project"]
    );
    if (!filterByKeyword) {
      return false;
    }

    if (state.selectedLabels.length > 0) {
      return state.selectedLabels.some((kv) => db.labels[kv.key] === kv.value);
    }

    return true;
  });

  return sortDatabaseV1List(list);
});

const selectableDatabaseList = computed(() => {
  if (isEditSchema.value) {
    return filteredDatabaseList.value.filter((db) =>
      instanceV1HasAlterSchema(db.instanceResource)
    );
  }

  return filteredDatabaseList.value;
});

const schemalessDatabaseList = computed(() => {
  return filteredDatabaseList.value.filter(
    (db) => !instanceV1HasAlterSchema(db.instanceResource)
  );
});

const flattenSelectedDatabaseUidList = computed(() => {
  return [...state.selectedDatabaseUidList];
});

const flattenSelectedProjectList = computed(() => {
  const projects = flattenSelectedDatabaseUidList.value.map((uid) => {
    return databaseV1Store.getDatabaseByUID(uid).projectEntity;
  });
  return uniqBy(projects, (project) => project.name);
});

const allowGenerateMultiDb = computed(() => {
  return (
    flattenSelectedProjectList.value.length === 1 &&
    flattenSelectedDatabaseUidList.value.length > 0
  );
});

const flattenSelectedDatabaseList = computed(() =>
  flattenSelectedDatabaseUidList.value.map(
    (id) => selectableDatabaseList.value.find((db) => db.uid === id)!
  )
);

// Also works when single db selected.
const generateMultiDb = async () => {
  if (
    flattenSelectedDatabaseList.value.length === 1 &&
    isEditSchema.value &&
    allowUsingSchemaEditor(flattenSelectedDatabaseList.value) &&
    !disableSchemaEditor.value
  ) {
    schemaEditorContext.value.databaseIdList = [
      ...flattenSelectedDatabaseUidList.value,
    ];
    state.showSchemaEditorModal = true;
    return;
  }

  if (flattenSelectedProjectList.value.length !== 1) {
    return;
  }

  const project = flattenSelectedProjectList.value[0];
  const query: Record<string, any> = {
    template: props.type,
    name: generateIssueName(
      props.type,
      flattenSelectedDatabaseList.value.map((db) => db.databaseName)
    ),
    databaseList: flattenSelectedDatabaseList.value
      .map((db) => db.name)
      .join(","),
  };

  router.push({
    name: state.planOnly
      ? PROJECT_V1_ROUTE_PLAN_DETAIL
      : PROJECT_V1_ROUTE_ISSUE_DETAIL,
    params: {
      projectId: extractProjectResourceName(project.name),
      issueSlug: "create",
      planSlug: "create",
    },
    query,
  });
};

const handleDatabasesSelectionChanged = (
  selectedDatabaseNameList: Set<string>
) => {
  state.selectedDatabaseUidList = new Set(
    Array.from(selectedDatabaseNameList).map(
      (name) => databaseV1Store.getDatabaseByName(name)?.uid
    )
  );
};

const cancel = () => {
  emit("dismiss");
};
</script><|MERGE_RESOLUTION|>--- conflicted
+++ resolved
@@ -121,12 +121,8 @@
 import type { PropType } from "vue";
 import { computed, reactive, ref } from "vue";
 import { useRouter } from "vue-router";
-<<<<<<< HEAD
 import { BBSpin } from "@/bbkit";
-import { DatabaseGroupDataTable } from "@/components/DatabaseGroup";
-import { FeatureBadge, FeatureModal } from "@/components/FeatureGuard";
-=======
->>>>>>> a0c8950e
+import { FeatureModal } from "@/components/FeatureGuard";
 import DatabaseV1Table from "@/components/v2/Model/DatabaseV1Table";
 import {
   PROJECT_V1_ROUTE_ISSUE_DETAIL,
