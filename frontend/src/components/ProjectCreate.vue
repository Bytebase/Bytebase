<template>
  <form class="w-144 px-4 py-2 space-y-6 divide-y divide-block-border">
    <div class="grid gap-y-6 gap-x-4 grid-cols-1">
      <div class="col-span-1">
        <label for="name" class="text-lg leading-6 font-medium text-control">
          {{ $t("project.create-modal.project-name") }}
          <span class="text-red-600">*</span>
        </label>
        <BBTextField
          class="mt-4 w-full"
          :required="true"
          :placeholder="'Project name'"
          :value="state.project.name"
          @input="state.project.name = $event.target.value"
        />
      </div>
      <div class="col-span-1">
        <label for="name" class="text-lg leading-6 font-medium text-control">
          {{ $t("project.create-modal.key") }}
          <span class="text-red-600">*</span>
          <span class="ml-1 text-sm font-normal">
            {{ $t("project.create-modal.key-hint") }}
          </span>
        </label>
        <BBTextField
          class="mt-4 w-full uppercase"
          :required="true"
          :value="state.project.key"
          @input="state.project.key = $event.target.value"
        />
      </div>
      <div class="col-span-1">
        <div for="name" class="text-lg leading-6 font-medium text-control">
          {{ $t("common.mode") }}
          <span class="text-red-600">*</span>
        </div>
        <div class="mt-2 textlabel">
          <div class="radio-set-row">
            <div class="radio">
              <input
                v-model="state.project.tenantMode"
                tabindex="-1"
                type="radio"
                class="btn"
                value="DISABLED"
              />
              <label class="label">{{ $t("project.mode.standard") }}</label>
            </div>
            <div class="radio">
              <input
                v-model="state.project.tenantMode"
                tabindex="-1"
                type="radio"
                class="btn"
                value="TENANT"
              />
              <label class="label">{{ $t("project.mode.tenant") }}</label>
            </div>
          </div>
        </div>
      </div>
      <div v-if="state.project.tenantMode === 'TENANT'" class="col-span-1">
        <label
          class="text-lg leading-6 font-medium text-control select-none flex items-center"
        >
          {{ $t("project.db-name-template") }}
          <BBCheckbox
            :value="state.enableDbNameTemplate"
            class="ml-2"
            @toggle="(on: boolean) => state.enableDbNameTemplate = on"
          />
        </label>
        <p class="mt-1 textinfolabel">
          <i18n-t keypath="label.db-name-template-tips">
            <template #placeholder>
              <!-- prettier-ignore -->
              <code v-pre class="text-xs font-mono bg-control-bg">{{DB_NAME}}</code>
            </template>
            <template #link>
              <a
                class="normal-link inline-flex items-center"
                href="https://bytebase.com/docs/features/tenant-database-management#database-name-template"
                target="__BLANK"
              >
                {{ $t("common.learn-more") }}
                <heroicons-outline:external-link class="w-4 h-4 ml-1" />
              </a>
            </template>
          </i18n-t>
        </p>
        <BBTextField
          v-if="state.enableDbNameTemplate"
          class="mt-2 w-full placeholder-gray-300"
          :required="true"
          :value="state.project.dbNameTemplate"
          placeholder="e.g. {{DB_NAME}}_{{TENANT}}"
          @input="state.project.dbNameTemplate = $event.target.value"
        />
      </div>
    </div>
    <!-- Create button group -->
    <div class="pt-4 flex justify-end">
      <button
        type="button"
        class="btn-normal py-2 px-4"
        @click.prevent="cancel"
      >
        {{ $t("common.cancel") }}
      </button>
      <button
        class="btn-primary ml-3 inline-flex justify-center py-2 px-4"
        :disabled="!allowCreate"
        @click.prevent="create"
      >
        {{ $t("common.create") }}
      </button>
    </div>
  </form>
  <FeatureModal
    v-if="state.showFeatureModal"
    feature="bb.feature.multi-tenancy"
    @cancel="state.showFeatureModal = false"
  />
</template>

<script lang="ts">
import { computed, reactive, defineComponent, watch } from "vue";
import { useStore } from "vuex";
import { useRouter } from "vue-router";
import isEmpty from "lodash-es/isEmpty";
import { Project, ProjectCreate } from "../types";
import { projectSlug, randomString } from "../utils";
import { useI18n } from "vue-i18n";
import { useEventListener } from "@vueuse/core";
<<<<<<< HEAD
import { useNotificationStore } from "@/store";
=======
import { useUIStateStore } from "@/store";
>>>>>>> 197720a3

interface LocalState {
  project: ProjectCreate;
  showFeatureModal: boolean;
  enableDbNameTemplate: boolean;
}

export default defineComponent({
  name: "ProjectCreate",
  props: {},
  emits: ["dismiss"],
  setup(props, { emit }) {
    const store = useStore();
    const notificationStore = useNotificationStore();
    const router = useRouter();
    const { t } = useI18n();

    const state = reactive<LocalState>({
      project: {
        name: "New Project",
        key: randomString(3).toUpperCase(),
        tenantMode: "DISABLED",
        dbNameTemplate: "",
      },
      showFeatureModal: false,
      enableDbNameTemplate: false,
    });

    useEventListener("keydown", (e) => {
      if (e.code == "Escape") {
        emit("dismiss");
      }
    });

    const allowCreate = computed(() => {
      if (isEmpty(state.project.name)) return false;

      if (state.project.tenantMode === "TENANT" && state.enableDbNameTemplate) {
        if (!state.project.dbNameTemplate) {
          return false;
        }
      }

      return true;
    });

    watch(
      () => state.enableDbNameTemplate,
      (on) => {
        if (!on) {
          state.project.dbNameTemplate = "";
        }
      }
    );

    const create = () => {
      if (
        state.project.tenantMode !== "TENANT" ||
        !state.enableDbNameTemplate
      ) {
        // clear up unnecessary fields
        state.project.dbNameTemplate = "";
      }
      if (
        state.project.tenantMode == "TENANT" &&
        !store.getters["subscription/feature"]("bb.feature.multi-tenancy")
      ) {
        state.showFeatureModal = true;
        return;
      }

      store
        .dispatch("project/createProject", state.project)
        .then((createdProject: Project) => {
          useUIStateStore().saveIntroStateByKey({
            key: "project.visit",
            newState: true,
          });

          notificationStore.pushNotification({
            module: "bytebase",
            style: "SUCCESS",
            title: t("project.create-modal.success-prompt", {
              name: createdProject.name,
            }),
          });

          const url = {
            path: `/project/${projectSlug(createdProject)}`,
            hash: "",
          };
          if (state.project.tenantMode === "TENANT") {
            // Jump to Deployment Config panel if it's a tenant mode project
            url.hash = "deployment-config";
          }
          router.push(url);
          emit("dismiss");
        });
    };

    const cancel = () => {
      emit("dismiss");
    };

    return {
      state,
      allowCreate,
      cancel,
      create,
    };
  },
});
</script><|MERGE_RESOLUTION|>--- conflicted
+++ resolved
@@ -132,11 +132,7 @@
 import { projectSlug, randomString } from "../utils";
 import { useI18n } from "vue-i18n";
 import { useEventListener } from "@vueuse/core";
-<<<<<<< HEAD
-import { useNotificationStore } from "@/store";
-=======
-import { useUIStateStore } from "@/store";
->>>>>>> 197720a3
+import { useUIStateStore, useNotificationStore } from "@/store";
 
 interface LocalState {
   project: ProjectCreate;
