<template>
  <form class="w-144 px-4 py-2 space-y-6 divide-y divide-block-border">
    <div class="grid gap-y-6 gap-x-4 grid-cols-1">
      <div class="col-span-1">
        <label for="name" class="text-lg leading-6 font-medium text-control">
          {{ $t("project.create-modal.project-name") }}
          <span class="text-red-600">*</span>
        </label>
        <BBTextField
          class="mt-4 w-full"
          :required="true"
          :placeholder="'Project name'"
          :value="state.project.name"
          @input="state.project.name = $event.target.value"
        />
      </div>
      <div class="col-span-1">
        <label for="name" class="text-lg leading-6 font-medium text-control">
          {{ $t("project.create-modal.key") }}
          <span class="text-red-600">*</span>
          <span class="ml-1 text-sm font-normal">
            {{ $t("project.create-modal.key-hint") }}
          </span>
        </label>
        <BBTextField
          class="mt-4 w-full uppercase"
          :required="true"
          :value="state.project.key"
          @input="state.project.key = $event.target.value"
        />
      </div>
      <div class="col-span-1">
        <div for="name" class="text-lg leading-6 font-medium text-control">
          {{ $t("common.mode") }}
          <span class="text-red-600">*</span>
        </div>
        <div class="mt-2 textlabel">
          <div class="radio-set-row">
            <div class="radio">
              <input
                v-model="state.project.tenantMode"
                tabindex="-1"
                type="radio"
                class="btn"
                value="DISABLED"
              />
              <label class="label">{{ $t("project.mode.standard") }}</label>
            </div>
            <div class="radio">
              <input
                v-model="state.project.tenantMode"
                tabindex="-1"
                type="radio"
                class="btn"
                value="TENANT"
              />
              <label class="label">{{ $t("project.mode.tenant") }}</label>
            </div>
          </div>
        </div>
      </div>
      <div v-if="state.project.tenantMode === 'TENANT'" class="col-span-1">
        <label
          class="text-lg leading-6 font-medium text-control select-none flex items-center"
        >
          {{ $t("project.db-name-template") }}
          <BBCheckbox
            :value="state.enableDbNameTemplate"
            class="ml-2"
            @toggle="(on: boolean) => state.enableDbNameTemplate = on"
          />
        </label>
        <p class="mt-1 textinfolabel">
          <i18n-t keypath="label.db-name-template-tips">
            <template #placeholder>
              <!-- prettier-ignore -->
              <code v-pre class="text-xs font-mono bg-control-bg">{{DB_NAME}}</code>
            </template>
            <template #link>
              <a
                class="normal-link inline-flex items-center"
                href="https://bytebase.com/docs/features/tenant-database-management#database-name-template"
                target="__BLANK"
              >
                {{ $t("common.learn-more") }}
                <heroicons-outline:external-link class="w-4 h-4 ml-1" />
              </a>
            </template>
          </i18n-t>
        </p>
        <BBTextField
          v-if="state.enableDbNameTemplate"
          class="mt-2 w-full placeholder-gray-300"
          :required="true"
          :value="state.project.dbNameTemplate"
          placeholder="e.g. {{DB_NAME}}_{{TENANT}}"
          @input="state.project.dbNameTemplate = $event.target.value"
        />
      </div>
    </div>
    <!-- Create button group -->
    <div class="pt-4 flex justify-end">
      <button
        type="button"
        class="btn-normal py-2 px-4"
        @click.prevent="cancel"
      >
        {{ $t("common.cancel") }}
      </button>
      <button
        class="btn-primary ml-3 inline-flex justify-center py-2 px-4"
        :disabled="!allowCreate"
        @click.prevent="create"
      >
        {{ $t("common.create") }}
      </button>
    </div>
  </form>
  <FeatureModal
    v-if="state.showFeatureModal"
    feature="bb.feature.multi-tenancy"
    @cancel="state.showFeatureModal = false"
  />
</template>

<script lang="ts">
import { computed, reactive, defineComponent, watch } from "vue";
import { useStore } from "vuex";
import { useRouter } from "vue-router";
import isEmpty from "lodash-es/isEmpty";
import { Project, ProjectCreate } from "../types";
import { projectSlug, randomString } from "../utils";
import { useI18n } from "vue-i18n";
import { useEventListener } from "@vueuse/core";
<<<<<<< HEAD
import { pushNotification, useUIStateStore } from "@/store";
=======
import { useUIStateStore, hasFeature } from "@/store";
>>>>>>> e9a466ae

interface LocalState {
  project: ProjectCreate;
  showFeatureModal: boolean;
  enableDbNameTemplate: boolean;
}

export default defineComponent({
  name: "ProjectCreate",
  props: {},
  emits: ["dismiss"],
  setup(props, { emit }) {
    const store = useStore();
    const router = useRouter();
    const { t } = useI18n();

    const state = reactive<LocalState>({
      project: {
        name: "New Project",
        key: randomString(3).toUpperCase(),
        tenantMode: "DISABLED",
        dbNameTemplate: "",
      },
      showFeatureModal: false,
      enableDbNameTemplate: false,
    });

    useEventListener("keydown", (e) => {
      if (e.code == "Escape") {
        emit("dismiss");
      }
    });

    const allowCreate = computed(() => {
      if (isEmpty(state.project.name)) return false;

      if (state.project.tenantMode === "TENANT" && state.enableDbNameTemplate) {
        if (!state.project.dbNameTemplate) {
          return false;
        }
      }

      return true;
    });

    watch(
      () => state.enableDbNameTemplate,
      (on) => {
        if (!on) {
          state.project.dbNameTemplate = "";
        }
      }
    );

    const create = () => {
      if (
        state.project.tenantMode !== "TENANT" ||
        !state.enableDbNameTemplate
      ) {
        // clear up unnecessary fields
        state.project.dbNameTemplate = "";
      }
      if (
        state.project.tenantMode == "TENANT" &&
        !hasFeature("bb.feature.multi-tenancy")
      ) {
        state.showFeatureModal = true;
        return;
      }

      store
        .dispatch("project/createProject", state.project)
        .then((createdProject: Project) => {
          useUIStateStore().saveIntroStateByKey({
            key: "project.visit",
            newState: true,
          });

          pushNotification({
            module: "bytebase",
            style: "SUCCESS",
            title: t("project.create-modal.success-prompt", {
              name: createdProject.name,
            }),
          });

          const url = {
            path: `/project/${projectSlug(createdProject)}`,
            hash: "",
          };
          if (state.project.tenantMode === "TENANT") {
            // Jump to Deployment Config panel if it's a tenant mode project
            url.hash = "deployment-config";
          }
          router.push(url);
          emit("dismiss");
        });
    };

    const cancel = () => {
      emit("dismiss");
    };

    return {
      state,
      allowCreate,
      cancel,
      create,
    };
  },
});
</script><|MERGE_RESOLUTION|>--- conflicted
+++ resolved
@@ -132,11 +132,7 @@
 import { projectSlug, randomString } from "../utils";
 import { useI18n } from "vue-i18n";
 import { useEventListener } from "@vueuse/core";
-<<<<<<< HEAD
-import { pushNotification, useUIStateStore } from "@/store";
-=======
-import { useUIStateStore, hasFeature } from "@/store";
->>>>>>> e9a466ae
+import { hasFeature, pushNotification, useUIStateStore } from "@/store";
 
 interface LocalState {
   project: ProjectCreate;
