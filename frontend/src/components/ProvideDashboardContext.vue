<template>
  <slot />
</template>

<script lang="ts">
<<<<<<< HEAD
import { useMemberStore, usePrincipalStore, useUIStateStore } from "@/store";
=======
import { useSettingStore, useUIStateStore } from "@/store";
>>>>>>> 4e15458c
import { defineComponent } from "vue";
import { useStore } from "vuex";
import { DEFAULT_PROJECT_ID } from "../types";

export default defineComponent({
  name: "ProvideDashboardContext",
  async setup() {
    const store = useStore();

    await Promise.all([
      useSettingStore().fetchSetting(),
      // Fetch so MemberSelect can have the data.
      useMemberStore().fetchMemberList(),
      // Though fetchMemberList also return the principal info, it's possible that a principal is no longer a member.
      // since all record types have creator, updater which are associated with principal, so we need to fetch
      // the principal list as well.
      // We also need this to render the proper inbox and activity entry.
      usePrincipalStore().fetchPrincipalList(),
      store.dispatch("environment/fetchEnvironmentList"),
      // The default project hosts databases not explicitly assigned to other users project.
      store.dispatch("project/fetchProjectById", DEFAULT_PROJECT_ID),
      useUIStateStore().restoreState(),
    ]);
  },
});
</script><|MERGE_RESOLUTION|>--- conflicted
+++ resolved
@@ -3,11 +3,12 @@
 </template>
 
 <script lang="ts">
-<<<<<<< HEAD
-import { useMemberStore, usePrincipalStore, useUIStateStore } from "@/store";
-=======
-import { useSettingStore, useUIStateStore } from "@/store";
->>>>>>> 4e15458c
+import {
+  useMemberStore,
+  usePrincipalStore,
+  useSettingStore,
+  useUIStateStore,
+} from "@/store";
 import { defineComponent } from "vue";
 import { useStore } from "vuex";
 import { DEFAULT_PROJECT_ID } from "../types";
