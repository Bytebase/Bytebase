--- conflicted
+++ resolved
@@ -30,11 +30,8 @@
   useTabStore,
   hasFeature,
   useVCSStore,
-<<<<<<< HEAD
   useProjectWebhookStore,
-=======
   useDataSourceStore,
->>>>>>> 661be2d3
 } from "@/store";
 
 const HOME_MODULE = "workspace.home";
