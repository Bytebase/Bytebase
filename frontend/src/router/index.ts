import { nextTick } from "vue";
import {
  createRouter,
  createWebHistory,
  RouteLocationNormalized,
  RouteRecordRaw,
} from "vue-router";
import BodyLayout from "../layouts/BodyLayout.vue";
import DashboardLayout from "../layouts/DashboardLayout.vue";
import DatabaseLayout from "../layouts/DatabaseLayout.vue";
import InstanceLayout from "../layouts/InstanceLayout.vue";
import SplashLayout from "../layouts/SplashLayout.vue";
import SqlEditorLayout from "../layouts/SqlEditorLayout.vue";
import { t } from "../plugins/i18n";
import {
  useAuthStore,
  useDatabaseStore,
  useEnvironmentStore,
  useInstanceStore,
  useIssueStore,
  usePrincipalStore,
  useRouterStore,
} from "../store";
import {
  Database,
  QuickActionType,
  Sheet,
  UNKNOWN_ID,
  SheetId,
} from "../types";
import { idFromSlug, isDBAOrOwner, isOwner } from "../utils";
// import PasswordReset from "../views/auth/PasswordReset.vue";
import Signin from "../views/auth/Signin.vue";
import Signup from "../views/auth/Signup.vue";
import DashboardSidebar from "../views/DashboardSidebar.vue";
import Home from "../views/Home.vue";
import {
  useTabStore,
  hasFeature,
  useVCSStore,
  useProjectWebhookStore,
  useDataSourceStore,
<<<<<<< HEAD
  useSchemaSystemStore,
=======
  useProjectStore,
  useTableStore,
  useSQLEditorStore,
  useSheetStore,
>>>>>>> 4ae82bee
} from "@/store";

const HOME_MODULE = "workspace.home";
const AUTH_MODULE = "auth";
const SIGNIN_MODULE = "auth.signin";
const SIGNUP_MODULE = "auth.signup";
const ACTIVATE_MODULE = "auth.activate";
const PASSWORD_RESET_MODULE = "auth.password.reset";
const PASSWORD_FORGOT_MODULE = "auth.password.forgot";

// console.log(useProjectWebhookStore());

const routes: Array<RouteRecordRaw> = [
  {
    path: "/auth",
    name: AUTH_MODULE,
    component: SplashLayout,
    children: [
      {
        path: "",
        name: SIGNIN_MODULE,
        meta: { title: () => t("common.sign-in") },
        component: Signin,
        alias: "signin",
        props: true,
      },
      {
        path: "signup",
        name: SIGNUP_MODULE,
        meta: { title: () => t("common.sign-up") },
        component: Signup,
        props: true,
      },
      // TODO(tianzhou): Disable activate page for now, requires implementing invite
      // {
      //   path: "activate",
      //   name: ACTIVATE_MODULE,
      //   meta: { title: () => "Activate" },
      //   component: Activate,
      //   props: true,
      // },
      // {
      //   path: "password-reset",
      //   name: PASSWORD_RESET_MODULE,
      //   meta: { title: () => "Reset Password" },
      //   component: PasswordReset,
      //   props: true,
      // },
      {
        path: "password-forgot",
        name: PASSWORD_FORGOT_MODULE,
        meta: { title: () => `${t("auth.password-forgot")}` },
        component: () => import("../views/auth/PasswordForgot.vue"),
        props: true,
      },
    ],
  },
  {
    path: "/oauth/callback",
    name: "oauth-callback",
    component: () => import("../views/OAuthCallback.vue"),
  },
  {
    path: "/",
    component: DashboardLayout,
    children: [
      {
        path: "",
        components: { body: BodyLayout },
        children: [
          {
            path: "",
            name: HOME_MODULE,
            meta: {
              quickActionListByRole: () => {
                const hasDBAWorkflowFeature = hasFeature(
                  "bb.feature.dba-workflow"
                );
                const ownerList: QuickActionType[] = hasDBAWorkflowFeature
                  ? [
                      "quickaction.bb.database.schema.update",
                      "quickaction.bb.database.data.update",
                      "quickaction.bb.database.create",
                      "quickaction.bb.database.troubleshoot",
                      "quickaction.bb.instance.create",
                      "quickaction.bb.project.create",
                      "quickaction.bb.user.manage",
                    ]
                  : [
                      "quickaction.bb.database.schema.update",
                      "quickaction.bb.database.data.update",
                      "quickaction.bb.database.create",
                      "quickaction.bb.instance.create",
                      "quickaction.bb.project.create",
                      "quickaction.bb.user.manage",
                    ];
                const dbaList: QuickActionType[] = hasDBAWorkflowFeature
                  ? [
                      "quickaction.bb.database.schema.update",
                      "quickaction.bb.database.data.update",
                      "quickaction.bb.database.create",
                      "quickaction.bb.database.troubleshoot",
                      "quickaction.bb.instance.create",
                      "quickaction.bb.project.create",
                    ]
                  : [
                      "quickaction.bb.database.schema.update",
                      "quickaction.bb.database.data.update",
                      "quickaction.bb.database.create",
                      "quickaction.bb.instance.create",
                      "quickaction.bb.project.create",
                    ];
                const developerList: QuickActionType[] = hasDBAWorkflowFeature
                  ? [
                      "quickaction.bb.database.schema.update",
                      "quickaction.bb.database.data.update",
                      "quickaction.bb.database.request",
                      "quickaction.bb.database.troubleshoot",
                      "quickaction.bb.project.create",
                    ]
                  : [
                      "quickaction.bb.database.schema.update",
                      "quickaction.bb.database.data.update",
                      "quickaction.bb.database.create",
                      "quickaction.bb.project.create",
                    ];
                return new Map([
                  ["OWNER", ownerList],
                  ["DBA", dbaList],
                  ["DEVELOPER", developerList],
                ]);
              },
            },
            components: {
              content: Home,
              leftSidebar: DashboardSidebar,
            },
            props: {
              content: true,
              leftSidebar: true,
            },
          },
          {
            path: "403",
            name: "error.403",
            components: {
              content: () => import("../views/Page403.vue"),
              leftSidebar: DashboardSidebar,
            },
            props: {
              content: true,
              leftSidebar: true,
            },
          },
          {
            path: "404",
            name: "error.404",
            components: {
              content: () => import("../views/Page404.vue"),
              leftSidebar: DashboardSidebar,
            },
            props: {
              content: true,
              leftSidebar: true,
            },
          },
          {
            path: "inbox",
            name: "workspace.inbox",
            meta: { title: () => t("common.inbox") },
            components: {
              content: () => import("../views/Inbox.vue"),
              leftSidebar: DashboardSidebar,
            },
            props: {
              content: true,
              leftSidebar: true,
            },
          },
          {
            path: "anomaly-center",
            name: "workspace.anomaly-center",
            meta: { title: () => t("anomaly-center") },
            components: {
              content: () => import("../views/AnomalyCenterDashboard.vue"),
              leftSidebar: DashboardSidebar,
            },
            props: {
              content: true,
              leftSidebar: true,
            },
          },
          {
            path: "archive",
            name: "workspace.archive",
            meta: { title: () => t("common.archive") },
            components: {
              content: () => import("../views/Archive.vue"),
              leftSidebar: DashboardSidebar,
            },
            props: {
              content: true,
              leftSidebar: true,
            },
          },
          {
            // "u" stands for user. Strictly speaking, it's not accurate because we
            // may refer to other principal type in the future. But from the endusers'
            // perspective, they are more familiar with the "user" concept.
            // We make an exception to use a shorthand here because it's a commonly
            // accessed endpoint, and maybe in the future, we will further provide a
            // shortlink like u/<<uid>>
            path: "u/:principalId",
            name: "workspace.profile",
            meta: {
              title: (route: RouteLocationNormalized) => {
                const principalId = parseInt(
                  route.params.principalId as string,
                  10
                );
                return usePrincipalStore().principalById(principalId).name;
              },
            },
            components: {
              content: () => import("../views/ProfileDashboard.vue"),
              leftSidebar: DashboardSidebar,
            },
            props: { content: true },
          },
          {
            path: "setting",
            name: "setting",
            meta: { title: () => t("common.setting") },
            components: {
              content: () => import("../layouts/SettingLayout.vue"),
              leftSidebar: () => import("../views/SettingSidebar.vue"),
            },
            props: {
              content: true,
              leftSidebar: true,
            },
            children: [
              {
                path: "",
                name: "setting.profile",
                meta: { title: () => t("settings.sidebar.profile") },
                component: () => import("../views/ProfileDashboard.vue"),
                alias: "profile",
                props: true,
              },
              {
                path: "general",
                name: "setting.workspace.general",
                meta: { title: () => t("settings.sidebar.general") },
                component: () => import("../views/SettingWorkspaceGeneral.vue"),
                props: true,
              },
              {
                path: "label",
                name: "setting.workspace.label",
                meta: { title: () => t("settings.sidebar.labels") },
                component: () => import("../views/SettingWorkspaceLabel.vue"),
                props: true,
              },
              {
                path: "agent",
                name: "setting.workspace.agent",
                meta: { title: () => t("common.agents") },
                component: () => import("../views/SettingWorkspaceAgent.vue"),
                props: true,
              },
              {
                path: "member",
                name: "setting.workspace.member",
                meta: { title: () => t("settings.sidebar.members") },
                component: () => import("../views/SettingWorkspaceMember.vue"),
                props: true,
              },
              {
                path: "version-control",
                name: "setting.workspace.version-control",
                meta: { title: () => t("settings.sidebar.version-control") },
                component: () => import("../views/SettingWorkspaceVCS.vue"),
                props: true,
              },
              {
                path: "version-control/new",
                name: "setting.workspace.version-control.create",
                meta: { title: () => t("repository.add-git-provider") },
                component: () =>
                  import("../views/SettingWorkspaceVCSCreate.vue"),
                props: true,
              },
              {
                path: "version-control/:vcsSlug",
                name: "setting.workspace.version-control.detail",
                meta: {
                  title: (route: RouteLocationNormalized) => {
                    const slug = route.params.vcsSlug as string;
                    return useVCSStore().getVCSById(idFromSlug(slug)).name;
                  },
                },
                component: () =>
                  import("../views/SettingWorkspaceVCSDetail.vue"),
                props: true,
              },
              {
                path: "subscription",
                name: "setting.workspace.subscription",
                meta: { title: () => t("settings.sidebar.subscription") },
                component: () =>
                  import("../views/SettingWorkspaceSubscription.vue"),
                props: true,
              },
              {
                path: "billing",
                name: "setting.workspace.billing",
                meta: { title: () => t("common.billings") },
                component: () => import("../views/SettingWorkspaceBilling.vue"),
                props: true,
              },
              {
                path: "integration/slack",
                name: "setting.workspace.integration.slack",
                meta: { title: () => t("common.slack") },
                component: () =>
                  import("../views/SettingWorkspaceIntegrationSlack.vue"),
                props: true,
              },
              {
                path: "database-review-guide",
                name: "setting.workspace.database-review-guide",
                meta: {
                  title: () => t("database-review-guide.title"),
                },
                component: () =>
                  import("../views/SettingWorkspaceDatabaseGuide.vue"),
                props: true,
              },
              {
                path: "database-review-guide/new",
                name: "setting.workspace.database-review-guide.create",
                meta: {
                  title: () => t("database-review-guide.create.breadcrumb"),
                },
                component: () =>
                  import("../views/SettingWorkspaceDatabaseGuideCreate.vue"),
                props: true,
              },
              {
                path: "database-review-guide/:schemaGuideSlug",
                name: "setting.workspace.database-review-guide.detail",
                meta: {
                  title: (route: RouteLocationNormalized) => {
                    const slug = route.params.schemaGuideSlug as string;
                    return useSchemaSystemStore().getGuideById(idFromSlug(slug))
                      .name;
                  },
                },
                component: () =>
                  import("../views/SettingWorkspaceDatabaseGuideDetail.vue"),
                props: true,
              },
            ],
          },
          {
            path: "issue",
            name: "workspace.issue",
            meta: {
              title: () => t("common.issue"),
            },
            components: {
              content: () => import("../views/IssueDashboard.vue"),
              leftSidebar: DashboardSidebar,
            },
            props: { content: true, leftSidebar: true },
          },
          {
            path: "environment",
            name: "workspace.environment",
            meta: {
              title: () => t("common.environment"),
              quickActionListByRole: () => {
                return new Map([
                  [
                    "OWNER",
                    [
                      "quickaction.bb.environment.create",
                      "quickaction.bb.environment.reorder",
                    ],
                  ],
                  [
                    "DBA",
                    [
                      "quickaction.bb.environment.create",
                      "quickaction.bb.environment.reorder",
                    ],
                  ],
                ]);
              },
            },
            components: {
              content: () => import("../views/EnvironmentDashboard.vue"),
              leftSidebar: DashboardSidebar,
            },
            props: { content: true, leftSidebar: true },
          },
          {
            path: "environment/:environmentSlug",
            name: "workspace.environment.detail",
            meta: {
              title: (route: RouteLocationNormalized) => {
                const slug = route.params.environmentSlug as string;
                return useEnvironmentStore().getEnvironmentById(
                  idFromSlug(slug)
                ).name;
              },
              allowBookmark: true,
            },
            components: {
              content: () => import("../views/EnvironmentDetail.vue"),
              leftSidebar: DashboardSidebar,
            },
            props: { content: true },
          },
          {
            path: "project",
            name: "workspace.project",
            meta: {
              title: () => t("common.project"),
              quickActionListByRole: () => {
                return new Map([
                  [
                    "OWNER",
                    [
                      "quickaction.bb.project.create",
                      "quickaction.bb.project.default",
                    ],
                  ],
                  [
                    "DBA",
                    [
                      "quickaction.bb.project.create",
                      "quickaction.bb.project.default",
                    ],
                  ],
                  [
                    "DEVELOPER",
                    [
                      "quickaction.bb.project.create",
                      "quickaction.bb.project.default",
                    ],
                  ],
                ]);
              },
            },
            components: {
              content: () => import("../views/ProjectDashboard.vue"),
              leftSidebar: DashboardSidebar,
            },
            props: { content: true, leftSidebar: true },
          },
          {
            path: "project/:projectSlug",
            components: {
              content: () => import("../layouts/ProjectLayout.vue"),
              leftSidebar: DashboardSidebar,
            },
            meta: {
              quickActionListByRole: (route: RouteLocationNormalized) => {
                const slug = route.params.projectSlug as string;
                const project = useProjectStore().getProjectById(
                  idFromSlug(slug)
                );

                if (project.rowStatus == "NORMAL") {
                  const currentUser = useAuthStore().currentUser;
                  let allowEditProject = false;
                  if (isDBAOrOwner(currentUser.role)) {
                    allowEditProject = true;
                  } else {
                    for (const member of project.memberList) {
                      if (member.principal.id == currentUser.id) {
                        allowEditProject = true;
                        break;
                      }
                    }
                  }

                  const actionList: string[] = allowEditProject
                    ? [
                        "quickaction.bb.database.schema.update",
                        "quickaction.bb.database.data.update",
                        "quickaction.bb.database.create",
                        "quickaction.bb.project.database.transfer",
                      ]
                    : [];
                  return new Map([
                    ["OWNER", actionList],
                    ["DBA", actionList],
                    ["DEVELOPER", actionList],
                  ]);
                }
                return new Map();
              },
            },
            props: { content: true },
            children: [
              {
                path: "",
                name: "workspace.project.detail",
                meta: {
                  title: (route: RouteLocationNormalized) => {
                    const slug = route.params.projectSlug as string;
                    return useProjectStore().getProjectById(idFromSlug(slug))
                      .name;
                  },
                  allowBookmark: true,
                },
                component: () => import("../views/ProjectDetail.vue"),
                props: true,
              },
              {
                path: "webhook/new",
                name: "workspace.project.hook.create",
                meta: {
                  title: () => t("project.webhook.create-webhook"),
                },
                component: () => import("../views/ProjectWebhookCreate.vue"),
                props: true,
              },
              {
                path: "webhook/:projectWebhookSlug",
                name: "workspace.project.hook.detail",
                meta: {
                  title: (route: RouteLocationNormalized) => {
                    const projectSlug = route.params.projectSlug as string;
                    const projectWebhookSlug = route.params
                      .projectWebhookSlug as string;
                    return `${t("common.webhook")} - ${
                      useProjectWebhookStore().projectWebhookById(
                        idFromSlug(projectSlug),
                        idFromSlug(projectWebhookSlug)
                      ).name
                    }`;
                  },
                  allowBookmark: true,
                },
                component: () => import("../views/ProjectWebhookDetail.vue"),
                props: true,
              },
            ],
          },
          {
            path: "instance",
            name: "workspace.instance",
            meta: {
              title: () => t("common.instance"),
              quickActionListByRole: () => {
                return new Map([
                  ["OWNER", ["quickaction.bb.instance.create"]],
                  ["DBA", ["quickaction.bb.instance.create"]],
                ]);
              },
            },
            components: {
              content: () => import("../views/InstanceDashboard.vue"),
              leftSidebar: DashboardSidebar,
            },
            props: { content: true, leftSidebar: true },
          },
          {
            path: "db",
            name: "workspace.database",
            meta: {
              title: () => t("common.database"),
              quickActionListByRole: () => {
                const hasDBAWorkflowFeature = hasFeature(
                  "bb.feature.dba-workflow"
                );
                const ownerList: QuickActionType[] = hasDBAWorkflowFeature
                  ? [
                      "quickaction.bb.database.schema.update",
                      "quickaction.bb.database.data.update",
                      "quickaction.bb.database.create",
                      "quickaction.bb.database.troubleshoot",
                    ]
                  : [
                      "quickaction.bb.database.schema.update",
                      "quickaction.bb.database.data.update",
                      "quickaction.bb.database.create",
                    ];
                const dbaList: QuickActionType[] = hasDBAWorkflowFeature
                  ? [
                      "quickaction.bb.database.schema.update",
                      "quickaction.bb.database.data.update",
                      "quickaction.bb.database.create",
                      "quickaction.bb.database.troubleshoot",
                    ]
                  : [
                      "quickaction.bb.database.schema.update",
                      "quickaction.bb.database.data.update",
                      "quickaction.bb.database.create",
                    ];
                const developerList: QuickActionType[] = hasDBAWorkflowFeature
                  ? [
                      "quickaction.bb.database.schema.update",
                      "quickaction.bb.database.data.update",
                      "quickaction.bb.database.request",
                      "quickaction.bb.database.troubleshoot",
                    ]
                  : [
                      "quickaction.bb.database.schema.update",
                      "quickaction.bb.database.data.update",
                      "quickaction.bb.database.create",
                    ];
                return new Map([
                  ["OWNER", ownerList],
                  ["DBA", dbaList],
                  ["DEVELOPER", developerList],
                ]);
              },
            },
            components: {
              content: () => import("../views/DatabaseDashboard.vue"),
              leftSidebar: DashboardSidebar,
            },
            props: { content: true, leftSidebar: true },
          },
          {
            path: "db/:databaseSlug",
            components: {
              content: DatabaseLayout,
              leftSidebar: DashboardSidebar,
            },
            props: { content: true },
            children: [
              {
                path: "",
                name: "workspace.database.detail",
                meta: {
                  title: (route: RouteLocationNormalized) => {
                    const slug = route.params.databaseSlug as string;
                    if (slug.toLowerCase() == "new") {
                      return t("common.new");
                    }
                    return useDatabaseStore().getDatabaseById(idFromSlug(slug))
                      .name;
                  },
                  allowBookmark: true,
                },
                component: () => import("../views/DatabaseDetail.vue"),
                props: true,
              },
              {
                path: "table/:tableName",
                name: "workspace.database.table.detail",
                meta: {
                  title: (route: RouteLocationNormalized) => {
                    return `${t("db.tables")} - ${route.params.tableName}`;
                  },
                  allowBookmark: true,
                },
                component: () => import("../views/TableDetail.vue"),
                props: true,
              },
              {
                path: "history/:migrationHistorySlug",
                name: "workspace.database.history.detail",
                meta: {
                  title: (route: RouteLocationNormalized) => {
                    const slug = route.params.migrationHistorySlug as string;
                    return useInstanceStore().getMigrationHistoryById(
                      idFromSlug(slug)
                    )?.version;
                  },
                  allowBookmark: true,
                },
                component: () => import("../views/MigrationHistoryDetail.vue"),
                props: true,
              },
            ],
          },
          {
            path: "instance/:instanceSlug",
            components: {
              content: InstanceLayout,
              leftSidebar: DashboardSidebar,
            },
            props: { content: true },
            children: [
              {
                path: "",
                name: "workspace.instance.detail",
                meta: {
                  title: (route: RouteLocationNormalized) => {
                    const slug = route.params.instanceSlug as string;
                    if (slug.toLowerCase() == "new") {
                      return t("common.new");
                    }
                    return useInstanceStore().getInstanceById(idFromSlug(slug))
                      .name;
                  },
                },
                component: () => import("../views/InstanceDetail.vue"),
                props: true,
              },
            ],
          },
          {
            path: "issue/:issueSlug",
            name: "workspace.issue.detail",
            meta: {
              title: (route: RouteLocationNormalized) => {
                const slug = route.params.issueSlug as string;
                if (slug.toLowerCase() == "new") {
                  return t("common.new");
                }
                const issue = useIssueStore().getIssueById(idFromSlug(slug));
                return issue.name;
              },
              allowBookmark: true,
            },
            components: {
              content: () => import("../views/IssueDetail.vue"),
              leftSidebar: DashboardSidebar,
            },
            props: { content: true },
          },
        ],
      },
    ],
  },
  {
    path: "/sql-editor",
    name: "sql-editor",
    component: SqlEditorLayout,
    children: [
      {
        path: "",
        name: "sql-editor.home",
        meta: { title: () => "SQL Editor" },
        component: () => import("../views/SqlEditor/SqlEditor.vue"),
        props: true,
      },
      {
        path: "/sql-editor/:connectionSlug",
        name: "sql-editor.detail",
        meta: { title: () => "SQL Editor" },
        component: () => import("../views/SqlEditor/SqlEditor.vue"),
        props: true,
      },
      {
        path: "/sql-editor/:connectionSlug/:sheetSlug",
        name: "sql-editor.share",
        meta: { title: () => "SQL Editor" },
        component: () => import("../views/SqlEditor/SqlEditor.vue"),
        props: true,
      },
    ],
  },
];

export const router = createRouter({
  history: createWebHistory(import.meta.env.BASE_URL),
  routes,
  linkExactActiveClass: "bg-link-hover",
  scrollBehavior(to /*, from, savedPosition */) {
    if (to.hash) {
      return {
        el: to.hash,
        behavior: "smooth",
      };
    }
  },
});

router.beforeEach((to, from, next) => {
  console.debug("Router %s -> %s", from.name, to.name);
  const authStore = useAuthStore();
  const databaseStore = useDatabaseStore();
  const environmentStore = useEnvironmentStore();
  const instanceStore = useInstanceStore();
  const issueStore = useIssueStore();
  const tabStore = useTabStore();
  const routerStore = useRouterStore();
  const projectWebhookStore = useProjectWebhookStore();
  const projectStore = useProjectStore();

  const isLoggedIn = authStore.isLoggedIn();

  const fromModule = from.name
    ? from.name.toString().split(".")[0]
    : HOME_MODULE;
  const toModule = to.name ? to.name.toString().split(".")[0] : HOME_MODULE;

  if (toModule != fromModule) {
    routerStore.setBackPath(from.fullPath);
  }

  // OAuth callback route is a relay to receive the OAuth callback and dispatch the corresponding OAuth event. It's called in the following scenarios:
  // - Login via OAuth
  // - Setup VCS provider
  // - Setup GitOps workflow in a project
  if (to.name === "oauth-callback") {
    next();
  }

  if (
    to.name === SIGNIN_MODULE ||
    to.name === SIGNUP_MODULE ||
    to.name === ACTIVATE_MODULE ||
    to.name === PASSWORD_RESET_MODULE ||
    to.name === PASSWORD_FORGOT_MODULE
  ) {
    if (isLoggedIn) {
      next({ name: HOME_MODULE, replace: true });
    } else {
      if (to.name === ACTIVATE_MODULE) {
        const token = to.query.token;
        if (token) {
          // TODO(tianzhou): Needs to validate the activate token
          next();
        } else {
          // Go to signup if token is missing
          next({ name: SIGNUP_MODULE, replace: true });
        }
      } else {
        next();
      }
    }
    return;
  } else {
    if (!isLoggedIn) {
      next({ name: SIGNIN_MODULE, replace: true });
      return;
    }
  }

  const currentUser = authStore.currentUser;

  if (to.name?.toString().startsWith("setting.workspace.version-control")) {
    // Returns 403 immediately if not Owner. Otherwise, we may need to fetch the VCS detail
    if (!isOwner(currentUser.role)) {
      next({
        name: "error.403",
        replace: false,
      });
      return;
    }
  }

  if (to.name === "workspace.instance") {
    if (
      !hasFeature("bb.feature.dba-workflow") ||
      isDBAOrOwner(currentUser.role)
    ) {
      next();
    } else {
      next({
        name: "error.403",
        replace: false,
      });
    }
    return;
  }

  if (to.name?.toString().startsWith("workspace.database.datasource")) {
    if (
      !hasFeature("bb.feature.data-source") ||
      !isDBAOrOwner(currentUser.role)
    ) {
      next({
        name: "error.403",
        replace: false,
      });
      return;
    }
  }

  if (
    to.name === "error.403" ||
    to.name === "error.404" ||
    to.name === "error.500" ||
    to.name === "workspace.home" ||
    to.name === "workspace.inbox" ||
    to.name === "workspace.anomaly-center" ||
    to.name === "workspace.project" ||
    to.name === "workspace.database" ||
    to.name === "workspace.archive" ||
    to.name === "workspace.issue" ||
    to.name === "workspace.environment" ||
    to.name === "sql-editor.home" ||
    (to.name?.toString().startsWith("setting") &&
      to.name?.toString() != "setting.workspace.version-control.detail")
  ) {
    next();
    return;
  }

  // We may just change the anchor (e.g. in Issue Detail view), thus we don't need
  // to fetch the data to verify its existence since we have already verified before.
  if (to.path == from.path) {
    next();
    return;
  }

  const routerSlug = routerStore.routeSlug(to);
  const principalId = routerSlug.principalId;
  const environmentSlug = routerSlug.environmentSlug;
  const projectSlug = routerSlug.projectSlug;
  const projectWebhookSlug = routerSlug.projectWebhookSlug;
  const issueSlug = routerSlug.issueSlug;
  const instanceSlug = routerSlug.instanceSlug;
  const databaseSlug = routerSlug.databaseSlug;
  const tableName = routerSlug.tableName;
  const dataSourceSlug = routerSlug.dataSourceSlug;
  const migrationHistorySlug = routerSlug.migrationHistorySlug;
  const vcsSlug = routerSlug.vcsSlug;
  const connectionSlug = routerSlug.connectionSlug;
  const sheetSlug = routerSlug.sheetSlug;

  if (principalId) {
    usePrincipalStore()
      .fetchPrincipalById(principalId)
      .then(() => {
        next();
      })
      .catch((error) => {
        next({
          name: "error.404",
          replace: false,
        });
        throw error;
      });
    return;
  }

  if (environmentSlug) {
    const env = environmentStore.getEnvironmentById(
      idFromSlug(environmentSlug)
    );
    // getEnvironmentById returns unknown("ENVIRONMENT") when it doesn't exist
    // so we need to check the id here
    if (env && env.id !== UNKNOWN_ID) {
      next();
      return;
    }
    next({
      name: "error.404",
      replace: false,
    });
  }

  if (projectSlug) {
    projectStore
      .fetchProjectById(idFromSlug(projectSlug))
      .then(() => {
        if (!projectWebhookSlug) {
          next();
        } else {
          projectWebhookStore
            .fetchProjectWebhookById({
              projectId: idFromSlug(projectSlug),
              projectWebhookId: idFromSlug(projectWebhookSlug),
            })
            .then(() => {
              next();
            })
            .catch((error) => {
              next({
                name: "error.404",
                replace: false,
              });
              throw error;
            });
        }
      })
      .catch((error) => {
        next({
          name: "error.404",
          replace: false,
        });
        throw error;
      });
    return;
  }

  if (issueSlug) {
    if (issueSlug.toLowerCase() == "new") {
      // For preparing the database if user visits creating issue url directly.
      const requests: Promise<any>[] = [];
      if (to.query.databaseList) {
        for (const databaseId of (to.query.databaseList as string).split(",")) {
          requests.push(
            databaseStore.fetchDatabaseById(parseInt(databaseId, 10))
          );
        }
      }
      Promise.all(requests)
        .then(() => {
          next();
        })
        .catch((error) => {
          next({
            name: "error.404",
            replace: false,
          });
          throw error;
        });
      return;
    }
    issueStore
      .fetchIssueById(idFromSlug(issueSlug))
      .then(() => {
        next();
      })
      .catch((error) => {
        next({
          name: "error.404",
          replace: false,
        });
        throw error;
      });
    return;
  }

  if (databaseSlug) {
    if (databaseSlug.toLowerCase() == "grant") {
      next();
      return;
    }
    databaseStore
      .fetchDatabaseById(idFromSlug(databaseSlug))
      .then((database: Database) => {
        if (!tableName && !dataSourceSlug && !migrationHistorySlug) {
          next();
        } else if (tableName) {
          useTableStore()
            .fetchTableByDatabaseIdAndTableName({
              databaseId: database.id,
              tableName,
            })
            .then(() => {
              next();
            })
            .catch((error) => {
              next({
                name: "error.404",
                replace: false,
              });
              throw error;
            });
        } else if (dataSourceSlug) {
          useDataSourceStore()
            .fetchDataSourceById({
              dataSourceId: idFromSlug(dataSourceSlug),
              databaseId: database.id,
            })
            .then(() => {
              next();
            })
            .catch((error) => {
              next({
                name: "error.404",
                replace: false,
              });
              throw error;
            });
        } else if (migrationHistorySlug) {
          instanceStore
            .fetchMigrationHistoryById({
              instanceId: database.instance.id,
              migrationHistoryId: idFromSlug(migrationHistorySlug),
            })
            .then(() => {
              next();
            })
            .catch((error) => {
              next({
                name: "error.404",
                replace: false,
              });
              throw error;
            });
        }
      })
      .catch((error) => {
        next({
          name: "error.404",
          replace: false,
        });
        throw error;
      });
    return;
  }

  if (instanceSlug) {
    instanceStore
      .fetchInstanceById(idFromSlug(instanceSlug))
      .then(() => {
        next();
      })
      .catch((error) => {
        next({
          name: "error.404",
          replace: false,
        });
        throw error;
      });
    return;
  }

  if (vcsSlug) {
    useVCSStore()
      .fetchVCSById(idFromSlug(vcsSlug))
      .then(() => {
        next();
      })
      .catch((error) => {
        next({
          name: "error.404",
          replace: false,
        });
        throw error;
      });
    return;
  }

  if (connectionSlug) {
    const [, instanceId, , databaseId] = connectionSlug.split("_");
    useSQLEditorStore()
      .fetchConnectionByInstanceIdAndDatabaseId({
        instanceId: Number(instanceId),
        databaseId: Number(databaseId),
      })
      .then(() => {
        // for sharing the sheet to others
        if (sheetSlug) {
          const [_, sheetId] = sheetSlug.split("_");
          useSheetStore()
            .fetchSheetById(Number(sheetId))
            .then((sheet: Sheet) => {
              tabStore.addTab({
                name: sheet.name,
                statement: sheet.statement,
                isSaved: true,
              });
              tabStore.updateCurrentTab({
                sheetId: sheet.id,
              });
              useSQLEditorStore().setSqlEditorState({
                sharedSheet: sheet,
              });

              next();
            })
            .catch((error) => {
              next({
                name: "error.404",
                replace: false,
              });
              throw error;
            });
        }
        next();
      })
      .catch((error) => {
        next({
          name: "error.404",
          replace: false,
        });
        throw error;
      });
    return;
  }

  next({
    name: "error.404",
    replace: false,
  });
});

router.afterEach((to /*, from */) => {
  // Needs to use nextTick otherwise title will still be the one from the previous route.
  nextTick(() => {
    if (to.meta.title) {
      document.title = to.meta.title(to);
    } else {
      document.title = "Bytebase";
    }
  });
});<|MERGE_RESOLUTION|>--- conflicted
+++ resolved
@@ -40,14 +40,11 @@
   useVCSStore,
   useProjectWebhookStore,
   useDataSourceStore,
-<<<<<<< HEAD
   useSchemaSystemStore,
-=======
   useProjectStore,
   useTableStore,
   useSQLEditorStore,
   useSheetStore,
->>>>>>> 4ae82bee
 } from "@/store";
 
 const HOME_MODULE = "workspace.home";
