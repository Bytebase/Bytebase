import { nextTick, ref } from "vue";
import {
  createRouter,
  createWebHistory,
  RouteLocationNormalized,
  RouteRecordRaw,
} from "vue-router";
import { useTitle } from "@vueuse/core";
import { startCase } from "lodash-es";

import BodyLayout from "../layouts/BodyLayout.vue";
import DashboardLayout from "../layouts/DashboardLayout.vue";
import DatabaseLayout from "../layouts/DatabaseLayout.vue";
import InstanceLayout from "../layouts/InstanceLayout.vue";
import SplashLayout from "../layouts/SplashLayout.vue";
import SQLEditorLayout from "../layouts/SQLEditorLayout.vue";
import SheetDashboardLayout from "../layouts/SheetDashboardLayout.vue";
import { t } from "../plugins/i18n";
import {
  Database,
  DEFAULT_PROJECT_ID,
  QuickActionType,
  unknownUser,
  UNKNOWN_ID,
} from "../types";
import {
  hasPermissionInProjectV1,
  hasWorkspacePermissionV1,
  idFromSlug,
  sheetNameFromSlug,
  migrationHistoryIdFromSlug,
  roleListInProjectV1,
} from "../utils";
import Signin from "../views/auth/Signin.vue";
import Signup from "../views/auth/Signup.vue";
import MultiFactor from "../views/auth/MultiFactor.vue";
import DashboardSidebar from "../views/DashboardSidebar.vue";
import Home from "../views/Home.vue";
import {
  hasFeature,
  useVCSStore,
  useDataSourceStore,
  useSQLReviewStore,
  useLegacyProjectStore,
  useSheetV1Store,
  useAuthStore,
  useActuatorStore,
  useDatabaseStore,
  useInstanceStore,
  useRouterStore,
  useDBSchemaStore,
  useConnectionTreeStore,
  useOnboardingStateStore,
  useTabStore,
  useIdentityProviderStore,
  useSubscriptionStore,
  useUserStore,
  useProjectV1Store,
  useProjectWebhookV1Store,
  useEnvironmentV1Store,
  useCurrentUserV1,
<<<<<<< HEAD
  useDatabaseV1Store,
=======
  useInstanceV1Store,
>>>>>>> 87307561
} from "@/store";
import { useConversationStore } from "@/plugins/ai/store";
import { PlanType } from "@/types/proto/v1/subscription_service";
import { State } from "@/types/proto/v1/common";

const HOME_MODULE = "workspace.home";
const AUTH_MODULE = "auth";
const SIGNIN_MODULE = "auth.signin";
const SIGNUP_MODULE = "auth.signup";
const MFA_MODULE = "auth.mfa";
const ACTIVATE_MODULE = "auth.activate";
const PASSWORD_RESET_MODULE = "auth.password.reset";
const PASSWORD_FORGOT_MODULE = "auth.password.forgot";
const SQL_EDITOR_HOME_MODULE = "sql-editor.home";

const routes: Array<RouteRecordRaw> = [
  {
    path: "/auth",
    name: AUTH_MODULE,
    component: SplashLayout,
    children: [
      {
        path: "",
        name: SIGNIN_MODULE,
        meta: { title: () => t("common.sign-in") },
        component: Signin,
        alias: "signin",
        props: true,
      },
      {
        path: "signup",
        name: SIGNUP_MODULE,
        meta: { title: () => t("common.sign-up") },
        component: Signup,
        props: true,
      },
      // TODO(tianzhou): Disable activate page for now, requires implementing invite
      // {
      //   path: "activate",
      //   name: ACTIVATE_MODULE,
      //   meta: { title: () => "Activate" },
      //   component: Activate,
      //   props: true,
      // },
      // {
      //   path: "password-reset",
      //   name: PASSWORD_RESET_MODULE,
      //   meta: { title: () => "Reset Password" },
      //   component: PasswordReset,
      //   props: true,
      // },
      {
        path: "password-forgot",
        name: PASSWORD_FORGOT_MODULE,
        meta: { title: () => `${t("auth.password-forgot")}` },
        component: () => import("../views/auth/PasswordForgot.vue"),
        props: true,
      },
    ],
  },
  {
    path: "/auth/mfa",
    name: MFA_MODULE,
    meta: { title: () => t("multi-factor.self") },
    component: MultiFactor,
    props: true,
  },
  {
    path: "/oauth/callback",
    name: "oauth-callback",
    component: () => import("../views/OAuthCallback.vue"),
  },
  {
    path: "/oidc/callback",
    name: "oidc-callback",
    component: () => import("../views/OAuthCallback.vue"),
  },
  {
    path: "/2fa/setup",
    name: "2fa.setup",
    meta: {
      title: () => t("two-factor.self"),
    },
    component: () => import("../views/TwoFactorRequired.vue"),
    props: true,
  },
  {
    path: "/",
    component: DashboardLayout,
    children: [
      {
        path: "",
        components: { body: BodyLayout },
        children: [
          {
            path: "",
            name: HOME_MODULE,
            meta: {
              quickActionListByRole: () => {
                const hasDBAWorkflowFeature = hasFeature(
                  "bb.feature.dba-workflow"
                );
                const ownerList: QuickActionType[] = hasDBAWorkflowFeature
                  ? [
                      "quickaction.bb.database.schema.update",
                      "quickaction.bb.database.data.update",
                      "quickaction.bb.database.schema.sync",
                      "quickaction.bb.database.create",
                      "quickaction.bb.instance.create",
                      "quickaction.bb.issue.grant.request.querier",
                      "quickaction.bb.issue.grant.request.exporter",
                    ]
                  : [
                      "quickaction.bb.database.schema.update",
                      "quickaction.bb.database.data.update",
                      "quickaction.bb.database.schema.sync",
                      "quickaction.bb.database.create",
                      "quickaction.bb.instance.create",
                      "quickaction.bb.issue.grant.request.querier",
                      "quickaction.bb.issue.grant.request.exporter",
                    ];
                const dbaList: QuickActionType[] = hasDBAWorkflowFeature
                  ? [
                      "quickaction.bb.database.schema.update",
                      "quickaction.bb.database.data.update",
                      "quickaction.bb.database.schema.sync",
                      "quickaction.bb.database.create",
                      "quickaction.bb.instance.create",
                      "quickaction.bb.issue.grant.request.querier",
                      "quickaction.bb.issue.grant.request.exporter",
                    ]
                  : [
                      "quickaction.bb.database.schema.update",
                      "quickaction.bb.database.data.update",
                      "quickaction.bb.database.schema.sync",
                      "quickaction.bb.database.create",
                      "quickaction.bb.instance.create",
                      "quickaction.bb.issue.grant.request.querier",
                      "quickaction.bb.issue.grant.request.exporter",
                    ];
                const developerList: QuickActionType[] = hasDBAWorkflowFeature
                  ? [
                      "quickaction.bb.database.schema.update",
                      "quickaction.bb.database.data.update",
                      "quickaction.bb.database.schema.sync",
                      "quickaction.bb.issue.grant.request.querier",
                      "quickaction.bb.issue.grant.request.exporter",
                    ]
                  : [
                      "quickaction.bb.database.schema.update",
                      "quickaction.bb.database.data.update",
                      "quickaction.bb.database.schema.sync",
                      "quickaction.bb.database.create",
                      "quickaction.bb.issue.grant.request.querier",
                      "quickaction.bb.issue.grant.request.exporter",
                    ];
                return new Map([
                  ["OWNER", ownerList],
                  ["DBA", dbaList],
                  ["DEVELOPER", developerList],
                ]);
              },
            },
            components: {
              content: Home,
              leftSidebar: DashboardSidebar,
            },
            props: {
              content: true,
              leftSidebar: true,
            },
          },
          {
            path: "403",
            name: "error.403",
            components: {
              content: () => import("../views/Page403.vue"),
              leftSidebar: DashboardSidebar,
            },
            props: {
              content: true,
              leftSidebar: true,
            },
          },
          {
            path: "404",
            name: "error.404",
            components: {
              content: () => import("../views/Page404.vue"),
              leftSidebar: DashboardSidebar,
            },
            props: {
              content: true,
              leftSidebar: true,
            },
          },
          {
            path: "inbox",
            name: "workspace.inbox",
            meta: { title: () => t("common.inbox") },
            components: {
              content: () => import("../views/Inbox.vue"),
              leftSidebar: DashboardSidebar,
            },
            props: {
              content: true,
              leftSidebar: true,
            },
          },
          {
            path: "slow-query",
            name: "workspace.slow-query",
            meta: { title: () => startCase(t("slow-query.slow-queries")) },
            components: {
              content: () =>
                import("../views/SlowQuery/SlowQueryDashboard.vue"),
              leftSidebar: DashboardSidebar,
            },
            props: {
              content: true,
              leftSidebar: true,
            },
          },
          {
            path: "sync-schema",
            name: "workspace.sync-schema",
            meta: { title: () => startCase(t("database.sync-schema.title")) },
            components: {
              content: () => import("../views/SyncDatabaseSchema/index.vue"),
              leftSidebar: DashboardSidebar,
            },
            props: {
              content: true,
              leftSidebar: true,
            },
          },
          {
            path: "anomaly-center",
            name: "workspace.anomaly-center",
            meta: { title: () => t("anomaly-center") },
            components: {
              content: () => import("../views/AnomalyCenterDashboard.vue"),
              leftSidebar: DashboardSidebar,
            },
            props: {
              content: true,
              leftSidebar: true,
            },
          },
          {
            path: "archive",
            name: "workspace.archive",
            meta: { title: () => t("common.archive") },
            components: {
              content: () => import("../views/Archive.vue"),
              leftSidebar: DashboardSidebar,
            },
            props: {
              content: true,
              leftSidebar: true,
            },
          },
          {
            // "u" stands for user. Strictly speaking, it's not accurate because we
            // may refer to other principal type in the future. But from the endusers'
            // perspective, they are more familiar with the "user" concept.
            // We make an exception to use a shorthand here because it's a commonly
            // accessed endpoint, and maybe in the future, we will further provide a
            // shortlink such as u/<<uid>>
            path: "u/:principalId",
            name: "workspace.profile",
            meta: {
              title: (route: RouteLocationNormalized) => {
                const userUID = route.params.principalId as string;
                const user =
                  useUserStore().getUserById(userUID) ?? unknownUser();
                return user.title;
              },
            },
            components: {
              content: () => import("../views/ProfileDashboard.vue"),
              leftSidebar: () => import("../views/SettingSidebar.vue"),
            },
            props: { content: true },
          },
          {
            path: "setting",
            name: "setting",
            meta: { title: () => t("common.settings") },
            components: {
              content: () => import("../layouts/SettingLayout.vue"),
              leftSidebar: () => import("../views/SettingSidebar.vue"),
            },
            props: {
              content: true,
              leftSidebar: true,
            },
            children: [
              {
                path: "",
                name: "setting.profile",
                meta: { title: () => t("settings.sidebar.profile") },
                component: () => import("../views/ProfileDashboard.vue"),
                alias: "profile",
                props: true,
              },
              {
                path: "profile/two-factor",
                name: "setting.profile.two-factor",
                meta: {
                  title: () => t("two-factor.self"),
                },
                component: () => import("../views/TwoFactorSetup.vue"),
                props: true,
              },
              {
                path: "general",
                name: "setting.workspace.general",
                meta: { title: () => t("settings.sidebar.general") },
                component: () => import("../views/SettingWorkspaceGeneral.vue"),
                props: true,
              },
              {
                path: "agent",
                name: "setting.workspace.agent",
                meta: { title: () => t("common.agents") },
                component: () => import("../views/SettingWorkspaceAgent.vue"),
                props: true,
              },
              {
                path: "project",
                name: "setting.workspace.project",
                meta: {
                  title: () => t("common.projects"),
                  quickActionListByRole: () => {
                    return new Map([
                      ["OWNER", []],
                      ["DBA", []],
                      ["DEVELOPER", []],
                    ]);
                  },
                },
                component: () => import("../views/SettingWorkspaceProject.vue"),
                props: true,
              },
              {
                path: "member",
                name: "setting.workspace.member",
                meta: { title: () => t("settings.sidebar.members") },
                component: () => import("../views/SettingWorkspaceMember.vue"),
                props: true,
              },
              {
                path: "role",
                name: "setting.workspace.role",
                meta: { title: () => t("settings.sidebar.custom-roles") },
                component: () => import("../views/SettingWorkspaceRole.vue"),
                props: true,
              },
              {
                path: "im-integration",
                name: "setting.workspace.im-integration",
                meta: { title: () => t("settings.sidebar.im-integration") },
                component: () =>
                  import("../views/SettingWorkspaceIMIntegration.vue"),
                props: true,
              },
              {
                path: "sso",
                name: "setting.workspace.sso",
                meta: { title: () => t("settings.sidebar.sso") },
                component: () => import("../views/SettingWorkspaceSSO.vue"),
              },
              {
                path: "sso/new",
                name: "setting.workspace.sso.create",
                meta: { title: () => t("settings.sidebar.sso") },
                component: () =>
                  import("../views/SettingWorkspaceSSODetail.vue"),
              },
              {
                path: "sso/:ssoName",
                name: "setting.workspace.sso.detail",
                meta: {
                  title: (route: RouteLocationNormalized) => {
                    const name = route.params.ssoName as string;
                    return (
                      useIdentityProviderStore().getIdentityProviderByName(name)
                        ?.title || t("settings.sidebar.sso")
                    );
                  },
                },
                component: () =>
                  import("../views/SettingWorkspaceSSODetail.vue"),
                props: true,
              },
              {
                path: "sensitive-data",
                name: "setting.workspace.sensitive-data",
                meta: { title: () => t("settings.sidebar.sensitive-data") },
                component: () =>
                  import("../views/SettingWorkspaceSensitiveData.vue"),
                props: true,
              },
              {
                path: "access-control",
                name: "setting.workspace.access-control",
                meta: { title: () => t("settings.sidebar.access-control") },
                component: () =>
                  import("../views/SettingWorkspaceAccessControl.vue"),
                props: true,
              },
              {
                path: "risk-center",
                name: "setting.workspace.risk-center",
                meta: { title: () => t("custom-approval.risk.risk-center") },
                component: () =>
                  import("../views/SettingWorkspaceRiskCenter.vue"),
                props: true,
              },
              {
                path: "custom-approval",
                name: "setting.workspace.custom-approval",
                meta: { title: () => t("custom-approval.self") },
                component: () =>
                  import("../views/SettingWorkspaceCustomApproval.vue"),
                props: true,
              },
              {
                path: "slow-query",
                name: "setting.workspace.slow-query",
                meta: { title: () => startCase(t("slow-query.self")) },
                component: () =>
                  import("../views/SettingWorkspaceSlowQuery.vue"),
                props: true,
              },
              {
                path: "gitops",
                name: "setting.workspace.gitops",
                meta: { title: () => t("settings.sidebar.gitops") },
                component: () => import("../views/SettingWorkspaceVCS.vue"),
                props: true,
              },
              {
                path: "gitops/new",
                name: "setting.workspace.gitops.create",
                meta: { title: () => t("repository.add-git-provider") },
                component: () =>
                  import("../views/SettingWorkspaceVCSCreate.vue"),
                props: true,
              },
              {
                path: "gitops/:vcsSlug",
                name: "setting.workspace.gitops.detail",
                meta: {
                  title: (route: RouteLocationNormalized) => {
                    const slug = route.params.vcsSlug as string;
                    return useVCSStore().getVCSById(idFromSlug(slug)).name;
                  },
                },
                component: () =>
                  import("../views/SettingWorkspaceVCSDetail.vue"),
                props: true,
              },
              {
                path: "mail-delivery",
                name: "setting.workspace.mail-delivery",
                meta: { title: () => t("settings.sidebar.mail-delivery") },
                component: () =>
                  import("../views/SettingWorkspaceMailDelivery.vue"),
              },
              {
                path: "subscription",
                name: "setting.workspace.subscription",
                meta: { title: () => t("settings.sidebar.subscription") },
                component: () =>
                  import("../views/SettingWorkspaceSubscription.vue"),
                props: true,
              },
              {
                path: "integration/slack",
                name: "setting.workspace.integration.slack",
                meta: { title: () => t("common.slack") },
                component: () =>
                  import("../views/SettingWorkspaceIntegrationSlack.vue"),
                props: true,
              },
              {
                path: "sql-review",
                name: "setting.workspace.sql-review",
                meta: {
                  title: () => t("sql-review.title"),
                },
                component: () =>
                  import("../views/SettingWorkspaceSQLReview.vue"),
                props: true,
              },
              {
                path: "sql-review/new",
                name: "setting.workspace.sql-review.create",
                meta: {
                  title: () => t("sql-review.create.breadcrumb"),
                },
                component: () =>
                  import("../views/SettingWorkspaceSQLReviewCreate.vue"),
                props: true,
              },
              {
                path: "sql-review/:sqlReviewPolicySlug",
                name: "setting.workspace.sql-review.detail",
                meta: {
                  title: (route: RouteLocationNormalized) => {
                    const slug = route.params.sqlReviewPolicySlug as string;
                    return (
                      useSQLReviewStore().getReviewPolicyByEnvironmentUID(
                        String(idFromSlug(slug))
                      )?.name ?? ""
                    );
                  },
                },
                component: () =>
                  import("../views/SettingWorkspaceSQLReviewDetail.vue"),
                props: true,
              },
              {
                path: "audit-log",
                name: "setting.workspace.audit-log",
                meta: {
                  title: () => t("settings.sidebar.audit-log"),
                },
                component: () =>
                  import("../views/SettingWorkspaceAuditLog.vue"),
                props: true,
              },
              {
                path: "debug-log",
                name: "setting.workspace.debug-log",
                meta: {
                  title: () => t("settings.sidebar.debug-log"),
                },
                component: () =>
                  import("../views/SettingWorkspaceDebugLog.vue"),
                props: true,
              },
            ],
          },
          {
            path: "issue",
            name: "workspace.issue",
            meta: {
              title: () => t("common.issues"),
            },
            components: {
              content: () => import("../views/IssueDashboard.vue"),
              leftSidebar: DashboardSidebar,
            },
            props: { content: true, leftSidebar: true },
          },
          {
            path: "environment",
            name: "workspace.environment",
            meta: {
              title: () => t("common.environments"),
              quickActionListByRole: () => {
                return new Map([
                  [
                    "OWNER",
                    [
                      "quickaction.bb.environment.create",
                      "quickaction.bb.environment.reorder",
                    ],
                  ],
                  [
                    "DBA",
                    [
                      "quickaction.bb.environment.create",
                      "quickaction.bb.environment.reorder",
                    ],
                  ],
                ]);
              },
            },
            components: {
              content: () => import("../views/EnvironmentDashboard.vue"),
              leftSidebar: DashboardSidebar,
            },
            props: { content: true, leftSidebar: true },
          },
          {
            path: "environment/:environmentSlug",
            name: "workspace.environment.detail",
            meta: {
              title: (route: RouteLocationNormalized) => {
                const slug = route.params.environmentSlug as string;
                return useEnvironmentV1Store().getEnvironmentByUID(
                  String(idFromSlug(slug))
                ).title;
              },
              allowBookmark: true,
            },
            components: {
              content: () => import("../views/EnvironmentDetail.vue"),
              leftSidebar: DashboardSidebar,
            },
            props: { content: true },
          },
          {
            path: "project",
            name: "workspace.project",
            meta: {
              title: () => t("common.projects"),
              quickActionListByRole: () => {
                return new Map([
                  ["OWNER", ["quickaction.bb.project.create"]],
                  ["DBA", ["quickaction.bb.project.create"]],
                  ["DEVELOPER", ["quickaction.bb.project.create"]],
                ]);
              },
            },
            components: {
              content: () => import("../views/ProjectDashboard.vue"),
              leftSidebar: DashboardSidebar,
            },
            props: { content: true, leftSidebar: true },
          },
          {
            path: "project/:projectSlug",
            components: {
              content: () => import("../layouts/ProjectLayout.vue"),
              leftSidebar: DashboardSidebar,
            },
            meta: {
              quickActionListByRole: (route: RouteLocationNormalized) => {
                const slug = route.params.projectSlug as string;
                const project = useProjectV1Store().getProjectByUID(
                  String(idFromSlug(slug))
                );

                if (project.state === State.ACTIVE) {
                  const actionList: string[] = [];

                  const currentUserV1 = useCurrentUserV1();
                  let allowAlterSchemaOrChangeData = false;
                  let allowCreateDB = false;
                  let allowTransferDB = false;
                  let allowTransferOutDB = false;
                  if (
                    hasWorkspacePermissionV1(
                      "bb.permission.workspace.manage-instance",
                      currentUserV1.value.userRole
                    )
                  ) {
                    allowAlterSchemaOrChangeData = true;
                    allowCreateDB = true;
                    allowTransferDB = true;
                    allowTransferOutDB = true;
                  } else {
                    const roleList = roleListInProjectV1(
                      project.iamPolicy,
                      currentUserV1.value
                    );
                    if (roleList.length > 0) {
                      allowAlterSchemaOrChangeData = hasPermissionInProjectV1(
                        project.iamPolicy,
                        currentUserV1.value,
                        "bb.permission.project.change-database"
                      );
                      allowTransferDB = hasPermissionInProjectV1(
                        project.iamPolicy,
                        currentUserV1.value,
                        "bb.permission.project.transfer-database"
                      );
                      allowTransferOutDB = hasPermissionInProjectV1(
                        project.iamPolicy,
                        currentUserV1.value,
                        "bb.permission.project.transfer-database"
                      );

                      if (
                        useSubscriptionStore().currentPlan ===
                        PlanType.ENTERPRISE
                      ) {
                        // in ENTERPRISE edition
                        // workspace developers are never allowed to create db
                        // even if they are project owners
                        allowCreateDB = false;
                      } else {
                        // See RBAC otherwise.
                        // AKA yes if project owner.
                        allowCreateDB = hasPermissionInProjectV1(
                          project.iamPolicy,
                          currentUserV1.value,
                          "bb.permission.project.create-database"
                        );
                      }
                    }
                  }
                  if (project.uid === String(DEFAULT_PROJECT_ID)) {
                    allowAlterSchemaOrChangeData = false;
                  }
                  if (allowAlterSchemaOrChangeData) {
                    actionList.push(
                      "quickaction.bb.database.schema.update",
                      "quickaction.bb.database.data.update",
                      "quickaction.bb.database.schema.sync"
                    );
                  }

                  if (allowCreateDB) {
                    actionList.push("quickaction.bb.database.create");
                  }
                  if (allowTransferDB) {
                    actionList.push("quickaction.bb.project.database.transfer");
                  }
                  if (allowTransferOutDB) {
                    actionList.push(
                      "quickaction.bb.project.database.transfer-out"
                    );
                  }

                  actionList.push(
                    "quickaction.bb.issue.grant.request.querier",
                    "quickaction.bb.issue.grant.request.exporter"
                  );

                  return new Map([
                    ["OWNER", actionList],
                    ["DBA", actionList],
                    ["DEVELOPER", actionList],
                  ]);
                }
                return new Map();
              },
            },
            props: { content: true },
            children: [
              {
                path: "",
                name: "workspace.project.detail",
                meta: {
                  overrideBreadcrumb: (route: RouteLocationNormalized) => {
                    const slug = route.params.projectSlug as string;
                    const projectId = idFromSlug(slug);
                    if (projectId === DEFAULT_PROJECT_ID) {
                      return true;
                    }
                    return false;
                  },
                  title: (route: RouteLocationNormalized) => {
                    const slug = route.params.projectSlug as string;
                    const projectId = idFromSlug(slug);
                    if (projectId === DEFAULT_PROJECT_ID) {
                      return t("database.unassigned-databases");
                    }
                    const projectV1 = useProjectV1Store().getProjectByUID(
                      String(projectId)
                    );
                    return projectV1.title;
                  },
                  allowBookmark: true,
                },
                component: () => import("../views/ProjectDetail.vue"),
                props: true,
              },
              {
                path: "webhook/new",
                name: "workspace.project.hook.create",
                meta: {
                  title: () => t("project.webhook.create-webhook"),
                },
                component: () => import("../views/ProjectWebhookCreate.vue"),
                props: true,
              },
              {
                path: "webhook/:projectWebhookSlug",
                name: "workspace.project.hook.detail",
                meta: {
                  title: (route: RouteLocationNormalized) => {
                    const projectSlug = route.params.projectSlug as string;
                    const projectWebhookSlug = route.params
                      .projectWebhookSlug as string;
                    const project = useProjectV1Store().getProjectByUID(
                      String(idFromSlug(projectSlug))
                    );
                    const webhook =
                      useProjectWebhookV1Store().getProjectWebhookFromProjectById(
                        project,
                        idFromSlug(projectWebhookSlug)
                      );

                    return `${t("common.webhook")} - ${
                      webhook?.title ?? "unknown"
                    }`;
                  },
                  allowBookmark: true,
                },
                component: () => import("../views/ProjectWebhookDetail.vue"),
                props: true,
              },
            ],
          },
          {
            path: "instance",
            name: "workspace.instance",
            meta: {
              title: () => t("common.instances"),
              quickActionListByRole: () => {
                return new Map([
                  ["OWNER", ["quickaction.bb.instance.create"]],
                  ["DBA", ["quickaction.bb.instance.create"]],
                ]);
              },
            },
            components: {
              content: () => import("../views/InstanceDashboard.vue"),
              leftSidebar: DashboardSidebar,
            },
            props: { content: true, leftSidebar: true },
          },
          {
            path: "db",
            name: "workspace.database",
            meta: {
              title: () => t("common.databases"),
              quickActionListByRole: () => {
                const hasDBAWorkflowFeature = hasFeature(
                  "bb.feature.dba-workflow"
                );
                const ownerList: QuickActionType[] = hasDBAWorkflowFeature
                  ? [
                      "quickaction.bb.database.schema.update",
                      "quickaction.bb.database.data.update",
                      "quickaction.bb.database.create",
                      "quickaction.bb.issue.grant.request.querier",
                      "quickaction.bb.issue.grant.request.exporter",
                    ]
                  : [
                      "quickaction.bb.database.schema.update",
                      "quickaction.bb.database.data.update",
                      "quickaction.bb.database.create",
                      "quickaction.bb.issue.grant.request.querier",
                      "quickaction.bb.issue.grant.request.exporter",
                    ];
                const dbaList: QuickActionType[] = hasDBAWorkflowFeature
                  ? [
                      "quickaction.bb.database.schema.update",
                      "quickaction.bb.database.data.update",
                      "quickaction.bb.database.create",
                      "quickaction.bb.issue.grant.request.querier",
                      "quickaction.bb.issue.grant.request.exporter",
                    ]
                  : [
                      "quickaction.bb.database.schema.update",
                      "quickaction.bb.database.data.update",
                      "quickaction.bb.database.create",
                      "quickaction.bb.issue.grant.request.querier",
                      "quickaction.bb.issue.grant.request.exporter",
                    ];
                const developerList: QuickActionType[] = hasDBAWorkflowFeature
                  ? [
                      "quickaction.bb.database.schema.update",
                      "quickaction.bb.database.data.update",
                      "quickaction.bb.issue.grant.request.querier",
                      "quickaction.bb.issue.grant.request.exporter",
                    ]
                  : [
                      "quickaction.bb.database.schema.update",
                      "quickaction.bb.database.data.update",
                      "quickaction.bb.database.create",
                      "quickaction.bb.issue.grant.request.querier",
                      "quickaction.bb.issue.grant.request.exporter",
                    ];
                return new Map([
                  ["OWNER", ownerList],
                  ["DBA", dbaList],
                  ["DEVELOPER", developerList],
                ]);
              },
            },
            components: {
              content: () => import("../views/DatabaseDashboard.vue"),
              leftSidebar: DashboardSidebar,
            },
            props: { content: true, leftSidebar: true },
          },
          {
            path: "db/:databaseSlug",
            components: {
              content: DatabaseLayout,
              leftSidebar: DashboardSidebar,
            },
            props: { content: true },
            children: [
              {
                path: "",
                name: "workspace.database.detail",
                meta: {
                  title: (route: RouteLocationNormalized) => {
                    const slug = route.params.databaseSlug as string;
                    if (slug.toLowerCase() == "new") {
                      return t("common.new");
                    }
                    return useDatabaseStore().getDatabaseById(idFromSlug(slug))
                      .name;
                  },
                  allowBookmark: true,
                },
                component: () => import("../views/DatabaseDetail.vue"),
                props: true,
              },
              {
                path: "table/:tableName",
                name: "workspace.database.table.detail",
                meta: {
                  title: (route: RouteLocationNormalized) => {
                    const schemaName = route.query.schema?.toString() || "";
                    let tableName = route.params.tableName;
                    if (schemaName) {
                      tableName = `"${schemaName}"."${tableName}"`;
                    }
                    return `${t("db.tables")} - ${tableName}`;
                  },
                  allowBookmark: true,
                },
                component: () => import("../views/TableDetail.vue"),
                props: true,
              },
              {
                path: "history/:migrationHistorySlug",
                name: "workspace.database.history.detail",
                meta: {
                  title: (route: RouteLocationNormalized) => {
                    const slug = route.params.migrationHistorySlug as string;
                    const migrationHistory =
                      useInstanceStore().getMigrationHistoryById(
                        migrationHistoryIdFromSlug(slug)
                      );
                    return migrationHistory?.version ?? "";
                  },
                  allowBookmark: true,
                },
                component: () => import("../views/MigrationHistoryDetail.vue"),
                props: (to) => ({
                  key: to.fullPath, // force refresh the component when slug changed
                }),
              },
            ],
          },
          {
            path: "instance/:instanceSlug",
            components: {
              content: InstanceLayout,
              leftSidebar: DashboardSidebar,
            },
            props: { content: true },
            children: [
              {
                path: "",
                name: "workspace.instance.detail",
                meta: {
                  title: (route: RouteLocationNormalized) => {
                    const slug = route.params.instanceSlug as string;
                    if (slug.toLowerCase() == "new") {
                      return t("common.new");
                    }
                    return useInstanceStore().getInstanceById(idFromSlug(slug))
                      .name;
                  },
                },
                component: () => import("../views/InstanceDetail.vue"),
                props: true,
              },
            ],
          },
          {
            path: "issue/:issueSlug",
            name: "workspace.issue.detail",
            meta: {
              allowBookmark: true,
              overrideTitle: true,
            },
            components: {
              content: () => import("../views/IssueDetail.vue"),
              leftSidebar: DashboardSidebar,
            },
            props: { content: true },
          },
        ],
      },
    ],
  },
  {
    path: "/sql-editor",
    name: "sql-editor",
    component: SQLEditorLayout,
    children: [
      {
        path: "",
        name: SQL_EDITOR_HOME_MODULE,
        meta: { title: () => "SQL Editor" },
        component: () => import("../views/sql-editor/SQLEditorPage.vue"),
        props: true,
      },
      {
        path: "/sql-editor/:connectionSlug",
        name: "sql-editor.detail",
        meta: { title: () => "SQL Editor" },
        component: () => import("../views/sql-editor/SQLEditorPage.vue"),
        props: true,
      },
      {
        path: "/sql-editor/sheet/:sheetSlug",
        name: "sql-editor.share",
        meta: { title: () => "SQL Editor" },
        component: () => import("../views/sql-editor/SQLEditorPage.vue"),
        props: true,
      },
    ],
  },
  {
    path: "/sheets",
    name: "sheets",
    component: SheetDashboardLayout,
    children: [
      {
        path: "",
        name: "sheets.dashboard",
        meta: { title: () => "Sheets" },
        component: () => import("../views/SheetDashboard.vue"),
      },
      {
        path: "my",
        name: "sheets.my",
        meta: { title: () => "Sheets" },
        component: () => import("../views/SheetDashboard.vue"),
      },
      {
        path: "shared",
        name: "sheets.shared",
        meta: { title: () => "Sheets" },
        component: () => import("../views/SheetDashboard.vue"),
      },
      {
        path: "starred",
        name: "sheets.starred",
        meta: { title: () => "Sheets" },
        component: () => import("../views/SheetDashboard.vue"),
      },
    ],
  },
];

export const router = createRouter({
  history: createWebHistory(import.meta.env.BASE_URL),
  routes,
  linkExactActiveClass: "bg-link-hover",
  scrollBehavior(to /*, from, savedPosition */) {
    if (to.hash) {
      try {
        const el = document.querySelector(to.hash);
        if (el) {
          return {
            el: to.hash,
            behavior: "smooth",
          };
        }
      } catch {
        // nothing todo
      }
    }
  },
});

router.beforeEach((to, from, next) => {
  console.debug("Router %s -> %s", from.name, to.name);

  const authStore = useAuthStore();
  const databaseStore = useDatabaseStore();
  const dbSchemaStore = useDBSchemaStore();
  const instanceStore = useInstanceStore();
  const routerStore = useRouterStore();
  const projectStore = useLegacyProjectStore();
  const projectV1Store = useProjectV1Store();
  const projectWebhookV1Store = useProjectWebhookV1Store();

  const isLoggedIn = authStore.isLoggedIn();

  const fromModule = from.name
    ? from.name.toString().split(".")[0]
    : HOME_MODULE;
  const toModule = to.name ? to.name.toString().split(".")[0] : HOME_MODULE;

  if (toModule != fromModule) {
    routerStore.setBackPath(from.fullPath);
  }

  // SSO callback routes are relayes to handle the IdP callback and dispatch the subsequent events.
  // They are called in the following scenarios:
  // - Login via OAuth / OIDC
  // - Setup VCS provider
  // - Setup GitOps workflow in a project
  if (to.name === "oauth-callback" || to.name === "oidc-callback") {
    next();
    return;
  }

  if (
    to.name === SIGNIN_MODULE ||
    to.name === SIGNUP_MODULE ||
    to.name === MFA_MODULE ||
    to.name === ACTIVATE_MODULE ||
    to.name === PASSWORD_RESET_MODULE ||
    to.name === PASSWORD_FORGOT_MODULE
  ) {
    useTabStore().reset();
    useConversationStore().reset();
    if (isLoggedIn) {
      if (typeof to.query.redirect === "string") {
        location.replace(to.query.redirect);
        return;
      }
      next({ name: HOME_MODULE, replace: true });
    } else {
      if (to.name === ACTIVATE_MODULE) {
        const token = to.query.token;
        if (token) {
          // TODO(tianzhou): Needs to validate the activate token
          next();
        } else {
          // Go to signup if token is missing
          next({ name: SIGNUP_MODULE, replace: true });
        }
      } else {
        next();
      }
    }
    return;
  } else {
    if (!isLoggedIn) {
      const query: any = {};
      if (to.fullPath !== "/") {
        query["redirect"] = to.fullPath;
      }

      next({
        name: SIGNIN_MODULE,
        query: query,
        replace: true,
      });
      return;
    }
  }

  // If there is a `redirect` in query param and prev page is signin or signup, redirect to the target route
  if (
    (from.name === SIGNIN_MODULE || from.name === SIGNUP_MODULE) &&
    typeof from.query.redirect === "string"
  ) {
    window.location.href = from.query.redirect;
    return;
  }

  if (to.name === "2fa.setup") {
    next();
    return;
  }

  const currentUserV1 = useCurrentUserV1();
  const serverInfo = useActuatorStore().serverInfo;

  // If 2FA is required, redirect to MFA setup page if the user has not enabled 2FA.
  if (hasFeature("bb.feature.2fa") && serverInfo?.require2fa) {
    const user = currentUserV1.value;
    if (user && !user.mfaEnabled) {
      next({
        name: "2fa.setup",
        replace: true,
      });
      return;
    }
  }

  if (to.name === SQL_EDITOR_HOME_MODULE) {
    const onboardingStateStore = useOnboardingStateStore();
    if (onboardingStateStore.getStateByKey("sql-editor")) {
      // Open the "Sample Sheet" when the first time onboarding SQL Editor
      onboardingStateStore.consume("sql-editor");
      next({
        path: `/sql-editor/sheet/sample-sheet-101`,
        replace: true,
      });
      return;
    }
  }

  if (to.name?.toString().startsWith("setting.workspace.im-integration")) {
    if (
      !hasWorkspacePermissionV1(
        "bb.permission.workspace.manage-im-integration",
        currentUserV1.value.userRole
      )
    ) {
      next({
        name: "error.403",
        replace: false,
      });
      return;
    }
  }

  if (to.name?.toString().startsWith("setting.workspace.sso")) {
    if (
      !hasWorkspacePermissionV1(
        "bb.permission.workspace.manage-sso",
        currentUserV1.value.userRole
      )
    ) {
      next({
        name: "error.403",
        replace: false,
      });
      return;
    }
  }

  if (to.name?.toString().startsWith("setting.workspace.gitops")) {
    if (
      !hasWorkspacePermissionV1(
        "bb.permission.workspace.manage-vcs-provider",
        currentUserV1.value.userRole
      )
    ) {
      next({
        name: "error.403",
        replace: false,
      });
      return;
    }
  }

  if (to.name?.toString().startsWith("setting.workspace.project")) {
    if (
      !hasWorkspacePermissionV1(
        "bb.permission.workspace.manage-project",
        currentUserV1.value.userRole
      )
    ) {
      next({
        name: "error.403",
        replace: false,
      });
      return;
    }
  }

  if (to.name?.toString().startsWith("setting.workspace.audit-log")) {
    if (
      !hasWorkspacePermissionV1(
        "bb.permission.workspace.audit-log",
        currentUserV1.value.userRole
      )
    ) {
      next({
        name: "error.403",
        replace: false,
      });
      return;
    }
  }

  if (to.name?.toString().startsWith("setting.workspace.debug-log")) {
    if (
      !hasWorkspacePermissionV1(
        "bb.permission.workspace.debug-log",
        currentUserV1.value.userRole
      )
    ) {
      next({
        name: "error.403",
        replace: false,
      });
      return;
    }
  }

  if (to.name === "workspace.instance") {
    if (
      !hasWorkspacePermissionV1(
        "bb.permission.workspace.manage-instance",
        currentUserV1.value.userRole
      )
    ) {
      next({
        name: "error.403",
        replace: false,
      });
      return;
    }
  }

  if (to.name?.toString().startsWith("workspace.database.datasource")) {
    if (
      !hasFeature("bb.feature.data-source") ||
      !hasWorkspacePermissionV1(
        "bb.permission.workspace.manage-instance",
        currentUserV1.value.userRole
      )
    ) {
      next({
        name: "error.403",
        replace: false,
      });
      return;
    }
  }

  if (
    to.name === "error.403" ||
    to.name === "error.404" ||
    to.name === "error.500" ||
    to.name === "workspace.home" ||
    to.name === "workspace.inbox" ||
    to.name === "workspace.slow-query" ||
    to.name === "workspace.sync-schema" ||
    to.name === "workspace.anomaly-center" ||
    to.name === "workspace.project" ||
    to.name === "workspace.instance" ||
    to.name === "workspace.database" ||
    to.name === "workspace.archive" ||
    to.name === "workspace.issue" ||
    to.name === "workspace.environment" ||
    to.name === "sql-editor.home" ||
    to.name?.toString().startsWith("sheets") ||
    (to.name?.toString().startsWith("setting") &&
      to.name?.toString() != "setting.workspace.gitops.detail" &&
      to.name?.toString() != "setting.workspace.sql-review.detail")
  ) {
    next();
    return;
  }

  // We may just change the anchor (e.g. in Issue Detail view), thus we don't need
  // to fetch the data to verify its existence since we have already verified before.
  if (to.path == from.path) {
    next();
    return;
  }

  const routerSlug = routerStore.routeSlug(to);
  const principalId = routerSlug.principalId;
  const environmentSlug = routerSlug.environmentSlug;
  const projectSlug = routerSlug.projectSlug;
  const projectWebhookSlug = routerSlug.projectWebhookSlug;
  const issueSlug = routerSlug.issueSlug;
  const instanceSlug = routerSlug.instanceSlug;
  const databaseSlug = routerSlug.databaseSlug;
  const dataSourceSlug = routerSlug.dataSourceSlug;
  const migrationHistorySlug = routerSlug.migrationHistorySlug;
  const vcsSlug = routerSlug.vcsSlug;
  const connectionSlug = routerSlug.connectionSlug;
  const sheetSlug = routerSlug.sheetSlug;
  const sqlReviewPolicySlug = routerSlug.sqlReviewPolicySlug;

  if (principalId) {
    useUserStore()
      .getOrFetchUserById(String(principalId))
      .then(() => {
        next();
      })
      .catch((error) => {
        next({
          name: "error.404",
          replace: false,
        });
        throw error;
      });
    return;
  }

  if (environmentSlug) {
    useEnvironmentV1Store()
      .getOrFetchEnvironmentByUID(String(idFromSlug(environmentSlug)))
      .then((env) => {
        // getEnvironmentById returns unknown("ENVIRONMENT") when it doesn't exist
        // so we need to check the id here
        if (env && env.uid !== String(UNKNOWN_ID)) {
          next();
          return;
        } else {
          throw new Error();
        }
      })
      .catch(() => {
        next({
          name: "error.404",
          replace: false,
        });
      });
    return;
  }

  if (projectSlug) {
    projectStore
      .fetchProjectById(idFromSlug(projectSlug))
      .then(() =>
        projectV1Store.fetchProjectByUID(String(idFromSlug(projectSlug)))
      )
      .then((project) => {
        if (!projectWebhookSlug) {
          next();
        } else {
          const webhook =
            projectWebhookV1Store.getProjectWebhookFromProjectById(
              project,
              idFromSlug(projectWebhookSlug)
            );
          if (webhook) {
            next();
          } else {
            next({
              name: "error.404",
              replace: false,
            });
            throw new Error("not found");
          }
        }
      })
      .catch((error) => {
        next({
          name: "error.404",
          replace: false,
        });
        throw error;
      });
    return;
  }

  if (issueSlug) {
    // We've moved the preparation data fetch jobs into IssueDetail page
    // so just next() here.
    next();
    return;
  }

  if (databaseSlug) {
    if (databaseSlug.toLowerCase() == "grant") {
      next();
      return;
    }
    useDatabaseV1Store()
      .fetchDatabaseByUID(String(idFromSlug(databaseSlug)))
      .then(() => databaseStore.fetchDatabaseById(idFromSlug(databaseSlug)))
      .then((database: Database) => {
        dbSchemaStore
          .getOrFetchDatabaseMetadataById(database.id, true)
          .then(() => {
            if (!dataSourceSlug && !migrationHistorySlug) {
              next();
            } else if (dataSourceSlug) {
              useDataSourceStore()
                .fetchDataSourceById({
                  dataSourceId: idFromSlug(dataSourceSlug),
                  databaseId: database.id,
                })
                .then(() => {
                  next();
                })
                .catch((error) => {
                  next({
                    name: "error.404",
                    replace: false,
                  });
                  throw error;
                });
            } else if (migrationHistorySlug) {
              instanceStore
                .fetchMigrationHistoryById({
                  instanceId: database.instance.id,
                  migrationHistoryId:
                    migrationHistoryIdFromSlug(migrationHistorySlug),
                })
                .then(() => {
                  next();
                })
                .catch((error) => {
                  next({
                    name: "error.404",
                    replace: false,
                  });
                  throw error;
                });
            }
          });
      })
      .catch((error) => {
        next({
          name: "error.404",
          replace: false,
        });
        throw error;
      });
    return;
  }

  if (instanceSlug) {
    instanceStore
      .fetchInstanceById(idFromSlug(instanceSlug))
      .then(() =>
        useInstanceV1Store().getOrFetchInstanceByUID(
          String(idFromSlug(instanceSlug))
        )
      )
      .then(() => {
        next();
      })
      .catch((error) => {
        next({
          name: "error.404",
          replace: false,
        });
        throw error;
      });
    return;
  }

  if (vcsSlug) {
    useVCSStore()
      .fetchVCSById(idFromSlug(vcsSlug))
      .then(() => {
        next();
      })
      .catch((error) => {
        next({
          name: "error.404",
          replace: false,
        });
        throw error;
      });
    return;
  }

  if (sqlReviewPolicySlug) {
    useSQLReviewStore()
      .getOrFetchReviewPolicyByEnvironmentUID(
        String(idFromSlug(sqlReviewPolicySlug))
      )
      .then(() => {
        next();
      })
      .catch((error) => {
        next({
          name: "error.404",
          replace: false,
        });
        throw error;
      });
    return;
  }

  if (sheetSlug) {
    const sheetName = sheetNameFromSlug(sheetSlug);
    useSheetV1Store()
      .fetchSheetByName(sheetName)
      .then(() => next())
      .catch(() => next());
    return;
  }

  if (connectionSlug) {
    const [instanceSlug, databaseSlug = ""] = connectionSlug.split("_");
    const instanceId = idFromSlug(instanceSlug);
    const databaseId = idFromSlug(databaseSlug);
    if (Number.isNaN(databaseId)) {
      // Connected to instance
      useConnectionTreeStore()
        .fetchConnectionByInstanceId(instanceId)
        .then(() => next())
        .catch(() => next());
    } else {
      // Connected to db
      useConnectionTreeStore()
        .fetchConnectionByInstanceIdAndDatabaseId(instanceId, databaseId)
        .then(() => next())
        .catch(() => next());
    }
    return;
  }

  next({
    name: "error.404",
    replace: false,
  });
});

const DEFAULT_DOCUMENT_TITLE = "Bytebase";
const title = ref(DEFAULT_DOCUMENT_TITLE);
useTitle(title);

router.afterEach((to /*, from */) => {
  // Needs to use nextTick otherwise title will still be the one from the previous route.
  nextTick(() => {
    if (to.meta.overrideTitle) {
      return;
    }
    if (to.meta.title) {
      document.title = to.meta.title(to);
    } else {
      document.title = DEFAULT_DOCUMENT_TITLE;
    }
  });
});<|MERGE_RESOLUTION|>--- conflicted
+++ resolved
@@ -59,11 +59,8 @@
   useProjectWebhookV1Store,
   useEnvironmentV1Store,
   useCurrentUserV1,
-<<<<<<< HEAD
+  useInstanceV1Store,
   useDatabaseV1Store,
-=======
-  useInstanceV1Store,
->>>>>>> 87307561
 } from "@/store";
 import { useConversationStore } from "@/plugins/ai/store";
 import { PlanType } from "@/types/proto/v1/subscription_service";
