import { reactive } from "vue";
import { isEmpty } from "lodash-es";
import { useStore } from "vuex";
import { useI18n } from "vue-i18n";

import {
  parseSQL,
  transformSQL,
  isSelectStatement,
  isMultipleStatements,
  isDDLStatement,
  isDMLStatement,
} from "../components/MonacoEditor/sqlParser";
<<<<<<< HEAD
import { useNotificationStore } from "@/store";
=======
import { useTabStore } from "@/store";
>>>>>>> e9d3a364

type ExecuteConfig = {
  databaseType: string;
};

type ExecuteOption = {
  explain: boolean;
};

const useExecuteSQL = () => {
  const store = useStore();
  const notificationStore = useNotificationStore();
  const { t } = useI18n();
  const tabStore = useTabStore();
  const state = reactive({
    isLoadingData: false,
  });

  const notify = (type: string, title: string, description?: string) => {
    notificationStore.pushNotification({
      module: "bytebase",
      style: type,
      title,
      description,
    });
  };

  const execute = async (
    config: ExecuteConfig,
    option?: Partial<ExecuteOption>
  ) => {
    if (state.isLoadingData) {
      notify("INFO", t("common.tips"), t("sql-editor.can-not-execute-query"));
    }

    const currentTab = tabStore.currentTab;
    const isDisconnected = store.getters["sqlEditor/isDisconnected"];
    const statement = currentTab.statement;
    const selectedStatement = currentTab.selectedStatement;
    const sqlStatement = selectedStatement || statement;

    if (isDisconnected) {
      notify("CRITICAL", t("sql-editor.select-connection"));
      return;
    }

    const { data } = parseSQL(sqlStatement);

    if (isEmpty(sqlStatement)) {
      notify("CRITICAL", t("sql-editor.notify-empty-statement"));
      return;
    }

    if (data === undefined) {
      notify("CRITICAL", t("sql-editor.notify-invalid-sql-statement"));
      return;
    }

    if (data !== null && !isSelectStatement(data)) {
      if (isMultipleStatements(data)) {
        notify(
          "INFO",
          t("common.tips"),
          t("sql-editor.notify-multiple-statements")
        );
        return;
      }
      // only DDL and DML statements are allowed
      if (isDDLStatement(data) || isDMLStatement(data)) {
        store.dispatch("sqlEditor/setSqlEditorState", {
          isShowExecutingHint: true,
        });
        return;
      }
    }

    if (isMultipleStatements(data)) {
      notify(
        "INFO",
        t("common.tips"),
        t("sql-editor.notify-multiple-statements")
      );
    }

    try {
      const isExplain = option?.explain || false;
      state.isLoadingData = true;
      store.dispatch("sqlEditor/setIsExecuting", true);
      // remove the comment from the sql statement in front-end
      const selectStatement =
        data !== null ? transformSQL(data, config.databaseType) : sqlStatement;
      const explainStatement = `EXPLAIN ${selectStatement}`;
      const queryResult = await store.dispatch("sqlEditor/executeQuery", {
        statement: isExplain ? explainStatement : selectStatement,
      });
      tabStore.updateCurrentTab({ queryResult });
      store.dispatch("sqlEditor/fetchQueryHistoryList");
    } catch (error) {
      tabStore.updateCurrentTab({ queryResult: undefined });
      notify("CRITICAL", error as string);
    } finally {
      state.isLoadingData = false;
      store.dispatch("sqlEditor/setIsExecuting", false);
    }
  };

  return {
    state,
    execute,
  };
};

export { useExecuteSQL };<|MERGE_RESOLUTION|>--- conflicted
+++ resolved
@@ -11,11 +11,7 @@
   isDDLStatement,
   isDMLStatement,
 } from "../components/MonacoEditor/sqlParser";
-<<<<<<< HEAD
-import { useNotificationStore } from "@/store";
-=======
-import { useTabStore } from "@/store";
->>>>>>> e9d3a364
+import { useNotificationStore, useTabStore } from "@/store";
 
 type ExecuteConfig = {
   databaseType: string;
