--- conflicted
+++ resolved
@@ -4,13 +4,8 @@
   planServiceClient,
   rolloutServiceClient,
 } from "@/grpcweb";
-<<<<<<< HEAD
 import { useProjectV1Store, useUserStore } from "@/store";
-import type { ComposedIssue, ComposedProject } from "@/types";
-=======
-import { useCurrentUserV1, useProjectV1Store, useUserStore } from "@/store";
 import type { ComposedIssue, ComposedProject, ComposedTaskRun } from "@/types";
->>>>>>> 13c76343
 import {
   emptyIssue,
   emptyRollout,
@@ -63,33 +58,13 @@
   };
 
   if (config.withPlan && issue.plan) {
-<<<<<<< HEAD
-    if (issue.plan) {
-      if (hasProjectPermissionV2(projectEntity, "bb.plans.get")) {
-        const plan = await planServiceClient.getPlan({
-          name: issue.plan,
-        });
-        issue.planEntity = plan;
-      }
-      if (hasProjectPermissionV2(projectEntity, "bb.planCheckRuns.list")) {
-        // Only show the latest plan check runs.
-        // TODO(steven): maybe we need to show all plan check runs on a separate page later.
-        const { planCheckRuns } = await planServiceClient.listPlanCheckRuns({
-          parent: issue.plan,
-          latestOnly: true,
-        });
-        issue.planCheckRunList = planCheckRuns;
-      }
-=======
-    if (hasProjectPermissionV2(projectEntity, me.value, "bb.plans.get")) {
+    if (hasProjectPermissionV2(projectEntity, "bb.plans.get")) {
       const plan = await planServiceClient.getPlan({
         name: issue.plan,
       });
       issue.planEntity = plan;
     }
-    if (
-      hasProjectPermissionV2(projectEntity, me.value, "bb.planCheckRuns.list")
-    ) {
+    if (hasProjectPermissionV2(projectEntity, "bb.planCheckRuns.list")) {
       // Only show the latest plan check runs.
       // TODO(steven): maybe we need to show all plan check runs on a separate page later.
       const { planCheckRuns } = await planServiceClient.listPlanCheckRuns({
@@ -97,7 +72,6 @@
         latestOnly: true,
       });
       issue.planCheckRunList = planCheckRuns;
->>>>>>> 13c76343
     }
   }
   if (config.withRollout && issue.rollout) {
@@ -106,12 +80,7 @@
         name: issue.rollout,
       });
     }
-<<<<<<< HEAD
-
     if (hasProjectPermissionV2(projectEntity, "bb.taskRuns.list")) {
-=======
-    if (hasProjectPermissionV2(projectEntity, me.value, "bb.taskRuns.list")) {
->>>>>>> 13c76343
       const { taskRuns } = await rolloutServiceClient.listTaskRuns({
         parent: `${issue.rollout}/stages/-/tasks/-`,
         pageSize: 1000, // MAX
