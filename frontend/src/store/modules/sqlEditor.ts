--- conflicted
+++ resolved
@@ -17,11 +17,11 @@
 import * as types from "../mutation-types";
 import { makeActions } from "../actions";
 import { unknown } from "@/types";
-<<<<<<< HEAD
-import { useDatabaseStore, useInstanceStore } from "../pinia-modules";
-=======
-import { useActivityStore, useInstanceStore } from "../pinia-modules";
->>>>>>> 34c7fefa
+import {
+  useActivityStore,
+  useDatabaseStore,
+  useInstanceStore,
+} from "../pinia-modules";
 
 export const getDefaultConnectionContext = () => ({
   hasSlug: false,
