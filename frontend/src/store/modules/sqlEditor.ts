import dayjs from "dayjs";
import { isEmpty } from "lodash-es";

import {
  SqlEditorState,
  ConnectionAtom,
  QueryInfo,
  ConnectionContext,
  Database,
  DatabaseId,
  ProjectId,
  QueryHistory,
  UNKNOWN_ID,
  Sheet,
  DEFAULT_PROJECT_ID,
} from "@/types";
import * as types from "../mutation-types";
import { makeActions } from "../actions";
import { unknown } from "@/types";
<<<<<<< HEAD
import { useActivityStore } from "../pinia-modules";
=======
import { useInstanceStore } from "../pinia-modules";
>>>>>>> 80e50b58

export const getDefaultConnectionContext = () => ({
  hasSlug: false,
  projectId: DEFAULT_PROJECT_ID,
  projectName: "",
  instanceId: UNKNOWN_ID,
  instanceName: "",
  databaseId: UNKNOWN_ID,
  databaseName: "",
  databaseType: "",
  tableId: UNKNOWN_ID,
  tableName: "",
  isLoadingTree: false,
  option: {},
});

const state: () => SqlEditorState = () => ({
  connectionTree: [],
  connectionContext: getDefaultConnectionContext(),
  isExecuting: false,
  isShowExecutingHint: false,
  shouldSetContent: false,
  shouldFormatContent: false,
  // Related data and status
  queryHistoryList: [],
  isFetchingQueryHistory: false,
  isFetchingSheet: false,
  sharedSheet: unknown("SHEET") as Sheet,
});

const getters = {
  connectionTreeByInstanceId(state: SqlEditorState): Partial<ConnectionAtom> {
    const idx = state.connectionTree.findIndex((item) => {
      return item.id === state.connectionContext.instanceId;
    });

    return idx !== -1 ? state.connectionTree[idx] : {};
  },
  connectionInfo(
    state: SqlEditorState,
    getter: any,
    rootState: any,
    rootGetters: any
  ) {
    return {
      projectListById: rootState.project.projectById,
      instanceListById: rootState.instance.instanceById,
      databaseListByInstanceId: rootState.database.databaseListByInstanceId,
      databaseListByProjectId: rootState.database.databaseListByProjectId,
      tableListByDatabaseId: rootState.table.tableListByDatabaseId,
    };
  },
  connectionInfoByInstanceId(
    state: SqlEditorState,
    getter: any,
    rootState: any,
    rootGetters: any
  ) {
    let instance = {} as any;
    let databaseList = [];
    let tableList = [];

    if (!isEmpty(getter.connectionTreeByInstanceId)) {
      instance = getter.connectionTreeByInstanceId;
      databaseList = rootGetters["database/databaseListByInstanceId"](
        instance.id
      );

      tableList = instance.children
        .map((item: ConnectionAtom) =>
          rootGetters["table/tableListByDatabaseId"](item.id)
        )
        .flat();
    }

    return {
      instance,
      databaseList,
      tableList,
    };
  },
  findProjectIdByDatabaseId:
    (state: SqlEditorState, getter: any, rootState: any) =>
    (databaseId: DatabaseId): ProjectId => {
      let projectId = UNKNOWN_ID;
      const databaseListByProjectId =
        rootState.database.databaseListByProjectId;
      for (const [id, databaseList] of databaseListByProjectId) {
        const idx = databaseList.findIndex(
          (database: Database) => database.id === databaseId
        );
        if (idx !== -1) {
          projectId = id;
          break;
        }
      }
      return projectId;
    },
  currentSlug(state: SqlEditorState) {
    const connectionContext = state.connectionContext;
    return `${connectionContext.instanceId}/${connectionContext.databaseId}/${connectionContext.tableId}`;
  },
  /**
   * check the connection whether disconnected
   * 1、If the context is not set the instanceId, return true
   * 2、If the context is set the instanceId, but not set the databaseId and databaseType is not MYSQL or TIDB, return true
   * @param state
   * @returns boolean
   */
  isDisconnected(state: SqlEditorState) {
    const ctx = state.connectionContext;
    return (
      ctx.instanceId === UNKNOWN_ID ||
      (ctx.databaseId === UNKNOWN_ID &&
        ctx.databaseType !== "MYSQL" &&
        ctx.databaseType !== "TIDB")
    );
  },
};

const mutations = {
  [types.SET_SQL_EDITOR_STATE](
    state: SqlEditorState,
    payload: Partial<SqlEditorState>
  ) {
    Object.assign(state, payload);
  },
  [types.SET_CONNECTION_TREE](
    state: SqlEditorState,
    payload: ConnectionAtom[]
  ) {
    state.connectionTree = payload;
  },
  [types.SET_CONNECTION_CONTEXT](
    state: SqlEditorState,
    payload: Partial<ConnectionContext>
  ) {
    Object.assign(state.connectionContext, payload);
  },
  [types.SET_SHOULD_SET_CONTENT](state: SqlEditorState, payload: boolean) {
    state.shouldSetContent = payload;
  },
  [types.SET_SHOULD_FORMAT_CONTENT](state: SqlEditorState, payload: boolean) {
    state.shouldFormatContent = payload;
  },
  [types.SET_IS_EXECUTING](state: SqlEditorState, payload: boolean) {
    state.isExecuting = payload;
  },
  [types.SET_QUERY_HISTORY_LIST](
    state: SqlEditorState,
    payload: QueryHistory[]
  ) {
    state.queryHistoryList = payload;
  },
  [types.SET_IS_FETCHING_QUERY_HISTORY](
    state: SqlEditorState,
    payload: boolean
  ) {
    state.isFetchingQueryHistory = payload;
  },
};

type SqlEditorActionsMap = {
  setSqlEditorState: typeof mutations.SET_SQL_EDITOR_STATE;
  setConnectionTree: typeof mutations.SET_CONNECTION_TREE;
  setConnectionContext: typeof mutations.SET_CONNECTION_CONTEXT;
  setShouldSetContent: typeof mutations.SET_SHOULD_SET_CONTENT;
  setShouldFormatContent: typeof mutations.SET_SHOULD_FORMAT_CONTENT;
  setIsExecuting: typeof mutations.SET_IS_EXECUTING;
  setQueryHistoryList: typeof mutations.SET_QUERY_HISTORY_LIST;
  setIsFetchingQueryHistory: typeof mutations.SET_IS_FETCHING_QUERY_HISTORY;
};

const actions = {
  ...makeActions<SqlEditorActionsMap>({
    setSqlEditorState: types.SET_SQL_EDITOR_STATE,
    setConnectionTree: types.SET_CONNECTION_TREE,
    setConnectionContext: types.SET_CONNECTION_CONTEXT,
    setShouldSetContent: types.SET_SHOULD_SET_CONTENT,
    setShouldFormatContent: types.SET_SHOULD_FORMAT_CONTENT,
    setIsExecuting: types.SET_IS_EXECUTING,
    setQueryHistoryList: types.SET_QUERY_HISTORY_LIST,
    setIsFetchingQueryHistory: types.SET_IS_FETCHING_QUERY_HISTORY,
  }),
  async executeQuery(
    { dispatch, state, rootGetters }: any,
    payload: Partial<QueryInfo> = {}
  ) {
    const queryResult = await dispatch(
      "sql/query",
      {
        instanceId: state.connectionContext.instanceId,
        databaseName: state.connectionContext.databaseName,
        ...payload,
      },
      { root: true }
    );

    return queryResult;
  },
  async fetchConnectionByInstanceIdAndDatabaseId(
    { commit, dispatch }: any,
    {
      instanceId,
      databaseId,
    }: Pick<SqlEditorState["connectionContext"], "instanceId" | "databaseId">
  ) {
    const instance = await useInstanceStore().fetchInstanceById(instanceId);
    const database = (await dispatch(
      "database/fetchDatabaseById",
      { databaseId },
      { root: true }
    )) as Database;

    commit(types.SET_CONNECTION_CONTEXT, {
      hasSlug: true,
      instanceId,
      instanceName: instance.name,
      databaseId,
      databaseName: database.name,
      databaseType: instance.engine,
    });
  },
  async fetchQueryHistoryList({ commit, dispatch }: any) {
    commit(types.SET_IS_FETCHING_QUERY_HISTORY, true);
    const activityList =
      await useActivityStore().fetchActivityListForQueryHistory({
        limit: 50,
      });
    const queryHistoryList: QueryHistory[] = activityList.map(
      (history: any) => {
        return {
          id: history.id,
          creator: history.creator,
          createdTs: history.createdTs,
          updatedTs: history.updatedTs,
          statement: history.payload.statement,
          durationNs: history.payload.durationNs,
          instanceName: history.payload.instanceName,
          databaseName: history.payload.databaseName,
          error: history.payload.error,
          createdAt: dayjs(history.createdTs * 1000).format(
            "YYYY-MM-DD HH:mm:ss"
          ),
        };
      }
    );

    commit(
      types.SET_QUERY_HISTORY_LIST,
      queryHistoryList.sort((a, b) => b.createdTs - a.createdTs)
    );
    commit(types.SET_IS_FETCHING_QUERY_HISTORY, false);
  },
  async deleteQueryHistory({ commit, dispatch, state }: any, id: number) {
    await useActivityStore().deleteActivityById(id);

    commit(
      types.SET_QUERY_HISTORY_LIST,
      state.queryHistoryList.filter((t: QueryHistory) => t.id !== id)
    );
  },
};

export default {
  namespaced: true,
  state,
  getters,
  actions,
  mutations,
};<|MERGE_RESOLUTION|>--- conflicted
+++ resolved
@@ -17,11 +17,7 @@
 import * as types from "../mutation-types";
 import { makeActions } from "../actions";
 import { unknown } from "@/types";
-<<<<<<< HEAD
-import { useActivityStore } from "../pinia-modules";
-=======
-import { useInstanceStore } from "../pinia-modules";
->>>>>>> 80e50b58
+import { useActivityStore, useInstanceStore } from "../pinia-modules";
 
 export const getDefaultConnectionContext = () => ({
   hasSlug: false,
