--- conflicted
+++ resolved
@@ -22,17 +22,11 @@
   unknown,
 } from "../../types";
 import { InstanceUser } from "../../types/InstanceUser";
-<<<<<<< HEAD
-import { useEnvironmentStore } from "../pinia-modules";
-import { getPrincipalFromIncludedList } from "./principal";
-import { useAnomalyStore, useDataSourceStore } from "@/store";
-=======
 import {
   getPrincipalFromIncludedList,
   useEnvironmentStore,
 } from "../pinia-modules";
-import { useAnomalyStore } from "@/store";
->>>>>>> 8e96363b
+import { useAnomalyStore, useDataSourceStore } from "@/store";
 
 function convert(
   instance: ResourceObject,
