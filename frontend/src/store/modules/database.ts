--- conflicted
+++ resolved
@@ -20,13 +20,13 @@
   ResourceObject,
   unknown,
 } from "../../types";
-import { getPrincipalFromIncludedList } from "../pinia-modules/principal";
-<<<<<<< HEAD
-import { useBackupStore, useAnomalyStore } from "@/store";
-import { useInstanceStore } from "../pinia-modules";
-=======
-import { useBackupStore, useAnomalyStore, useDataSourceStore } from "@/store";
->>>>>>> 5b5db19e
+import {
+  getPrincipalFromIncludedList,
+  useBackupStore,
+  useAnomalyStore,
+  useDataSourceStore,
+  useInstanceStore,
+} from "../pinia-modules";
 
 function convert(
   database: ResourceObject,
