import axios from "axios";
import {
  Anomaly,
  Backup,
  Database,
  DatabaseCreate,
  DatabaseId,
  DatabaseLabel,
  DatabaseState,
  DataSource,
  empty,
  EMPTY_ID,
  EnvironmentId,
  Instance,
  InstanceId,
  PrincipalId,
  Project,
  ProjectId,
  ResourceIdentifier,
  ResourceObject,
  unknown,
} from "../../types";
<<<<<<< HEAD
import { getPrincipalFromIncludedList } from "./principal";
import { useBackupStore, useAnomalyStore, useDataSourceStore } from "@/store";
=======
import { getPrincipalFromIncludedList } from "../pinia-modules/principal";
import { useBackupStore, useAnomalyStore } from "@/store";
>>>>>>> 8e96363b

function convert(
  database: ResourceObject,
  includedList: ResourceObject[],
  rootGetters: any
): Database {
  // We first populate the id for instance, project and dataSourceList.
  // And if we also provide the detail info for those objects in the includedList,
  // then we convert them to the detailed objects.
  const instanceId = (
    database.relationships!.instance.data as ResourceIdentifier
  ).id;
  let instance: Instance = unknown("INSTANCE") as Instance;
  instance.id = parseInt(instanceId);

  const projectId = (database.relationships!.project.data as ResourceIdentifier)
    .id;
  let project: Project = unknown("PROJECT") as Project;
  project.id = parseInt(projectId);

  const dataSourceIdList = database.relationships!.dataSource
    .data as ResourceIdentifier[];
  const dataSourceList: DataSource[] = [];
  for (const item of dataSourceIdList) {
    const dataSource = unknown("DATA_SOURCE") as DataSource;
    dataSource.id = parseInt(item.id);
    dataSourceList.push(dataSource);
  }

  const sourceBackupId = database.relationships!.sourceBackup.data
    ? (database.relationships!.sourceBackup.data as ResourceIdentifier).id
    : undefined;
  let sourceBackup: Backup | undefined = undefined;

  const anomalyIdList = database.relationships!.anomaly
    .data as ResourceIdentifier[];
  const anomalyList: Anomaly[] = [];
  for (const item of anomalyIdList) {
    const anomaly = unknown("ANOMALY") as Anomaly;
    anomaly.id = parseInt(item.id);
    anomalyList.push(anomaly);
  }

  for (const item of includedList || []) {
    if (item.type == "instance" && item.id == instanceId) {
      instance = rootGetters["instance/convert"](item, includedList);
    }
    if (item.type == "project" && item.id == projectId) {
      project = rootGetters["project/convert"](item, includedList);
    }
    if (item.type == "backup" && item.id == sourceBackupId) {
      sourceBackup = useBackupStore().convert(item, includedList);
    }
  }

  const labels: DatabaseLabel[] = [];
  try {
    const array = JSON.parse(database.attributes.labels as any);
    if (Array.isArray(array)) {
      array.forEach((item) => {
        if (
          item &&
          typeof item["key"] === "string" &&
          typeof item["value"] === "string"
        ) {
          labels.push(item);
        }
      });
    }
  } catch {
    // nothing to catch
  }

  // Only able to assign an empty data source list / anomaly list, otherwise would cause circular dependency.
  // This should be fine as e.g. we shouldn't access data source via dataSource.database.dataSourceList
  const databaseWPartial = {
    ...(database.attributes as Omit<
      Database,
      | "id"
      | "instance"
      | "project"
      | "dataSourceList"
      | "sourceBackup"
      | "anomalyList"
      | "labels"
      | "creator"
      | "updater"
    >),
    id: parseInt(database.id),
    creator: getPrincipalFromIncludedList(
      database.relationships!.creator.data,
      includedList
    ),
    updater: getPrincipalFromIncludedList(
      database.relationships!.updater.data,
      includedList
    ),
    instance,
    project,
    labels,
    dataSourceList: [],
    sourceBackup,
    anomalyList: [],
  };

  for (const item of includedList || []) {
    if (
      item.type == "data-source" &&
      item.attributes.databaseId == database.id
    ) {
      const i = dataSourceList.findIndex(
        (dataSource: DataSource) => parseInt(item.id) == dataSource.id
      );
      if (i != -1) {
        dataSourceList[i] = useDataSourceStore().convert(item);
        dataSourceList[i].instanceId = instance.id;
        dataSourceList[i].databaseId = databaseWPartial.id;
      }
    }

    if (item.type == "anomaly" && item.attributes.databaseId == database.id) {
      const i = anomalyList.findIndex(
        (anomaly: Anomaly) => parseInt(item.id) == anomaly.id
      );
      if (i != -1) {
        anomalyList[i] = useAnomalyStore().convert(item);
        anomalyList[i].instance = instance;
        anomalyList[i].database = databaseWPartial;
      }
    }
  }

  return {
    ...(databaseWPartial as Omit<Database, "dataSourceList" | "anomalyList">),
    dataSourceList,
    anomalyList,
  };
}

const databaseSorter = (a: Database, b: Database): number => {
  let result = a.instance.name.localeCompare(b.instance.name);
  if (result != 0) {
    return result;
  }

  result = a.instance.environment.name.localeCompare(
    b.instance.environment.name
  );
  if (result != 0) {
    return result;
  }

  result = a.project.name.localeCompare(b.project.name);
  if (result != 0) {
    return result;
  }

  return a.name.localeCompare(b.name);
};

const state: () => DatabaseState = () => ({
  databaseListByInstanceId: new Map(),
  databaseListByProjectId: new Map(),
});

const getters = {
  convert:
    (state: DatabaseState, getters: any, rootState: any, rootGetters: any) =>
    (database: ResourceObject, inlcudedList: ResourceObject[]): Database => {
      return convert(database, inlcudedList, rootGetters);
    },

  databaseListByInstanceId:
    (state: DatabaseState) =>
    (instanceId: InstanceId): Database[] => {
      return state.databaseListByInstanceId.get(instanceId) || [];
    },

  databaseListByPrincipalId:
    (state: DatabaseState) =>
    (userId: PrincipalId): Database[] => {
      const list: Database[] = [];
      for (const [_, databaseList] of state.databaseListByInstanceId) {
        databaseList.forEach((item: Database) => {
          for (const member of item.project.memberList) {
            if (member.principal.id == userId) {
              list.push(item);
              break;
            }
          }
        });
      }
      return list;
    },

  databaseListByEnvironmentId:
    (state: DatabaseState) =>
    (environmentId: EnvironmentId): Database[] => {
      const list: Database[] = [];
      for (const [_, databaseList] of state.databaseListByInstanceId) {
        databaseList.forEach((item: Database) => {
          if (item.instance.environment.id == environmentId) {
            list.push(item);
          }
        });
      }
      return list;
    },

  databaseListByProjectId:
    (state: DatabaseState) =>
    (projectId: ProjectId): Database[] => {
      return state.databaseListByProjectId.get(projectId) || [];
    },

  databaseById:
    (state: DatabaseState) =>
    (databaseId: DatabaseId, instanceId?: InstanceId): Database => {
      if (databaseId == EMPTY_ID) {
        return empty("DATABASE") as Database;
      }

      if (instanceId) {
        const list = state.databaseListByInstanceId.get(instanceId) || [];
        return (
          list.find((item) => item.id == databaseId) ||
          (unknown("DATABASE") as Database)
        );
      }

      for (const [_, list] of state.databaseListByInstanceId) {
        const database = list.find((item) => item.id == databaseId);
        if (database) {
          return database;
        }
      }

      return unknown("DATABASE") as Database;
    },
};

const actions = {
  async fetchDatabaseListByInstanceId(
    { commit, rootGetters }: any,
    instanceId: InstanceId
  ) {
    const data = (await axios.get(`/api/database?instance=${instanceId}`)).data;
    const databaseList = data.data.map((database: ResourceObject) => {
      return convert(database, data.included, rootGetters);
    });
    databaseList.sort(databaseSorter);

    commit("upsertDatabaseList", { databaseList, instanceId });

    return databaseList;
  },

  async fetchDatabaseByInstanceIdAndName(
    { commit, rootGetters }: any,
    { instanceId, name }: { instanceId: InstanceId; name: string }
  ) {
    const data = (
      await axios.get(`/api/database?instance=${instanceId}&name=${name}`)
    ).data;
    const database = data.data[0];
    return convert(database, data.included, rootGetters);
  },

  async fetchDatabaseListByProjectId(
    { commit, rootGetters }: any,
    projectId: ProjectId
  ) {
    const data = (await axios.get(`/api/database?project=${projectId}`)).data;
    const databaseList = data.data.map((database: ResourceObject) => {
      return convert(database, data.included, rootGetters);
    });
    databaseList.sort(databaseSorter);

    commit("setDatabaseListByProjectId", { databaseList, projectId });

    return databaseList;
  },

  // Server uses the caller identity to fetch the database list related to the caller.
  async fetchDatabaseList({ commit, rootGetters }: any) {
    const data = (await axios.get(`/api/database`)).data;
    const databaseList = data.data.map((database: ResourceObject) => {
      return convert(database, data.included, rootGetters);
    });
    databaseList.sort(databaseSorter);

    commit("upsertDatabaseList", { databaseList });

    return databaseList;
  },

  async fetchDatabaseListByEnvironmentId(
    { state, commit, rootGetters }: any,
    environmentId: EnvironmentId
  ) {
    // Don't fetch the data source info as the current user may not have access to the
    // database of this particular environment.
    const data = (await axios.get(`/api/database?environment=${environmentId}`))
      .data;
    const databaseList = data.data.map((database: ResourceObject) => {
      return convert(database, data.included, rootGetters);
    });
    databaseList.sort(databaseSorter);

    commit("upsertDatabaseList", { databaseList });

    return databaseList;
  },

  async fetchDatabaseById(
    { commit, rootGetters }: any,
    { databaseId }: { databaseId: DatabaseId }
  ) {
    const url = `/api/database/${databaseId}`;
    const data = (await axios.get(url)).data;
    const database = convert(data.data, data.included, rootGetters);

    commit("upsertDatabaseList", {
      databaseList: [database],
    });

    return database;
  },

  async createDatabase(
    { commit, rootGetters }: any,
    newDatabase: DatabaseCreate
  ) {
    const data = (
      await axios.post(`/api/database`, {
        data: {
          type: "DatabaseCreate",
          attributes: newDatabase,
        },
      })
    ).data;
    const createdDatabase: Database = convert(
      data.data,
      data.included,
      rootGetters
    );

    commit("upsertDatabaseList", {
      databaseList: [createdDatabase],
    });

    return createdDatabase;
  },

  async transferProject(
    { commit, rootGetters }: any,
    {
      databaseId,
      projectId,
      labels,
    }: {
      databaseId: DatabaseId;
      projectId: ProjectId;
      labels?: DatabaseLabel[];
    }
  ) {
    const attributes: any = { projectId };
    if (labels) {
      attributes.labels = JSON.stringify(labels);
    }
    const data = (
      await axios.patch(`/api/database/${databaseId}`, {
        data: {
          type: "databasePatch",
          attributes,
        },
      })
    ).data;
    const updatedDatabase = convert(data.data, data.included, rootGetters);

    commit("upsertDatabaseList", {
      databaseList: [updatedDatabase],
    });

    return updatedDatabase;
  },

  async patchDatabaseLabels(
    { commit, rootGetters }: any,
    {
      databaseId,
      labels,
    }: {
      databaseId: DatabaseId;
      labels: DatabaseLabel[];
    }
  ) {
    const data = (
      await axios.patch(`/api/database/${databaseId}`, {
        data: {
          type: "databasePatch",
          attributes: {
            labels: JSON.stringify(labels),
          },
        },
      })
    ).data;
    const updatedDatabase = convert(data.data, data.included, rootGetters);

    commit("upsertDatabaseList", {
      databaseList: [updatedDatabase],
    });

    return updatedDatabase;
  },
};

const mutations = {
  setDatabaseListByProjectId(
    state: DatabaseState,
    {
      databaseList,
      projectId,
    }: {
      databaseList: Database[];
      projectId: ProjectId;
    }
  ) {
    state.databaseListByProjectId.set(projectId, databaseList);
  },

  upsertDatabaseList(
    state: DatabaseState,
    {
      databaseList,
      instanceId,
    }: {
      databaseList: Database[];
      instanceId?: InstanceId;
    }
  ) {
    if (instanceId) {
      state.databaseListByInstanceId.set(instanceId, databaseList);
    } else {
      for (const database of databaseList) {
        const listByInstance = state.databaseListByInstanceId.get(
          database.instance.id
        );
        if (listByInstance) {
          const i = listByInstance.findIndex(
            (item: Database) => item.id == database.id
          );
          if (i != -1) {
            listByInstance[i] = database;
          } else {
            listByInstance.push(database);
          }
        } else {
          state.databaseListByInstanceId.set(database.instance.id, [database]);
        }

        const listByProject = state.databaseListByProjectId.get(
          database.project.id
        );
        if (listByProject) {
          const i = listByProject.findIndex(
            (item: Database) => item.id == database.id
          );
          if (i != -1) {
            listByProject[i] = database;
          } else {
            listByProject.push(database);
          }
        } else {
          state.databaseListByProjectId.set(database.project.id, [database]);
        }
      }
    }
  },
};

export default {
  namespaced: true,
  state,
  getters,
  actions,
  mutations,
};<|MERGE_RESOLUTION|>--- conflicted
+++ resolved
@@ -20,13 +20,8 @@
   ResourceObject,
   unknown,
 } from "../../types";
-<<<<<<< HEAD
-import { getPrincipalFromIncludedList } from "./principal";
+import { getPrincipalFromIncludedList } from "../pinia-modules/principal";
 import { useBackupStore, useAnomalyStore, useDataSourceStore } from "@/store";
-=======
-import { getPrincipalFromIncludedList } from "../pinia-modules/principal";
-import { useBackupStore, useAnomalyStore } from "@/store";
->>>>>>> 8e96363b
 
 function convert(
   database: ResourceObject,
