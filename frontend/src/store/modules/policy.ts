import { defineStore } from "pinia";
import { computed, Ref, unref, watchEffect } from "vue";
import axios from "axios";
import {
  DatabaseId,
  EMPTY_ID,
  EnvironmentId,
  MaybeRef,
  PolicyState,
  ResourceIdentifier,
  ResourceObject,
  ResourceType,
  unknown,
  UNKNOWN_ID,
} from "@/types";
import {
  PipelineApprovalPolicyPayload,
  Policy,
  PolicyResourceType,
  PolicyType,
  PolicyUpsert,
  SensitiveDataPolicyPayload,
} from "@/types/policy";
import { useEnvironmentStore } from "./environment";
import { useCurrentUser } from "./auth";

function convertEnvironment(
  policy: ResourceObject,
  includedList: ResourceObject[]
) {
  // The `environment` relationship cannot retire now.
  // But for database-level policies it will be null.
  // In order not to break the typings, we will fallback to <<Unknown Environment>>
  // for database-level policies here.
  let environment = unknown("ENVIRONMENT");
  const data = policy.relationships?.environment?.data as
    | ResourceIdentifier
    | undefined;
  if (data) {
    const environmentId = data.id;
    environment.id = parseInt(environmentId);

    const environmentStore = useEnvironmentStore();
    for (const item of includedList || []) {
      if (item.type == "environment" && data.id == item.id) {
        environment = environmentStore.convert(item, includedList);
      }
    }
  }
  return environment;
}

function convert(
  policy: ResourceObject,
  includedList: ResourceObject[]
): Policy {
  const environment = convertEnvironment(policy, includedList);

  const result = {
    ...(policy.attributes as Omit<Policy, "id" | "environment" | "payload">),
    id: parseInt(policy.id),
    environment,
    payload: JSON.parse((policy.attributes.payload as string) || "{}"),
  };
<<<<<<< HEAD
  if (result.id === UNKNOWN_ID) result.resourceId = UNKNOWN_ID;
  if (result.id === EMPTY_ID) result.resourceId = EMPTY_ID;
=======

  // [GET]/api/policy/database/${databaseId}?type=${type} sometimes
  // accidentally returns empty object with resourceId={databaseId} when the
  // policy entity doesn't exist.
  // So we need to rewrite the resourceId here to improve robustness.
  if (result.id === UNKNOWN_ID) result.resourceId = UNKNOWN_ID;
  if (result.id === EMPTY_ID) result.resourceId = EMPTY_ID;

>>>>>>> d0e941f4
  if (result.type === "bb.policy.pipeline-approval") {
    const payload = result.payload as PipelineApprovalPolicyPayload;
    if (!payload.assigneeGroupList) {
      // Assign an empty array as fallback
      payload.assigneeGroupList = [];
    }
  }
  if (result.type === "bb.policy.sensitive-data") {
    const payload = result.payload as SensitiveDataPolicyPayload;
    if (!payload.sensitiveDataList) {
      // The array might be null, fill it with empty array to fallback.
      payload.sensitiveDataList = [];
    }
  }

  return result;
}

export const usePolicyStore = defineStore("policy", {
  state: (): PolicyState => ({
    policyMapByEnvironmentId: new Map(),
    policyMapByDatabaseId: new Map(),
    policyMapByResourceType: new Map(),
  }),
  actions: {
    getPolicyByEnvironmentIdAndType(
      environmentId: EnvironmentId,
      type: PolicyType
    ): Policy | undefined {
      const map = this.policyMapByEnvironmentId.get(environmentId);
      if (map) {
        return map.get(type);
      }
      return undefined;
    },
    setPolicyByEnvironmentId({
      environmentId,
      policy,
    }: {
      environmentId: EnvironmentId;
      policy: Policy;
    }) {
      const map = this.policyMapByEnvironmentId.get(environmentId);
      if (map) {
        map.set(policy.type, policy);
      } else {
        this.policyMapByEnvironmentId.set(
          environmentId,
          new Map([[policy.type, policy]])
        );
      }
    },
    async fetchPolicyListByType(type: PolicyType): Promise<Policy[]> {
      const data: { data: ResourceObject[]; included: ResourceObject[] } = (
        await axios.get(`/api/policy?type=${type}`)
      ).data;

      return data.data.map((d) => convert(d, data.included));
    },
    async fetchPolicyListByTypeAndResourceType(
      type: PolicyType,
      resourceType: ResourceType
    ): Promise<Policy[]> {
      const data: { data: ResourceObject[]; included: ResourceObject[] } = (
        await axios.get(
          `/api/policy?type=${type}&resourceType=${resourceType.toLowerCase()}`
        )
      ).data;

      return data.data.map((d) => convert(d, data.included));
    },
    async fetchPolicyByEnvironmentAndType({
      environmentId,
      type,
    }: {
      environmentId: EnvironmentId;
      type: PolicyType;
    }): Promise<Policy> {
      const data = (
        await axios.get(`/api/policy/environment/${environmentId}?type=${type}`)
      ).data;
      const policy = convert(data.data, data.included);
      this.setPolicyByEnvironmentId({ environmentId, policy });

      return policy;
    },
    async upsertPolicyByEnvironmentAndType({
      environmentId,
      type,
      policyUpsert,
    }: {
      environmentId: EnvironmentId;
      type: PolicyType;
      policyUpsert: PolicyUpsert;
    }): Promise<Policy> {
      const data = (
        await axios.patch(
          `/api/policy/environment/${environmentId}?type=${type}`,
          {
            data: {
              type: "policyUpsert",
              attributes: {
                rowStatus: policyUpsert.rowStatus,
                payload: policyUpsert.payload
                  ? JSON.stringify(policyUpsert.payload)
                  : undefined,
              },
            },
          }
        )
      ).data;
      const policy = convert(data.data, data.included);

      this.setPolicyByEnvironmentId({ environmentId, policy });

      return policy;
    },
    async deletePolicyByEnvironmentAndType({
      environmentId,
      type,
    }: {
      environmentId: EnvironmentId;
      type: PolicyType;
    }) {
      await axios.delete(
        `/api/policy/environment/${environmentId}?type=${type}`
      );
    },

    getPolicyByDatabaseIdAndType(
      databaseId: DatabaseId,
      type: PolicyType
    ): Policy | undefined {
      const map = this.policyMapByDatabaseId.get(databaseId);
      if (map) {
        return map.get(type);
      }
      return undefined;
    },
    setPolicyByDatabaseId({
      databaseId,
      policy,
    }: {
      databaseId: DatabaseId;
      policy: Policy;
    }) {
      const map = this.policyMapByDatabaseId.get(databaseId);
      if (map) {
        map.set(policy.type, policy);
      } else {
        this.policyMapByDatabaseId.set(
          databaseId,
          new Map([[policy.type, policy]])
        );
      }
    },
    async fetchPolicyByDatabaseAndType({
      databaseId,
      type,
    }: {
      databaseId: DatabaseId;
      type: PolicyType;
    }): Promise<Policy> {
      const data = (
        await axios.get(`/api/policy/database/${databaseId}?type=${type}`)
      ).data;
      const policy = convert(data.data, data.included);
      this.setPolicyByDatabaseId({ databaseId, policy });

      return policy;
    },
    async upsertPolicyByDatabaseAndType({
      databaseId,
      type,
      policyUpsert,
    }: {
      databaseId: DatabaseId;
      type: PolicyType;
      policyUpsert: PolicyUpsert;
    }): Promise<Policy> {
      const data = (
        await axios.patch(`/api/policy/database/${databaseId}?type=${type}`, {
          data: {
            type: "policyUpsert",
            attributes: {
              rowStatus: policyUpsert.rowStatus,
              payload: policyUpsert.payload
                ? JSON.stringify(policyUpsert.payload)
                : undefined,
            },
          },
        })
      ).data;
      const policy = convert(data.data, data.included);

      this.setPolicyByDatabaseId({ databaseId, policy });

      return policy;
    },
    async deletePolicyByDatabaseAndType({
      databaseId,
      type,
    }: {
      databaseId: DatabaseId;
      type: PolicyType;
    }) {
      await axios.delete(`/api/policy/database/${databaseId}?type=${type}`);
      // Remove it from local store.
      const map = this.policyMapByDatabaseId.get(databaseId);
      if (map) {
        if (map.has(type)) {
          map.delete(type);
        }
      }
    },

    getPolicyListByResourceTypeAndPolicyType(
      resourceType: PolicyResourceType,
      policyType: PolicyType
    ) {
      const map = this.policyMapByResourceType.get(resourceType);
      if (!map) return [];
      return map.get(policyType) ?? [];
    },
    setPolicyListByResourceTypeAndPolicyType(
      resourceType: PolicyResourceType,
      policyType: PolicyType,
      policyList: Policy[]
    ) {
      const map = this.policyMapByResourceType.get(resourceType);
      if (map) {
        map.set(policyType, policyList);
      } else {
        this.policyMapByResourceType.set(
          resourceType,
          new Map([[policyType, policyList]])
        );
      }
    },
    async fetchPolicyListByResourceTypeAndPolicyType(
      resourceType: PolicyResourceType,
      policyType: PolicyType
    ) {
      const url = `/api/policy?resourceType=${resourceType}&type=${policyType}`;
      const data: { data: ResourceObject[]; included: ResourceObject[] } = (
        await axios.get(url)
      ).data;

      const policyList = data.data.map((d) => convert(d, data.included));
      this.setPolicyListByResourceTypeAndPolicyType(
        resourceType,
        policyType,
        policyList
      );

      return policyList;
    },
  },
});

export const usePolicyByEnvironmentAndType = (
  params: Ref<{ environmentId: EnvironmentId; type: PolicyType }>
) => {
  const store = usePolicyStore();
  const currentUser = useCurrentUser();
  watchEffect(() => {
    if (currentUser.value.id === UNKNOWN_ID) return;

    store.fetchPolicyByEnvironmentAndType(params.value);
  });

  return computed(() =>
    store.getPolicyByEnvironmentIdAndType(
      params.value.environmentId,
      params.value.type
    )
  );
};

export const usePolicyByDatabaseAndType = (
  params: MaybeRef<{ databaseId: DatabaseId; type: PolicyType }>
) => {
  const store = usePolicyStore();
  const currentUser = useCurrentUser();
  watchEffect(() => {
    if (currentUser.value.id === UNKNOWN_ID) return;
    store.fetchPolicyByDatabaseAndType(unref(params));
  });

  return computed(() => {
    const { databaseId, type } = unref(params);
    return store.getPolicyByDatabaseIdAndType(databaseId, type);
  });
};

export const usePolicyListByResourceTypeAndPolicyType = (
  params: MaybeRef<{ resourceType: PolicyResourceType; policyType: PolicyType }>
) => {
  const store = usePolicyStore();
  const currentUser = useCurrentUser();
  watchEffect(() => {
    if (currentUser.value.id === UNKNOWN_ID) return;
    const { resourceType, policyType } = unref(params);

    store.fetchPolicyListByResourceTypeAndPolicyType(resourceType, policyType);
  });

  return computed(() => {
    const { resourceType, policyType } = unref(params);
    return store.getPolicyListByResourceTypeAndPolicyType(
      resourceType,
      policyType
    );
  });
};<|MERGE_RESOLUTION|>--- conflicted
+++ resolved
@@ -62,10 +62,6 @@
     environment,
     payload: JSON.parse((policy.attributes.payload as string) || "{}"),
   };
-<<<<<<< HEAD
-  if (result.id === UNKNOWN_ID) result.resourceId = UNKNOWN_ID;
-  if (result.id === EMPTY_ID) result.resourceId = EMPTY_ID;
-=======
 
   // [GET]/api/policy/database/${databaseId}?type=${type} sometimes
   // accidentally returns empty object with resourceId={databaseId} when the
@@ -74,7 +70,6 @@
   if (result.id === UNKNOWN_ID) result.resourceId = UNKNOWN_ID;
   if (result.id === EMPTY_ID) result.resourceId = EMPTY_ID;
 
->>>>>>> d0e941f4
   if (result.type === "bb.policy.pipeline-approval") {
     const payload = result.payload as PipelineApprovalPolicyPayload;
     if (!payload.assigneeGroupList) {
