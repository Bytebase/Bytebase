import axios from "axios";
import {
  empty,
  EMPTY_ID,
  Issue,
  IssueCreate,
  IssueId,
  IssuePatch,
  IssueState,
  IssueStatus,
  IssueStatusPatch,
  Pipeline,
  Principal,
  PrincipalId,
  Project,
  ProjectId,
  ResourceIdentifier,
  ResourceObject,
  unknown,
} from "../../types";
<<<<<<< HEAD
import { getPrincipalFromIncludedList, useActivityStore } from "../pinia";
=======
import {
  getPrincipalFromIncludedList,
  useInstanceStore,
} from "../pinia-modules";
>>>>>>> 80e50b58

function convert(
  issue: ResourceObject,
  includedList: ResourceObject[],
  rootGetters: any
): Issue {
  const projectId = (issue.relationships!.project.data as ResourceIdentifier)
    .id;
  let project: Project = unknown("PROJECT") as Project;
  project.id = parseInt(projectId);

  const pipelineId = (issue.relationships!.pipeline.data as ResourceIdentifier)
    .id;
  let pipeline = unknown("PIPELINE") as Pipeline;
  pipeline.id = parseInt(pipelineId);

  for (const item of includedList || []) {
    if (
      item.type == "project" &&
      (issue.relationships!.project.data as ResourceIdentifier).id == item.id
    ) {
      project = rootGetters["project/convert"](item);
    }

    if (
      item.type == "pipeline" &&
      issue.relationships!.pipeline.data &&
      (issue.relationships!.pipeline.data as ResourceIdentifier).id == item.id
    ) {
      pipeline = rootGetters["pipeline/convert"](item, includedList);
    }
  }

  const subscriberList = [] as Principal[];
  if (issue.relationships!.subscriberList.data) {
    for (const subscriberData of issue.relationships!.subscriberList
      .data as ResourceIdentifier[]) {
      subscriberList.push(
        getPrincipalFromIncludedList(subscriberData, includedList)
      );
    }
  }

  return {
    ...(issue.attributes as Omit<
      Issue,
      "id" | "project" | "creator" | "updater" | "assignee" | "subscriberList"
    >),
    id: parseInt(issue.id),
    creator: getPrincipalFromIncludedList(
      issue.relationships!.creator.data,
      includedList
    ),
    updater: getPrincipalFromIncludedList(
      issue.relationships!.updater.data,
      includedList
    ),
    assignee: getPrincipalFromIncludedList(
      issue.relationships!.assignee.data,
      includedList
    ),
    project,
    pipeline,
    subscriberList: subscriberList,
  };
}

const state: () => IssueState = () => ({
  issueById: new Map(),
});

const getters = {
  issueById:
    (state: IssueState) =>
    (issueId: IssueId): Issue => {
      if (issueId == EMPTY_ID) {
        return empty("ISSUE") as Issue;
      }

      return state.issueById.get(issueId) || (unknown("ISSUE") as Issue);
    },
};

const actions = {
  async fetchIssueList(
    { rootGetters }: any,
    {
      issueStatusList,
      userId,
      projectId,
      limit,
    }: {
      issueStatusList?: IssueStatus[];
      userId?: PrincipalId;
      projectId?: ProjectId;
      limit?: number;
    }
  ) {
    const queryList = [];
    if (issueStatusList) {
      queryList.push(`status=${issueStatusList.join(",")}`);
    }
    if (userId) {
      queryList.push(`user=${userId}`);
    }
    if (projectId) {
      queryList.push(`project=${projectId}`);
    }
    if (limit) {
      queryList.push(`limit=${limit}`);
    }
    let url = "/api/issue";
    if (queryList.length > 0) {
      url += `?${queryList.join("&")}`;
    }
    const data = (await axios.get(url)).data;
    const issueList = data.data.map((issue: ResourceObject) => {
      return convert(issue, data.included, rootGetters);
    });

    // The caller consumes directly, so we don't store it.
    return issueList;
  },

  async fetchIssueById({ commit, rootGetters }: any, issueId: IssueId) {
    const data = (await axios.get(`/api/issue/${issueId}`)).data;
    const issue = convert(data.data, data.included, rootGetters);
    commit("setIssueById", {
      issueId,
      issue,
    });

    // It might be the first time the particular instance/database objects are returned,
    // so that we should also update instance/database store, otherwise, we may get
    // unknown instance/database when navigating to other UI from the issue detail page
    // since other UIs are getting instance/database by id from the store.
    for (const stage of issue.pipeline.stageList) {
      for (const task of stage.taskList) {
        useInstanceStore().setInstanceById({
          instanceId: task.instance.id,
          instance: task.instance,
        });

        if (task.database) {
          commit(
            "database/upsertDatabaseList",
            {
              databaseList: [task.database],
            },
            { root: true }
          );
        }
      }
    }
    return issue;
  },

  async createIssue({ commit, rootGetters }: any, newIssue: IssueCreate) {
    const data = (
      await axios.post(`/api/issue`, {
        data: {
          type: "IssueCreate",
          attributes: {
            ...newIssue,
            // Server expects payload as string, so we stringify first.
            createContext: JSON.stringify(newIssue.createContext),
            payload: JSON.stringify(newIssue.payload),
          },
        },
      })
    ).data;
    const createdIssue = convert(data.data, data.included, rootGetters);

    commit("setIssueById", {
      issueId: createdIssue.id,
      issue: createdIssue,
    });

    return createdIssue;
  },

  async validateIssue({ commit, rootGetters }: any, newIssue: IssueCreate) {
    const data = (
      await axios.post(`/api/issue`, {
        data: {
          type: "IssueCreate",
          attributes: {
            ...newIssue,
            // Server expects payload as string, so we stringify first.
            createContext: JSON.stringify(newIssue.createContext),
            payload: JSON.stringify(newIssue.payload),
            validateOnly: true,
          },
        },
      })
    ).data;
    const createdIssue = convert(data.data, data.included, rootGetters);
    return createdIssue;
  },

  async patchIssue(
    { commit, dispatch, rootGetters }: any,
    {
      issueId,
      issuePatch,
    }: {
      issueId: IssueId;
      issuePatch: IssuePatch;
    }
  ) {
    const data = (
      await axios.patch(`/api/issue/${issueId}`, {
        data: {
          type: "issuePatch",
          attributes: issuePatch,
        },
      })
    ).data;
    const updatedIssue = convert(data.data, data.included, rootGetters);

    commit("setIssueById", {
      issueId: issueId,
      issue: updatedIssue,
    });

    useActivityStore().fetchActivityListForIssue(issueId);

    return updatedIssue;
  },

  async updateIssueStatus(
    { commit, dispatch, rootGetters }: any,
    {
      issueId,
      issueStatusPatch,
    }: {
      issueId: IssueId;
      issueStatusPatch: IssueStatusPatch;
    }
  ) {
    const data = (
      await axios.patch(`/api/issue/${issueId}/status`, {
        data: {
          type: "issueStatusPatch",
          attributes: issueStatusPatch,
        },
      })
    ).data;
    const updatedIssue = convert(data.data, data.included, rootGetters);

    commit("setIssueById", {
      issueId: issueId,
      issue: updatedIssue,
    });

    useActivityStore().fetchActivityListForIssue(issueId);

    return updatedIssue;
  },
};

const mutations = {
  setIssueById(
    state: IssueState,
    {
      issueId,
      issue,
    }: {
      issueId: IssueId;
      issue: Issue;
    }
  ) {
    state.issueById.set(issueId, issue);
  },
};

export default {
  namespaced: true,
  state,
  getters,
  actions,
  mutations,
};<|MERGE_RESOLUTION|>--- conflicted
+++ resolved
@@ -18,14 +18,11 @@
   ResourceObject,
   unknown,
 } from "../../types";
-<<<<<<< HEAD
-import { getPrincipalFromIncludedList, useActivityStore } from "../pinia";
-=======
 import {
   getPrincipalFromIncludedList,
+  useActivityStore,
   useInstanceStore,
 } from "../pinia-modules";
->>>>>>> 80e50b58
 
 function convert(
   issue: ResourceObject,
