<<<<<<< HEAD
import type {
  DeploymentConfig,
  DeploymentSchedule,
  DeploymentSpec,
  Environment,
} from "@/types";
import { PRESET_DB_NAME_TEMPLATE_PLACEHOLDERS } from "./label";
=======
import { DeploymentConfig, DeploymentSpec, Label } from "../types";
import escapeStringRegexp from "escape-string-regexp";
import { hidePrefix } from "./label";
>>>>>>> c6701300

export const validateDeploymentConfig = (
  config: DeploymentConfig
): string | undefined => {
  const { deployments } = config.schedule;
  if (deployments.length === 0) {
    return "deployment-config.error.at-least-one-stage";
  }

  for (let i = 0; i < config.schedule.deployments.length; i++) {
    const deployment = config.schedule.deployments[i];
    if (!deployment.name.trim()) {
      return "deployment-config.error.stage-name-required";
    }
    const error = validateDeploymentSpec(deployment.spec);
    if (error) return error;
  }

  return undefined;
};

export const validateDeploymentSpec = (
  deployment: DeploymentSpec
): string | undefined => {
  const rules = deployment.selector.matchExpressions;
  if (rules.length === 0) {
    return "deployment-config.error.at-least-one-selector";
  }
  const envRule = rules.find((rule) => rule.key === "bb.environment");
  if (!envRule || envRule.operator !== "In") {
    return "deployment-config.error.env-in-selector-required";
  }
  if (envRule.values.length !== 1) {
    return "deployment-config.error.env-selector-must-has-one-value";
  }

  for (let i = 0; i < rules.length; i++) {
    const rule = rules[i];
    if (!rule.key) {
      return "deployment-config.error.key-required";
    }
    if (rule.operator === "In" && rule.values.length === 0) {
      return "deployment-config.error.values-required";
    }
  }
  return undefined;
};

export const parseDatabaseNameByTemplate = (name: string, template: string) => {
  const regex = buildDatabaseNameRegExpByTemplate(template);
  const match = name.match(regex);

  // fallback to name it self when failed
  return match?.groups?.DB_NAME || name;
};

export const buildDatabaseNameRegExpByTemplate = (template: string): RegExp => {
  let regexpString = template;

  /*
    Rewrite the placeholder-based template to a big RegExp
    e.g. template = "{{DB_NAME}}_{{TENANT}}"
    here regex will be /^(?<DB_NAME>.+?)_(?<TENANT>.+?)$/
  */
  PRESET_DB_NAME_TEMPLATE_PLACEHOLDERS.forEach((placeholder) => {
    const pattern = `{{${placeholder}}}`;
    const groupRegExp = `(?<${placeholder}>.+?)`;
    regexpString = regexpString.replace(pattern, groupRegExp);
  });

  const regexp = new RegExp(`^${regexpString}$`);
  return regexp;
};<|MERGE_RESOLUTION|>--- conflicted
+++ resolved
@@ -1,16 +1,5 @@
-<<<<<<< HEAD
-import type {
-  DeploymentConfig,
-  DeploymentSchedule,
-  DeploymentSpec,
-  Environment,
-} from "@/types";
+import type { DeploymentConfig, DeploymentSpec } from "@/types";
 import { PRESET_DB_NAME_TEMPLATE_PLACEHOLDERS } from "./label";
-=======
-import { DeploymentConfig, DeploymentSpec, Label } from "../types";
-import escapeStringRegexp from "escape-string-regexp";
-import { hidePrefix } from "./label";
->>>>>>> c6701300
 
 export const validateDeploymentConfig = (
   config: DeploymentConfig
