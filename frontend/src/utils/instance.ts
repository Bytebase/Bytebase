--- conflicted
+++ resolved
@@ -83,7 +83,6 @@
   return true;
 };
 
-<<<<<<< HEAD
 export const instanceHasStructuredQueryResult = (
   instance: Instance
 ): boolean => {
@@ -91,7 +90,8 @@
   if (engine === "MONGODB") return false;
   if (engine === "REDIS") return false;
   return true;
-=======
+};
+
 export const instanceHasSSL = (
   instanceOrEngine: Instance | EngineType
 ): boolean => {
@@ -107,5 +107,4 @@
     "REDIS",
     "ORACLE",
   ].includes(engine);
->>>>>>> 44a811d0
 };