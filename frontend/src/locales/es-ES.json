{
  "common": {
    "view": "Ver",
    "you": "tu",
    "general": "General",
    "slack": "Slack",
    "discord": "Discord",
    "teams": "Teams",
    "dingtalk": "DingTalk",
    "feishu": "Feishu",
    "wecom": "WeCom",
    "system": "Sistema",
    "custom": "Personalizado",
    "im": "IM",
    "overview": "Resumen",
    "change-history": "Historial de cambios",
    "webhook": "Webhook",
    "webhooks": "Webhooks",
    "key": "Clave",
    "workflow": "Flujo de trabajo",
    "unread": "No leído",
    "read": "Leído",
    "activity": "Actividad",
    "activities": "Actividades",
    "sign-in": "Iniciar sesión",
    "sign-up": "Registrarse",
    "email": "Correo electrónico",
    "username": "Nombre de usuario",
    "credentials": "Credenciales",
    "password": "Contraseña",
    "activate": "Activar",
    "save": "Guardar",
    "cancel": "Cancelar",
    "cancelled": "Cancelado",
    "comment": "Comentario",
    "home": "Inicio",
    "setting": "Configuración",
    "settings": "Configuraciones",
    "project": "Proyecto",
    "projects": "Proyectos",
    "default-project": "Proyecto predeterminado",
    "visit-default-project": "@:common.visit @:common.default-project",
    "help": "Ayuda",
    "database": "Base de datos",
    "databases": "Bases de datos",
    "description": "Descripción",
    "instance": "Instancia",
    "instances": "Instancias",
    "environment": "Entorno",
    "environments": "Entornos",
    "environment-name": "Nombre del entorno",
    "quick-action": "Acción rápida",
    "archive": "Archivo",
    "archived": "Archivada",
    "no-license": "Sin licencia",
    "logout": "Cerrar sesión",
    "close": "Cerrar",
    "latest": "Último",
    "error": "Error",
    "canceled": "Cancelado",
    "approval": "Aprobación",
    "approve": "Aprobar",
    "done": "Hecho",
    "create": "Crear",
    "run": "Ejecutar",
    "retry": "Reintentar",
    "skip": "Saltar",
    "reopen": "Reabrir",
    "dismiss": "Descartar",
    "back": "Volver",
    "next": "Siguiente",
    "edit": "Editar",
    "update": "Actualizar",
    "updated": "Actualizado",
    "visit": "Visitar",
    "role": {
      "self": "Rol"
    },
    "assignee": "Asignado",
    "revert": "Revertir",
    "apply": "Aplicar",
    "reorder": "Reordenar",
    "id": "ID",
    "name": "Nombre",
    "creator": "Creador",
    "updater": "Actualizador",
    "version": "Versión",
    "issue": "Incidencia",
    "issues": "Incidencias",
    "duration": "Duración",
    "created-at": "Creado",
    "updated-at": "Actualizado",
    "commit": "Confirmar",
    "statement": "Declaración",
    "sql-statement": "Declaración SQL",
    "snapshot": "Instantánea",
    "status": "Estado",
    "stage": "Etapa",
    "task": "Tarea",
    "tasks": "Tareas",
    "sql": "SQL",
    "unassigned": "No asignado",
    "new": "Nuevo",
    "add": "Agregar",
    "confirm-and-add": "Confirmar y agregar",
    "confirm-and-update": "Confirmar y actualizar",
    "query": "Consulta",
    "transfer": "Transferir",
    "migration": "Migración",
    "schema": "Esquema",
    "anomalies": "Anomalías",
    "do-not-show-again": "No mostrar de nuevo",
    "detail": "Detalle",
    "type": "Tipo",
    "language": "Idioma",
    "repository": "Repositorio",
    "change": "Cambiar",
    "branch": "Rama",
    "required-placeholder": "Texto provisional requerido",
    "optional-placeholder": "Texto provisional opcional",
    "optional-directory-wildcard": "Comodín de directorio opcional",
    "sensitive-placeholder": "Sensible - solo escritura",
    "enabled": "habilitado",
    "default": "predeterminado",
    "gitops": "GitOps",
    "restore": "Restaurar",
    "detailed-guide": "guía detallada",
    "workspace": "espacio de trabajo",
    "application": "Aplicación",
    "confirm": "Confirmar",
    "coming-later": "Disponible más tarde",
    "learn-more": "Aprender más",
    "troubleshoot": "Solucionar problemas",
    "schema-version": "Versión de esquema",
    "time": "Tiempo",
    "manual": "Manual",
    "automatic": "Automático",
    "Default": "Predeterminado",
    "definition": "Definición",
    "empty": "Vacío",
    "connecting": "Conectando...",
    "creating": "Creando...",
    "updating": "Actualizando...",
    "Address": "Dirección",
    "User": "Usuario",
    "assigned": "Asignado",
    "subscribed": "Subscrito",
    "created": "Creado",
    "label": "Etiqueta",
    "labels": "Etiquetas",
    "mode": "Modo",
    "roletype": "Tipo de Rol",
    "readonly": "Solo lectura",
    "user": "Usuario",
    "added-time": "Hora agregado",
    "data-source": "Fuente de datos",
    "grant": "Conceder",
    "admin": "Admin",
    "read-only": "Solo lectura",
    "connection-string": "Cadena de conexión",
    "agents": "Agentes",
    "billings": "Facturación",
    "all": "Todos",
    "recent": "Reciente",
    "deployment-config": "Configuración de Despliegue",
    "by": "por",
    "ok": "OK",
    "share": "Compartir",
    "others": "Otros",
    "or": "o",
    "export": "Exportar",
    "tips": "Consejos",
    "template": "Plantilla",
    "delete": "Eliminar",
    "history": "Historial",
    "loading": "Cargando",
    "from": "desde",
    "copy": "Copiar",
    "copied": "Copiado",
    "manage": "Administrar",
    "table": "Tabla",
    "search": "Buscar",
    "warning": "Advertencia",
    "edited": "editado",
    "preview": "Previsualización",
    "file-selector": {
      "type-limit": "Solo se admiten archivos {extension}",
      "size-limit": "El tamaño del archivo debe ser menor que {size} MiB"
    },
    "no-data": "Sin datos",
    "visibility": "Visibilidad",
    "duplicate": "Duplicar",
    "clear-search": "Borrar búsqueda",
    "enable": "Habilitar",
    "disable": "Inhabilitar",
    "view-doc": "Ver doc",
    "write-only": "solo escritura",
    "pitr": "PITR",
    "fix": "Corregir",
    "go-now": "Ir ahora",
    "sync": "Sincronizar",
    "sync-now": "Sincronizar ahora",
    "show-help": "Mostrar ayuda",
    "success": "Éxito",
    "failed": "Falló",
    "load-more": "Cargar más",
    "access-denied": "Acceso denegado",
    "no": "No",
    "yes": "Sí",
    "advanced": "Avanzado",
    "restart": "Reiniciar",
    "want-help": "Buscar Ayuda",
    "operation": "Operación",
    "rollback": "Revertir",
    "total": "Total",
    "discard-changes": "Descartar cambios",
    "error-message": "Mensaje de error",
    "demo-mode": "Demostración",
    "operations": "Operaciones",
    "on": "Encendido",
    "off": "Apagado",
    "verify": "Verificar",
    "regenerate": "Regenerar",
    "download": "Descargar",
    "will-lose-unsaved-data": "Se perderán los datos no guardados.",
    "deleted": "Eliminado",
    "will-override-current-data": "Se sobrescribirán los datos actuales.",
    "rollout": "Implementar",
    "uploading": "Subiendo",
    "active": "Activo",
    "added": "Agregado",
    "revoke": "Revocar",
    "cannot-undo-this-action": "No se puede deshacer esta acción",
    "expand": "Expandir",
    "collapse": "Colapsar",
    "select": "Seleccionar",
    "optional": "Opcional",
    "reason": "Razón",
    "date": {
      "days": "{days} días",
      "months": "{months} meses",
      "years": "{years} años"
    },
    "expiration": "Expiración",
    "configure": "Configurar",
    "groups": "Grupos",
    "database-groups": "Grupo de bases de datos",
    "members": "Miembros",
    "warehouse": "Almacén",
    "schedule": "Horario",
    "state": "Estado",
    "condition": "Condición",
    "search-user": "Buscar usuario",
    "branches": "Ramas",
    "merge": "Combinar",
    "info": "Información",
    "minutes": "Minutos",
    "go-to-configure": "Configurar",
    "updated-at-by": "Actualizado {time} por {user}",
    "created-at-by": "Creado {time} por {user}",
    "filter-by-name": "Filtrar por nombre",
    "tenant": "Arrendataria",
    "license": "Licencia",
    "show-all": "Mostrar todo",
    "view-details": "Ver detalles",
    "force-verb": "forzar {verbo}",
    "nothing-changed": "nada ha cambiado",
    "untitled": "Intitulado",
    "nickname": "Apodo",
    "missing-permission": "Faltan permisos requeridos",
    "continue-anyway": "De todas maneras, continúe",
    "permissions": "Permisos",
    "cutover": "transición",
    "baseline": "Base",
    "project-member": "Miembro del proyecto",
    "leave-without-saving": "¿Salir sin ahorrar?",
    "configure-now": "Configurar ahora",
    "connection": "Conexión"
  },
  "error-page": {
    "go-back-home": "Volver al inicio"
  },
  "anomaly-center": "Centro de Anomalías",
  "kbar": {
    "recently-visited": "Visitado Recientemente",
    "navigation": "Navegación",
    "help": {
      "navigate": "navegar",
      "perform": "realizar",
      "close": "cerrar",
      "back": "volver"
    },
    "options": {
      "placeholder": "Escriba un comando o búsqueda…"
    },
    "preferences": {
      "common": "Preferencias",
      "change-language": "Cambiar idioma…"
    }
  },
  "task": {
    "checking": "Comprobando...",
    "run-task": "Ejecutar comprobaciones",
    "check-result": {
      "title": "Resultado de la comprobación para {name}",
      "title-general": "Comprobar resultado"
    },
    "check-type": {
      "fake": "Falso",
      "syntax": "Sintaxis",
      "compatibility": "Compatibilidad",
      "connection": "Conexión",
      "sql-review": "Revisión de SQL",
      "earliest-allowed-time": "Hora permitida más temprana",
      "ghost-sync": "Sincronización gh-ost",
      "statement-type": "Tipo de declaración",
      "lgtm": "LGTM",
      "pitr": "PITR",
      "affected-rows": "Filas afectadas (estimación basada en información estadística)",
      "sql-type": "Tipo de SQL",
      "summary-report": "Informe resumido"
    },
    "rollout-time": "Tiempo de implementación",
    "earliest-allowed-time-hint": "El tiempo de implementación es cuando deseas que una tarea se ejecute; si no se especifica, se ejecuta cuando se cumplen todos los criterios.",
    "earliest-allowed-time-unset": "No establecido",
    "comment": "Comentario",
    "invoker": "Convocador",
    "started": "Iniciado",
    "ended": "Finalizado",
    "view-change": "Ver cambio",
    "view-change-history": "Ver historial de cambios",
    "status": {
      "running": "Ejecutándose",
      "failed": "Fallido",
      "canceled": "Cancelado",
      "success": "Éxito",
      "warn": "Advertencia",
      "error": "Error"
    },
    "earliest-allowed-time-no-modify": "No puedes modificar este campo porque no eres el asignado a la incidencia o no está pendiente por ejecutar.",
    "type": {
      "bb-task-database-schema-update-ghost-sync": "Sincronizar datos",
      "bb-task-database-schema-update-ghost-cutover": "Cambiar de tabla",
      "bb-task-database-schema-update-ghost-drop-original-table": "Eliminar tabla original"
    },
    "progress": {
      "completed-units": "Completado {units}",
      "total-units": "Total {units}",
      "eta": "ETA",
      "units": {
        "unit": "unidades",
        "row": "filas"
      },
      "counting": "Contando"
    },
    "n-similar-tasks": "({count} tareas similares)",
    "skip": "Saltar",
    "skip-modal-title": "¿Saltar tarea [{name}]?",
    "task-checks": "Comprobaciones de tarea",
    "prior-backup": "Respaldo Previo",
    "rollback": {
      "sql-rollback": "Reversión SQL",
      "failed": "Fallido",
      "preview-rollback-issue": "Vista previa de incidencia para reversión",
      "generating": "Generando",
      "empty-rollback-statement": "La declaración de reversión está vacía",
      "cancel-generating": "Cancelar la generación del SQL de reversión",
      "sql-rollback-tips": "Cuando está habilitado, Bytebase mantendrá los registros de reversión para el cambio de datos\ny te permitirá crear una nueva incidencia para revertir este cambio.\nAdvertencia: Si la tabla no tiene una clave primaria. El SQL de reversión puede afectar\nfilas duplicadas. Por favor, confirma cuidadosamente antes de ejecutarlo.\n{enlace}",
      "maximum-size-tips": "El tamaño máximo de datos de retroceso admitido es de 32MB"
    },
    "skip-failed-in-current-stage": "Saltar tareas fallidas en la etapa actual",
    "apply-change-to-all-pending-tasks": {
      "title": "¿Aplicar cambio a todas las tareas pendientes?",
      "self": "Aplicar cambio a todas las tareas pendientes",
      "current-only": "Aplicar cambio solo a la tarea actual"
    },
    "execution-time": "Tiempo de ejecución",
    "run-checks": "Ejecutar comprobaciones",
    "run-checks-in-current-stage": "Ejecutar comprobaciones en la etapa actual",
    "database-create": {
      "pending": "(pendiente de crear)",
      "created": "(creado)"
    },
    "action-failed-in-current-stage": "{action} tareas fallidas en la etapa actual",
    "action-all-tasks-in-current-stage": "{action} todas las tareas en la etapa actual",
    "cancel-task": "Cancelar tarea | Cancelar tareas",
    "created": "Creado",
    "online-migration": {
      "self": "Migración en línea",
      "configure-ghost-parameters-for-db": "Configurar los parámetros de gh-ost para la base de datos '{db}'",
      "configure-ghost-parameters": "Configurar los parámetros de gh-ost",
      "ghost-parameters": "parámetros de gh-ost",
      "configure": "Configurar",
      "error": {
        "some-tasks-are-not-editable-in-batch-mode": "Algunas tareas no se pueden editar en modo por lotes",
        "task-is-not-editable": "Esta tarea no es editable",
        "x-status-task-is-not-editable": "La tarea {status} no es editable",
        "nothing-changed": "nada ha cambiado",
        "not-applicable": {
          "some-tasks-dont-meet-ghost-requirement": "Algunas tareas no cumplen con los requisitos de gh-ost."
        }
      },
      "show-default-parameters": "Mostrar parámetros predeterminados",
      "hide-default-parameters": "Ocultar parámetros predeterminados",
      "enable": "Habilitar la migración en línea"
    },
    "prior-backup-tips": "Haga una copia de seguridad de los datos afectados con anticipación"
  },
  "task-run": {
    "status": {
      "enqueued": "Esperando a ser ejecutada.",
      "enqueued-with-rollout-time": "Esperando para ejecutar, {time} para ejecutar.",
      "dumping-schema-before-executing-sql": "Listo para ejecutar, exportando esquema.",
      "preparing-to-export-data": "Preparándose para exportar datos.",
      "exporting-data": "Exportación de datos.",
      "executing-sql": "Ejecutando SQL.",
      "executing-sql-detail": "Ejecutando SQL {actual} de {total}, desde ({startLine}, {startColumn}) hasta ({endLine}, {endColumn}).",
      "dumping-schema-after-executing-sql": "Ejecución SQL completada, exportando esquema ahora.",
      "failed-sql-detail": "La ejecución falló desde ({startLine}, {startColumn}) hasta ({endLine}, {endColumn}): {message}."
    }
  },
  "banner": {
    "update-license": "Actualizar licencia",
    "license-expires": "Su licencia para {plan} ha caducado el {expireAt}.",
    "trial-expires": "Su prueba gratuita para {plan} caducará en {days} días el {expireAt}.",
    "trial-expired": "Su prueba gratuita de {plan} ha caducado.",
    "extend-trial": "Extender el tiempo de prueba",
    "deploy": "Auto Hospedaje",
    "cloud": "Cloud",
    "request-demo": "Reserva una demo de producto de 30 minutos.",
    "readonly": "Bytebase está en modo de solo lectura. Todavía puede ver la consola, pero cualquier intento de cambio fallará.",
    "external-url": "Bytebase no ha configurado --external-url"
  },
  "intro": {
    "doc": "doc",
    "issue": "incidencia",
    "quickstart": "inicio rápido"
  },
  "bbkit": {
    "common": {
      "ok": "OK",
      "cancel": "Cancelar",
      "back": "Volver",
      "next": "Siguiente",
      "finish": "Finalizar",
      "step": "Paso"
    },
    "attention": {
      "default": "Atención requerida"
    },
    "confirm-button": {
      "sure-to-delete": "¿Estás seguro de que deseas eliminar?",
      "cannot-undo": "Esta acción no se puede deshacer."
    }
  },
  "settings": {
    "sidebar": {
      "account": "Cuenta",
      "profile": "Perfil",
      "workspace": "Espacio de trabajo",
      "security-and-policy": "Seguridad y Política",
      "integration": "Integración",
      "general": "General",
      "members": "Miembros",
      "im-integration": "Integración de IM",
      "sso": "SSO",
      "gitops": "GitOps",
      "subscription": "Suscripción",
      "labels": "Etiquetas",
      "debug-log": "Registro de Depuración",
      "sensitive-data": "Enmascaramiento de Datos",
      "access-control": "Control de Acceso a Datos",
      "audit-log": "Registro de auditoría",
      "custom-roles": "Roles personalizados",
      "mail-delivery": "Entrega de Correo"
    },
    "profile": {
      "email": "Correo electrónico",
      "role": "Rol",
      "phone": "Número de móvil",
      "country-code": "Códigos de país y de área",
      "password": "Contraseña",
      "password-confirm": "Confirmar contraseña",
      "password-confirm-placeholder": "Confirmar nueva contraseña",
      "password-mismatch": "Nueva contraseña no coincide",
      "subscription": "(Actualice para habilitar la gestión de roles)"
    },
    "members": {
      "active": "Miembros activos",
      "inactive": "Miembros inactivos",
      "helper": "Agregar o invitar por dirección de correo electrónico",
      "add-more": "+ Agregar más",
      "add": "Agregar",
      "invites": "Enviar invitaciones",
      "invited": "Invitado",
      "yourself": "Tú",
      "upgrade": "Actualice para habilitar la gestión de roles",
      "select-role": "Seleccione el rol",
      "not-assigned": "No asignado",
      "table": {
        "account": "Cuenta",
        "role": "Rol",
        "update-time": "Hora de Actualización",
        "granted-time": "Hora de Concesión",
        "roles": "Roles"
      },
      "action": {
        "deactivate": "Desactivar",
        "deactivate-confirm-title": "¿Estás seguro de que deseas desactivar?",
        "deactivate-confirm-description": "Aún puedes reactivar más tarde",
        "reactivate": "Reactivar",
        "reactivate-confirm-title": "¿Estás seguro de que deseas reactivar?"
      },
      "tooltip": {
        "upgrade": "Actualice para habilitar la gestión de roles",
        "not-allow-edit": "Solo el administrador puede cambiar el rol",
        "not-allow-remove": "No se puede eliminar el último administrador",
        "project-role-provider-gitlab": "Mapeado desde el rol {rawRole} en el proyecto correspondiente de GitLab.",
        "cannot-change-role-of-systembot-or-service-account": "No se puede cambiar el rol de la cuenta bot del sistema o de la cuenta de servicio"
      },
      "system-bot": "Bot del Sistema",
      "service-account": "Cuenta de Servicio",
      "copy-service-key": "Copiar Clave de Servicio",
      "reset-service-key": "Restablecer Clave de Servicio",
      "reset-service-key-alert": "Esta acción no se puede deshacer. La clave antigua dejará de funcionar de inmediato. ¿Está seguro de que desea restablecer esta clave de servicio?",
      "service-key-copied": "Clave de Servicio copiada al portapapeles, por favor manténgala en secreto.",
      "create-as-service-account": "Crear como cuenta de servicio",
      "show-inactive": "Mostrar miembros inactivos",
      "remove-self-admin": {
        "title": "¿Estás seguro de revocarte @.lower:role.workspace-admin.self?",
        "description": "Asegúrese de que los @.lower:role.workspace-admin.self restantes puedan iniciar sesión; de lo contrario, nadie podrá administrar los usuarios."
      },
      "view-by-principals": "Ver por responsables",
      "view-by-roles": "Ver por roles",
      "add-member": "Agregar miembro",
      "update-member": "Actualizar miembro",
      "workspace-role-at-least-one": "El espacio de trabajo debe tener al menos un administrador"
    },
    "im-integration": {
      "enable": "Habilitar",
      "description": "Permitir a los usuarios aprobar incidencias directamente desde IM.",
      "feishu-updated-tip": "Integración con Feishu actualizada correctamente"
    },
    "sso": {
      "create": "Crear SSO",
      "description": "Inicio de Sesión Único (SSO) es un método de autenticación que permite a los usuarios autenticarse en múltiples aplicaciones y sitios web a través de un solo conjunto de credenciales.",
      "archive": "Archivar este SSO",
      "archive-info": "Los SSO archivados no se mostrarán.",
      "restore": "Restaurar este SSO",
      "form": {
        "type": "Tipo",
        "learn-more-with-user-doc": "Obtenga más información sobre la configuración",
        "redirect-url": "URL de redireccionamiento de autorización",
        "redirect-url-description": "Se utilizará para completar el campo correspondiente en el formulario de la aplicación del proveedor de identidad.",
        "use-template": "Usar plantilla",
        "select-template": "Seleccionar plantilla",
        "basic-information": "Información básica",
        "name": "Nombre",
        "name-description": "El nombre de visualización que se mostrará a los usuarios",
        "resource-id": "ID de recurso",
        "resource-id-description": "Una cadena única y los caracteres válidos son /[a-z][0-9]-/",
        "domain": "Dominio",
        "domain-description": "El nombre de dominio del proveedor de identidad",
        "identity-provider-information": "Información del proveedor de identidad",
        "identity-provider-information-description": "La información es proporcionada por su proveedor de identidad.",
        "identity-provider-needed-information": "Cree su aplicación SSO con la siguiente información.",
        "endpoints": "Endpoints",
        "endpoints-description": "Las URL relacionadas proporcionadas por su proveedor de OAuth.",
        "auth-url-description": "El enlace a la página de inicio de sesión de OAuth",
        "scopes-description": "Una lista separada por espacios de ámbitos que se llevarán al acceder a la URL de autenticación",
        "token-url-description": "La dirección API para obtener el token de acceso",
        "user-info-url-description": "La dirección API para obtener la información del usuario mediante el token de acceso",
        "security-protocol": "Protocolo de seguridad",
        "connection-security": "Seguridad de la conexión",
        "connection-security-skip-tls-verify": "Omitir verificación TLS para certificados autofirmados",
        "user-information-mapping": "Mapeo de información del usuario",
        "user-information-mapping-description": "Mapea los nombres de campo de la API de información del usuario al usuario Bytebase.",
        "identifier": "Correo electrónico de usuario de Bytebase",
        "identifier-tips": "Debe ser una cadena única. Y si no está en formato de correo electrónico, se empalmará con el dominio.",
        "display-name": "Nombre para mostrar de usuario de Bytebase",
        "phone": "Número de teléfono de usuario de Bytebase",
        "auth-style": {
          "self": "Estilo de autenticación",
          "in-params": {
            "self": "En parámetros"
          },
          "in-header": {
            "self": "En encabezado"
          }
        }
      },
      "copy-redirect-url": "URL de redireccionamiento copiada al portapapeles."
    },
    "general": {
      "workspace": {
        "id": "ID del espacio de trabajo",
        "id-description": "La identificación única del espacio de trabajo de solo lectura.",
        "branding": "Marca",
        "only-admin-can-edit": "Solo el administrador del espacio de trabajo puede actualizar la configuración.",
        "logo": "Logo",
        "logo-aspect": "El tamaño sugerido para el logo debería tener una proporción de 5:2, por ejemplo, 100 x 40.",
        "select-logo": "Subir un archivo",
        "drag-logo": "o arrastrar aquí",
        "logo-upload-tip": "{extension} hasta {size} MiB",
        "logo-upload-succeed": "Logo actualizado correctamente",
        "security": "Seguridad",
        "watermark": {
          "self": "Marca de agua",
          "update-success": "Configuración de marca de agua actualizada",
          "description": "Mostrar marcas de agua en las páginas, incluyendo el nombre de usuario, el ID y el correo electrónico.",
          "only-admin-can-edit": "Solo el administrador del espacio de trabajo puede actualizar la configuración de la marca de agua.",
          "enable": "Activar marca de agua"
        },
        "disallow-signup": {
          "enable": "Deshabilitar el registro de autoservicio",
          "description": "Una vez deshabilitado, los usuarios no pueden registrarse por sí mismos y solo pueden ser invitados por el administrador del espacio de trabajo."
        },
        "require-2fa": {
          "enable": "Requerir autenticación de dos factores para todos los usuarios",
          "description": "Cuando está habilitado, los usuarios que no tienen la autenticación de dos factores habilitada para sus cuentas personales serán obligados a configurarla.",
          "need-all-user-2fa-enabled": "Requiere que todos los usuarios habiliten 2FA primero. Todavía hay {count} usuarios que no han habilitado 2FA: {users}"
        },
        "network": "Red",
        "external-url": {
          "self": "URL Externa",
          "description": "La URL externa donde el usuario visita Bytebase, debe comenzar con http:// o https://."
        },
        "gitops-webhook-url": {
          "self": "URL del webhook GitOps",
          "description": "La URL utilizada para enviar webhooks de GitOps a la instancia de Bytebase.",
          "default-to-external-url": "Predeterminado a URL Externa"
        },
        "sign-in-frequency": {
          "self": "Frecuencia de inicio de sesión",
          "description": "La frecuencia de inicio de sesión es el período antes de que un usuario deba iniciar sesión nuevamente.",
          "hours": "Horas",
          "days": "Días",
          "config-updated": "La configuración se ha actualizado. Necesita reiniciar Bytebase y volver a iniciar sesión para que surta efecto."
        },
        "config-updated": "La configuración se ha actualizado.",
        "plugin": {
          "openai": {
            "ai-augmentation": "Mejora IA",
            "openai-key": {
              "self": "Clave de API de OpenAI",
              "description": "Proporcione una clave de API de OpenAI para habilitar la capacidad ChatSQL en el Editor de SQL. {viewDoc}",
              "find-my-key": "Encuentra mi llave",
              "placeholder": "Una clave de API de OpenAI generalmente comienza con sk-*****"
            },
            "openai-endpoint": {
              "self": "Punto de conexión de API de OpenAI",
              "description": "Proporcione una implementación privada del Punto de conexión de API de OpenAI."
            }
          }
        },
        "announcement": {
          "self": "Anuncio",
          "update-success": "Configuración de anuncios actualizada.",
          "admin-or-dba-can-edit": "Solo el administrador del espacio de trabajo o el DBA pueden actualizar la configuración de anuncios."
        },
        "announcement-alert-level": {
          "description": "Level",
          "field": {
            "info": "Común",
            "warning": "Advertencia",
            "critical": "Importante"
          }
        },
        "announcement-text": {
          "self": "Título",
          "description": "Para ocultar el anuncio, déjelo vacío.",
          "placeholder": "Título del anuncio de entrada"
        },
        "extra-link": {
          "self": "Enlace",
          "placeholder": "Enlace de anuncio de entrada"
        },
        "confirm-delete-custom-logo": "¿Eliminar el logotipo de marca personalizado?",
        "restrict-issue-creation-for-sql-review": {
          "title": "Prohibir la creación de problemas para la revisión de SQL con errores.",
          "description": "Una vez habilitado, a los usuarios solo se les permite crear problemas si la revisión de SQL no contiene errores."
        }
      }
    },
    "sensitive-data": {
      "description": "A las siguientes columnas se les asignan niveles de enmascaramiento explícitamente y tienen prioridad sobre la regla de enmascaramiento global.",
      "remove-sensitive-column-tips": "¿Exponer esta columna?",
      "sensitive-column-list": "Columnas Explícitas Enmascaradas",
      "global-masking-rule": "Regla De Enmascaramiento Global",
      "grant-access": "Autorizará el acceso",
      "never-expires": "Nunca expira",
      "global-rules": {
        "self": "Regla de enmascaramiento global",
        "description": "Utilice la regla global para aplicar niveles de enmascaramiento por lotes, p. Todas las columnas denominadas \"correo electrónico\" se enmascararán con el nivel \"Parcial\".",
        "condition-order": "Orden de condición",
        "re-order": "Reordenar",
        "delete-rule-tip": "¿Eliminar esta regla?",
        "check-rules": "Check global rules"
      },
      "semantic-types": {
        "self": "Tipos Semánticos",
        "label": "Las columnas que tengan el mismo tipo semántico utilizarán los mismos algoritmos de enmascaramiento.",
        "use-predefined-type": "Utiliza el Tipo Predefinido",
        "add-from-template": "Agregar desde plantilla",
        "table": {
          "semantic-type": "Tipo Semántico",
          "description": "Descripción",
          "full-masking-algorithm": "Algoritmo De Enmascaramiento Completo",
          "partial-masking-algorithm": "Algoritmo De Enmascaramiento Parcial",
          "delete": "¿Eliminar este tipo semántico?"
        },
        "template": {
          "address": {
            "title": "La dirección",
            "description": ""
          },
          "secret_key": {
            "title": "Clave de encriptación",
            "description": ""
          },
          "card_number": {
            "title": "Tarjeta bancaria, tarjeta de crédito, etc.",
            "description": ""
          },
          "email": {
            "title": "Dirección de correo electrónico",
            "description": ""
          },
          "id_number": {
            "title": "Número de identificación personal",
            "description": ""
          },
          "ipv4_address": {
            "title": "Dirección IPv4",
            "description": ""
          },
          "license_plate_number": {
            "title": "Número de placa",
            "description": ""
          },
          "mac_address": {
            "title": "Dirección MAC",
            "description": ""
          },
          "password": {
            "title": "Contraseña",
            "description": ""
          },
          "phone": {
            "title": "Número de teléfono",
            "description": ""
          }
        }
      },
      "column-detail": {
        "masking-setting-for-column": "Configuración de enmascaramiento para \"{columna}\"",
        "access-user-list": "Acceder a la lista de usuarios",
        "access-user-list-desc": "Usuarios autorizados a acceder a datos desenmascarados.",
        "remove-user-permission": "¿Quitar el permiso del usuario?",
        "remove-sensitive-warning": "Expondrá la columna.",
        "column-effective-masking-tips": "Esta columna no configura su propio nivel de enmascaramiento.\nMostramos su nivel de enmascaramiento efectivo con reglas de enmascaramiento globales. {link}"
      },
      "algorithms": {
        "self": "Algoritmo De Enmascaramiento",
        "default": "Por defecto",
        "default-desc": "Utilice *** como máscara de datos",
        "table": {
          "title": "Título",
          "description": "Descripción",
          "masking-type": "Tipo De Enmascaramiento",
          "delete": "¿Eliminar este algoritmo?"
        },
        "error": {
          "title-required": "Se requiere título",
          "substitution-required": "Se requiere sustitución",
          "substitution-length": "La sustitución debe ser inferior a 16 bytes",
          "salt-required": "Se requiere sal",
          "slice-required": "Se requiere rebanada",
          "slice-invalid-number": "El inicio o el final del segmento no es un número válido",
          "slice-number-range": "El final del corte debe ser más pequeño que el inicio",
          "slice-overlap": "El rango de corte no puede superponerse"
        },
        "mask": "Máscara",
        "hash": "Picadillo",
        "full-mask": {
          "self": "Máscara completa",
          "substitution": "Sustitución",
          "substitution-label": "La sustitución es la cadena utilizada para reemplazar el valor original, la longitud máxima de la cadena es 16 bytes."
        },
        "range-mask": {
          "self": "Máscara de rango",
          "label": "La máscara de rango reemplazará el valor original desde el índice inicial hasta el índice final (final no incluido) con la sustitución.",
          "slice-start": "Inicio de corte",
          "slice-start-label": "El inicio del segmento es el índice de inicio del valor original, comienza desde 0 y debe ser menor que detener.",
          "slice-end": "Fin del corte",
          "slice-end-label": "La parada de segmento es el índice de parada del valor original y debe ser menor que la longitud del valor original.",
          "substitution": "Sustitución",
          "substitution-label": "La sustitución es la cadena utilizada para reemplazar el valor original de principio a fin."
        },
        "md5-mask": {
          "self": "Máscara MD5",
          "salt": "Sal (Salt)",
          "salt-label": "La sal (Salt) se utiliza para generar un hash a partir del valor original."
        }
      },
      "masking-level": {
        "self": "Nivel de enmascaramiento",
        "selet-level": "Selecciona el nivel",
        "masking_level_unspecified": "Sigue las reglas globales",
        "none": "Ninguna",
        "partial": "Parcial",
        "full": "Llena"
      },
      "action": {
        "self": "Acción",
        "query": "Consulta",
        "export": "Exportar"
      },
      "classification": {
        "self": "Clasificación de datos",
        "upload": "Subir clasificación",
        "upload-succeed": "Subida exitosa",
        "search": "Clasificación de búsqueda",
        "label": "Puede cargar un archivo de clasificación con formato JSON.",
        "view-example": "Ver ejemplo",
        "json-format-example": "Ejemplo de formato JSON de clasificación",
        "copy-succeed": "Copiar ejemplo correctamente",
        "override-title": "Anulación de datos de clasificación",
        "override-desc": "Los datos de clasificación existentes se anularán y afectarán a todos los proyectos.",
        "override-confirm": "Aún subiendo"
      }
    },
    "release": {
      "new-version-available": "Nueva versión disponible",
      "new-version-content": "¡La nueva versión {tag} está disponible ahora! Consulte nuestra documentación para la instalación.",
      "not-show-till-next-release": "No mostrar esto hasta la próxima versión"
    },
    "mail-delivery": {
      "description": "Habilita la entrega de correo para recibir notificaciones por correo electrónico configurando la información del servidor SMTP.",
      "field": {
        "smtp-server-host": "Servidor SMTP",
        "smtp-server-port": "Puerto del servidor SMTP",
        "from": "De",
        "smtp-username": "Usuario SMTP",
        "smtp-password": "Contraseña SMTP",
        "send-test-email-to": "Enviar correo de prueba a",
        "send": "Enviar",
        "authentication-method": "Método de Autenticación",
        "encryption": "Encriptación"
      },
      "updated-tip": "Se ha actualizado correctamente la configuración de entrega de correo",
      "tested-tip": "Envío realizado con éxito, por favor revise la bandeja de entrada de {address}."
    }
  },
  "activity": {
    "name": "Nombre",
    "comment": "Comentario",
    "created": "Creado",
    "invoker": "Convocador",
    "type": {
      "issue-create": "crear incidencia",
      "comment-create": "crear comentario",
      "issue-field-update": "actualizar campo de la incidencia",
      "issue-status-update": "actualizar estado de la incidencia",
      "pipeline-stage-status-update": "actualizar estado de la etapa de la incidencia",
      "pipeline-task-status-update": "actualizar estado de la tarea de la incidencia",
      "pipeline-task-statement-update": "actualización SQL",
      "pipeline-task-prior-backup": "Respaldo Previo",
      "member-create": "crear miembro",
      "member-role-update": "actualizar rol",
      "member-activate": "activar miembro",
      "member-deactivate": "desactivar miembro",
      "project-repository-push": "evento de push del repositorio del proyecto",
      "project-database-transfer": "transferencia de base de datos",
      "project-member-create": "agregar miembro del proyecto",
      "project-member-delete": "eliminar miembro del proyecto",
      "project-member-role-update": "cambiar el rol del miembro del proyecto",
      "pipeline-task-earliest-allowed-time-update": "actualizar tiempo de inicio temprano",
      "database-recovery-pitr-done": "restaurar base de datos a un punto en el tiempo",
      "external-approval-rejected": "rechazo de aprobación externa"
    },
    "sentence": {
      "created-issue": "incidencia creado",
      "commented": "comentado",
      "reassigned-issue": "incidencia reasignada de {oldName} a {newName}",
      "assigned-issue": "incidencia asignada a {newName}",
      "unassigned-issue": "incidencia desasignada de {oldName}",
      "invalid-assignee-update": "actualización de asignatario no válida",
      "changed-description": "cambio de descripción",
      "changed-from-to": "cambio de {name} de \"{oldValue}\" a \"{newValue}\"",
      "unset-from": "eliminación de {name} de \"{oldValue}\"",
      "set-to": "asignación de {name} a \"{newValue}\"",
      "changed-update": "actualización de cambio {name}",
      "reopened-issue": "incidencia reabierta",
      "resolved-issue": "incidencia resuelta",
      "canceled-issue": "incidencia cancelada",
      "empty": "",
      "changed": "cambio",
      "updated": "actualizado",
      "canceled": "cancelado",
      "approved": "aprobado",
      "started": "iniciado",
      "completed": "completado",
      "failed": "fallido",
      "task-name": " tarea {name}",
      "committed-to-at": "confirmado {file} a {branch}{'@'}{repo}",
      "dismissed-stale-approval": "aprobaciones obsoletas de {task} descartadas",
      "external-approval-rejected": "rechazo de aprobación externa de {imName} de la etapa \"{stageName}\"",
      "skipped": "omitido",
      "rolled-out": "implementado",
      "schema-version": "versión de esquema {version}",
      "xxx-automatically": "{verb} automáticamente",
      "verb-type-target-by-people": "{verb} {type} {target}",
      "verb-type-target-by-system-bot": "{type} {target} {verb}",
      "changed-x-link": "cambiado {name}. \n{link}",
      "prior-back-table": "Copia de seguridad de datos en la base de datos {database} y tablas {tables}"
    },
    "subject-prefix": {
      "task": "Tarea",
      "stage": "Etapa"
    },
    "n-similar-activities": "({count} actividad similar) | ({count} actividades similares)"
  },
  "issue": {
    "my-issues": "Mis Incidencias",
    "waiting-approval": "A la espera de la aprobación",
    "waiting-rollout": "Esperando el lanzamiento",
    "opened-by-at": "abierta por {creator} a las {time}",
    "commit-by-at": "commit {id} {title} por {author} a las {time}",
    "status-transition": {
      "modal": {
        "resolve": "¿Resolver incidencia?",
        "cancel": "¿Cancelar todo el incidencia?",
        "reopen": "¿Reabrir incidencia?",
        "title": "{action} {type} [{name}]?",
        "action-to-stage": "{action} etapa ({n} tareas)"
      },
      "dropdown": {
        "resolve": "Resolver incidencia",
        "cancel": "Cancelar incidencia",
        "reopen": "Reabrir incidencia"
      },
      "form": {
        "note": "Nota",
        "placeholder": "(Opcional) Agregar una nota..."
      },
      "error": {
        "some-tasks-are-still-running": "Algunas tareas aún se están ejecutando"
      }
    },
    "subscribe": "Suscribirse",
    "unsubscribe": "Cancelar suscripción",
    "subscriber": "No hay suscriptores | 1 suscriptor | {n} suscriptores",
    "apply-to-other-tasks": "Aplicar a otras tareas",
    "add-sql-statement": "Agregar declaración SQL...",
    "optional-add-sql-statement": "(Opcional) Agregar declaración SQL...",
    "edit-description": "Editar descripción",
    "add-some-description": "Agregar alguna descripción...",
    "add-a-comment": "Agregar un comentario",
    "edit-comment": "Editar comentario",
    "leave-a-comment": "Dejar un comentario...",
    "comment-editor": {
      "write": "Escribir",
      "preview": "Vista previa",
      "nothing-to-preview": "Nada para previsualizar",
      "toolbar": {
        "header": "Insertar texto de encabezado",
        "bold": "Insertar texto en negrita",
        "code": "Insertar fragmento de código SQL",
        "link": "Insertar un enlace",
        "hashtag": "Inserte el enlace del problema por id. Escriba la identificación del problema después del hashtag \"#\""
      }
    },
    "view-commit": "Ver commit",
    "advanced-search": {
      "self": "Búsqueda Avanzada",
      "filter": "Filtrar",
      "scope": {
        "project": {
          "title": "Proyecto",
          "description": "Filtrar por proyecto"
        },
        "instance": {
          "title": "Instancia",
          "description": "Filtrar por instancia"
        },
        "environment": {
          "title": "Ambiente",
          "description": "Filtrar por entorno"
        },
        "database": {
          "title": "Base de datos",
          "description": "Filtrar por base de datos"
        },
        "type": {
          "title": "Tipo de cambio",
          "description": "El tipo de cambio de base de datos para problemas"
        },
        "creator": {
          "title": "Creador",
          "description": "Búsqueda por tema creador"
        },
        "assignee": {
          "title": "Cesionario",
          "description": "Buscar por el responsable del problema"
        },
        "subscriber": {
          "title": "Abonado",
          "description": "Buscar por suscriptor del problema"
        },
        "principal": {
          "title": "Director relacionado",
          "description": "Búsqueda por creador del problema, cesionario o suscriptor"
        },
        "approver": {
          "title": "Aprobador",
          "description": "Búsqueda por aprobador del problema"
        },
        "approval": {
          "value": {
            "pending": "Aprobación pendiente",
            "approved": "Aprobado"
          },
          "description": "Buscar por estado de revisión del problema",
          "title": "Estado de aprobación"
        },
        "project-assigned": {
          "title": "Proyecto asignado",
          "description": "Buscar en las bases de datos con proyecto asignado",
          "value": {
            "yes": "yes",
            "no": "no"
          }
        }
      },
      "hide": "Ocultar búsqueda avanzada"
    },
    "table": {
      "open": "Abierto",
      "closed": "Cerrado",
      "status": "Estado",
      "project": "Proyecto",
      "name": "Nombre",
      "environment": "Entorno",
      "db": "Base de datos",
      "progress": "Progreso",
      "updated": "Actualizado",
      "approver": "Aprobador",
      "creator": "Creador",
      "assignee": "Asignado"
    },
    "stage-select": {
      "active": "{name} (activo)"
    },
    "not-allowed-to-operate-unassigned-database": "No se puede {operation} a bases de datos no asignadas.\nPrimero deben ser transferidas a un proyecto.",
    "migration-mode": {
      "title": "Modo migración",
      "normal": {
        "title": "Migración normal (para tablas de tamaño normal)",
        "description": "Realizar cambios de esquema directamente en la tabla de destino. Se mantendrá un bloqueo durante toda la migración."
      },
      "online": {
        "title": "Migración en línea (para tablas de gran tamaño)",
        "description": "Basado en gh-ost. Para tablas grandes, puede reducir la duración del bloqueo de la tabla de horas a segundos {link}."
      }
    },
    "new-issue": "@:common.new @:common.issue",
    "format-on-save": "Formatear al guardar",
    "action-to-current-stage": "{action} etapa actual",
    "edit-sql-statement-in-vcs": "Este proyecto ha habilitado el control de versiones basado en VCS. Modifique el archivo SQL en el repositorio Git correspondiente y haga un commit para crear una nueva incidencia.",
    "edit-sql-statement": "Editar declaración SQL",
    "upload-sql": "Cargar SQL",
    "upload-sql-as-sheet": "Cargar SQL como Hoja",
    "statement-from-sheet-warning": "SQL está sobredimensionado y no se permite la edición en línea. \nPuede cargar un nuevo archivo SQL para sobrescribirlo.",
    "overwrite-current-statement": "Sobrescribir la declaración SQL actual",
    "upload-sql-file-max-size-exceeded": "Se ha excedido el tamaño máximo del archivo ({size}).",
    "waiting-earliest-allowed-time": "Se ejecutará después de {time}",
    "batch-transition": {
      "not-allowed-tips": "Algunos de las incidencias seleccionadas no se pueden {operation}",
      "resolve": "Resolver",
      "resolved": "resuelto",
      "cancel": "Cancelar",
      "cancelled": "cancelado",
      "reopen": "Reabrir",
      "reopened": "reabierto",
      "action-n-issues": "{action} {n} incidencia | {action} {n} incidencias",
      "successfully-updated-n-issues": "Incidencia actualizada correctamente {n} | Incidencias actualizadas correctamente {n}"
    },
    "sql-hint": {
      "change-will-apply-to-all-tasks-in-tenant-mode": "El cambio se aplicará a todas las tareas",
      "dont-apply-to-database-in-baseline-migration": "La creación de la línea base solo registra el esquema actual en el historial de cambios y no aplica SQL a la base de datos",
      "snowflake": "Use <<schema>>.<<table>> para especificar una tabla Snowflake"
    },
    "will-rollback": "Esta tarea revertirá {link}",
    "issue-link-with-task": "Incidencia {issue} - tarea {task}",
    "assignee-attention": {
      "send-approval-request-successfully": "Enviar una solicitud de aprobación de {im} correctamente",
      "send-attention-request-successfully": "Solicitar la atención del asignado {principal} con éxito",
      "needs-attention": "Necesita atención",
      "click-to-mark": "Haga clic para solicitar la atención del asignado"
    },
    "sdl": {
      "schema-change": "Cambio de esquema",
      "generated-ddl-statements": "Declaraciones DDL generadas",
      "full-schema": "Esquema completo",
      "left-schema-may-change": "El esquema del lado izquierdo puede cambiar antes de que se aplique la incidencia."
    },
    "assignee-tooltip": "Los asignados son responsables de un problema y cuando se les asigna un problema, aparece en su lista de problemas asignados.",
    "approval-flow": {
      "self": "Flujo de aprobación",
      "tooltip": "Los aprobadores revisarán y aprobarán el problema en el orden especificado en el flujo. \nLa emisión solo se puede aplicar después de que se hayan aprobado todos los pasos del flujo. \nPuede configurar un flujo de aprobación personalizado para cada riesgo.",
      "pre-issue-created-tips": "Después de crear un problema, Bytebase coincidirá automáticamente con la aprobación personalizada correspondiente según el tipo y nivel de riesgo del problema."
    },
    "waiting-to-rollout": "Esperando para implementar",
    "waiting-for-review": "Esperando revisión",
    "issue-name": "Nombre de la incidencia",
    "grant-request": {
      "export-rows": "número máximo de filas",
      "expire-days": "días de caducidad",
      "expired-at": "tiempo de caducidad",
      "all-databases": "todas las bases de datos",
      "all-databases-tip": "Todas las bases de datos actuales y futuras de este proyecto.",
      "manually-select": "selección manual",
      "custom": "personalice",
      "data-export-attention": "Los datos se exportarán a un archivo y se descargarán en su computadora local. Y solo puede realizar la acción de exportación una vez.",
      "export-method": "Método de exportación",
      "request-sent": "Solicitud enviada",
      "please-select-database-first": "Por favor, seleccione primero la base de datos"
    },
    "review-sent-back": "Revisión devuelta",
    "update-statement": {
      "self": "Actualizar {type}",
      "apply-current-change-to": "Aplicar el cambio actual a",
      "target": {
        "selected-task": "Tarea seleccionada",
        "selected-stage": "Etapa seleccionada",
        "all-tasks": "Todas las tareas"
      },
      "current-change-will-apply-to-all-tasks-in-batch-mode": "En el modo por lotes, el cambio actual se aplicará a todas las tareas."
    },
    "not-editable-legacy-issue": "Este problema no es editable porque se creó en una versión anterior de Bytebase",
    "action-anyway": "{action} de todos modos",
    "disallow-edit-reasons": {
      "issue-is-done": "La cuestión está hecha",
      "issue-is-canceled": "La emisión está cancelada.",
      "task-is-x-status": "La tarea es {status}",
      "task-is-running-cancel-first": "La tarea se está ejecutando, cancele la tarea antes de cambiar este valor"
    },
    "you-are-not-allowed-to-change-this-value": "No tienes permitido cambiar este valor.",
    "sql-check": {
      "sql-checks": "Comprobaciones SQL",
      "not-executed-yet": "Aún no ejecutado",
      "no-configured-sql-review-policy": {
        "admin": "El entorno {environment} no ha configurado la política de revisión de SQL. {link}",
        "developer": "El entorno {environment} no ha configurado la política de revisión de SQL. \nSolicite a su DBA que configure."
      },
      "statement-is-too-large": "La declaración es demasiado grande.",
      "back-to-edit": "Volver a editar",
      "continue-anyway": "De todas maneras, continúe",
      "sql-review-violations": "Infracciones de revisión de SQL"
    },
    "error": {
      "issue-is-not-open": "El tema no está abierto.",
      "you-don-have-privilege-to-edit-this-issue": "No tienes privilegios para editar este número.",
      "you-are-not-allowed-to-perform-this-action": "No tienes permiso para realizar esta acción."
    },
    "approval-requested": "Aprobación solicitada",
    "assignee": {
      "current-assignee": "Asignatario actual",
      "workspace-admins": "Administrador del espacio de trabajo",
      "workspace-dbas": "DBA",
      "project-owners": "Propietarios del proyecto",
      "releasers-of-current-stage": "Liberadores de la etapa actual.",
      "approvers-of-current-step": "Aprobadores del paso actual"
    },
    "unfinished-resolved-issue-tips": "Este problema está marcado como \"Listo\", pero algunas de sus tareas no se ejecutan correctamente.",
    "some-tasks-are-not-executed-successfully": "(Algunas tareas no se ejecutan correctamente)",
    "preview": "Problema de vista previa",
    "missing-sql-statement": "Sentencia SQL faltante. Para aplicar este cambio a todas las tareas, haz clic en el botón '@:{'issue.apply-to-other-tasks'}'.",
    "task-summary-tooltip": "{failed} tarea fallida | \n{failed} tareas fallidas",
    "data-export": {
      "options": "Opciones de exportación",
      "format": "Formato",
      "encrypt": "Cifrar",
      "file-downloaded": "Archivo Descargado"
    }
  },
  "alter-schema": {
    "vcs-enabled": "Este proyecto ha habilitado el control de versiones basado en VCS y seleccionar la base de datos a continuación lo llevará al repositorio Git correspondiente para iniciar el proceso de cambio.",
    "vcs-info": "VCS habilitado. Seleccionar esto lo llevará al repositorio Git correspondiente para iniciar el proceso de cambio.",
    "alter-single-db": "Modificar una sola base de datos",
    "alter-multiple-db": "Selección manual",
    "alter-db-group": "Por Configuración de Implementación",
    "no-databases-in-project": "No hay bases de datos en este proyecto. Haga clic en Nueva BD o Transferir BD para agregar bases de datos."
  },
  "quick-action": {
    "create-db": "Crear base de datos",
    "new-db": "Nueva BD",
    "add-instance": "@:common.add @:common.instance",
    "create-instance": "@:common.create @:common.instance",
    "manage-user": "Administrar usuario",
    "add-environment": "@:common.add @:common.environment",
    "create-environment": "@:common.create @:common.environment",
    "new-project": "@:common.new @:common.project",
    "create-project": "@:common.create @:common.project",
    "edit-data": "Editar datos",
    "troubleshoot": "Solucionar problemas",
    "transfer-in-db": "Transferir BD",
    "request-db": "Solicitar BD",
    "from-unassigned-databases": "Transferir bases de datos no asignadas",
    "from-projects": "Transfer from other projects",
    "transfer-in-db-title": "Transferir base de datos",
    "transfer-in-db-alert": "¿Estás seguro de transferir \"{dbName}\" a nuestro proyecto?",
    "unassigned-db-hint": "Las bases de datos recién sincronizadas comienzan sin asignar y deben ser asignadas a un proyecto para su uso.",
    "transfer-out-db": "Transferir base de datos",
    "transfer-out-db-title": "Transferir la base de datos",
    "request-export-data": "Solicitar exportación"
  },
  "create-db": {
    "new-database-name": "Nuevo nombre de la base de datos",
    "database-owner-name": "Nombre del propietario de la base de datos",
    "cluster": "Clúster",
    "reserved-db-error": "{databaseName} es un nombre reservado",
    "generated-database-name": "Nombre de la base de datos generada",
    "db-name-generated-by-template": "Generado por plantilla \"{template}\"",
    "input-label-value": "Entrada {key}",
    "new-collection-name": "Nuevo Nombre de Colección"
  },
  "db": {
    "encoding": "Codificación",
    "character-set": "Juego de caracteres",
    "collation": "Colación",
    "select": "Seleccionar base de datos",
    "select-instance-first": "Seleccione la instancia primero",
    "select-environment-first": "Seleccione el entorno primero",
    "tables": "Tablas",
    "collections": "Colecciones",
    "views": "Vistas",
    "extensions": "Extensiones",
    "external-tables": "tabla externa",
    "functions": "Funciones",
    "streams": "Streams",
    "tasks": "Tareas",
    "parent": "Padre",
    "labels-for-resource": "Etiquetas para {resource}",
    "last-successful-sync": "Última sincronización exitosa",
    "sync-status": "Estado de sincronización",
    "failed-to-sync-schema-for-database-database-value-name": "Error al sincronizar el esquema para la base de datos '{0}'.",
    "successfully-synced-schema-for-database-database-value-name": "Esquema sincronizado correctamente para la base de datos '{0}'.",
    "start-to-sync-schema": "Comenzar a sincronizar el esquema",
    "failed-to-sync-schema": "No se pudo sincronizar el esquema",
    "successfully-synced-schema": "Esquema sincronizado correctamente",
    "create": "Crear base de datos"
  },
  "instance": {
    "select": "Seleccionar instancia",
    "select-database-user": "Seleccionar usuario de base de datos",
    "new-database": "Nueva base de datos",
    "syncing": "Sincronizando...",
    "selected-n-instances": "{n} instancia seleccionada | {n} instancias seleccionadas",
    "create-migration-schema": "Crear esquema de migración",
    "missing-migration-schema": "Falta el esquema de migración",
    "unable-to-connect-instance-to-check-migration-schema": "No se pudo conectar la instancia para verificar el esquema de migración",
    "bytebase-relies-on-migration-schema-to-manage-gitops-based-schema-migration-for-databases-belonged-to-this-instance": "Bytebase depende del esquema de migración para registrar la migración de esquemas de base de datos en esta instancia. Sin configurar el esquema de migración, no se puede modificar el esquema ni cambiar los datos de ninguna base de datos en la instancia.",
    "please-contact-your-dba-to-configure-it": "Por favor, contacte a su administrador de bases de datos para configurarlo.",
    "please-check-the-instance-connection-info-is-correct": "Por favor, verifique que la información de conexión de la instancia sea correcta.",
    "users": "Usuarios",
    "successfully-archived-instance-updatedinstance-name": "Instancia '{0}' archivada con éxito.",
    "successfully-restored-instance-updatedinstance-name": "Instancia '{0}' restaurada con éxito.",
    "failed-to-create-migration-schema-for-instance-instance-value-name": "No se pudo crear el esquema de migración para la instancia '{0}'.",
    "successfully-created-migration-schema-for-instance-value-name": "Esquema de migración creado con éxito para '{0}'.",
    "failed-to-sync-schema-for-instance-instance-value-name": "No se pudo sincronizar el esquema para la instancia '{0}'.",
    "successfully-synced-schema-for-instance-instance-value-name": "Esquema sincronizado con éxito para la instancia '{0}'.",
    "archive-this-instance": "Archivar esta instancia",
    "archive-instance-instance-name": "¿Archivar la instancia '{0}'?",
    "archived-instances-will-not-be-displayed": "Las instancias archivadas no se mostrarán.",
    "restore-this-instance": "Restaurar esta instancia",
    "restore": "Restaurar",
    "restore-instance-instance-name-to-normal-state": "¿Restaurar la instancia '{0}' al estado normal?",
    "account-locator": "Localizadora de cuentas",
    "account": "Cuenta",
    "name": "Nombre",
    "host-or-socket": "Host o Socket",
    "project-id-and-instance-id": "ID del proyecto e ID de la instancia",
    "project-id": "ID del proyecto",
    "instance-id": "ID de la instancia",
    "your-snowflake-account-locator": "Su localizador de cuentas Snowflake",
    "port": "Puerto",
    "authentication-database": "Base de datos de autenticación",
    "instance-name": "Nombre de la instancia",
    "snowflake-web-console": "Consola web de Snowflake",
    "external-link": "Enlace externo",
    "web-console": "Consola web",
    "connection-info": "Información de conexión",
    "show-how-to-create": "Mostrar cómo crear",
    "below-is-an-example-to-create-user-bytebase-with-password": "A continuación se muestra un ejemplo para crear el usuario 'bytebase {'@'}%' con contraseña",
    "your_db_pwd": "SU_DB_PWD",
    "no-read-only-data-source-warn-for-admin-dba": "La instancia no ha configurado una conexión de solo lectura, por favor considere agregar una.",
    "no-read-only-data-source-warn-for-developer": "La instancia no ha configurado una conexión de solo lectura, solicite a su DBA que agregue una.",
    "sentence": {
      "host": {
        "snowflake": "por ejemplo, host.docker.internal {'|'} <<ip>> {'|'} <<socket local>>"
      },
      "proxy": {
        "snowflake": "Para el servidor proxy, agregue {'@'}PROXY_HOST y especifique PROXY_PORT en el puerto"
      },
      "console": {
        "snowflake": "La URL de la consola externa que administra esta instancia (por ejemplo, la consola de AWS RDS, la consola de la instancia de base de datos interna)"
      },
      "outbound-ip-list": "Si utiliza reglas de firewall de entrada para su instancia de base de datos, incluya las siguientes direcciones IP en su lista de permisos para permitir el acceso desde Bytebase Cloud.",
      "create-admin-user": "Este es el usuario de conexión utilizado por Bytebase para realizar operaciones DDL y DML (no SELECT).",
      "create-readonly-user": "Esta es la conexión utilizada por Bytebase para realizar operaciones de solo lectura como la consulta SELECT.",
      "create-admin-user-non-sql": "Este es el usuario de conexión utilizado por Bytebase para realizar operaciones de escritura y administración.",
      "create-readonly-user-non-sql": "Esta es la conexión utilizada por Bytebase para realizar operaciones de solo lectura.",
      "create-user-example": {
        "snowflake": {
          "user": "bytebase{'@'}%",
          "password": "SU_CONTRASEÑA_DE_BD",
          "template": "A continuación se muestra un ejemplo para crear el usuario 'bytebase' con la contraseña {password} para {warehouse} y otorgar al usuario los privilegios necesarios."
        },
        "mysql": {
          "password": "SU_CONTRASEÑA_DE_BD",
          "user": "bytebase{'@'}%",
          "template": "A continuación se muestra un ejemplo para crear el usuario {password} con la contraseña {password} y otorgar al usuario los privilegios necesarios."
        },
        "clickhouse": {
          "template": "A continuación se muestra un ejemplo para crear el usuario 'bytebase' con la contraseña {password} y otorgar al usuario los privilegios necesarios. Primero debe habilitar el flujo de trabajo impulsado por SQL de ClickHouse {link} y luego ejecutar la siguiente consulta para crear el usuario.",
          "sql-driven-workflow": "Flujo de trabajo impulsado por SQL"
        },
        "postgresql": {
          "warn": "Si la instancia de conexión es administrada por el proveedor de la nube, entonces SUPERUSER no está disponible y debes crear el usuario a través de la consola de administración del proveedor. El usuario creado tendrá privilegios semi-SUPERUSER específicos del proveedor. Debes otorgar privilegios de Bytebase con 'GRANT role_name TO bytebase;' para todos los roles existentes, de lo contrario Bytebase puede no tener acceso a las bases de datos o tablas existentes.",
          "template": "A continuación se muestra un ejemplo para crear el usuario 'bytebase' con la contraseña {password} y otorgar al usuario los privilegios necesarios. Si la instancia de conexión está alojada por ti mismo, puedes otorgar SUPERUSER."
        },
        "redis": {
          "password": "TU_DB_PWD",
          "user": "bytebase",
          "template": "A continuación se muestra un ejemplo para crear el usuario {user} con la contraseña {password} y otorgar al usuario los privilegios necesarios."
        }
      }
    },
    "no-password": "Sin contraseña",
    "type-or-paste-credentials": "Escriba o pegue las CREDENCIALES",
    "type-or-paste-credentials-write-only": "Escriba o pegue las CREDENCIALES - solo escritura",
    "password-write-only": "SU_DB_PWD - solo escritura",
    "password-type": {
      "password": "Contraseña",
      "password-tip": "También puede especificar un punto final de gestión de secreto externo",
      "external-secret-vault": "Vault (KV v2)",
      "external-secret-aws": "AWS Secrets Manager"
    },
    "external-secret-vault": {
      "vault-url": "Vault URL",
      "vault-auth-type": {
        "self": "Auth type",
        "token": {
          "self": "Simbólico",
          "token": "Token",
          "tips": "Un token raíz sin TTL."
        },
        "approle": {
          "self": "AppRole",
          "role-id": "Auth role id",
          "secret-id": "Auth secret id",
          "secret-id-plain-text": "Texto sin formato para identificación secreta de rol",
          "secret-id-environment": "Nombre del entorno para la identificación secreta del rol",
          "secret-plain-text": "Texto sin formato",
          "secret-env-name": "Nombre del entorno",
          "secret-tips": "Una identificación secreta desenvuelta sin TTL. Puede utilizar texto sin formato o colocarlo en el entorno o en el archivo local. {learn_more}"
        }
      },
      "vault-secret-engine-name": "Secret engine name",
      "vault-secret-path": "Secret path",
      "vault-secret-key": "Secret key",
      "vault-secret-engine-tips": "Solo admite motor KV v2."
    },
    "external-secret": {
      "secret-name": "Nombre secreto",
<<<<<<< HEAD
      "key-name": "Clave secreta para contraseña"
=======
      "key-name": "Clave secreta"
>>>>>>> 9176d339
    },
    "test-connection": "Probar conexión",
    "ignore-and-create": "Ignorar y crear",
    "add-a-postgresql-sample-instance": "Agregue una instancia de muestra de PostgreSQL en su lugar",
    "successfully-added-postgresql-instance": "Se ha agregado correctamente una instancia de muestra de PostgreSQL y se han completado la información de conexión.",
    "connection-info-seems-to-be-incorrect": "La información de conexión parece ser incorrecta",
    "new-instance": "Nueva instancia",
    "unable-to-connect": "Bytebase no puede conectar la instancia. Le recomendamos que revise la información de conexión nuevamente. Pero está bien ignorar esta advertencia por ahora. Aún puede solucionar la información de conexión desde la página de detalles de la instancia después de la creación.\n\nDetalle del error: {0}",
    "successfully-created-instance-createdinstance-name": "Se ha creado correctamente la instancia '{0}'.",
    "successfully-updated-instance-instance-name": "Se ha actualizado correctamente la instancia '{0}'.",
    "copy-grant-statement": "Se ha copiado la declaración CREATE USER y GRANT al portapapeles. Pegue en su cliente de {engine} para aplicar.",
    "successfully-connected-instance": "Instancia conectada correctamente.",
    "failed-to-connect-instance": "Error al conectar la instancia.",
    "failed-to-connect-instance-localhost": "Error al conectar la instancia.\nSi ejecuta Bytebase con Docker, intente \"host.docker.internal\" para la dirección del host.",
    "filter-instance-name": "Filtrar nombre de instancia",
    "grants": "Concesiones",
    "find-gcp-project-id-and-instance-id": "Para encontrar el ID de proyecto y el ID de instancia de GCP, consulte",
    "create-gcp-credentials": "Para crear credenciales, consulte",
    "used-for-testing-connection": "Usado solo para probar conexiones",
    "all": "Todas las instancias",
    "force-archive-description": "Forzar a archivar. \nTodos los problemas relacionados se resolverán y todas las hojas relacionadas se eliminarán.",
    "sync-mode": {
      "self": "Modo de sincronización",
      "database": {
        "self": "Administrar basado en base de datos",
        "description": "Toda la base de datos se trata como un objeto administrado, y CDB y PDB se consideran bases de datos distintas. (Admite modo CDB y no CDB)"
      },
      "schema": {
        "self": "Administrar según el esquema",
        "description": "Cada esquema se trata como un objeto administrado. (Solo es compatible con el modo no CDB)"
      }
    },
    "scan-interval": {
      "self": "Intervalo de escaneo",
      "default-never": "Predeterminado (nunca)",
      "description": "Bytebase sincroniza periódicamente el esquema de instancia y detecta anomalías.",
      "min-value": "Valor mínimo {value} minutos"
    },
    "maximum-connections": {
      "self": "Conexiones Máximas",
      "default-value": "Predeterminado (10)",
      "description": "Limitar la conexión y el uso de recursos se logra estableciendo el número máximo de conexiones a la instancia.",
      "max-value": "Máximo {value} conexiones"
    }
  },
  "environment": {
    "all": "Todo el entorno",
    "id": "ID del Entorno",
    "id-description": "El ID del entorno es el identificador único para su entorno. No puede cambiarlo después de creado.",
    "select": "Seleccionar entorno",
    "archive": "Archivar este entorno",
    "archive-info": "Los entornos archivados no se mostrarán.",
    "create": "Crear entorno",
    "restore": "Restaurar este entorno",
    "successfully-updated-environment": "entorno '{name}' actualizado exitosamente.",
    "production-environment": "Entorno de producción",
    "access-control": {
      "title": "Control de acceso",
      "disable-copy-data-from-sql-editor": "Desactivar copiar datos desde el editor SQL"
    }
  },
  "quick-start": {
    "self": "Inicio rápido",
    "guide": "haga clic en el paso para probarlo",
    "view-an-issue": "Ver una incidencia",
    "visit-project": "@:common.visit @:common.projects",
    "visit-instance": "@:common.visit @:common.instances",
    "visit-database": "@:common.visit @:common.databases",
    "visit-environment": "@:common.visit @:common.environments",
    "visit-member": "@:common.visit @:common.members",
    "use-kbar": "Usar kbar ({shortcut})",
    "query-data": "Consultar datos",
    "notice": {
      "title": "Guía de inicio rápido omitida",
      "desc": "Todavía puede volver a abrirla más tarde desde el menú en la parte superior derecha"
    }
  },
  "auth": {
    "sign-up": {
      "title": "Registre su cuenta",
      "admin-title": "Configure su {account}",
      "admin-account": "cuenta de administrador",
      "create-admin-account": "Crear cuenta de administrador",
      "confirm-password": "Confirmar contraseña",
      "confirm-password-placeholder": "Confirmar contraseña",
      "password-mismatch": "contraseñas no coinciden",
      "existing-user": "¿Ya tienes una cuenta?",
      "accept-terms-and-policy": "Acepto los {terms} y {policy} de Bytebase",
      "terms-of-service": "Términos del servicio",
      "privacy-policy": "Política de privacidad"
    },
    "sign-in": {
      "title": "Inicie sesión en su cuenta",
      "forget-password": "¿Olvidaste tu contraseña?",
      "new-user": "¿Nuevo en Bytebase?",
      "demo-note": "Correo electrónico:{username} Contraseña:{password}",
      "gitlab": "Iniciar sesión con GitLab",
      "github": "Iniciar sesión con GitHub",
      "gitlab-oauth": "Póngase en contacto con su administrador para habilitar el inicio de sesión de GitLab",
      "sign-in-with-idp": "Iniciar sesión con {idp}"
    },
    "password-forget": {
      "title": "¿Olvidaste tu contraseña?",
      "selfhost": "Póngase en contacto con su administrador de Bytebase para restablecer su contraseña.",
      "cloud": "Vaya al {link} y restablezca su contraseña.",
      "return-to-sign-in": "Volver a iniciar sesión"
    },
    "password-forgot": "Contraseña olvidada",
    "password-reset": {
      "title": "Restablecer su contraseña",
      "content": "Ingrese su dirección de correo electrónico y le enviaremos un enlace para restablecer su contraseña",
      "send-reset-link": "Enviar enlace de restablecimiento",
      "return-to-sign-in": "Volver a iniciar sesión"
    },
    "activate": {
      "title": "Active su cuenta {type}"
    }
  },
  "policy": {
    "rollout": {
      "name": "Política de implementación",
      "tip": "La política se aplica retrospectivamente a las incidencias.",
      "info": "Para implementar cambios en la base de datos, esta configuración controla si la implementación requiere aprobación manual.",
      "auto": "Implementar automático",
      "auto-info": "Si se aprueban todas las comprobaciones, el cambio se implementará y ejecutará automáticamente.",
      "manual-by-project-owner": "Dueño del proyecto",
      "manual-by-project-releaser": "Liberador de proyecto",
      "manual-by-issue-creator": "Creador del problema",
      "manual-by-last-approver": "Implementación manual por parte del último aprobador de la aprobación personalizada",
      "manual-by-dedicated-roles": "Implementación manual por roles especializados",
      "manual-by-dedicated-roles-info": "Permita que cualquiera de los siguientes roles seleccionados haga clic en el botón \"Implementar\" y luego se ejecutará el cambio.",
      "manual-by-dba": "DBA",
      "manual-by-workspace-admin": "Administrador del espacio de trabajo",
      "manual-by-custom-project-roles": "Roles de proyecto personalizados"
    },
    "environment-tier": {
      "name": "Nivel de entorno",
      "description": "El entorno aparecerá de manera diferente a otros entornos.",
      "mark-env-as-production": "Marcar como entorno de producción"
    }
  },
  "change-history": {
    "self": "Historial de cambios",
    "select": "La versión del esquema se registra cada vez que se aplica un cambio de esquema a través de Bytebase",
    "workflow": "Flujo de trabajo",
    "change-type": "Tipo",
    "commit-info": "por {author} a las {time}",
    "no-schema-change": "esta migración no tiene cambios de esquema",
    "schema-drift": "Desviación de esquema",
    "schema-drift-detected": "Se detectó una desviación de esquema.",
    "view-drift": "Ver desviación",
    "before-left-schema-choice": "Comparar el esquema",
    "left-schema-choice-prev-history-schema": "después del cambio anterior",
    "left-schema-choice-current-history-schema-prev": "antes de este cambio",
    "after-left-schema-choice": "y después de este cambio",
    "show-diff": "Mostrar diferencias",
    "left-vs-right": "Anterior {prevLink} vs Esta versión",
    "schema-snapshot-after-change": "La instantánea de esquema registrada después de aplicar este cambio",
    "current-schema-empty": "El esquema actual está vacío",
    "list-limit": "Para la base de datos que tiene historial de cambios, listamos hasta 5 historiales más recientes a continuación. Puede hacer clic en el nombre de la base de datos para ver todos los historiales.",
    "no-history-in-project": "No se encontró historial de cambios en ninguna base de datos en este proyecto.",
    "recording-info": "El historial de cambios se registra cada vez que se altera el esquema de la base de datos.",
    "establish-baseline": "Establecer nueva línea base",
    "refreshing-history": "Refrescando historial...",
    "config-instance": "Configurar instancia",
    "establish-baseline-description": "Bytebase usará el esquema actual como la nueva línea base. Esto reconciliará el estado actual del esquema con el estado del esquema registrado en Bytebase y corregirá la deriva del esquema informado. Solo debe hacer esto si el esquema actual refleja el estado deseado.",
    "establish-database-baseline": "Establecer línea base de \"{name}\"",
    "instance-missing-change-schema": "Esquema de historial de cambios faltante en la instancia \"{name}\".",
    "instance-bad-connection": "No se pudo conectar la instancia \"{name}\" para recuperar el historial de cambios.",
    "contact-dba": "Por favor, contacte a su DBA para configurarlo",
    "export": "Exportar historial de cambios",
    "need-to-select-first": "Necesita seleccionar primero el historial de cambios",
    "all-tables": "Todas las tablas",
    "affected-tables": "Tablas afectadas",
    "view-full": "Ver completo"
  },
  "database": {
    "select": "Seleccionar base de datos",
    "the-list-might-be-out-of-date-and-is-refreshed-roughly-every-10-minutes": "La lista podría estar desactualizada y se actualiza aproximadamente cada 10 minutos",
    "no-anomalies-detected": "No se detectaron anomalías",
    "sync-status": "Estado de sincronización",
    "last-successful-sync": "Última sincronización exitosa",
    "filter-database": "Filtrar base de datos",
    "transfer-project": "Transferir proyecto",
    "unassign": "Desasignar",
    "unassign-alert-title": "Desasignar bases de datos",
    "unassign-alert-description": "Las bases de datos seleccionadas serán eliminadas del proyecto",
    "edit-schema": "Modificar esquema",
    "edit-schema-in-vcs": "Modificar esquema en VCS",
    "edit-labels": "Editar etiquetas",
    "mixed-values-for-label": "Esta etiqueta seleccionada tiene valores mixtos.",
    "mixed-label-values-warning": "Algunos de los recursos seleccionados tienen valores mixtos para la misma clave",
    "change-data": "Cambiar datos",
    "change-data-in-vcs": "Cambiar datos en VCS",
    "branch": "Rama",
    "branches": "Ramas",
    "branching": "Ramificación",
    "new-branch": "Nueva rama",
    "branch-name": "Nombre de la rama",
    "select-branch": "Seleccione una rama",
    "delete-this-branch": "Eliminar esta rama",
    "table-detail": "Detalle de la tabla",
    "batch-action-not-support-alter-schema": "Algunas bases de datos no admiten la modificación del esquema",
    "batch-action-permission-denied": "No tengo permiso para {action} para bases de datos",
    "batch-action-disabled": "No se puede {action} para las bases de datos de diferentes proyectos",
    "batch-action-disabled-for-unassigned": "No se puede {action} para una base de datos no asignada",
    "data-export-action-disabled": "No se puede exportar datos de más de una base de datos",
    "successfully-transferred-databases": "Bases de datos transferidas exitosamente",
    "successfully-transferred-updateddatabase-name-to-project-updateddatabase-project-name": "Se transfirió correctamente '{0}' al proyecto '{1}'.",
    "last-sync-status": "Estado de sincronización anterior",
    "last-sync-status-long": "Estado de sincronización anterior {0} a las {1}",
    "gitops-enabled": "GitOps habilitado",
    "nullable": "Anulable",
    "expression": "Expresión",
    "position": "Posición",
    "unique": "Único",
    "visible": "Visible",
    "comment": "Comentario",
    "engine": "Motor",
    "row-count-estimate": "Estimación de la cantidad de filas",
    "data-size": "Tamaño de datos",
    "index-size": "Tamaño del índice",
    "column": "Columna",
    "columns": "Columnas",
    "data-type": "Tipo de dato",
    "indexes": "Índices",
    "row-count-est": "Cantidad est. de filas",
    "incorrect-project-warning": "El editor de SQL solo puede consultar bases de datos en proyectos disponibles para el usuario. Primero debe transferir esta base de datos a un proyecto.",
    "go-to-transfer": "Ir a transferir",
    "pitr": {
      "restore": "@:common.restore @:common.database",
      "no-available-backup": "No hay copia de seguridad disponible",
      "point-in-time": "Punto en el tiempo",
      "help-info": "Restaurar el estado de la base de datos a un punto en el tiempo. {link}.",
      "minimum-supported-engine-and-version": "Se requiere {engine} >= {min_version}",
      "restore-to-point-in-time": "Restaurar a un punto en el tiempo",
      "no-earlier-than": "El punto de restauración no puede ser anterior a [{earliest}] (la copia de seguridad más antigua disponible).",
      "no-later-than-now": "El punto de restauración no puede ser posterior a ahora.",
      "will-overwrite-current-database": "Se sobrescribirá la base de datos actual",
      "restore-before-last-migration": "Restaurar al punto antes de la última migración",
      "restore-before-last-migration-help-info": "@:{'database.pitr.restore-before-last-migration'}. {link}.",
      "restore-to": "Restaurar a",
      "restore-to-new-db": "A una nueva base de datos",
      "restore-to-in-place": "En el mismo lugar"
    },
    "show-reserved-tables": "Mostrar tablas reservadas de Bytebase",
    "show-reserved-databases": "Mostrar bases de datos reservadas de Bytebase",
    "synced-at": "Sincronizado en {time}",
    "not-found-last-successful-sync-was": "No encontrado, última sincronización exitosa fue {time}",
    "view-unassigned-databases": "Ver bases de datos no asignadas",
    "unassigned-databases": "Bases de datos no asignadas",
    "restore-database": "Restaurar base de datos",
    "selected-n-databases": "{n} base de datos seleccionada | {n} bases de datos seleccionadas",
    "n-databases": "{n} base de datos | {n} bases de datos",
    "select-databases-from-same-project": "Por favor seleccione bases de datos del mismo proyecto",
    "sync-schema": {
      "title": "Sincronizar esquema",
      "description": "Bytebase admite la sincronización de un esquema con una o varias bases de datos de destino",
      "schema-history-version": "Versión del historial de esquema",
      "copy-schema": "Copiar esquema",
      "select-source-schema": "Seleccione el esquema de origen",
      "select-target-databases": "Seleccione las bases de datos de destino",
      "select-project": "Seleccione el proyecto",
      "select-database-placeholder": "Seleccionar base de datos (sólo MySQL, PostgreSQL, TiDB, Oracle)",
      "source-database": "Base de datos de origen",
      "source-schema": "Esquema de origen",
      "schema-version": {
        "self": "Versión de esquema",
        "description": "La versión del esquema se registra cada vez que se aplica un cambio de esquema a través de Bytebase"
      },
      "target-databases": "Bases de datos de destino",
      "with-diff": "Con diff",
      "no-diff": "Sin diff",
      "message": {
        "select-a-target-database-first": "Primero seleccione una base de datos de destino.",
        "no-target-databases": "No hay bases de datos destino",
        "no-diff-found": "No se encontraron diferencias."
      },
      "to-database": "Aplicar a base de datos",
      "from-database": "Desde base de datos",
      "schema-change-preview": "Vista previa de cambio de esquema para '{database}'",
      "schema-change-preview-no-database": "Vista previa de cambio de esquema",
      "synchronize-statements": "Sentencias DDL generadas correspondientes",
      "synchronize-statements-description": "Puede editar más las sentencias DDL generadas",
      "select-from-database-and-schema-tip": "Seleccione la versión de base de datos y esquema para sincronizar desde",
      "select-to-database-tip": "Seleccione la base de datos a la que se aplicará",
      "no-difference-tip": "No se encontraron diferencias.",
      "more-version": "más...",
      "character-sets-diff-found": "Hay diferencias entre los juegos de caracteres.",
      "preview-issue": "Vista previa de incidencia",
      "schema-change": "cambio de esquema",
      "generated-ddl-statement": "Declaración DDL generada"
    },
    "sensitive": "Sensible",
    "access-denied": "No tiene permiso para acceder a esta base de datos.",
    "schema": {
      "select": "Seleccionar esquema"
    },
    "show-missing-databases": "Mostrar bases de datos faltantes",
    "n-selected-m-in-total": "({selected} seleccionados, {total} en total)",
    "doesnt-match-database-name-template": "No coincide con la plantilla de nombre de base de datos de inquilino",
    "doesnt-match-tenant-value": "No coincide con el valor de la etiqueta",
    "should-follow-database-name-template": "Debe seguir la plantilla de nombre de base de datos de inquilino",
    "all": "Todas las bases de datos",
    "unassigned": "No asignado",
    "show-schemaless-databases": "Mostrar bases de datos sin esquema. (Editar Schema no se aplica a las bases de datos sin esquema.)",
    "secret": {
      "self": "Secreto",
      "new": "Nuevo secreto",
      "edit": "Editar secreto",
      "name-placeholder": "Ingrese nombre del secreto",
      "validation": {
        "cannot-be-changed-later": "No se puede cambiar más tarde",
        "duplicated-name": "Nombre secreto duplicado",
        "name-is-required": "Se requiere nombre secreto",
        "name-pattern-mismatch": "El nombre secreto debe contener solo letras mayúsculas, dígitos o _ (guion bajo)",
        "name-cannot-prefix-with-bytebase": "El nombre secreto no puede tener el prefijo 'BYTEBASE_'",
        "name-cannot-start-with-number": "El nombre secreto no puede comenzar con un número"
      },
      "description-placeholder": "Ingrese descripción",
      "value": "Valor",
      "value-placeholder": "Valor de entrada (solo escritura)",
      "delete-tips": "Eliminar secreto",
      "description": "Puede usar secreto en su secuencia de comandos de cambio para ocultar información confidencial, consulte nuestra {guide}"
    },
    "transfer": {
      "source-project": "Proyecto fuente",
      "target-project": "proyecto de destino",
      "errors": {
        "select-target-project": "Seleccionar proyecto de destino",
        "select-at-least-one-database": "Seleccione al menos una base de datos"
      },
      "select-databases": "Seleccionar bases de datos",
      "select-target-project": "Seleccionar proyecto de destino"
    },
    "transfer-database-to": "Transferir bases de datos al proyecto de destino",
    "transfer-database-from-to": "Transferir la base de datos del proyecto de origen al proyecto de destino",
    "classification": {
      "self": "Clasificación"
    },
    "recent": "Reciente",
    "partitioned": "Particionado",
    "partition-tables": "Tablas de particiones",
    "external-server-name": "Nombre del servidor externo",
    "external-database-name": "Nombre de la base de datos externa",
    "foreign-table-detail": "Detalle de la tabla externa",
    "view-definition": "Ver definición"
  },
  "repository": {
    "our-webhook-link": "El webhook creado por Bytebase se puede encontrar en {webhookLink}.",
    "branch-observe-file-change": "La rama donde Bytebase observa el cambio de archivo.",
    "database-group-description": "Por defecto, los cambios se aplicarán a todas las bases de datos dentro del proyecto. Alternativamente, pueden aplicarse al grupo de bases de datos.",
    "base-directory": "Directorio base",
    "base-directory-description": "El directorio raíz donde Bytebase observa el cambio de archivo.",
    "merge-request": "solicitud de extracción",
    "pull-request": "solicitud de extracción",
    "git-provider": "Proveedor de Git",
    "gitops-naming-format": "formato de nombre",
    "gitops-description-file-path": "Los scripts de migración de bases de datos se almacenan en {fullPath}. Para realizar cambios en la base de datos, un desarrollador crearía un script de migración que se ajuste a {naming}.",
    "gitops-description-branch": "Una vez que el script se aprueba y se fusiona en la rama {branch}, Bytebase creará automáticamente el problema para aplicar el cambio en la base de datos.",
    "setup-wizard-guide": "Si encuentras errores durante el proceso, consulta nuestra {guide}",
    "add-git-provider": "Agregar proveedor de Git",
    "choose-git-provider": "Elegir proveedor de Git",
    "select-repository": "Seleccionar repositorio",
    "configure-deploy": "Configurar implementación",
    "choose-git-provider-description": "Elige el proveedor Git donde se encuentran alojados tus scripts de esquema de base de datos (.sql). Cuando subas el script modificado al repositorio Git, Bytebase creará automáticamente un pipeline para aplicar el cambio de esquema a la base de datos.",
    "choose-git-provider-visit-workspace": "Visita la configuración de {workspace} para agregar más proveedores Git.",
    "choose-git-provider-contact-workspace-admin": "Contacta al administrador de tu espacio de trabajo en Bytebase si deseas que aparezcan otros proveedores de Git aquí. Actualmente, Bytebase admite GitLab EE/CE autohospedado y planea agregar GitLab.com y GitHub Enterprise más adelante.",
    "select-repository-attention-gitlab": "Bytebase solo enumera los proyectos de GitLab que te otorgan al menos el rol de 'Mantenedor', lo que te permite configurar el webhook del proyecto para observar el evento de empuje de código.",
    "select-repository-attention-github": "Bytebase solo enumera los repositorios de GitHub en los que tienes permisos de administrador, lo que te permite configurar el webhook del repositorio para observar el evento de empuje de código.",
    "select-repository-attention-bitbucket": "Bytebase solo enumera los repositorios de Bitbucket en los que tienes permisos de administrador, lo que te permite configurar el webhook del repositorio para observar el evento de empuje de código.",
    "select-repository-attention-azure-devops": "Bytebase solo enumera los repositorios de Azure DevOps en la organización a la que se otorga acceso a aplicaciones de terceros a través de OAuth. \nSi no ve el repositorio que desea, vaya a Organización -> Configuración de la organización -> Políticas para habilitar el acceso a aplicaciones de terceros.",
    "select-repository-search": "Buscar repositorio",
    "linked": "Repositorios vinculados"
  },
  "workflow": {
    "gitops-workflow": "Flujo de trabajo de GitOps",
    "gitops-workflow-description": "Los scripts de migración de bases de datos se almacenan en un repositorio git. Para realizar cambios en la base de datos, un desarrollador crearía un script de migración y lo enviaría para su revisión en el VCS correspondiente, como GitLab. Una vez que el script se aprueba y se fusiona en la rama configurada, Bytebase iniciará automáticamente la tarea para aplicar el cambio en la base de datos."
  },
  "anomaly": {
    "attention-title": "Detección de anomalías",
    "attention-desc": "Bytebase detecta periódicamente anomalías según el intervalo de escaneo de la instancia y muestra los hallazgos aquí.",
    "table-search-placeholder": "Buscar {type} o entorno",
    "table-placeholder": "¡Hurra, no se detectaron anomalías de {type}!",
    "tooltip": "{env} tiene {criticalCount} anomalías CRÍTICAS, {highCount} anomalías ALTAS y {mediumCount} anomalías MEDIA",
    "types": {
      "connection-failure": "Fallo de conexión",
      "missing-migration-schema": "Falta en esquema de migración",
      "backup-enforcement-violation": "Violación de cumplimiento de copia de seguridad",
      "missing-backup": "Copia de seguridad faltante",
      "schema-drift": "Variación de esquema"
    },
    "action": {
      "check-instance": "Ver instancia",
      "view-diff": "Ver diferencia"
    },
    "last-seen": "Último visto",
    "first-seen": "Primero visto"
  },
  "project": {
    "dashboard": {
      "modal": {
        "title": "¿Cómo configurar '@:{'common.project'}'?",
        "content": "El proyecto de Bytebase es similar al concepto de proyecto en otras herramientas de desarrollo comunes.\n\nUn proyecto tiene sus propios miembros, y cada incidencia y base de datos siempre pertenece a un solo proyecto.\n\nUn proyecto también puede configurarse para enlazarlo con un repositorio y habilitar el flujo de trabajo de GitOps.",
        "cancel": "Descartar",
        "confirm": "No volver a mostrar"
      }
    },
    "table": {
      "key": "@:common.key",
      "name": "@:common.name"
    },
    "create-modal": {
      "project-name": "@:common.project @:common.name",
      "key": "@:common.key",
      "cancel": "@:common.cancel",
      "confirm": "@:common.create",
      "success-prompt": "Proyecto {name} creado exitosamente."
    },
    "overview": {
      "view-all": "Ver todo",
      "view-all-closed": "Ver todos los cerrados",
      "recent-activity": "Actividades recientes @.lower:{'common.activities'}",
      "in-progress": "En curso",
      "recently-closed": "Recientemente cerrado",
      "info-slot-content": "Bytebase sincroniza periódicamente el esquema de la instancia. Las bases de datos recién sincronizadas se colocan aquí primero. El usuario debe transferirlas al proyecto de aplicación adecuado.",
      "no-db-prompt": "No hay bases de datos que pertenezcan a este proyecto. Puedes agregar bases de datos haciendo clic en {newDb} o {transferInDb} desde la barra de acciones superior."
    },
    "webhook": {
      "success-created-prompt": "Webhook {name} creado exitosamente.",
      "success-updated-prompt": "Webhook {name} actualizado exitosamente.",
      "success-deleted-prompt": "Webhook {name} eliminado exitosamente.",
      "success-tested-prompt": "Prueba de evento de webhook OK.",
      "fail-tested-title": "La prueba de evento de webhook falló.",
      "add-a-webhook": "Agregar un webhook",
      "create-webhook": "Crear webhook",
      "last-updated-by": "Última actualización por",
      "destination": "Destino",
      "webhook-url": "URL del webhook",
      "triggering-activity": "Actividades de disparo",
      "test-webhook": "Probar webhook",
      "no-webhook": {
        "title": "No hay webhook configurado para este proyecto.",
        "content": "Configure los webhooks para que Bytebase publique notificaciones en los sistemas externos sobre varios eventos."
      },
      "creation": {
        "title": "Crear webhook",
        "desc": "Cree el webhook correspondiente para el canal {destination} que reciba el mensaje.",
        "how-to-protect": "Si desea utilizar una lista de palabras clave para proteger el webhook, puede agregar \"Bytebase\" a esa lista.",
        "view-doc": "Ver documentación de {destination}"
      },
      "deletion": {
        "btn-text": "Eliminar este webhook",
        "confirm-title": "¿Eliminar el '{title}' del webhook y todo su historial de ejecución?"
      },
      "activity-item": {
        "issue-creation": {
          "title": "Creación de incidencia",
          "label": "Cuando se crea una nueva incidencia"
        },
        "issue-status-change": {
          "title": "Cambio de estado de incidencia",
          "label": "Cuando se cambia el estado de la incidencia"
        },
        "issue-stage-status-change": {
          "title": "Cambio de estado de etapa de incidencia",
          "label": "Cuando cambia el estado de la etapa que encierra la incidencia"
        },
        "issue-task-status-change": {
          "title": "Cambio de estado de tarea de incidencia",
          "label": "Cuando cambia el estado de la tarea que encierra la incidencia"
        },
        "issue-info-change": {
          "title": "Cambio de información de incidencia",
          "label": "Cuando cambia la información de la incidencia (por ejemplo, asignación, título, descripción)"
        },
        "issue-comment-creation": {
          "title": "Creación de comentario de incidencia",
          "label": "Cuando se crea un nuevo comentario en la incidencia"
        },
        "issue-approval-notify": {
          "title": "Notificación de aprobación de incidencia",
          "label": "Cuando se aprueba o rechaza una incidencia"
        },
        "issue-task-run-status-change": {
          "title": "Cambio de estado de ejecución de tarea de incidencia",
          "label": "Cuando cambia el estado de la ejecución de la tarea que encierra la incidencia"
        },
        "notify-issue-approved": {
          "title": "Asunto aprobado",
          "label": "Cuando se aprueba la emisión"
        },
        "notify-pipeline-rollout": {
          "title": "Se necesita implementar el problema",
          "label": "Cuando el problema está esperando la implementación"
        }
      }
    },
    "settings": {
      "success-updated": "La configuración del proyecto se actualizó correctamente.",
      "success-member-added-prompt": "Se agregó correctamente al proyecto.",
      "success-member-deleted-prompt": "Se revocó el acceso de {name} al proyecto correctamente.",
      "member-placeholder": "Seleccionar usuario",
      "manage-member": "Administrar miembros",
      "owner": "@.upper:role.project-owner.self",
      "developer": "@.upper:role.project-member.self",
      "archive": {
        "title": "Archivar proyecto",
        "description": "Proyectos archivados no se mostrarán.",
        "btn-text": "Archivar este @.lower:{'common.project'}"
      },
      "restore": {
        "title": "Restaurar proyecto",
        "btn-text": "Restaurar este @.lower:{'common.project'}"
      },
      "schema-change-type": "Tipo de cambio de esquema",
      "select-schema-change-type-ddl": "Imperativo: especifique el cambio con cualquier declaración DDL.",
      "select-schema-change-type-sdl": "Declarativo: especifique el esquema deseado. Utilice únicamente CREAR TABLA/ÍNDICE.",
      "schema-path-template-sdl-description": "El archivo de esquema describe el esquema completo de la base de datos.",
      "branch-protection-rules": {
        "self": "Branch protection rules",
        "add-rule": "Agregar Regla",
        "branch-name-pattern": {
          "self": "Patrón de nombre de rama",
          "description": "Admite comodines como feature/* o *-stable. \nLa cadena vacía coincide con todas las ramas."
        },
        "applies-to-n-branches": "Se aplica a {n} ramas",
        "only-allow-specified-roles-to-create-branch": "Sólo permitir roles especificados para crear rama",
        "no-protection-rule-configured": "No hay regla de protección configurada",
        "only-apply-to-main-branches": "Sólo aplica en sucursales principales"
      }
    },
    "members": {
      "description": "Los miembros del proyecto determinan el permiso para operar la base de datos y los problemas dentro del proyecto. El propietario del proyecto, el administrador del espacio de trabajo y el DBA del espacio de trabajo tienen permisos completos para el proyecto.",
      "add-member": "Agregar miembro",
      "revoke-member": "Revocar miembro",
      "revoke-access": "Revocar acceso",
      "grant-access": "Conceder acceso",
      "edit": "Editar miembro - {member}",
      "view-by-principals": "Ver por responsables",
      "view-by-roles": "Ver por roles",
      "cannot-remove-last-owner": "No se puede eliminar el último propietario de un proyecto",
      "revoke-role-from-user": "Revocar '{role}' de '{user}'",
      "inactive-members": "Miembros inactivos",
      "show-inactive": "Mostrar miembros inactivos",
      "select-users": "Seleccionar usuarios",
      "assign-role": "Asignar rol",
      "assign-reason": "(Opcional) Razón",
      "never-expires": "Nunca caduca",
      "expired": "Caducada",
      "role-description": "El rol de un miembro determina qué puede hacer en el proyecto.",
      "role-never-expires": "Este rol nunca expira.",
      "add-more": "Más información",
      "role-name": "Nombre del rol",
      "condition-name": "Nombre de la condición",
      "users": "Usuarios",
      "roles": "Roles",
      "search-member": "Buscar miembro",
      "revoke-members": "Revocar miembros",
      "clean-up-expired-roles": "Limpiar roles caducados",
      "workspace-level-roles": "Roles a nivel de espacio de trabajo",
      "project-level-roles": "Roles a nivel de proyecto"
    },
    "mode": {
      "standard": "Modo Estándar",
      "batch": "Modo Lote"
    },
    "db-name-template": "Plantilla de nombre de base de datos del inquilino",
    "select": "Seleccionar Proyecto",
    "lgtm-check": {
      "self": "Revisión de LGTM",
      "disabled": "Omitir revisión de LGTM",
      "project-member": "Requerir LGTM de los miembros del proyecto",
      "project-owner": "Requerir LGTM del propietario del proyecto"
    },
    "successfully-updated-db-name-template": "Plantilla de nombre de base de datos actualizada con éxito.",
    "all": "Todos los proyectos",
    "key-hint": "Letras alfanuméricas descriptivas cortas para identificar este proyecto..",
    "gitops-connector": {
      "self": "Conector GitOps",
      "add": "Agregar conector GitOps",
      "delete": "Eliminar conector GitOps",
      "update-success": "Conector GitOps actualizado correctamente",
      "create-success": "Conector GitOps creado correctamente",
      "delete-success": "Se elimina el conector GitOps"
    }
  },
  "gitops": {
    "setting": {
      "description": "En el flujo de trabajo GitOps de Bytebase, los desarrolladores almacenan scripts de migración en VCS. Las solicitudes de extracción provocan revisiones SQL, y las fusionadas inician planes de migración. Los administradores configuran proveedores de VCS, mientras que los propietarios del proyecto establecen conexiones de VCS dentro de los proyectos.",
      "add-git-provider": {
        "self": "Agregar un proveedor de Git",
        "description": "Antes de que cualquier proyecto pueda habilitar el flujo de trabajo de GitOps, Bytebase primero debe integrarse con el sistema de control de versiones (VCS) correspondiente registrándose como una aplicación OAuth en ese VCS. A continuación se muestran los pasos para configurar esto, también puede seguir nuestra {guide}.",
        "gitlab-self-host": "GitLab autohospedado",
        "gitlab-self-host-admin-requirement": "Debes ser administrador de la instancia de GitLab.",
        "gitlab-com-admin-requirement": "Debes ser administrador de los proyectos o grupos.",
        "github-self-host": "GitHub autohospedado",
        "github-com-admin-requirement": "Debes ser administrador de la organización de GitHub.",
        "bitbucket-admin-requirement": "Debes ser el administrador del espacio de trabajo de Bitbucket.",
        "azure-devops-service": "Servicio Azure DevOps",
        "azure-admin-requirement": "Debes ser administrador de la organización de Azure DevOps.",
        "add-success": "Proveedor de Git {vcs} agregado exitosamente",
        "choose": "Elige proveedor de Git",
        "basic-info": {
          "self": "Información básica",
          "gitlab-instance-url": "URL de la instancia de GitLab",
          "gitlab-instance-url-label": "La URL de la instancia VCS. Asegúrate de que esta instancia y Bytebase sean accesibles desde la red.",
          "github-instance-url": "URL de la instancia de GitHub",
          "bitbucket-instance-url": "URL de la instancia de Bitbucket",
          "azure-instance-url": "URL de la instancia de Azure DevOps",
          "instance-url-error": "La URL de la instancia debe comenzar con https:// o http://",
          "display-name": "Nombre para mostrar",
          "display-name-label": "Un nombre opcional para identificar entre diferentes configuraciones que utilizan el mismo proveedor de Git."
        },
        "access-token": {
          "self": "Información de aplicación OAuth",
          "personal-access-token": "ficha de acceso personal",
          "gitlab-personal-access-token": "Cree un usuario de servicio dedicado y genere un {token} con el rol de mantenedor y al menos los siguientes permisos para el grupo o proyectos que se administrarán. Puede generar un token de acceso al proyecto para administrar un solo proyecto o generar un token de acceso grupal para administrar todos los proyectos dentro del grupo.",
          "github-personal-access-token": "Cree un usuario de servicio dedicado y genere un {token} con el rol de miembro de la organización o de todos los proyectos que se administrarán.",
          "bitbucket-app-access-token": "Genere un usuario de servicio específico y cree una {app_password} con al menos los siguientes permisos para que las organizaciones, proyectos o repositorios relevantes los administren. Inserte '<nombre de usuario de bitbucket>:<contraseña de aplicación generada>' a continuación.",
          "bitbucket-app-password": "contraseña de la aplicación",
          "azure-devops-personal-access-token": "Cree un usuario de servicio dedicado y genere un {token} con el rol de miembro para todas las organizaciones accesibles con los siguientes alcances. El campo \"Organización\" debe estar configurado en \"Todas las organizaciones accesibles\"."
        },
        "confirm": {
          "confirm-info": "Confirmar la información",
          "confirm-description": "Después de la creación, este proveedor de Git se puede elegir en la pestaña \"GitOps\" del panel del proyecto por el propietario del proyecto."
        }
      },
      "git-provider": {
        "gitlab-self-host-application-id-label": "ID de aplicación para la aplicación OAuth de GitLab registrada en toda la instancia.",
        "gitlab-com-application-id-label": "ID de aplicación para la aplicación OAuth de GitLab registrada.",
        "view-in-gitlab": "Ver en GitLab",
        "view-in-azure": "Ver en Azure",
        "gitlab-self-host-secret-label": "Secreto para la aplicación OAuth de GitLab registrada en toda la instancia.",
        "gitlab-com-secret-label": "Secreto para la aplicación OAuth de GitLab registrada.",
        "azure-secret-label": "Secreto de cliente para la aplicación Azure OAuth registrada.",
        "github-application-id-label": "ID de cliente para la aplicación OAuth de GitHub registrada en toda la organización.",
        "azure-application-id-label": "Id. de cliente para la aplicación OAuth registrada en toda la organización de Azure.",
        "secret-label-github": "Secreto de cliente para la aplicación OAuth de GitHub registrada en toda la organización.",
        "delete-forbidden": "Para eliminar este proveedor, primero desenlaza todos los repositorios.",
        "delete": "Eliminar este proveedor de Git",
        "delete-confirm": "¿Eliminar el proveedor de Git \"{name}\"?"
      }
    }
  },
  "deployment-config": {
    "stage-n": "Etapa {n}",
    "add-selector": "Agregar selector",
    "update-success": "Configuración de implementación actualizada con éxito.",
    "this-is-example-deployment-config": "Este es un ejemplo de configuración de implementación. Debe editarla y guardarla.",
    "n-databases": "{n} base de datos | {n} bases de datos",
    "selectors": "Selectores",
    "add-stage": "Agregar etapa",
    "confirm-to-revert": "¿Confirmar para revertir la edición?",
    "name-placeholder": "Nombre de la etapa...",
    "error": {
      "at-least-one-stage": "Al menos 1 etapa",
      "stage-name-required": "Se requiere el nombre de la etapa",
      "at-least-one-selector": "Al menos 1 selector en cada etapa",
      "env-in-selector-required": "Se requiere \"Entorno\" en cada etapa",
      "env-selector-must-has-one-value": "\"Entorno ID\" debe tener exactamente un valor",
      "key-required": "Se requiere una clave",
      "values-required": "Se requieren valores"
    },
    "project-has-no-deployment-config": "Este proyecto aún no tiene una configuración de implementación. Por favor {go} primero.",
    "go-and-config": "Ir y configurar",
    "wont-be-deployed-explanation": "Estas bases de datos no serán implementadas, ya que no cumplen con ninguno de los selectores.",
    "wont-be-deployed": "No se implementará",
    "pipeline-generated-from-deployment-config": "El pipeline de implementación se genera de acuerdo con la {deployment_config} del proyecto.",
    "preview-deployment-pipeline": "Vista previa del pipeline de implementación",
    "select-database-group": "Seleccionar grupo de bases de datos"
  },
  "data-source": {
    "role-type": "Tipo de rol",
    "successfully-deleted-data-source-name": "Se eliminó correctamente el origen de datos '{0}'.",
    "create-data-source": "Crear origen de datos",
    "data-source-list": "Lista de origen de datos",
    "all-data-source": "Todos los orígenes de datos",
    "search-name": "Buscar nombre",
    "search-name-database": "Buscar nombre, base de datos",
    "successfully-created-data-source-datasource-name": "Se creó correctamente el origen de datos '{0}'.",
    "select-database-first": "Seleccione la base de datos primero",
    "select-data-source": "Seleccionar origen de datos",
    "search-user": "Buscar usuario",
    "user-list": "Lista de usuarios",
    "revoke-access": "¿Está seguro de revocar el acceso de '{0}' de '{1}'?",
    "grant-data-source": "Conceder origen de datos",
    "grant-database": "Conceder base de datos",
    "requested-issue": "Incidencia solicitada",
    "successfully-revoked-member-principal-name-access-from-props-datasource-name": "Se revocó correctamente el acceso de '{0}' de '{1}'.",
    "your-issue-id-e-g-1234": "Su ID de incidencia (por ejemplo, 1234)",
    "member-principal-name-already-exists": "{0} ya existe",
    "successfully-granted-datasource-name-to-addedmember-principal-name": "Se concedió correctamente '{0}' a '{1}'.",
    "we-also-linked-the-granted-database-to-the-requested-issue-linkedissue-name": "También vinculamos la base de datos concedida a la incidencia solicitada '{0}'.",
    "new-data-source": "Nuevo origen de datos",
    "connection-name-string-copied-to-clipboard": "Cadena de nombre de conexión {0} copiada al portapapeles.",
    "jdbc-cant-connect-to-socket-database-value-instance-host": "JDBC no puede conectar al socket {0} ",
    "snowflake-keypair-tip": "Autenticación de par de claves",
    "ssl-type": {
      "ca": "@:{'data-source.ssl.ca-cert'}",
      "ca-and-key-and-cert": "@:{'data-source.ssl.ca-cert'} + @:{'data-source.ssl.client-key'} + @:{'data-source.ssl.client-cert'}",
      "none": "Ninguno"
    },
    "ssl": {
      "ca-cert": "Certificado de CA",
      "client-key": "Clave del cliente",
      "client-cert": "Certificado del cliente"
    },
    "ssh-type": {
      "tunnel": "@:{'data-source.ssh.tunnel'}",
      "tunnel-and-private-key": "@:{'data-source.ssh.tunnel'} + @:{'data-source.ssh.private-key'}",
      "none": "Ninguno"
    },
    "ssh": {
      "host": "Anfitrión",
      "port": "Puerto",
      "user": "Nombre de usuario",
      "password": "Contraseña",
      "ssh-key": "Clave del SSH",
      "tunnel": "Túnel",
      "private-key": "Clave Privada"
    },
    "ssl-connection": "Conexión SSL",
    "ssh-connection": "Conexión SSH",
    "read-replica-host": "Anfitrión de réplica de lectura",
    "read-replica-port": "Puerto de réplica de lectura",
    "delete-read-only-data-source": "Eliminar origen de datos de solo lectura",
    "connection-string-schema": "Esquema de cadena de conexión",
    "admin": "Admin",
    "read-only": "Solo lectura"
  },
  "setting": {
    "project": {
      "description": "Este es el panel de proyectos de administración que enumera todos los proyectos en Bytebase.",
      "show-archived": "Mostrar proyectos archivados"
    },
    "label": {
      "key": "Clave",
      "values": "Valores",
      "value-placeholder": "Valor de etiqueta...",
      "key-placeholder": "Clave de etiqueta..."
    }
  },
  "sql-editor": {
    "self": "Editor de SQL",
    "select-connection": "Por favor seleccione conexiones",
    "search-databases": "Buscar bases de datos",
    "search-results": "Resultados de búsqueda",
    "loading-databases": "Cargando bases de datos...",
    "close-pane": "Cerrar panel",
    "loading-data": "Cargando datos...",
    "table-empty-placeholder": "Haga clic en Ejecutar para ejecutar la consulta.",
    "no-data-available": "No hay datos disponibles",
    "download-as-file": "Descargar como {file}",
    "only-select-allowed": "Solo se permiten declaraciones {select} para ejecutar.",
    "want-to-action": "Si desea {want}, haga clic en el botón {action} {reaction}.",
    "and-submit-an-issue": "y enviar un problema",
    "to-enable-admin-mode": "para habilitar el modo administrador",
    "table-schema-placeholder": "Seleccione una tabla para ver su esquema",
    "notify-empty-statement": "Ingrese sus declaraciones SQL en el editor",
    "notify-multiple-statements": "Se detectaron múltiples declaraciones SQL. El Editor de SQL solo ejecuta la primera declaración. Puede seleccionar otra declaración y ejecutarla individualmente.",
    "goto-edit-schema-hint": "Seleccione una conexión de base de datos desde la parte superior del editor",
    "notify-invalid-sql-statement": "Declaración SQL inválida.",
    "can-not-execute-query": "No se puede ejecutar la consulta al cargar datos.",
    "rows": "fila | filas",
    "vertical-display": "Pantalla vertical",
    "no-history-found": "No se encontró historial",
    "no-sheet-found": "No se encontró hoja",
    "search-history": "Historial de búsqueda",
    "search-sheets": "Buscar hojas",
    "hint-tips": {
      "confirm-to-delete-this-history": "¿Confirma eliminar este historial?",
      "confirm-to-close-unsaved-sheet": {
        "title": "¿Cerrar la hoja no guardada?",
        "content": "¿Cerrar la hoja y perder cualquier dato no guardado?"
      }
    },
    "please-input-the-tab-label": "¡Ingrese la etiqueta de pestaña!",
    "copy-code": "Copiar código",
    "copy-url": "Copiar URL",
    "notify": {
      "copy-code-succeed": "Copia de código exitosa",
      "copy-share-link": "El enlace compartido se copió al portapapeles.",
      "sheet-is-read-only": "La hoja compartida es solo de lectura."
    },
    "view-all-tabs": "Ver todas las pestañas",
    "sheets": "Hojas",
    "connect-to-a-database": "Conectarse a una base de datos",
    "link-access": "Acceso al enlace",
    "private": "Privado",
    "private-desc": "Solo tú puedes acceder a esta hoja",
    "project-read": "Lectura del proyecto",
    "project-read-desc": "Tanto el PROPIETARIO de la hoja como el PROPIETARIO del proyecto pueden leer/escribir, otros miembros del proyecto pueden leer",
    "project-write": "Escritura del proyecto",
    "project-write-desc": "Tanto el PROPIETARIO de la hoja como los miembros del proyecto pueden leer/escribir",
    "create-read-only-data-source": "Ir a crear",
    "go-back": "Volver",
    "save-sheet": "Guardar hoja",
    "save-sheet-input-placeholder": "Por favor, ingresa un nombre para la hoja",
    "untitled-sheet": "Hoja sin título",
    "format": "Formato",
    "sql-review-result": "Resultado de la revisión SQL",
    "alter-table": "Modificar tabla",
    "visualize-explain": "Visualizar explicación",
    "sql-execute-in-production-environment": "Ten cuidado, estás accediendo a una base de datos en un entorno de producción.",
    "rows-upper-limit": "se ha alcanzado el límite de resultados de la consulta",
    "tab-mode": {
      "readonly": "Solo lectura",
      "admin": "Admin"
    },
    "close-sheet": "Cerrar hoja",
    "connect": "Conectar",
    "connect-in-admin-mode": "Conectar en modo administrador",
    "admin-mode": {
      "self": "Modo administrador"
    },
    "allow-admin-mode-only": "La instancia {instance} solo es accesible en modo administrador.",
    "run-selected": "Ejecutar selección",
    "clear-screen": "Limpiar pantalla",
    "query-time": "Tiempo de consulta",
    "connection-lost": "Conexión perdida. \nIntentará volver a conectarse al ejecutar la siguiente consulta.",
    "sheet": {
      "choose-sheet": "Elegir hoja",
      "self": "Hoja",
      "connection": "Conexión"
    },
    "tab": {
      "unsaved": "No guardado",
      "context-menu": {
        "actions": {
          "close": "Cerca",
          "close-others": "cerrar otros",
          "close-to-the-right": "Cerca de la derecha",
          "close-saved": "Cerrar guardado",
          "close-all": "Cierra todo",
          "rename": "Rebautizar"
        }
      }
    },
    "batch-query": {
      "batch": "Lote",
      "select-database": "Seleccione la base de datos a continuación",
      "description": "Consulta por lotes {count} bases de datos adicionales en {project}."
    },
    "executing-query": "Ejecutando consulta",
    "grouping": "Agrupamiento",
    "previous-row": "Fila anterior",
    "next-row": "siguiente fila",
    "copy-success": "Copiado al portapapeles",
    "missing-permission-to-load-db-metadata": "Faltan los permisos necesarios para cargar metadatos de db {db}.",
    "connect-in-new-tab": "Conéctate en una nueva pestaña",
    "copy-name": "Copiar nombre",
    "copy-select-statement": "Copiar declaración SELECT",
    "preview-table-data": "Vista previa de datos de la tabla",
    "view-table-detail": "Ver detalle de la tabla",
    "view-database-detail": "Ver detalle de la base de datos",
    "copy-all-column-names": "Copiar todos los nombres de las columnas",
    "view-schema-text": "Ver texto del esquema",
    "override-current-statement": "Anular la declaración actual",
    "last-synced": "Última sincronización: {hora}",
    "click-to-sync-now": "Haga clic para sincronizar ahora",
    "sync-in-progress": "Sincronización en progreso",
    "create-a-worksheet": "Crear una hoja de trabajo",
    "select-a-database-to-start": "Seleccione una base de datos para comenzar"
  },
  "schema-editor": {
    "self": "Editor de esquema",
    "use-tips": "Haz clic en una base de datos/tabla para comenzar.",
    "preview-issue": "Vista previa de incidencia",
    "sync-sql-from-schema-editor": "Sincronizar SQL desde el Editor de esquema",
    "raw-sql": "SQL sin procesar",
    "search-database-and-table": "Buscar base de datos y tabla",
    "search-table": "Buscar tabla",
    "search-column": "Buscar columna",
    "actions": {
      "create-schema": "Crear esquema",
      "drop-schema": "Eliminar esquema",
      "create-table": "Nueva tabla",
      "rename": "Renombrar",
      "drop-table": "Eliminar tabla",
      "restore": "Restaurar",
      "add-column": "Agregar columna",
      "add-from-template": "Agregar desde plantilla",
      "drop-column": "Eliminar columna",
      "sql-preview": "Vista previa SQL",
      "reset": "Restablecer",
      "save": "Guardar"
    },
    "database": {
      "name": "Nombre",
      "row-count": "Recuento de filas",
      "data-size": "Tamaño de datos",
      "engine": "Motor",
      "collation": "Colación",
      "comment": "Comentario"
    },
    "schema": {
      "select": "Seleccionar esquema",
      "name": "Nombre del Esquema"
    },
    "tables": "Tablas",
    "table": {
      "select": "Seleccionar tabla",
      "name": "Nombre de la tabla"
    },
    "columns": "Columnas",
    "column": {
      "select": "Seleccionar columna",
      "name": "Nombre",
      "type": "Tipo",
      "default": "Valor predeterminado",
      "comment": "Comentario",
      "not-null": "No nulo",
      "primary": "Primaria",
      "foreign-key": "Clave foránea",
      "classification": "Clasificación",
      "on-update": "En actualización"
    },
    "default": {
      "no-default": "Sin valor predeterminado",
      "empty-string": "Cadena vacía",
      "expression": "Expresión",
      "zero": "0",
      "true": "True",
      "false": "False"
    },
    "nothing-changed-for-database": "Nada cambió para la base de datos {database}",
    "message": {
      "invalid-schema-name": "Nombre de esquema inválido",
      "duplicated-schema-name": "Nombre de esquema duplicado",
      "invalid-table-name": "Nombre de tabla inválido",
      "duplicated-table-name": "Nombre de tabla duplicado",
      "invalid-column-name": "Nombre de columna inválido",
      "duplicated-column-name": "Nombre de columna duplicado",
      "invalid-column-type": "Tipo de columna inválido",
      "schema-not-found": "Esquema no encontrado",
      "failed-to-fetch-database-schema": "Error al obtener el esquema de la base de datos",
      "invalid-schema": "Esquema no válido",
      "cannot-drop-the-last-column": "No se puede eliminar la última columna",
      "cannot-change-config": "La configuración de la base de datos debe cambiarse con el esquema"
    },
    "confirm-to-close": {
      "title": "Confirmar para cerrar",
      "description": "¿Está seguro de que desea cerrar el panel? Se perderán los cambios realizados."
    },
    "tenant-mode-tips": "Los cambios se aplicarán a todas las bases de datos de inquilinos seleccionados después de hacer clic en \"Vista previa de la incidencia\".",
    "edit-foreign-key": "Editar clave externa",
    "select-reference-schema": "Seleccionar un esquema de referencia",
    "select-reference-table": "Seleccionar una tabla de referencia",
    "select-reference-column": "Seleccionar una columna de referencia",
    "index": {
      "indexes": "Índices",
      "edit-indexes": "Editar índices",
      "unique": "Único"
    },
    "generated-ddl-is-empty": "El DDL generado está vacío"
  },
  "label": {
    "empty-label-value": "Valor",
    "no-label": "Sin etiquetas",
    "error": {
      "key-necessary": "Se requiere una clave",
      "value-necessary": "Se requiere un valor",
      "key-duplicated": "Claves duplicadas",
      "value-duplicated": "Valores duplicados",
      "max-length-exceeded": "La longitud no puede superar {len} caracteres",
      "max-label-count-exceeded": "No se pueden exceder las {count} etiquetas",
      "cannot-edit-reserved-label": "No se puede editar la etiqueta reservada \"{key}\"",
      "max-value-length-exceeded": "La longitud del valor no puede exceder {longitud} caracteres",
      "key-format": "Sólo se permiten caracteres alfanuméricos ([a-z0-9A-Z]), guiones (-), guiones bajos (_) y puntos (.). \nY debe comenzar y terminar con caracteres alfanuméricos.",
      "x-is-reserved-key": "\"{key}\" es una clave reservada del sistema"
    },
    "placeholder": {
      "select-key": "Seleccionar clave...",
      "select-value": "Seleccionar valor...",
      "select-values": "Seleccionar valores..."
    },
    "setting": {
      "description": "Una etiqueta es un par clave-valor que le ayuda a identificar el inquilino para una base de datos. {link}."
    },
    "db-name-template-tips": "Especifique una plantilla para aplicar la denominación de la base de datos. Por ejemplo, si su base de datos db1 está dividida geográficamente en EE. UU., Asia y Europa y desea aplicar nombres como db1__US, db1__ASIA, db1__EU, entonces la plantilla podría ser {placeholder}. {link}.",
    "confirm-change": "¿Estás seguro de cambiar '{label}'?",
    "parsed-from-template": "Analizado desde {name} por la plantilla {template}.",
    "cannot-transfer-template-not-match": "La base de datos '{name}' no puede ser transferida a este proyecto, ya que su nombre no coincide con la plantilla {template}.",
    "add-label": "Agregar etiqueta",
    "filter-by-label": "Filtrar por etiqueta"
  },
  "oauth": {
    "unknown-event": "Tipo de evento inesperado, OAuth falló."
  },
  "subscription": {
    "try-for-free": "Prueba gratis",
    "inquire-enterprise-plan": "Consulta el Plan de Empresas",
    "enterprise-free-trial": "{days}-días de prueba gratuita para la empresa",
    "button": {
      "free-trial": "{days}-días de prueba gratuita",
      "upgrade": "Actualizar",
      "contact-us": "Contáctanos",
      "view-subscription": "Ver suscripción"
    },
    "trial-start-modal": {
      "title": "Comience su prueba de {plan}",
      "content": "¡Su prueba de {plan} ha comenzado! Puede acceder a las funciones de {plan} antes del {date}.",
      "button": "Entendido",
      "subscription-page": "página de suscripción",
      "subscription": "Visite la {page} para conocer estas funciones y nuestros planes."
    },
    "description": "Puedes subir tu licencia Bytebase para desbloquear funciones de edición/empresa.",
    "upload-license": "Subir licencia",
    "upgrade-trial-button": "Actualizar prueba",
    "request-n-days-trial": "Solicite una prueba de {days} días (no se requiere tarjeta de crédito)",
    "request-with-qr": "Escanear código QR",
    "successfully-start-trial": "Prueba gratuita iniciada con éxito por {days} días",
    "successfully-upgrade-trial": "Prueba gratuita actualizada con éxito a {plan}",
    "require-subscription": "Esta función requiere una suscripción a {requiredPlan}. Compre una licencia de Bytebase para desbloquearla.",
    "feature-require-subscription": "{feature} requiere suscripción a {requiredPlan}.",
    "required-plan-with-trial": "Esta función requiere {requiredPlan}. {startTrial}",
    "trial-for-plan": "Puedes iniciar una prueba gratuita de {plan} por {days} días - no se requiere tarjeta de crédito.",
    "trial-for-days": "Puedes iniciar una prueba gratuita por {days} días - no se requiere tarjeta de crédito.",
    "upgrade-trial": "Puedes actualizar tu prueba gratuita a este plan.",
    "contact-to-upgrade": "Contacta al administrador de tu espacio de trabajo para actualizar el plan.",
    "upgrade-now": "Actualizar ahora",
    "instance-assignment": {
      "license": "Licencia",
      "assign-license": "Asignar licencia",
      "require-license": "Requerir licencia de instancia",
      "missing-license-attention": "Debe asignar una licencia a la instancia para habilitar esta función.",
      "n-license-remain": "permanecer {n}",
      "manage-license": "Administrar licencia",
      "used-and-total-license": "Licencia asignada / total",
      "success-notification": "Actualizar correctamente la asignación de licencia",
      "missing-license-for-instances": "Tienes {count} instancias ({name}) a las que les falta la licencia requerida para desbloquear esta función.",
      "missing-license-for-feature": "Falta la licencia de instancia para habilitar {feature}. Haga clic para asignar ahora."
    },
    "update": {
      "success": {
        "title": "Licencia actualizada con éxito",
        "description": "Se desbloquearon funciones premium en el plan de suscripción."
      },
      "failure": {
        "title": "Error al actualizar la licencia",
        "description": "Por favor, comprueba si tu licencia es válida."
      }
    },
    "plan-features": "{plan} función",
    "overuse-warning": "{neededPlan} puede estar restringido en {currentPlan}, actualice ahora para asegurar un uso adecuado.",
    "overuse-modal": {
      "description": "Está utilizando una función que actualmente no está incluida en {plan}. Actualice ahora para evitar interrupciones:",
      "instance-count-exceeds": "El número de instancias {count} excedió el límite {limit}"
    },
    "features": {
      "bb-feature-external-secret-manager": {
        "title": "Establecer secreto externo",
        "desc": "Utilice Vault o una URL personalizada como secreto externo para la contraseña de la base de datos."
      },
      "bb-feature-task-schedule-time": {
        "title": "Establecer horario de tareas",
        "desc": "Establecer horario de tareas te permite programar una hora específica para ejecutar tus tareas."
      },
      "bb-feature-instance-count": {
        "title": "Límite de cantidad de instancias",
        "desc": "Has alcanzado el límite máximo de cantidad de instancias. Por favor, actualiza para obtener más cuota de instancias.",
        "remaining": "Tu cuota total de instancias es de {total}, sólo te quedan {count} instancias.",
        "runoutof": "Te has quedado sin tu cuota de instancias {total}.",
        "upgrade": "@:{'subscription.upgrade'} para obtener más cuota de instancias."
      },
      "bb-feature-user-count": {
        "title": "Límite de conteo de usuarios",
        "desc": "Ha alcanzado el límite máximo de recuento de usuarios. Actualice para obtener una cuota de usuario ilimitada.",
        "remaining": "Su cuota total de usuarios es {total}, solo quedan {count} usuarios.",
        "runoutof": "Se ha quedado sin su cuota de usuario {total}.",
        "upgrade": "@:{'subscription.upgrade'} para obtener una cuota de usuario ilimitada."
      },
      "bb-feature-multi-tenancy": {
        "title": "Modo Lote",
        "desc": "Cambio por lotes de un grupo de bases de datos de diferentes inquilinos o particiones."
      },
      "bb-feature-approval-policy": {
        "title": "Política de implementación",
        "desc": "La política de implementación controla si la tarea de cambio de esquema requiere una implementación manual."
      },
      "bb-feature-environment-tier-policy": {
        "title": "Nivel de entorno",
        "desc": "Marque el entorno como producción."
      },
      "bb-feature-sensitive-data": {
        "title": "Datos sensibles",
        "desc": "Marque las columnas de la tabla como datos sensibles y el resultado de la consulta de ellos se mostrará como \"******\"."
      },
      "bb-feature-access-control": {
        "title": "Control de acceso a datos",
        "desc": "Restringir el acceso de los usuarios a los datos, como prohibir a los usuarios copiar los resultados de consultas de datos."
      },
      "bb-feature-lgtm": {
        "title": "Verificación LGTM",
        "desc": "Comprueba si la incidencia tiene un comentario \"LGTM\"."
      },
      "bb-feature-im-approval": {
        "title": "Aprobación IM",
        "desc": "Aprobación de incidencias con integración de IM."
      },
      "bb-feature-sql-review": {
        "title": "Desbloquee más de 100 verificaciones de revisión de SQL",
        "desc": "Especifique las reglas de linting de SQL para adoptar las mejores prácticas de SQL y hacer cumplir la coherencia del esquema en toda la organización de ingeniería."
      },
      "bb-feature-custom-approval": {
        "title": "Aprobación personalizada",
        "desc": "Configure el nivel de riesgo y el flujo de aprobación para diferentes tareas."
      },
      "bb-feature-vcs-sql-review": {
        "title": "Revisión de SQL en el flujo de trabajo de GitOps",
        "desc": "Agregue la integración de revisión de SQL a la tubería del repositorio de VCS. La revisión de SQL se activará en la solicitud de extracción para los archivos SQL modificados."
      },
      "bb-feature-rbac": {
        "title": "Gestión de roles",
        "desc": "Permite asignar un rol particular (por ejemplo, DBA) a un miembro."
      },
      "bb-feature-custom-role": {
        "title": "Roles personalizados",
        "desc": "Definición de roles personalizados. \nPuede aplicarlos a los miembros del proyecto y utilizarlos en un flujo de aprobación personalizado."
      },
      "bb-feature-watermark": {
        "title": "Marca de agua",
        "desc": "Muestra marcas de agua visibles en las páginas, incluyendo el nombre de usuario, ID y correo electrónico."
      },
      "bb-feature-audit-log": {
        "title": "Registro de auditoría",
        "desc": "Registra y consulta las operaciones realizadas por los usuarios en el espacio de trabajo."
      },
      "bb-feature-schema-drift": {
        "title": "Desviación de esquema",
        "desc": "Detecte cambios de esquema fuera de banda e informe la desviación del esquema."
      },
      "bb-feature-branding": {
        "title": "Personalización",
        "desc": "Personaliza el logo."
      },
      "bb-feature-online-migration": {
        "title": "Migración en línea",
        "desc": "Basado en gh-ost. Para tablas grandes, puede reducir la duración del bloqueo de la tabla de horas a segundos."
      },
      "bb-feature-sync-schema-all-versions": {
        "title": "Sincronización de esquemas de todas las versiones",
        "desc": "Selecciona cualquier versión de migración arbitraria de la base de datos y sincronízala con la base de datos de destino."
      },
      "bb-feature-read-replica-connection": {
        "title": "Conexión a réplica de lectura",
        "desc": "Conéctate a una réplica de lectura para obtener una fuente de datos de solo lectura."
      },
      "bb-feature-instance-ssh-connection": {
        "title": "Instancia de Conexión SSH",
        "desc": "Conéctese a una instancia a través de SSH."
      },
      "bb-feature-custom-instance-scan-interval": {
        "title": "Intervalo de escaneo de instancia personalizado",
        "desc": "Personalice el esquema y el intervalo de escaneo de anomalías, por ejemplo"
      },
      "bb-feature-index-advisor": {
        "title": "Asesor de índice",
        "desc": "El asesor de índices puede ayudarle a encontrar los índices que faltan en las consultas lentas."
      },
      "bb-feature-sso": {
        "title": "Inicio de sesión único (SSO)",
        "desc": "Permite a los usuarios autenticarse de manera segura en varias aplicaciones y sitios web mediante un único conjunto de credenciales."
      },
      "bb-feature-2fa": {
        "title": "Autenticación de dos factores (2FA)",
        "desc": "La autenticación de dos factores proporciona una capa adicional de seguridad para las cuentas de los miembros. Al iniciar sesión, se requerirá ingresar el código de seguridad generado por tu aplicación autenticadora."
      },
      "bb-feature-plugin-openai": {
        "title": "Aumento de AI",
        "desc": "Editor de SQL aumentado con IA y características de asesoramiento de índice impulsadas por OpenAI."
      },
      "bb-feature-batch-query": {
        "title": "Consulta por lotes",
        "desc": "Consulta por lotes bases de datos adicionales en el mismo proyecto en el Editor SQL."
      },
      "bb-feature-shared-sql-script": {
        "title": "Script SQL compartido",
        "desc": "Comparte tus scripts SQL con los compañeros de proyecto o hazlos públicos para todos."
      },
      "bb-feature-announcement": {
        "title": "Anuncio personalizado",
        "desc": "Configurar un banner de anuncio."
      },
      "bb-feature-encrypted-secrets": {
        "title": "Secretos Encriptados",
        "desc": "Almacene sus secretos de base de datos y utilícelos en sus scripts de SQL de Incidencias."
      },
      "bb-feature-database-grouping": {
        "title": "Grupo de base de datos",
        "desc": "El grupo de base de datos le permite aplicar operaciones por lotes a las base de datos del grupo de base de datos."
      },
      "bb-feature-disallow-signup": {
        "title": "Deshabilitar el registro de autoservicio",
        "desc": "Una vez deshabilitados, los usuarios no pueden registrarse por sí mismos y solo pueden ser invitados por el administrador del espacio de trabajo."
      },
      "bb-feature-schema-template": {
        "title": "Plantilla de esquema",
        "desc": "Predefina la plantilla de campo, luego aplique la plantilla durante el cambio de esquema."
      },
      "bb-feature-secure-token": {
        "title": "Frecuencia de inicio de sesión",
        "desc": "La frecuencia de inicio de sesión es el período antes de que un usuario deba iniciar sesión nuevamente."
      },
      "bb-feature-issue-advanced-search": {
        "title": "Búsqueda avanzada de problemas",
        "desc": "Acceda a un historial de problemas ilimitado con búsqueda avanzada de problemas."
      }
    }
  },
  "sheet": {
    "self": "Hojas",
    "my-sheets": "Mis Hojas",
    "mine": "Mío",
    "star": "Marcar Favorito",
    "unstar": "Quitar Favorito",
    "starred": "Favorito",
    "shared": "Compartido",
    "actions": {
      "sync-from-vcs": "Sincronizar scripts SQL desde VCS"
    },
    "notifications": {
      "duplicate-success": "Duplicado con éxito en \"Mis hojas\""
    },
    "hint-tips": {
      "confirm-to-sync-sheet": "¿Confirmar para sincronizar las hojas?",
      "confirm-to-delete-this-sheet": "¿Confirmar para eliminar esta hoja?",
      "confirm-to-duplicate-sheet": "¿Confirmar para duplicar esta hoja?"
    },
    "linked-issue": "Incidencia vinculada",
    "from-issue-warning": "La hoja proviene de la incidencia {issue} en modo de solo lectura. {oversize}",
    "content-oversize-warning": "SQL está sobredimensionado y no se permite la edición en línea.",
    "sheets": "Hojas",
    "search-sheets": "Hojas de búsqueda",
    "sheet": "Hoja",
    "unconnected": "Desconectado",
    "draft": "Borrador"
  },
  "engine": {
    "mysql": "MySQL",
    "common": "Común"
  },
  "sql-review": {
    "title": "Revisión de SQL",
    "description": "La política de revisión de SQL puede definir diferentes conjuntos de reglas de lint SQL para los entornos respectivos. Ayuda a los equipos a adoptar las mejores prácticas de SQL y a hacer cumplir la consistencia del esquema en diferentes bases de datos. Cada vez que intente realizar un cambio DDL/DML o use el Editor SQL para consultar datos, la consulta se verificará en función de la política de revisión de SQL configurada.",
    "disabled": "Deshabilitado",
    "no-policy-set": "Sin política de revisión de SQL",
    "create-policy": "Crear política",
    "duplicate-policy": "Duplicar política de revisión de SQL",
    "configure-policy": "Configurar política",
    "policy-removed": "La política de revisión se eliminó correctamente.",
    "policy-created": "La política de revisión se creó correctamente.",
    "policy-updated": "La política de revisión se actualizó correctamente.",
    "policy-duplicated": "La política de revisión se duplicó correctamente.",
    "rules": "Reglas",
    "filter": "Filtro",
    "no-permission": "Solo el DBA o el administrador tiene permiso para crear o actualizar la política de revisión.",
    "disable": "Deshabilitar",
    "enable": "Habilitar",
    "delete": "Eliminar política de revisión SQL",
    "input-then-press-enter": "Ingrese el valor y luego presione enter para agregar",
    "not-available-for-free": "La regla no está disponible para {plan}",
    "unlock-full-feature": "Desbloquear más de 100 reglas de validación de SQL",
    "create": {
      "breadcrumb": "Crear política de revisión SQL",
      "basic-info": {
        "name": "Información básica",
        "display-name": "Nombre para mostrar",
        "display-name-placeholder": "El nombre de la política de revisión",
        "display-name-default": "Política de revisión SQL",
        "display-name-label": "Un nombre para mostrar que ayuda a identificar entre diferentes políticas de revisión.",
        "environments": "Entornos",
        "environments-label": "Aplicar la política de revisión a los entornos seleccionados. Un entorno solo puede estar vinculado a una política.",
        "environments-select": "Seleccionar entornos",
        "no-linked-environments": "Ningún entorno vinculado",
        "no-available-environment": "Ningún entorno disponible",
        "no-available-environment-desc": "No hay entornos disponibles. Un entorno solo puede estar vinculado a una política de revisión SQL.",
        "choose-template": "Elegir plantilla"
      },
      "configure-rule": {
        "name": "Configurar regla",
        "change-template": "Cambiar plantilla",
        "confirm-override-title": "Confirmar cambio",
        "confirm-override-description": "Sus reglas serán anuladas"
      },
      "preview": {
        "name": "Vista previa"
      }
    },
    "edit-rule": {
      "self": "Editar regla de revisión SQL",
      "readonly": "Regla de revisión de SQL"
    },
    "rule": {
      "active": "Activa"
    },
    "enabled-rules": "Reglas habilitadas",
    "rule-detail": "Detalle de la regla",
    "view-definition": "Ver definición",
    "other-engines": "Otros motores"
  },
  "debug-log": {
    "title": "Registro de depuración",
    "no-logs": "No hay registros de depuración",
    "count-of-logs": "Se recuperaron los últimos {count} registro(s) del servidor.",
    "debug-log-detail": "Detalles del registro de depuración",
    "enabled": "El modo de depuración está habilitado.",
    "open-debug-mode": "Habilitar depuración",
    "table": {
      "record-ts": "Hora",
      "method": "Método",
      "request-path": "Ruta de solicitud",
      "role": "Rol",
      "error": "Error",
      "stack-trace": "Rastreo de pila",
      "empty": "<Vacío>",
      "operation": {
        "operation": "Operación",
        "view-details": "Ver detalles",
        "copy": "Copiar",
        "copy-all": "Copiar todo",
        "copied": "¡Copiado!",
        "export": "Exportar"
      }
    }
  },
  "audit-log": {
    "no-logs": "Sin registros de auditoría",
    "audit-log-detail": "Detalles del registro de auditoría",
    "table": {
      "created-ts": "Hora",
      "created-time": "Hora de creación",
      "updated-time": "Hora de actualización",
      "actor": "Actor",
      "type": "Tipo de auditoría",
      "level": "Nivel de auditoría",
      "comment": "Comentario",
      "payload": "Datos",
      "empty": "<Vacío>",
      "view-details": "Ver detalles",
      "select-type": "Seleccionar tipo"
    },
    "type": {
      "workspace": {
        "member-create": "Crear miembro del espacio de trabajo",
        "member-role-update": "Actualizar rol del miembro del espacio de trabajo",
        "member-activate": "Activar miembro del espacio de trabajo",
        "member-deactivate": "Desactivar miembro del espacio de trabajo"
      },
      "project": {
        "member-role-update": "Actualizar rol del miembro del proyecto",
        "database-transfer": "Transferir base de datos"
      },
      "sql-editor-query": "Consulta del editor de SQL",
      "sql-export": "Exportar SQL"
    }
  },
  "onboarding-guide": {
    "create-database-guide": {
      "let-add-a-instance": "Agreguemos una instancia",
      "go-to-project-list-page": "Ir a la página de lista de proyectos",
      "click-new-project": "Hacer clic en \"Nuevo proyecto\" para crear un proyecto",
      "click-new-database": "Hacer clic en \"Nueva base de datos\" para crear una base de datos",
      "click-approve": "Hacer clic en \"Aprobar\" para ejecutar el cambio",
      "wait-issue-finished": "Esperando a que finalice el cambio...",
      "back-to-home": "Volver al inicio",
      "finished-dialog": {
        "you-have-done": "Has completado:",
        "add-an-instance": "Agregar una instancia",
        "create-a-project": "Crear un proyecto",
        "create-an-issue": "Crear una incidencia",
        "create-a-new-database": "Crear una nueva base de datos",
        "keep-going-with-bytebase": "¡Continúa con Bytebase!"
      }
    }
  },
  "schema-diagram": {
    "self": "Diagrama de Esquema",
    "fit-content-with-view": "Ajustar contenido dentro de la vista"
  },
  "identity-provider": {
    "test-connection": "Probar conexión",
    "test-modal": {
      "title": "Probar conexión OAuth2",
      "start-test": "Haz clic en iniciar sesión para comenzar la prueba"
    }
  },
  "sensitive-data": {
    "self": "Datos Sensibles"
  },
  "resource": {
    "environment": "Entorno",
    "instance": "Instancia",
    "project": "Proyecto",
    "idp": "Proveedor de Identidad",
    "role": "Rol",
    "database-group": "grupo de bases de datos",
    "schema-group": "grupo de mesas",
    "changelist": "Lista de cambios",
    "vcs-provider": "Proveedor GitOps",
    "vcs-connector": "Conector GitOps"
  },
  "resource-id": {
    "self": "ID de {resource}",
    "description": "El ID de {resource} es un identificador único. No se puede cambiar una vez creado.",
    "cannot-be-changed-later": "No se puede cambiar posteriormente.",
    "validation": {
      "duplicated": "El ID de {resource} ya existe. Por favor, elige otro.",
      "pattern": "El ID de {resource} solo puede contener letras minúsculas, números y guiones. Debe comenzar con una letra minúscula.",
      "minlength": "El ID de {resource} es demasiado corto. Debe tener al menos 1 carácter.",
      "overflow": "El ID de {resource} es demasiado largo. Debe tener menos de 64 caracteres."
    }
  },
  "multi-factor": {
    "self": "Autenticación de múltiples factores",
    "auth-code": "Código de autenticación",
    "recovery-code": "Código de recuperación",
    "other-methods": {
      "self": "Otros métodos",
      "use-auth-app": {
        "self": "Usa tu aplicación de autenticación",
        "description": "Abre la aplicación de autenticación de dos factores (TOTP) en tu dispositivo móvil para ver tu código de autenticación."
      },
      "use-recovery-code": {
        "self": "Usa un código de recuperación",
        "description": "Si no puedes acceder a tu dispositivo móvil, ingresa uno de tus códigos de recuperación para verificar tu identidad."
      }
    }
  },
  "two-factor": {
    "self": "Autenticación de dos factores",
    "description": "La autenticación de dos factores proporciona una capa adicional de seguridad para las cuentas de los miembros. Al iniciar sesión, se te pedirá que ingreses el código de seguridad generado por tu aplicación de autenticación.",
    "enabled": "2FA habilitado",
    "setup-steps": {
      "setup-auth-app": {
        "self": "Configurar la aplicación de autenticación",
        "description": "Usa una aplicación de teléfono como Google Authenticator, Microsoft Authenticator o Authy para obtener códigos 2FA cuando se te solicite durante el inicio de sesión.",
        "scan-qr-code": {
          "self": "Escanear el código QR",
          "description": "Usa una aplicación de autenticación de tu teléfono para escanear. Si no puedes escanear, {action} en su lugar.",
          "enter-the-text": "ingresa el texto"
        },
        "verify-code": "Verifica el código de la aplicación"
      },
      "download-recovery-codes": {
        "self": "Descarga tus códigos de recuperación",
        "tips": "Mantenga sus códigos de recuperación tan seguros como su contraseña. Recomendamos guardarlos con un administrador de contraseñas como Lastpass, 1Password o Keeper.",
        "keep-safe": {
          "self": "Mantenga sus códigos de recuperación en un lugar seguro.",
          "description": "Estos códigos son el último recurso para acceder a su cuenta en caso de que pierda su código de autenticación de dos factores. Si no puede encontrar estos códigos, perderá el acceso a su cuenta."
        }
      },
      "recovery-codes-saved": "He guardado mis códigos de recuperación"
    },
    "recovery-codes": {
      "self": "Códigos de recuperación",
      "description": "Los códigos de recuperación se pueden utilizar para acceder a su cuenta en caso de que no pueda recibir códigos de autenticación de dos factores."
    },
    "disable": {
      "self": "Desactivar la autenticación de dos factores",
      "description": "Está a punto de desactivar la autenticación de dos factores para su cuenta. Ya no se le pedirá que ingrese el código de seguridad generado por su aplicación de autenticación cuando inicie sesión."
    },
    "your-two-factor-secret": {
      "self": "Su secreto de dos factores",
      "description": "Copie el código e ingréselo manualmente en su aplicación TOTP.",
      "copy-succeed": "Secreto copiado al portapapeles. Péguelo en su aplicación."
    },
    "messages": {
      "2fa-enabled": "La autenticación de dos factores está activada.",
      "2fa-disabled": "La autenticación de dos factores está desactivada.",
      "recovery-codes-regenerated": "Los códigos de recuperación se han regenerado.",
      "2fa-required": "Se requiere autenticación de dos factores en su espacio de trabajo. Actívelo antes de poder continuar.",
      "cannot-disable": "No puede desactivar la autenticación de dos factores porque su administrador la requiere en el espacio de trabajo."
    }
  },
  "plugin": {
    "ai": {
      "examples": "Ejemplos",
      "text-to-sql-placeholder": "Utilice lenguaje natural y Bytebase lo convertirá en SQL",
      "text-to-sql-disabled-placeholder": "Habilite la capacidad de ChatSQL suministrando una clave de API de OpenAI.",
      "run-automatically": "Ejecutar automáticamente",
      "conversation": {
        "conversations": "Conversaciones",
        "untitled": "Conversación sin título",
        "delete": "Eliminar conversación",
        "rename": "Renombrar conversación",
        "select-or-create": "Seleccione o {crear} una conversación para comenzar.",
        "exit-conversation-mode": "Salir del modo de chat",
        "history-conversations": "Historial de conversaciones",
        "view-history-conversations": "Ver historial de conversaciones",
        "new-conversation": "Comenzar nueva conversación",
        "no-message": "No hay mensajes en esta conversación",
        "tips": {
          "suggest-prompt": "Sugiriendo promts...",
          "more": "Más",
          "no-more": "No más"
        }
      },
      "preset-suggestion": {
        "1": "¿Qué departamento tiene más empleados?",
        "2": "¿Qué gerente tiene más reportes directos en cada departamento?",
        "3": "¿Cuál es la proporción de género en cada departamento?"
      },
      "statement-copied": "Declaración copiada al portapapeles",
      "dont-show-again": "No mostrar de nuevo",
      "chat-sql": "ChatSQL",
      "disable-chat-sql": "Deshabilitar ChatSQL",
      "enable-chat-sql": "Habilitar ChatSQL"
    }
  },
  "custom-approval": {
    "self": "Aprobación personalizada",
    "risk-rule": {
      "self": "Regla de seguridad",
      "risk-rules": "Reglas de seguridad",
      "x-risk-rules": {
        "low": "Reglas de riesgo bajo",
        "moderate": "Reglas de riesgo moderado",
        "high": "Reglas de riesgo alto"
      },
      "active": "Activo",
      "edit-rule": "Editar regla",
      "delete": "Eliminar regla de seguridad",
      "default-rules": {
        "self": "Reglas por defecto",
        "description": "Las reglas por defecto se ejecutarán cuando una incidencia no cumpla con las reglas personalizadas."
      },
      "risk": {
        "self": "Riesgo",
        "select": "Seleccionar riesgo",
        "risk-level": {
          "0": "Por defecto",
          "100": "Bajo",
          "200": "Moderado",
          "300": "Alto"
        },
        "namespace": {
          "dml": "DML",
          "ddl": "DDL",
          "create_database": "Crear base de datos",
          "data_export": "Exportar datos",
          "request_query": "Solicitar Rol de Consultor",
          "request_export": "Solicitar Rol de Exportador"
        }
      },
      "template": {
        "templates": "Plantillas",
        "load": "Cargar",
        "presets": {
          "environment-prod-high": "Se considera que el riesgo para el entorno de producción es alto.",
          "environment-dev-low": "El valor de riesgo para el entorno de desarrollo se considera bajo.",
          "dml-in-environment-prod-10k-rows-high": "En el entorno de producción, si el número de filas a actualizar o eliminar supera los 10000, se considera que el riesgo es alto.",
          "create-database-in-environment-prod-moderate": "Crear una base de datos en el entorno de producción se considera un riesgo moderado."
        },
        "load-template": "Cargar plantilla",
        "view": "Ver plantilla"
      },
      "rule-name": "Nombre de la regla",
      "view-rule": "Ver regla",
      "source": {
        "select": "Seleccionar tipo",
        "self": "Tipo"
      },
      "input-rule-name": "Ingrese el nombre de la regla",
      "search": "Buscar regla"
    },
    "approval-flow": {
      "self": "Flujo de aprobación",
      "description": "Para cada tipo de operación, configure una condición personalizada, un riesgo y un flujo de aprobación. ",
      "approval-flows": "Flujos de Aprobación",
      "approval-nodes": "Nodos de aprobación",
      "delete": "Eliminar flujo de aprobación",
      "search": "Buscar flujo de aprobación",
      "select": "Seleccionar flujo de aprobación",
      "create-approval-flow": "Crear flujo de aprobación",
      "edit-approval-flow": "Editar flujo de aprobación",
      "node": {
        "nodes": "Nodos de aprobación",
        "description": "Solo se requiere una aprobación en este nodo cuando hay múltiples aprobadores.",
        "order": "Orden",
        "approver": "Aprobador",
        "group": {
          "WORKSPACE_OWNER": "Administrador del espacio de trabajo",
          "WORKSPACE_DBA": "DBA",
          "PROJECT_OWNER": "Propietario del proyecto",
          "PROJECT_MEMBER": "Miembro del proyecto"
        },
        "add": "Agregar nodo",
        "delete": "Eliminar nodo de aprobación",
        "select-approver": "Seleccionar aprobador",
        "roles": {
          "system": "Funciones del sistema",
          "custom": "Funciones personalizadas"
        }
      },
      "presets": {
        "owner-dba": "El sistema define el proceso de aprobación, primero aprueba el dueño del proyecto, luego el DBA lo aprueba.",
        "owner": "El sistema define el proceso de aprobación y solo necesita la aprobación del dueño del proyecto.",
        "dba": "El sistema define el proceso de aprobación y solo necesita la aprobación del DBA.",
        "admin": "El sistema define el proceso de aprobación y solo necesita la aprobación del administrador.",
        "owner-dba-admin": "El sistema define el proceso de aprobación, primero aprueba el dueño del proyecto, luego el DBA lo aprueba y finalmente el administrador lo aprueba."
      },
      "view-approval-flow": "Ver flujo de aprobación",
      "skip": "Omitir aprobación manual",
      "risk-not-configured-tips": "Asegúrese de haber definido {link}.",
      "the-related-risk-rules": "las reglas de riesgo relacionadas",
      "external-approval": {
        "self": "Aprobación externa",
        "delete": "¿Eliminar nodo de aprobación externo?",
        "endpoint": "Endpoint",
        "view-node": "Ver nodo de aprobación externo",
        "create-node": "Crear nodo de aprobación externo",
        "edit-node": "Editar nodo de aprobación externo"
      },
      "issue-review": {
        "sent-back": "Devuelto",
        "review-sent-back-by": "Reseña enviada por {user}"
      }
    },
    "risk": {
      "self": "Riesgo",
      "risk-center": "Centro de riesgo",
      "description": "El Centro de riesgo define los niveles de riesgo para diferentes operaciones de base de datos en diferentes condiciones. Y los niveles de riesgo determinan los flujos de aprobación personalizados correspondientes."
    },
    "workflow-center": {
      "workflow": "Flujo de trabajo"
    },
    "rule": {
      "rules": "Reglas"
    },
    "issue-review": {
      "approve-issue": "¿Aprobar incidencia?",
      "form": {
        "placeholder": "(Opcional) Agregar una nota...",
        "note": "Nota"
      },
      "you": "Tú",
      "generating-approval-flow": "Generando flujo de aprobación",
      "approved-issue": "incidencia aprobada",
      "disallow-approve-reason": {
        "some-task-checks-didnt-pass": "Algunas comprobaciones de tareas no pasaron",
        "some-task-checks-are-still-running": "Algunas comprobaciones de tareas aún se están ejecutando",
        "x-field-is-required": "{field} se requiere"
      },
      "send-back": "Enviar de vuelta",
      "send-back-issue": "¿Devolver el problema?",
      "re-request-review": "Volver a solicitar revisión",
      "re-request-review-issue": "¿Volver a solicitar revisión?",
      "sent-back-issue": "Problema devuelto",
      "re-requested-review": "revisión de problema nuevamente solicitada",
      "no-one-matches-role": "Nadie coincide con el rol, comuníquese con el propietario del proyecto para asignar uno.",
      "any-n-role-can-approve": "Cualquier {role} puede aprobar",
      "approved-by-n": "Aprobado por {approver}"
    },
    "send-back": "Enviar de vuelta"
  },
  "slow-query": {
    "self": "Consulta lenta",
    "slow-queries": "Consultas lentas",
    "report": "Reportar",
    "last-query-time": "Hora de la última consulta",
    "database-name": "Nombre de la base de datos",
    "sql-statement": "Sentencia SQL",
    "total-query-count": "Total de consultas",
    "query-count-percent": "% de consultas",
    "max-query-time": "Tiempo máximo de consulta",
    "avg-query-time": "Tiempo promedio de consulta",
    "query-time-percent": "% de tiempo de consulta",
    "max-rows-examined": "Máximo de filas examinadas",
    "avg-rows-examined": "Promedio de filas examinadas",
    "max-rows-sent": "Máximo de filas enviadas",
    "avg-rows-sent": "Promedio de filas enviadas",
    "query-start-time": "Hora de inicio de la consulta",
    "rows-examined": "Filas examinadas",
    "rows-sent": "Filas enviadas",
    "lock-time": "Tiempo de bloqueo",
    "query-time": "Tiempo de consulta",
    "attention-description": "Bytebase sincroniza periódicamente los registros de consultas lentas de las instancias. Para una instancia de MySQL, slow_query debe estar habilitado primero. Para una instancia de PostgreSQL, solo se recopilarán las consultas lentas si se habilita pg_stat_statements en la base de datos.",
    "sync-job-started": "Se iniciaron trabajos de sincronización. Espere a que los trabajos se completen.",
    "detail": "Detalles de la consulta lenta",
    "filter": {
      "from-date": "Desde fecha",
      "to-date": "Hasta fecha"
    },
    "advise-index": {
      "current-index": "Índice actual",
      "suggestion": "Sugerencia",
      "create-index": "Crear índice",
      "setup-openai-key-to-enable": "Configure la clave de OpenAI para habilitar el asesor de índices"
    },
    "no-log-placeholder": {
      "admin": "Haga clic en el botón \"Configurar\" para obtener consultas lentas de las instancias de la base de datos o haga clic en el botón \"Sincronizar ahora\" para sincronizar los registros de consultas lentas de inmediato",
      "developer": "Haga clic en el botón \"Sincronizar ahora\" para sincronizar los registros de consultas lentas inmediatamente o comuníquese con los administradors/DBA de Bytebase para configurar consultas lentas"
    }
  },
  "schema-template": {
    "self": "Plantilla de esquema",
    "field-template": {
      "self": "Plantilla de campo",
      "description": "Predefina la plantilla de campo, luego aplique la plantilla durante el cambio de esquema."
    },
    "column-type-restriction": {
      "self": "Restricción de tipos de columna",
      "description": "Para cada motor de base de datos, puede limitar los tipos de columna permitidos.",
      "allow-all": "Permitir todos los tipos",
      "allow-limited-types": "Permitir solo algunos tipos",
      "back-to-edit": "Volver a editar",
      "add-and-save": "Agregar y guardar",
      "messages": {
        "unable-to-update": "No se puede actualizar la restricción",
        "following-column-types-are-used": "Los siguientes tipos de columna todavía se usan en la plantilla de campos.",
        "one-allowed-type-per-line": "Un tipo permitido por línea"
      }
    },
    "table-template": {
      "self": "Plantilla de tabla",
      "description": "Puede predefinir la plantilla de tabla y luego aplicar la plantilla durante el cambio de esquema."
    },
    "search-by-name-or-comment": "Buscar por nombre o comentario",
    "form": {
      "category": "Categoría",
      "category-desc": "Seleccione una categoría existente o cree una nueva",
      "unclassified": "Desclasificada",
      "column-name": "Nombre de la columna",
      "column-type": "Tipo de columna",
      "default-value": "Por defecto",
      "comment": "Comentario",
      "nullable": "Anulable",
      "table-name": "Nombre de la tabla",
      "on-update": "En actualización"
    },
    "classification": {
      "self": "Clasificación de datos",
      "select": "Seleccionar clasificación",
      "search": "Clasificación de búsqueda"
    }
  },
  "principal": {
    "select": "Seleccionar usuario"
  },
  "role": {
    "self": "Rol",
    "setting": {
      "description": "Definición de roles personalizados. \nPuede aplicarlos a los miembros del proyecto y utilizarlos en un flujo de aprobación personalizado.",
      "add": "Agregar rol",
      "edit": "Editar rol",
      "title-placeholder": "Ingrese el título del rol",
      "name-placeholder": "Ingrese el nombre del rol",
      "description-placeholder": "Ingrese la descripción del rol",
      "validation": {
        "duplicated": "Duplicado {recurso}",
        "required": "{recurso} es obligatorio",
        "pattern": "{recurso} solo puede contener letras minúsculas, números y guiones. Debe comenzar con una letra minúscula.",
        "max-length": "{recurso} puede contener hasta {length} caracteres"
      },
      "delete": "Eliminar rol"
    },
    "select": "Seleccionar rol",
    "select-roles": "Seleccionar roles",
    "title": "Título",
    "select-role": "Seleccionar rol",
    "expired-tip": "El papel puede haber expirado.",
    "import-from-role": "Importar desde el rol",
    "workspace-roles": "Roles de espacio de trabajo",
    "project-roles": {
      "self": "Roles de proyecto",
      "apply-to-all-projects": "Aplicar a todos los proyectos"
    },
    "custom-roles": "Roles personalizados",
    "workspace-admin": {
      "self": "Administrador del espacio de trabajo",
      "description": "El administrador del espacio de trabajo tiene todos los permisos dentro del espacio de trabajo."
    },
    "workspace-dba": {
      "self": "DBA del espacio de trabajo",
      "description": "El DBA del espacio de trabajo tiene todos los permisos dentro del espacio de trabajo, excepto la gestión de miembros del espacio de trabajo."
    },
    "workspace-member": {
      "self": "Miembro del espacio de trabajo",
      "description": "El miembro del espacio de trabajo es un usuario normal sin privilegios especiales dentro del espacio de trabajo."
    },
    "project-owner": {
      "self": "Propietario del proyecto",
      "description": "El propietario del proyecto tiene todos los permisos dentro del proyecto."
    },
    "project-developer": {
      "self": "Desarrollador del proyecto",
      "description": "El desarrollador del proyecto tiene todos los permisos dentro del proyecto, excepto la gestión de miembros del proyecto."
    },
    "project-releaser": {
      "self": "Liberador del proyecto",
      "description": "El liberador del proyecto tiene todos los permisos dentro del proyecto, excepto la gestión de miembros del proyecto."
    },
    "project-querier": {
      "self": "Consultor del proyecto",
      "description": "El consultor del proyecto tiene todos los permisos dentro del proyecto, excepto la gestión de miembros del proyecto."
    },
    "project-exporter": {
      "self": "Exportador del proyecto",
      "description": "El exportador del proyecto tiene todos los permisos dentro del proyecto, excepto la gestión de miembros del proyecto."
    },
    "project-viewer": {
      "self": "Espectador del proyecto",
      "description": "El espectador del proyecto tiene todos los permisos dentro del proyecto, excepto la gestión de miembros del proyecto."
    }
  },
  "database-group": {
    "self": "Grupo de Bases de Datos",
    "select": "Seleccionar grupo de base de datos",
    "create": "Crear grupo de bases de datos",
    "edit": "Editar grupo de bases de datos",
    "matched-database": "Base de datos coincidente",
    "unmatched-database": "Base de datos no coincidente",
    "matched-table": "Tabla coincidente",
    "unmatched-table": "Tabla no coincidente",
    "table-group": {
      "self": "Grupo de tablas",
      "create": "Crear grupo de tablas",
      "edit": "Editar grupo de tablas"
    },
    "condition": {
      "self": "Condición"
    },
    "prev-editor": {
      "description": "Puedes hacer referencia a la agrupación de tablas en SQL para realizar cambios en lote en todas las tablas dentro de un grupo de tablas. Para cada tabla, Bytebase generará un SQL individual."
    }
  },
  "export-center": {
    "self": "centro de exportacion",
    "permission-denied": "Permiso denegado"
  },
  "schema-designer": {
    "self": "Diseñador de esquemas",
    "schema-design": "Esquema diseñar",
    "schema-design-list": "Lista de Diseñar esquema",
    "new-schema-design": "Nuevo diseño de esquema",
    "baseline-database": "Base de datos de referencia",
    "schema-version": "Versión del esquema",
    "personal-draft": "Borrador personal",
    "baseline-version": "Versión de referencia",
    "baseline-version-from-parent": "Versión de referencia de la rama principal",
    "new-branch": "Nueva rama",
    "parent-branch": "Rama principal",
    "save-draft": "Guardar borrador",
    "merge-branch": "Fusionar rama",
    "raw-sql-preview": "vista previa de sql sin formato",
    "diff-editor": {
      "self": "Editor de diferencias",
      "resolve": "Resolver",
      "auto-merge-failed": "Falló la fusión automática",
      "need-to-resolve-conflicts": "El diseño del esquema ha sido actualizado por otros. Debe resolver los conflictos antes de poder fusionar.",
      "resolve-and-merge-again": "Resolver y fusionar nuevamente",
      "discard-changes": "Descartar cambios",
      "action-confirm": "Acción confirmada",
      "duplicated-branch-name-found": "Se encontró un nombre de rama duplicado. Por favor, elige otro.",
      "discard-changes-confirm": "¿Estás seguro de que quieres descartar todas las modificaciones?"
    },
    "tables": "Tablas",
    "search-tables": "Buscar tablas",
    "use-tips": "Selecciona las tablas a diseñar",
    "apply-to-database": "Aplicar cambio a la base de datos",
    "select-database-placeholder": "Seleccione una base de datos (solo MySQL, PostgreSQL, TiDB y Oracle)",
    "message": {
      "created-succeed": "Diseño de esquema creado con éxito",
      "updated-succeed": "Diseño de esquema actualizado con éxito",
      "merge-to-main-successfully": "Fusionar con el principal exitosamente",
      "updated-time-by-user": "Actualizado por {user} en {time}"
    },
    "action": {
      "use-the-existing-branch": "Usar la rama existente",
      "create-new-branch": "Crear nueva rama"
    }
  },
  "cel": {
    "factor": {
      "affected_rows": "Filas afectadas",
      "table_rows": "Filas de la tabla",
      "environment_id": "ID de entorno",
      "project_id": "ID de proyecto",
      "instance_id": "ID de instancia",
      "database_name": "Nombre de base de datos",
      "db_engine": "Motor de base de datos",
      "sql_type": "Tipo SQL",
      "expiration_days": "Días de caducidad",
      "export_rows": "Exportar filas",
      "table_name": "Nombre de la tabla",
      "column_name": "Nombre de columna",
      "classification_level": "Nivel de clasificación",
      "resource_instance_id": "ID de instancia",
      "resource_environment_name": "Ambiente",
      "resource_database_name": "Nombre de la base de datos",
      "resource_table_name": "Nombre de la tabla"
    },
    "condition": {
      "self": "Condición",
      "description-tips": "Una condición es una regla que se puede configurar mediante una expresión. Por ejemplo, la condición \"Entorno es prod\" coincidirá con las incidencias ejecutadas en el entorno \"prod\".",
      "add": "Agregar condición",
      "add-group": "Agregar grupo de condiciones",
      "group": {
        "or": {
          "description": "Cualquiera de los siguientes es verdadero..."
        },
        "and": {
          "description": "Todos los siguientes son verdaderos..."
        },
        "tooltip": "Un grupo de condiciones es una colección de condiciones conectadas por operadores \"Y\" y \"O\"."
      },
      "input-value": "Valor de entrada",
      "add-condition-in-group-placeholder": "Agregar {plus} para agregar condición",
      "select-value": "Seleccionar valor",
      "input-value-press-enter": "Ingrese el valor, presione Enter para confirmar",
      "add-root-condition-placeholder": "Haga clic en \"Agregar condición\" o \"Agregar grupo de condiciones\" para agregar una condición"
    }
  },
  "changelist": {
    "self": "Lista de cambios",
    "changelists": "Listas de cambios",
    "change-center": "Centro de cambios",
    "new": "Nueva lista de cambios",
    "name": "Nombre de la lista de cambios",
    "name-placeholder": "Mi lista de cambios",
    "error": {
      "project-is-required": "Se requiere proyecto",
      "name-is-required": "El nombre de la lista de cambios es obligatorio",
      "invalid-resource-id": "ID de recurso no válido",
      "nothing-changed": "nada ha cambiado",
      "sql-cannot-be-empty": "Se requiere SQL",
      "select-at-least-one-change": "Seleccione al menos un cambio",
      "select-at-least-one-change-to-export": "Seleccione al menos un cambio para exportar",
      "add-at-least-one-change": "Añade al menos un cambio",
      "select-at-least-one-database": "Seleccione al menos una base de datos",
      "you-are-not-allowed-to-perform-this-action": "No tienes permiso para realizar esta acción."
    },
    "apply-to-database": "Aplicar a la base de datos",
    "add-change": {
      "self": "Agregar cambio",
      "change-history": {
        "select-at-least-one-history-below": "Seleccione al menos un historial a continuación"
      },
      "branch": {
        "select-at-least-one-branch-below": "Seleccione al menos una sucursal a continuación"
      }
    },
    "change-source": {
      "self": "Cambiar fuente",
      "raw-sql": "SQL sin formato",
      "change-history": {
        "tables": "Mesas"
      },
      "source": "Fuente"
    },
    "confirm-remove-change": "¿Eliminar este cambio?",
    "delete-this-changelist": "Eliminar esta lista de cambios",
    "confirm-delete-changelist": "¿Eliminar esta lista de cambios?"
  },
  "export-data": {
    "export-rows": "Exportar filas",
    "error": {
      "export-rows-required": "Se requieren filas de exportación",
      "export-rows-must-gt-zero": "Las filas de exportación deben ser mayores que 0"
    },
    "export-format": "Formato de exportación",
    "password-optional": "Cifrar con contraseña (opcional)",
    "password-info": "Proporcione una contraseña para cifrar el archivo de exportación."
  },
  "branch": {
    "rollout": {
      "select-target-database": "Seleccionar base de datos de destino"
    },
    "select-tables-to-rollout": "Seleccionar tablas para implementar",
    "branch-is-protected": "La rama está protegida",
    "default-branches": "Ramas por defecto",
    "your-branches": "Tus ramas",
    "active-branches": "Ramas activas",
    "select-branch": "Seleccionar sucursal",
    "merge-rebase": {
      "select-branches-to-merge": "Seleccionar sucursales para fusionar",
      "select-branches-to-rebase": "Seleccione sucursales para rebase",
      "validating-branch": "Validando sucursales",
      "able-to-merge": "Capaz de fusionarse",
      "able-to-rebase": "Capaz de rebase",
      "cannot-automatically-merge": "No se puede fusionar automáticamente, {rebase_branch} primero.",
      "cannot-automatically-rebase": "No se puede cambiar la base automáticamente. \nResuelva los conflictos manualmente.",
      "go-rebase": "rama de rebase",
      "changes-of-branch": "Cambios de {branch}",
      "merge-succeeded": "Fusión exitosa",
      "rebase-succeeded": "Rebase exitoso",
      "delete-branch-after-merged": "Eliminar rama después de la fusión",
      "merge-branch": "Fusionar rama",
      "rebase-branch": "rama de rebase",
      "confirm-rebase": "¿Confirmar rebase?",
      "conflict-not-resolved": "Parece que algunos conflictos aún no se han resuelto.",
      "resolve-conflicts-to-rebase": "Resolver conflictos para rebase",
      "preview-merge-result": "Vista previa de los cambios en {branch} después de la fusión",
      "preview-rebase-result": "Vista previa de los cambios en {branch} después de la rebase",
      "diffs-between": "Diferencias entre {left} y {right}",
      "base-branch": "sucursal base",
      "head-branch": "rama principal",
      "preview": "Avance",
      "before-merge": "Antes de fusionarse",
      "after-merge": "Después de fusionar",
      "before-rebase": "Antes de rebase",
      "after-rebase": "Después de rebase",
      "post-merge-action": {
        "rebase": "Fusionar y reorganizar rama",
        "delete": "Fusionar y eliminar rama"
      }
    },
    "source": {
      "baseline-version": "Versión básica",
      "parent-branch": "Rama principal",
      "self": "Fuente"
    },
    "index": {
      "drop-index-confirm": "¿Índice de caída?"
    },
    "force-delete": "Forzar eliminación",
    "deleting-parent-branch": "Eliminando una rama principal.",
    "visualized-schema": "Esquema visualizado",
    "schema-text": "Texto del esquema",
    "baseline": "Base",
    "head": "Cabeza",
    "show-diff-with-branch-baseline": "Mostrar diferencia con la línea base de la rama"
  }
}<|MERGE_RESOLUTION|>--- conflicted
+++ resolved
@@ -1375,11 +1375,7 @@
     },
     "external-secret": {
       "secret-name": "Nombre secreto",
-<<<<<<< HEAD
-      "key-name": "Clave secreta para contraseña"
-=======
       "key-name": "Clave secreta"
->>>>>>> 9176d339
     },
     "test-connection": "Probar conexión",
     "ignore-and-create": "Ignorar y crear",
