{
  "common": {
    "view": "Ver",
    "you": "tu",
    "general": "General",
    "slack": "Slack",
    "discord": "Discord",
    "teams": "Teams",
    "dingtalk": "DingTalk",
    "feishu": "Feishu",
    "wecom": "WeCom",
    "custom": "Personalizado",
    "im": "IM",
    "overview": "Resumen",
    "change-history": "Historial de cambios",
    "webhook": "Webhook",
    "webhooks": "Webhooks",
    "key": "Clave",
    "workflow": "Flujo de trabajo",
    "unread": "No leído",
    "read": "Leído",
    "inbox": "Bandeja de entrada",
    "activity": "Actividad",
    "activities": "Actividades",
    "sign-in": "Iniciar sesión",
    "sign-up": "Registrarse",
    "email": "Correo electrónico",
    "username": "Nombre de usuario",
    "credentials": "Credenciales",
    "password": "Contraseña",
    "activate": "Activar",
    "save": "Guardar",
    "cancel": "Cancelar",
    "cancelled": "Cancelado",
    "comment": "Comentario",
    "home": "Inicio",
    "setting": "Configuración",
    "settings": "Configuraciones",
    "project": "Proyecto",
    "projects": "Proyectos",
    "default-project": "Proyecto predeterminado",
    "visit-default-project": "@:common.visit @:common.default-project",
    "help": "Ayuda",
    "database": "Base de datos",
    "databases": "Bases de datos",
    "description": "Descripción",
    "instance": "Instancia",
    "instances": "Instancias",
    "environment": "Entorno",
    "environments": "Entornos",
    "environment-name": "Nombre del entorno",
    "bookmark": "Marcador",
    "bookmarks": "Marcadores",
    "quick-action": "Acción rápida",
    "archive": "Archivo",
    "archived": "Archivada",
    "no-license": "Sin licencia",
    "logout": "Cerrar sesión",
    "close": "Cerrar",
    "latest": "Último",
    "error": "Error",
    "canceled": "Cancelado",
    "approval": "Aprobación",
    "approve": "Aprobar",
    "done": "Hecho",
    "create": "Crear",
    "run": "Ejecutar",
    "retry": "Reintentar",
    "skip": "Saltar",
    "reopen": "Reabrir",
    "dismiss": "Descartar",
    "back": "Volver",
    "next": "Siguiente",
    "edit": "Editar",
    "update": "Actualizar",
    "updated": "Actualizado",
    "visit": "Visitar",
    "role": {
      "self": "Rol",
      "dba": "DBA",
      "owner": "Propietario",
      "developer": "Desarrollador",
      "member": "Miembro",
      "exporter": "exportador",
      "querier": "querier"
    },
    "assignee": "Asignado",
    "revert": "Revertir",
    "apply": "Aplicar",
    "reorder": "Reordenar",
    "id": "ID",
    "name": "Nombre",
    "creator": "Creador",
    "updater": "Actualizador",
    "version": "Versión",
    "issue": "Incidencia",
    "issues": "Incidencias",
    "duration": "Duración",
    "created-at": "Creado",
    "updated-at": "Actualizado",
    "commit": "Confirmar",
    "statement": "Declaración",
    "sql-statement": "Declaración SQL",
    "snapshot": "Instantánea",
    "status": "Estado",
    "stage": "Etapa",
    "task": "Tarea",
    "tasks": "Tareas",
    "sql": "SQL",
    "unassigned": "No asignado",
    "new": "Nuevo",
    "add": "Agregar",
    "confirm-and-add": "Confirmar y agregar",
    "confirm-and-update": "Confirmar y actualizar",
    "query": "Consulta",
    "transfer": "Transferir",
    "migration": "Migración",
    "schema": "Esquema",
    "anomalies": "Anomalías",
    "do-not-show-again": "No mostrar de nuevo",
    "backups": "Copias de seguridad",
    "detail": "Detalle",
    "type": "Tipo",
    "language": "Idioma",
    "repository": "Repositorio",
    "change": "Cambiar",
    "branch": "Rama",
    "required-placeholder": "Texto provisional requerido",
    "optional-placeholder": "Texto provisional opcional",
    "optional-directory-wildcard": "Comodín de directorio opcional",
    "sensitive-placeholder": "Sensible - solo escritura",
    "enabled": "habilitado",
    "default": "predeterminado",
    "gitops": "GitOps",
    "restore": "Restaurar",
    "detailed-guide": "guía detallada",
    "workspace": "espacio de trabajo",
    "application": "Aplicación",
    "confirm": "Confirmar",
    "coming-later": "Disponible más tarde",
    "learn-more": "Aprender más",
    "schema-version": "Versión de esquema",
    "time": "Tiempo",
    "manual": "Manual",
    "automatic": "Automático",
    "Default": "Predeterminado",
    "definition": "Definición",
    "empty": "Vacío",
    "connecting": "Conectando...",
    "creating": "Creando...",
    "updating": "Actualizando...",
    "Address": "Dirección",
    "User": "Usuario",
    "assigned": "Asignado",
    "subscribed": "Subscrito",
    "created": "Creado",
    "label": "Etiqueta",
    "labels": "Etiquetas",
    "mode": "Modo",
    "roletype": "Tipo de Rol",
    "readonly": "Solo lectura",
    "user": "Usuario",
    "added-time": "Hora agregado",
    "data-source": "Fuente de datos",
    "grant": "Conceder",
    "admin": "Admin",
    "read-only": "Solo lectura",
    "connection-string": "Cadena de conexión",
    "agents": "Agentes",
    "billings": "Facturación",
    "all": "Todos",
    "deployment-config": "Configuración de Despliegue",
    "by": "por",
    "ok": "OK",
    "share": "Compartir",
    "others": "Otros",
    "or": "o",
    "export": "Exportar",
    "tips": "Consejos",
    "template": "Plantilla",
    "delete": "Eliminar",
    "history": "Historial",
    "loading": "Cargando",
    "from": "desde",
    "copy": "Copiar",
    "copied": "Copiado",
    "manage": "Administrar",
    "table": "Tabla",
    "search": "Buscar",
    "warning": "Advertencia",
    "edited": "editado",
    "preview": "Previsualización",
    "file-selector": {
      "type-limit": "Solo se admiten archivos {extension}",
      "size-limit": "El tamaño del archivo debe ser menor que {size} MiB"
    },
    "no-data": "Sin datos",
    "visibility": "Visibilidad",
    "duplicate": "Duplicar",
    "clear-search": "Borrar búsqueda",
    "enable": "Habilitar",
    "disable": "Inhabilitar",
    "view-doc": "Ver doc",
    "backup-and-restore": "Respaldo y restauración",
    "write-only": "solo escritura",
    "pitr": "PITR",
    "fix": "Corregir",
    "go-now": "Ir ahora",
    "sync-now": "Sincronizar ahora",
    "show-help": "Mostrar ayuda",
    "success": "Éxito",
    "failed": "Falló",
    "load-more": "Cargar más",
    "access-denied": "Acceso denegado",
    "no": "No",
    "yes": "Sí",
    "advanced": "Avanzado",
    "restart": "Reiniciar",
    "want-help": "Buscar Ayuda",
    "operation": "Operación",
    "rollback": "Revertir",
    "total": "Total",
    "discard-changes": "Descartar cambios",
    "error-message": "Mensaje de error",
    "resource-id": "ID de recurso",
    "domain": "Dominio",
    "demo-mode": "Demostración",
    "operations": "Operaciones",
    "on": "Encendido",
    "off": "Apagado",
    "verify": "Verificar",
    "regenerate": "Regenerar",
    "download": "Descargar",
    "will-lose-unsaved-data": "Se perderán los datos no guardados.",
    "deleted": "Eliminado",
    "will-override-current-data": "Se sobrescribirán los datos actuales.",
    "rollout": "Implementar",
    "uploading": "Subiendo",
    "active": "Activo",
    "added": "Agregado",
    "revoke": "Revocar",
    "cannot-undo-this-action": "No se puede deshacer esta acción",
    "expand": "Expandir",
    "collapse": "Colapsar",
    "select": "Seleccionar",
    "optional": "Opcional",
    "reason": "Razón",
    "date": {
      "days": "{days} días",
      "months": "{months} meses",
      "years": "{years} años"
    },
    "expiration": "Expiración",
    "configure": "Configurar",
    "database-groups": "Grupo de bases de datos",
    "members": "Miembros",
    "warehouse": "Almacén",
    "schedule": "Horario",
    "state": "Estado",
    "condition": "Condición",
    "search-user": "Buscar usuario",
    "branches": "Ramas",
    "merge": "Combinar",
    "info": "Información",
    "minutes": "Minutos"
  },
  "error-page": {
    "go-back-home": "Volver al inicio"
  },
  "anomaly-center": "Centro de Anomalías",
  "kbar": {
    "recently-visited": "Visitado Recientemente",
    "navigation": "Navegación",
    "help": {
      "navigate": "navegar",
      "perform": "realizar",
      "close": "cerrar",
      "back": "volver"
    },
    "options": {
      "placeholder": "Escriba un comando o búsqueda…"
    },
    "preferences": {
      "common": "Preferencias",
      "change-language": "Cambiar idioma…"
    }
  },
  "task": {
    "checking": "Comprobando...",
    "run-task": "Ejecutar comprobaciones",
    "check-result": {
      "title": "Resultado de la comprobación para {name}",
      "title-general": "Comprobar resultado"
    },
    "check-type": {
      "fake": "Falso",
      "syntax": "Sintaxis",
      "compatibility": "Compatibilidad",
      "connection": "Conexión",
      "sql-review": "Revisión de SQL",
      "earliest-allowed-time": "Hora permitida más temprana",
      "ghost-sync": "Sincronización gh-ost",
      "statement-type": "Tipo de declaración",
      "lgtm": "LGTM",
      "pitr": "PITR",
      "affected-rows": "Filas afectadas",
      "sql-type": "Tipo de SQL",
      "summary-report": "Informe resumido"
    },
    "rollout-time": "Tiempo de lanzamiento",
    "earliest-allowed-time-hint": "'@:{'task.rollout-time'}' especifica el tiempo de ejecución esperado para esta tarea. Si este campo no está especificado, la tarea se ejecutará una vez que haya pasado todos los demás criterios de filtrado.",
    "earliest-allowed-time-unset": "No establecido",
    "comment": "Comentario",
    "invoker": "Convocador",
    "started": "Iniciado",
    "ended": "Finalizado",
    "view-change": "Ver cambio",
    "view-change-history": "Ver historial de cambios",
    "status": {
      "running": "Ejecutándose",
      "failed": "Fallido",
      "canceled": "Cancelado",
      "success": "Éxito",
      "warn": "Advertencia",
      "error": "Error"
    },
    "earliest-allowed-time-no-modify": "No puedes modificar este campo porque no eres el asignado a la incidencia o no está pendiente por ejecutar.",
    "type": {
      "bb-task-database-schema-update-ghost-sync": "Sincronizar datos",
      "bb-task-database-schema-update-ghost-cutover": "Cambiar de tabla",
      "bb-task-database-schema-update-ghost-drop-original-table": "Eliminar tabla original"
    },
    "progress": {
      "completed-units": "Completado {units}",
      "total-units": "Total {units}",
      "eta": "ETA",
      "units": {
        "unit": "unidades",
        "row": "filas"
      },
      "counting": "Contando"
    },
    "n-similar-tasks": "({count} tareas similares)",
    "skip": "Saltar",
    "skip-modal-title": "¿Saltar tarea [{name}]?",
    "task-checks": "Comprobaciones de tarea",
    "rollback": {
      "sql-rollback": "Reversión SQL",
      "failed": "Fallido",
      "preview-rollback-issue": "Vista previa de incidencia para reversión",
      "generating": "Generando",
      "empty-rollback-statement": "La declaración de reversión está vacía",
      "cancel-generating": "Cancelar la generación del SQL de reversión",
      "sql-rollback-tips": "Cuando está habilitado, Bytebase mantendrá los registros de reversión para el cambio de datos\ny te permitirá crear una nueva incidencia para revertir este cambio.\nAdvertencia: Si la tabla no tiene una clave primaria. El SQL de reversión puede afectar\nfilas duplicadas. Por favor, confirma cuidadosamente antes de ejecutarlo.\n{enlace}"
    },
    "skip-failed-in-current-stage": "Saltar tareas fallidas en la etapa actual",
    "apply-change-to-all-pending-tasks": {
      "title": "¿Aplicar cambio a todas las tareas pendientes?",
      "self": "Aplicar cambio a todas las tareas pendientes",
      "current-only": "Aplicar cambio solo a la tarea actual"
    },
    "execution-time": "Tiempo de ejecución",
    "run-checks": "Ejecutar comprobaciones",
    "run-checks-in-current-stage": "Ejecutar comprobaciones en la etapa actual",
    "database-create": {
      "pending": "(pendiente de crear)",
      "created": "(creado)"
    },
    "action-failed-in-current-stage": "{action} tareas fallidas en la etapa actual",
    "action-all-tasks-in-current-stage": "{action} todas las tareas en la etapa actual",
    "cancel-task": "Cancelar tarea | Cancelar tareas"
  },
  "banner": {
    "update-license": "Actualizar licencia",
    "license-expires": "Su licencia para {plan} ha caducado el {expireAt}.",
    "trial-expires": "Su prueba gratuita para {plan} caducará en {days} días el {expireAt}.",
    "trial-expired": "Su prueba gratuita de {plan} ha caducado.",
    "extend-trial": "Extender el tiempo de prueba",
    "deploy": "Auto Hospedaje",
    "cloud": "Registrarse para Cloud",
    "request-demo": "Reserve una presentación de producto de 30 minutos con nuestro experto en productos",
    "debug": "El modo de depuración está activo, puede desactivar el modo de depuración a través del menú desplegable del perfil en la parte superior derecha.",
    "readonly": "Bytebase está en modo de solo lectura. Todavía puede ver la consola, pero cualquier intento de cambio fallará.",
    "external-url": "Bytebase no ha configurado --external-url",
    "configure-now": "Configurar ahora"
  },
  "intro": {
    "doc": "doc",
    "issue": "incidencia",
    "quickstart": "inicio rápido"
  },
  "bbkit": {
    "common": {
      "ok": "OK",
      "cancel": "Cancelar",
      "back": "Volver",
      "next": "Siguiente",
      "finish": "Finalizar",
      "step": "Paso"
    },
    "attention": {
      "default": "Atención requerida"
    },
    "confirm-button": {
      "sure-to-delete": "¿Estás seguro de que deseas eliminar?",
      "cannot-undo": "Esta acción no se puede deshacer."
    }
  },
  "settings": {
    "sidebar": {
      "account": "Cuenta",
      "profile": "Perfil",
      "workspace": "Espacio de trabajo",
      "security-and-policy": "Seguridad y Política",
      "integration": "Integración",
      "general": "General",
      "members": "Miembros",
      "im-integration": "Integración de IM",
      "sso": "SSO",
      "gitops": "GitOps",
      "subscription": "Suscripción",
      "labels": "Etiquetas",
      "debug-log": "Registro de Depuración",
      "sensitive-data": "Enmascaramiento de Datos",
      "access-control": "Control de Acceso a Datos",
      "audit-log": "Registro de auditoría",
      "custom-roles": "Roles personalizados",
      "mail-delivery": "Entrega de Correo"
    },
    "profile": {
      "email": "Correo electrónico",
      "role": "Rol",
      "phone": "Número de móvil",
      "country-code": "Códigos de país y de área",
      "password": "Contraseña",
      "password-confirm": "Confirmar",
      "password-confirm-placeholder": "Confirmar nueva contraseña",
      "password-mismatch": "no coincide",
      "subscription": "(Actualice para habilitar la gestión de roles)"
    },
    "members": {
      "active": "Miembros activos",
      "inactive": "Miembros inactivos",
      "helper": "Agregar o invitar por dirección de correo electrónico",
      "add-more": "+ Agregar más",
      "add": "Agregar",
      "invites": "Enviar invitaciones",
      "invited": "Invitado",
      "yourself": "Tú",
      "upgrade": "Actualice para habilitar la gestión de roles",
      "select-role": "Seleccione el rol",
      "not-assigned": "No asignado",
      "table": {
        "account": "Cuenta",
        "role": "Rol",
        "update-time": "Hora de Actualización",
        "granted-time": "Hora de Concesión",
        "roles": "Roles"
      },
      "action": {
        "deactivate": "Desactivar",
        "deactivate-confirm-title": "¿Estás seguro de que deseas desactivar?",
        "deactivate-confirm-description": "Aún puedes reactivar más tarde",
        "reactivate": "Reactivar",
        "reactivate-confirm-title": "¿Estás seguro de que deseas reactivar?"
      },
      "tooltip": {
        "upgrade": "Actualice para habilitar la gestión de roles",
        "not-allow-edit": "Solo el propietario puede cambiar el rol",
        "not-allow-remove": "No se puede eliminar el último propietario",
        "project-role-provider-gitlab": "Mapeado desde el rol {rawRole} en el proyecto correspondiente de GitLab.",
        "cannot-change-role-of-systembot-or-service-account": "No se puede cambiar el rol de la cuenta bot del sistema o de la cuenta de servicio"
      },
      "system-bot": "Bot del Sistema",
      "service-account": "Cuenta de Servicio",
      "copy-service-key": "Copiar Clave de Servicio",
      "reset-service-key": "Restablecer Clave de Servicio",
      "reset-service-key-alert": "Esta acción no se puede deshacer. La clave antigua dejará de funcionar de inmediato. ¿Está seguro de que desea restablecer esta clave de servicio?",
      "service-key-copied": "Clave de Servicio copiada al portapapeles, por favor manténgala en secreto.",
      "create-as-service-account": "Crear como cuenta de servicio",
      "show-inactive": "Mostrar miembros inactivos",
      "remove-self-owner": {
        "title": "¿Estás seguro de revocarte PROPIETARIO?",
        "description": "Asegúrese de que los PROPIETARIOS restantes puedan iniciar sesión; de lo contrario, nadie podrá administrar los usuarios."
      }
    },
    "im-integration": {
      "enable": "Habilitar",
      "description": "Permitir a los usuarios aprobar incidencias directamente desde IM.",
      "feishu-updated-tip": "Integración con Feishu actualizada correctamente"
    },
    "sso": {
      "create": "Crear SSO",
      "description": "Inicio de Sesión Único (SSO) es un método de autenticación que permite a los usuarios autenticarse en múltiples aplicaciones y sitios web a través de un solo conjunto de credenciales.",
      "archive": "Archivar este SSO",
      "archive-info": "El SSO archivado no se mostrará en la interfaz normal. Puede hacer clic en \"Archivar\" en la parte inferior izquierda para encontrarlo y restaurarlo.",
      "restore": "Restaurar este SSO",
      "form": {
        "type": "Tipo",
        "learn-more-with-user-doc": "Obtenga más información sobre la configuración",
        "redirect-url": "URL de redireccionamiento de autorización",
        "redirect-url-description": "Se utilizará para completar el campo correspondiente en el formulario de la aplicación del proveedor de identidad.",
        "use-template": "Usar plantilla",
        "select-template": "Seleccionar plantilla",
        "basic-information": "Información básica",
        "name": "Nombre",
        "name-description": "El nombre de visualización que se mostrará a los usuarios",
        "resource-id": "ID de recurso",
        "resource-id-description": "Una cadena única y los caracteres válidos son /[a-z][0-9]-/",
        "domain": "Dominio",
        "domain-description": "El nombre de dominio del proveedor de identidad",
        "identity-provider-information": "Información del proveedor de identidad",
        "identity-provider-information-description": "La información es proporcionada por su proveedor de identidad.",
        "identity-provider-needed-information": "Cree su aplicación SSO con la siguiente información.",
        "endpoints": "Endpoints",
        "endpoints-description": "Las URL relacionadas proporcionadas por su proveedor de OAuth.",
        "auth-url-description": "El enlace a la página de inicio de sesión de OAuth",
        "scopes-description": "Una lista separada por espacios de ámbitos que se llevarán al acceder a la URL de autenticación",
        "token-url-description": "La dirección API para obtener el token de acceso",
        "user-info-url-description": "La dirección API para obtener la información del usuario mediante el token de acceso",
        "connection-security": "Seguridad de la conexión",
        "connection-security-skip-tls-verify": "Omitir verificación TLS para certificados autofirmados",
        "user-information-mapping": "Mapeo de información del usuario",
        "user-information-mapping-description": "Mapea los nombres de campo de la API de información del usuario al usuario Bytebase.",
        "identifier": "Correo electrónico de usuario de Bytebase",
        "identifier-tips": "Debe ser una cadena única. Y si no está en formato de correo electrónico, se empalmará con el dominio.",
        "display-name": "Nombre para mostrar de usuario de Bytebase",
        "phone": "Número de teléfono de usuario de Bytebase",
        "auth-style": {
          "self": "Estilo de autenticación",
          "in-params": {
            "self": "En parámetros"
          },
          "in-header": {
            "self": "En encabezado"
          }
        }
      },
      "copy-redirect-url": "URL de redireccionamiento copiada al portapapeles."
    },
    "general": {
      "workspace": {
        "branding": "Marca",
        "only-owner-can-edit": "Solo el propietario del espacio de trabajo puede actualizar la configuración.",
        "logo": "Logo",
        "logo-aspect": "El tamaño sugerido para el logo debería tener una proporción de 5:2, por ejemplo, 100 x 40.",
        "select-logo": "Subir un archivo",
        "drag-logo": "o arrastrar aquí",
        "logo-upload-tip": "{extension} hasta {size} MiB",
        "logo-upload-succeed": "Logo actualizado correctamente",
        "security": "Seguridad",
        "watermark": {
          "self": "Marca de agua",
          "update-success": "Configuración de marca de agua actualizada",
          "description": "Mostrar marcas de agua en las páginas, incluyendo el nombre de usuario, el ID y el correo electrónico.",
          "only-owner-can-edit": "Solo el propietario del espacio de trabajo puede actualizar la configuración de la marca de agua.",
          "enable": "Activar marca de agua"
        },
        "disallow-signup": {
          "enable": "Deshabilitar el registro de autoservicio",
          "description": "Una vez deshabilitado, los usuarios no pueden registrarse por sí mismos y solo pueden ser invitados por el propietario del espacio de trabajo."
        },
        "require-2fa": {
          "enable": "Requerir autenticación de dos factores para todos los usuarios",
          "description": "Cuando está habilitado, los usuarios que no tienen la autenticación de dos factores habilitada para sus cuentas personales serán obligados a configurarla.",
          "need-all-user-2fa-enabled": "Requiere que todos los usuarios habiliten 2FA primero. Todavía hay {count} usuarios que no han habilitado 2FA: {users}"
        },
        "network": "Red",
        "external-url": {
          "self": "URL externa",
          "description": "La URL externa donde el usuario visita Bytebase, debe comenzar con http:// o https://. {viewDoc}"
        },
        "config-updated": "La configuración se ha actualizado.",
        "plugin": {
          "openai": {
            "ai-augmentation": "Mejora IA",
            "openai-key": {
              "self": "Clave de API de OpenAI",
              "description": "Proporcione una clave de API de OpenAI para habilitar la capacidad ChatSQL en el Editor de SQL. {viewDoc}",
              "find-my-key": "Encuentra mi llave",
              "placeholder": "Una clave de API de OpenAI generalmente comienza con sk-*****"
            },
            "openai-endpoint": {
              "self": "Punto de conexión de API de OpenAI",
              "description": "Proporcione una implementación privada del Punto de conexión de API de OpenAI."
            }
          }
        },
        "announcement": {
          "self": "Anuncio",
          "update-success": "Configuración de anuncios actualizada.",
          "owner-or-dba-can-edit": "Solo el propietario del espacio de trabajo o el DBA pueden actualizar la configuración de anuncios."
        },
        "announcement-alert-level": {
          "description": "Level",
          "field": {
            "info": "Común",
            "warning": "Advertencia",
            "critical": "Importante"
          }
        },
        "announcement-text": {
          "self": "Título",
          "placeholder": "Título del anuncio de entrada"
        },
        "extra-link": {
          "self": "Enlace",
          "placeholder": "Enlace de anuncio de entrada"
        },
        "gitops-webhook-url": {
          "self": "URL del webhook GitOps",
          "description": "La URL utilizada para enviar webhooks de GitOps a la instancia de Bytebase."
        },
        "sign-in-frequency": {
          "self": "Frecuencia de inicio de sesión",
          "description": "La frecuencia de inicio de sesión es el período antes de que un usuario deba iniciar sesión nuevamente.",
          "hours": "Horas",
          "days": "Días",
          "config-updated": "La configuración se ha actualizado. Necesita reiniciar Bytebase y volver a iniciar sesión para que surta efecto."
        }
      }
    },
    "sensitive-data": {
      "description": "A las siguientes columnas se les asignan niveles de enmascaramiento explícitamente y tienen prioridad sobre la regla de enmascaramiento global.",
      "remove-sensitive-column-tips": "¿Exponer esta columna?",
<<<<<<< HEAD
      "sensitive-column-list": "Lista de columnas confidenciales",
      "grant-access": "Autorizará el acceso",
      "never-expires": "Nunca expira",
      "global-rules": {
        "self": "Regla de enmascaramiento global",
=======
      "sensitive-column-list": "Lista de columnas enmascaradas explícitas",
      "global-masking-rule": "Regla de enmascaramiento global",
      "semantic-types": "Tipos semánticos",
      "grant-access": "Autorizará el acceso",
      "never-expires": "Nunca expira",
      "global-rules": {
        "description": "Utilice la regla global para aplicar niveles de enmascaramiento por lotes, p. Todas las columnas denominadas \"correo electrónico\" se enmascararán con el nivel \"Parcial\".",
>>>>>>> a052acba
        "condition-order": "Orden de condición",
        "add-rule": "Agregar regla",
        "re-order": "Reordenar",
        "delete-rule-tip": "¿Eliminar esta regla?",
        "check-rules": "Check global rules"
      },
      "semantic-types": {
        "self": "Tipos semánticos",
        "add-type": "Agregar tipo",
        "table": {
          "semantic-type": "Tipo semántico",
          "description": "Descripción",
          "full-masking-algorithm": "Algoritmo de enmascaramiento completo",
          "partial-masking-algorithm": "Algoritmo de enmascaramiento parcial",
          "delete": "¿Eliminar este tipo?"
        }
      },
      "column-detail": {
        "masking-setting-for-column": "Configuración de enmascaramiento para \"{columna}\"",
        "access-user-list": "Acceder a la lista de usuarios",
        "access-user-list-desc": "Usuarios autorizados a acceder a datos desenmascarados.",
        "remove-user-permission": "¿Quitar el permiso del usuario?",
        "remove-sensitive-warning": "Expondrá la columna.",
        "column-effective-masking-tips": "Esta columna no configura su propio nivel de enmascaramiento.\nMostramos su nivel de enmascaramiento efectivo con reglas de enmascaramiento globales. {link}"
      },
      "algorithms": {
        "self": "Algoritmo de enmascaramiento",
        "default": "Por defecto",
        "default-desc": "Utilice *** como máscara de datos"
      },
      "masking-level": {
        "self": "Nivel de enmascaramiento",
        "selet-level": "Selecciona el nivel",
        "masking_level_unspecified": "Siga las reglas globales de enmascaramiento",
        "none": "Ninguna",
        "partial": "Parcial",
        "full": "Llena"
      },
      "action": {
        "self": "Acción",
        "query": "Consulta",
        "export": "Exportar"
      }
    },
    "access-control": {
      "description": "Configura un flujo de aprobación para controlar la consulta y exportación de datos. {link}",
      "skip-approval": "Saltar aprobación manual",
      "query-data": "Consulta de datos",
      "export-data": "Exportación de datos",
      "disallowed": "no permitido",
      "copy-data-from-sql-editor": "Copiar datos del editor de SQL"
    },
    "release": {
      "new-version-available": "Nueva versión disponible",
      "new-version-content": "¡La nueva versión {tag} está disponible ahora! Consulte nuestra documentación para la instalación.",
      "not-show-till-next-release": "No mostrar esto hasta la próxima versión"
    },
    "mail-delivery": {
      "description": "Habilita la entrega de correo para recibir notificaciones por correo electrónico configurando la información del servidor SMTP.",
      "field": {
        "smtp-server-host": "Servidor SMTP",
        "smtp-server-port": "Puerto del servidor SMTP",
        "from": "De",
        "smtp-username": "Usuario SMTP",
        "smtp-password": "Contraseña SMTP",
        "send-test-email-to": "Enviar correo de prueba a",
        "send": "Enviar",
        "authentication-method": "Método de Autenticación",
        "encryption": "Encriptación"
      },
      "updated-tip": "Se ha actualizado correctamente la configuración de entrega de correo",
      "tested-tip": "Envío realizado con éxito, por favor revise la bandeja de entrada de {address}."
    }
  },
  "activity": {
    "name": "Nombre",
    "comment": "Comentario",
    "created": "Creado",
    "invoker": "Convocador",
    "type": {
      "issue-create": "crear incidencia",
      "comment-create": "crear comentario",
      "issue-field-update": "actualizar campo de la incidencia",
      "issue-status-update": "actualizar estado de la incidencia",
      "pipeline-stage-status-update": "actualizar estado de la etapa de la incidencia",
      "pipeline-task-status-update": "actualizar estado de la tarea de la incidencia",
      "pipeline-task-file-commit": "commit al archivo",
      "pipeline-task-statement-update": "actualización SQL",
      "member-create": "crear miembro",
      "member-role-update": "actualizar rol",
      "member-activate": "activar miembro",
      "member-deactivate": "desactivar miembro",
      "project-repository-push": "evento de push del repositorio del proyecto",
      "project-database-transfer": "transferencia de base de datos",
      "project-member-create": "agregar miembro del proyecto",
      "project-member-delete": "eliminar miembro del proyecto",
      "project-member-role-update": "cambiar el rol del miembro del proyecto",
      "pipeline-task-earliest-allowed-time-update": "actualizar tiempo de inicio temprano",
      "database-recovery-pitr-done": "restaurar base de datos a un punto en el tiempo",
      "external-approval-rejected": "rechazo de aprobación externa"
    },
    "sentence": {
      "created-issue": "incidencia creado",
      "commented": "comentado",
      "reassigned-issue": "incidencia reasignada de {oldName} a {newName}",
      "assigned-issue": "incidencia asignada a {newName}",
      "unassigned-issue": "incidencia desasignada de {oldName}",
      "invalid-assignee-update": "actualización de asignatario no válida",
      "changed-description": "cambio de descripción",
      "changed-from-to": "cambio de {name} de \"{oldValue}\" a \"{newValue}\"",
      "unset-from": "eliminación de {name} de \"{oldValue}\"",
      "set-to": "asignación de {name} a \"{newValue}\"",
      "changed-update": "actualización de cambio {name}",
      "reopened-issue": "incidencia reabierta",
      "resolved-issue": "incidencia resuelta",
      "canceled-issue": "incidencia cancelada",
      "empty": "",
      "changed": "cambio",
      "updated": "actualizado",
      "canceled": "cancelado",
      "approved": "aprobado",
      "started": "iniciado",
      "completed": "completado",
      "failed": "fallido",
      "task-name": " tarea {name}",
      "committed-to-at": "confirmado {file} a {branch}{'@'}{repo}",
      "dismissed-stale-approval": "aprobaciones obsoletas de {task} descartadas",
      "external-approval-rejected": "rechazo de aprobación externa de {imName} de la etapa \"{stageName}\"",
      "skipped": "omitido",
      "rolled-out": "implementado",
      "schema-version": "versión de esquema {version}",
      "xxx-automatically": "{verb} automáticamente",
      "verb-type-target-by-people": "{verb} {type} {target}",
      "verb-type-target-by-system-bot": "{type} {target} {verb}"
    },
    "subject-prefix": {
      "task": "Tarea",
      "stage": "Etapa"
    },
    "n-similar-activities": "({count} actividad similar) | ({count} actividades similares)"
  },
  "issue": {
    "my-issues": "Mis Incidencias",
    "waiting-approval": "Esperando Aprobación",
    "waiting-rollout": "Esperando Implementación",
    "opened-by-at": "abierta por {creator} a las {time}",
    "commit-by-at": "commit {id} {title} por {author} a las {time}",
    "status-transition": {
      "modal": {
        "resolve": "¿Resolver incidencia?",
        "cancel": "¿Cancelar todo el incidencia?",
        "reopen": "¿Reabrir incidencia?",
        "title": "{action} {type} [{name}]?",
        "action-to-stage": "{action} etapa ({n} tareas)"
      },
      "dropdown": {
        "resolve": "Resolver incidencia",
        "cancel": "Cancelar incidencia",
        "reopen": "Reabrir incidencia"
      },
      "form": {
        "note": "Nota",
        "placeholder": "(Opcional) Agregar una nota..."
      }
    },
    "subscribe": "Suscribirse",
    "unsubscribe": "Cancelar suscripción",
    "subscriber": "No hay suscriptores | 1 suscriptor | {n} suscriptores",
    "apply-to-other-tasks": "Aplicar a otras tareas",
    "add-sql-statement": "Agregar declaración SQL...",
    "optional-add-sql-statement": "(Opcional) Agregar declaración SQL...",
    "edit-description": "Editar descripción",
    "add-some-description": "Agregar alguna descripción...",
    "add-a-comment": "Agregar un comentario",
    "edit-comment": "Editar comentario",
    "leave-a-comment": "Dejar un comentario...",
    "comment-editor": {
      "write": "Escribir",
      "preview": "Vista previa",
      "nothing-to-preview": "Nada para previsualizar",
      "toolbar": {
        "header": "Insertar texto de encabezado",
        "bold": "Insertar texto en negrita",
        "code": "Insertar fragmento de código SQL",
        "link": "Insertar un enlace",
        "hashtag": "Inserte el enlace del problema por id. Escriba la identificación del problema después del hashtag \"#\""
      }
    },
    "view-commit": "Ver commit",
    "search-issue-name": "Buscar nombre de la incidencia",
    "advanced-search": {
      "self": "Búsqueda Avanzada",
      "scope": {
        "project": {
          "title": "Proyecto",
          "description": "Incluir solo ediciones de este proyecto"
        }
      }
    },
    "filter-issue-by-name": "Filtrar problema por nombre",
    "table": {
      "open": "Abierto",
      "closed": "Cerrado",
      "status": "Estado",
      "project": "Proyecto",
      "name": "Nombre",
      "environment": "Entorno",
      "db": "Base de datos",
      "progress": "Progreso",
      "updated": "Actualizado",
      "approver": "Aprobador",
      "creator": "Creador",
      "assignee": "Asignado"
    },
    "stage-select": {
      "active": "{name} (activo)"
    },
    "not-allowed-to-operate-unassigned-database": "No se puede {operation} a bases de datos no asignadas.\nPrimero deben ser transferidas a un proyecto.",
    "migration-mode": {
      "title": "Modo migración",
      "normal": {
        "title": "Migración normal (para tablas de tamaño normal)",
        "description": "Realizar cambios de esquema directamente en la tabla de destino. Se mantendrá un bloqueo durante toda la migración."
      },
      "online": {
        "title": "Migración en línea (para tablas de gran tamaño)",
        "description": "Basado en gh-ost. Para tablas grandes, puede reducir la duración del bloqueo de la tabla de horas a segundos {link}."
      }
    },
    "new-issue": "@:common.new @:common.issue",
    "format-on-save": "Formatear al guardar",
    "action-to-current-stage": "{action} etapa actual",
    "edit-sql-statement-in-vcs": "Este proyecto ha habilitado el control de versiones basado en VCS. Modifique el archivo SQL en el repositorio Git correspondiente y haga un commit para crear una nueva incidencia.",
    "edit-sql-statement": "Editar declaración SQL",
    "upload-sql": "Cargar SQL",
    "upload-sql-as-sheet": "Cargar SQL como Hoja",
    "statement-from-sheet-warning": "SQL está sobredimensionado y no se permite la edición en línea. \nPuede cargar un nuevo archivo SQL para sobrescribirlo.",
    "overwrite-current-statement": "Sobrescribir la declaración SQL actual",
    "upload-sql-file-max-size-exceeded": "Se ha excedido el tamaño máximo del archivo ({size}).",
    "waiting-earliest-allowed-time": "Se ejecutará después de {time}",
    "batch-transition": {
      "not-allowed-tips": "Algunos de las incidencias seleccionadas no se pueden {operation}",
      "resolve": "Resolver",
      "resolved": "resuelto",
      "cancel": "Cancelar",
      "cancelled": "cancelado",
      "reopen": "Reabrir",
      "reopened": "reabierto",
      "action-n-issues": "{action} {n} incidencia | {action} {n} incidencias",
      "successfully-updated-n-issues": "Incidencia actualizada correctamente {n} | Incidencias actualizadas correctamente {n}"
    },
    "sql-hint": {
      "change-will-apply-to-all-tasks-in-tenant-mode": "El cambio se aplicará a todas las tareas",
      "dont-apply-to-database-in-baseline-migration": "La creación de la línea base solo registra el esquema actual en el historial de cambios y no aplica SQL a la base de datos",
      "snowflake": "Use <<schema>>.<<table>> para especificar una tabla Snowflake"
    },
    "will-rollback": "Esta tarea revertirá {link}",
    "issue-link-with-task": "Incidencia {issue} - tarea {task}",
    "assignee-attention": {
      "send-approval-request-successfully": "Enviar una solicitud de aprobación de {im} correctamente",
      "send-attention-request-successfully": "Solicitar la atención del asignado {principal} con éxito",
      "needs-attention": "Necesita atención",
      "click-to-mark": "Haga clic para solicitar la atención del asignado"
    },
    "sdl": {
      "schema-change": "Cambio de esquema",
      "generated-ddl-statements": "Declaraciones DDL generadas",
      "full-schema": "Esquema completo",
      "left-schema-may-change": "El esquema del lado izquierdo puede cambiar antes de que se aplique la incidencia."
    },
    "assignee-tooltip": "Permitir al asignado implementar la incidencia una vez que se haya aprobado el flujo de aprobación.",
    "approval-flow": {
      "self": "Flujo de aprobación",
      "tooltip": "Los revisores aprobarán y revisarán la incidencia en el orden especificado en el flujo. La incidencia solo se puede aplicar después de que se hayan aprobado todos los pasos del flujo. Puedes configurar un flujo de aprobación personalizado para cada riesgo."
    },
    "waiting-to-rollout": "Esperando para implementar",
    "waiting-for-review": "Esperando revisión",
    "issue-name": "Nombre de la incidencia",
    "grant-request": {
      "export-rows": "número máximo de filas",
      "export-format": "formato de exportación",
      "expire-days": "días de caducidad",
      "expired-at": "tiempo de caducidad",
      "all-databases": "todas las bases de datos",
      "all-databases-tip": "Todas las bases de datos actuales y futuras de este proyecto.",
      "manually-select": "selección manual",
      "custom": "personalice",
      "data-export-attention": "Los datos se exportarán a un archivo y se descargarán en su computadora local. Y solo puede realizar la acción de exportación una vez.",
      "export-method": "Método de exportación",
      "request-sent": "Solicitud enviada",
      "please-select-database-first": "Por favor, seleccione primero la base de datos"
    },
    "review-sent-back": "Revisión devuelta",
    "update-statement": {
      "self": "Actualizar {type}",
      "apply-current-change-to": "Aplicar el cambio actual a",
      "target": {
        "selected-task": "Tarea seleccionada",
        "selected-stage": "Etapa seleccionada",
        "all-tasks": "Todas las tareas"
      },
      "current-change-will-apply-to-all-tasks-in-batch-mode": "En el modo por lotes, el cambio actual se aplicará a todas las tareas."
    },
    "not-editable-legacy-issue": "Este problema no es editable porque se creó en una versión anterior de Bytebase",
    "action-anyway": "{action} de todos modos",
    "disallow-edit-reasons": {
      "issue-is-done": "La cuestión está hecha",
      "issue-is-canceled": "La emisión está cancelada.",
      "task-is-x-status": "La tarea es {status}",
      "task-is-running-cancel-first": "La tarea se está ejecutando, cancele la tarea antes de cambiar este valor"
    },
    "you-are-not-allowed-to-change-this-value": "No tienes permitido cambiar este valor."
  },
  "alter-schema": {
    "vcs-enabled": "Este proyecto ha habilitado el control de versiones basado en VCS y seleccionar la base de datos a continuación lo llevará al repositorio Git correspondiente para iniciar el proceso de cambio.",
    "vcs-info": "VCS habilitado. Seleccionar esto lo llevará al repositorio Git correspondiente para iniciar el proceso de cambio.",
    "alter-single-db": "Modificar una sola base de datos",
    "alter-multiple-db": "Selección manual",
    "alter-db-group": "Por Configuración de Implementación",
    "no-databases-in-project": "No hay bases de datos en este proyecto. Haga clic en Nueva BD o Transferir BD para agregar bases de datos."
  },
  "quick-action": {
    "create-db": "Crear base de datos",
    "new-db": "Nueva BD",
    "add-instance": "@:common.add @:common.instance",
    "create-instance": "@:common.create @:common.instance",
    "manage-user": "Administrar usuario",
    "add-environment": "@:common.add @:common.environment",
    "create-environment": "@:common.create @:common.environment",
    "new-project": "@:common.new @:common.project",
    "create-project": "@:common.create @:common.project",
    "edit-data": "Editar datos",
    "troubleshoot": "Solucionar problemas",
    "transfer-in-db": "Transferir BD",
    "request-db": "Solicitar BD",
    "from-unassigned-databases": "Transferir bases de datos no asignadas",
    "from-projects": "Transfer from other projects",
    "transfer-in-db-title": "Transferir base de datos",
    "transfer-in-db-alert": "¿Estás seguro de transferir \"{dbName}\" a nuestro proyecto?",
    "unassigned-db-hint": "Bytebase sincroniza periódicamente el esquema de la instancia. Las bases de datos recién sincronizadas no están asignadas al principio y deben transferirse a un proyecto antes de que puedan usarse.",
    "transfer-out-db": "Transferir base de datos",
    "transfer-out-db-title": "Transferir la base de datos",
    "request-export": "Solicitar exportación",
    "request-query": "Solicitar consulta"
  },
  "create-db": {
    "new-database-name": "Nuevo nombre de la base de datos",
    "database-owner-name": "Nombre del propietario de la base de datos",
    "cluster": "Clúster",
    "reserved-db-error": "{databaseName} es un nombre reservado",
    "generated-database-name": "Nombre de la base de datos generada",
    "db-name-generated-by-template": "Generado por plantilla \"{template}\"",
    "input-label-value": "Entrada {key}",
    "new-collection-name": "Nuevo Nombre de Colección"
  },
  "db": {
    "encoding": "Codificación",
    "character-set": "Juego de caracteres",
    "collation": "Colación",
    "select": "Seleccionar base de datos",
    "select-instance-first": "Seleccione la instancia primero",
    "select-environment-first": "Seleccione el entorno primero",
    "tables": "Tablas",
    "collections": "Colecciones",
    "views": "Vistas",
    "extensions": "Extensiones",
    "functions": "Funciones",
    "streams": "Streams",
    "tasks": "Tareas",
    "parent": "Padre",
    "last-successful-sync": "Última sincronización exitosa",
    "sync-status": "Estado de sincronización",
    "failed-to-sync-schema-for-database-database-value-name": "Error al sincronizar el esquema para la base de datos '{0}'.",
    "successfully-synced-schema-for-database-database-value-name": "Esquema sincronizado correctamente para la base de datos '{0}'."
  },
  "instance": {
    "select": "Seleccionar instancia",
    "select-database-user": "Seleccionar usuario de base de datos",
    "new-database": "Nueva base de datos",
    "syncing": "Sincronizando...",
    "create-migration-schema": "Crear esquema de migración",
    "missing-migration-schema": "Falta el esquema de migración",
    "unable-to-connect-instance-to-check-migration-schema": "No se pudo conectar la instancia para verificar el esquema de migración",
    "bytebase-relies-on-migration-schema-to-manage-gitops-based-schema-migration-for-databases-belonged-to-this-instance": "Bytebase depende del esquema de migración para registrar la migración de esquemas de base de datos en esta instancia. Sin configurar el esquema de migración, no se puede modificar el esquema ni cambiar los datos de ninguna base de datos en la instancia.",
    "please-contact-your-dba-to-configure-it": "Por favor, contacte a su administrador de bases de datos para configurarlo.",
    "please-check-the-instance-connection-info-is-correct": "Por favor, verifique que la información de conexión de la instancia sea correcta.",
    "users": "Usuarios",
    "successfully-archived-instance-updatedinstance-name": "Instancia '{0}' archivada con éxito.",
    "successfully-restored-instance-updatedinstance-name": "Instancia '{0}' restaurada con éxito.",
    "failed-to-create-migration-schema-for-instance-instance-value-name": "No se pudo crear el esquema de migración para la instancia '{0}'.",
    "successfully-created-migration-schema-for-instance-value-name": "Esquema de migración creado con éxito para '{0}'.",
    "failed-to-sync-schema-for-instance-instance-value-name": "No se pudo sincronizar el esquema para la instancia '{0}'.",
    "successfully-synced-schema-for-instance-instance-value-name": "Esquema sincronizado con éxito para la instancia '{0}'.",
    "archive-this-instance": "Archivar esta instancia",
    "archive-instance-instance-name": "¿Archivar la instancia '{0}'?",
    "archived-instances-will-not-be-shown-on-the-normal-interface-you-can-still-restore-later-from-the-archive-page": "Las instancias archivadas no se mostrarán en la interfaz normal. Puede hacer clic en \"Archivar\" en la parte inferior izquierda para encontrarlas y restaurarlas.",
    "restore-this-instance": "Restaurar esta instancia",
    "restore": "Restaurar",
    "restore-instance-instance-name-to-normal-state": "¿Restaurar la instancia '{0}' al estado normal?",
    "account-name": "Nombre de la cuenta",
    "account": "Cuenta",
    "name": "Nombre",
    "host-or-socket": "Host o Socket",
    "project-id-and-instance-id": "ID del proyecto e ID de la instancia",
    "project-id": "ID del proyecto",
    "instance-id": "ID de la instancia",
    "your-snowflake-account-name": "nombre de su cuenta de Snowflake",
    "port": "Puerto",
    "authentication-database": "Base de datos de autenticación",
    "instance-name": "Nombre de la instancia",
    "snowflake-web-console": "Consola web de Snowflake",
    "external-link": "Enlace externo",
    "web-console": "Consola web",
    "connection-info": "Información de conexión",
    "show-how-to-create": "Mostrar cómo crear",
    "below-is-an-example-to-create-user-bytebase-with-password": "A continuación se muestra un ejemplo para crear el usuario 'bytebase {'@'}%' con contraseña",
    "your_db_pwd": "SU_DB_PWD",
    "no-read-only-data-source-warn-for-owner-dba": "La instancia no ha configurado una conexión de solo lectura, por favor considere agregar una.",
    "no-read-only-data-source-warn-for-developer": "La instancia no ha configurado una conexión de solo lectura, solicite a su DBA que agregue una.",
    "sentence": {
      "host": {
        "snowflake": "por ejemplo, host.docker.internal {'|'} <<ip>> {'|'} <<socket local>>"
      },
      "proxy": {
        "snowflake": "Para el servidor proxy, agregue {'@'}PROXY_HOST y especifique PROXY_PORT en el puerto"
      },
      "console": {
        "snowflake": "La URL de la consola externa que administra esta instancia (por ejemplo, la consola de AWS RDS, la consola de la instancia de base de datos interna)"
      },
      "outbound-ip-list": "Si utiliza reglas de firewall de entrada para su instancia de base de datos, incluya las siguientes direcciones IP en su lista de permisos para permitir el acceso desde Bytebase Cloud.",
      "create-admin-user": "Este es el usuario de conexión utilizado por Bytebase para realizar operaciones DDL y DML (no SELECT).",
      "create-readonly-user": "Esta es la conexión utilizada por Bytebase para realizar operaciones de solo lectura como la consulta SELECT.",
      "create-admin-user-non-sql": "Este es el usuario de conexión utilizado por Bytebase para realizar operaciones de escritura y administración.",
      "create-readonly-user-non-sql": "Esta es la conexión utilizada por Bytebase para realizar operaciones de solo lectura.",
      "create-user-example": {
        "snowflake": {
          "user": "bytebase{'@'}%",
          "password": "SU_CONTRASEÑA_DE_BD",
          "template": "A continuación se muestra un ejemplo para crear el usuario 'bytebase' con la contraseña {password} para {warehouse} y otorgar al usuario los privilegios necesarios."
        },
        "mysql": {
          "password": "SU_CONTRASEÑA_DE_BD",
          "user": "bytebase{'@'}%",
          "template": "A continuación se muestra un ejemplo para crear el usuario {password} con la contraseña {password} y otorgar al usuario los privilegios necesarios."
        },
        "clickhouse": {
          "template": "A continuación se muestra un ejemplo para crear el usuario 'bytebase' con la contraseña {password} y otorgar al usuario los privilegios necesarios. Primero debe habilitar el flujo de trabajo impulsado por SQL de ClickHouse {link} y luego ejecutar la siguiente consulta para crear el usuario.",
          "sql-driven-workflow": "Flujo de trabajo impulsado por SQL"
        },
        "postgresql": {
          "warn": "Si la instancia de conexión es administrada por el proveedor de la nube, entonces SUPERUSER no está disponible y debes crear el usuario a través de la consola de administración del proveedor. El usuario creado tendrá privilegios semi-SUPERUSER específicos del proveedor. Debes otorgar privilegios de Bytebase con 'GRANT role_name TO bytebase;' para todos los roles existentes, de lo contrario Bytebase puede no tener acceso a las bases de datos o tablas existentes.",
          "template": "A continuación se muestra un ejemplo para crear el usuario 'bytebase' con la contraseña {password} y otorgar al usuario los privilegios necesarios. Si la instancia de conexión está alojada por ti mismo, puedes otorgar SUPERUSER."
        },
        "redis": {
          "password": "TU_DB_PWD",
          "user": "bytebase",
          "template": "A continuación se muestra un ejemplo para crear el usuario {user} con la contraseña {password} y otorgar al usuario los privilegios necesarios."
        }
      }
    },
    "no-password": "Sin contraseña",
    "type-or-paste-credentials": "Escriba o pegue las CREDENCIALES",
    "type-or-paste-credentials-write-only": "Escriba o pegue las CREDENCIALES - solo escritura",
    "password-write-only": "SU_DB_PWD - solo escritura",
    "test-connection": "Probar conexión",
    "ignore-and-create": "Ignorar y crear",
    "add-a-postgresql-sample-instance": "Agregue una instancia de muestra de PostgreSQL en su lugar",
    "successfully-added-postgresql-instance": "Se ha agregado correctamente una instancia de muestra de PostgreSQL y se han completado la información de conexión.",
    "connection-info-seems-to-be-incorrect": "La información de conexión parece ser incorrecta",
    "new-instance": "Nueva instancia",
    "unable-to-connect": "Bytebase no puede conectar la instancia. Le recomendamos que revise la información de conexión nuevamente. Pero está bien ignorar esta advertencia por ahora. Aún puede solucionar la información de conexión desde la página de detalles de la instancia después de la creación.\n\nDetalle del error: {0}",
    "successfully-created-instance-createdinstance-name": "Se ha creado correctamente la instancia '{0}'.",
    "successfully-updated-instance-instance-name": "Se ha actualizado correctamente la instancia '{0}'.",
    "copy-grant-statement": "Se ha copiado la declaración CREATE USER y GRANT al portapapeles. Pegue en su cliente de {engine} para aplicar.",
    "successfully-connected-instance": "Instancia conectada correctamente.",
    "failed-to-connect-instance": "Error al conectar la instancia.",
    "failed-to-connect-instance-localhost": "Error al conectar la instancia.\nSi ejecuta Bytebase con Docker, intente \"host.docker.internal\" para la dirección del host.",
    "search-instance-name": "Buscar nombre de instancia",
    "grants": "Concesiones",
    "find-gcp-project-id-and-instance-id": "Para encontrar el ID de proyecto y el ID de instancia de GCP, consulte",
    "create-gcp-credentials": "Para crear credenciales, consulte",
    "used-for-testing-connection": "Usado solo para probar conexiones",
    "all": "Todas las instancias",
    "force-archive-description": "Forzar a archivar. \nTodos los problemas relacionados se resolverán y todas las hojas relacionadas se eliminarán.",
    "sync-mode": {
      "self": "Modo de sincronización",
      "database": {
        "self": "Administrar basado en base de datos",
        "description": "Toda la base de datos se trata como un objeto administrado, y CDB y PDB se consideran bases de datos distintas. (Admite modo CDB y no CDB)"
      },
      "schema": {
        "self": "Administrar según el esquema",
        "description": "Cada esquema se trata como un objeto administrado. (Solo es compatible con el modo no CDB)"
      }
    },
    "scan-interval": {
      "self": "Intervalo de escaneo",
      "default-never": "Predeterminado (nunca)",
      "description": "Bytebase sincroniza periódicamente el esquema de instancia y detecta anomalías."
    }
  },
  "environment": {
    "id": "ID del Entorno",
    "id-description": "El ID del entorno es el identificador único para su entorno. No puede cambiarlo después de creado.",
    "select": "Seleccionar entorno",
    "archive": "Archivar este entorno",
    "archive-info": "Los entornos archivados no se mostrarán en la interfaz normal. Puede hacer clic en \"Archivar\" en la parte inferior izquierda para encontrar y restaurarlo.",
    "create": "Crear entorno",
    "restore": "Restaurar este entorno",
    "successfully-updated-environment": "entorno '{name}' actualizado exitosamente.",
    "disable-auto-backup": {
      "self": "Desactivar copia de seguridad automática de la base de datos",
      "content": "La política de desactivación de copias de seguridad automáticas no se aplica de forma retroactiva.\n¿Está seguro de aplicarla a todas las bases de datos en este entorno?"
    },
    "production-environment": "Entorno de producción"
  },
  "quick-start": {
    "self": "Inicio rápido",
    "guide": "haga clic en el paso para probarlo",
    "view-an-issue": "Ver una incidencia",
    "visit-project": "@:common.visit @:common.projects",
    "visit-instance": "@:common.visit @:common.instances",
    "visit-database": "@:common.visit @:common.databases",
    "visit-environment": "@:common.visit @:common.environments",
    "add-a-member": "Agregar un miembro",
    "use-kbar": "Usar kbar ({shortcut})",
    "query-data": "Consultar datos",
    "notice": {
      "title": "Guía de inicio rápido omitida",
      "desc": "Todavía puede volver a abrirla más tarde desde el menú en la parte superior derecha"
    }
  },
  "auth": {
    "sign-up": {
      "title": "Registre su cuenta",
      "admin-title": "Configure su {account}",
      "admin-account": "cuenta de administrador",
      "create-admin-account": "Crear cuenta de administrador",
      "confirm-password": "Confirmar contraseña",
      "confirm-password-placeholder": "Confirmar contraseña",
      "password-mismatch": "contraseñas no coinciden",
      "existing-user": "¿Ya tienes una cuenta?",
      "accept-terms-and-policy": "Acepto los {terms} y {policy} de Bytebase",
      "terms-of-service": "Términos del servicio",
      "privacy-policy": "Política de privacidad"
    },
    "sign-in": {
      "title": "Inicie sesión en su cuenta",
      "forget-password": "¿Olvidaste tu contraseña?",
      "new-user": "¿Nuevo en Bytebase?",
      "demo-note": "Correo electrónico:{username} Contraseña:{password}",
      "gitlab": "Iniciar sesión con GitLab",
      "github": "Iniciar sesión con GitHub",
      "gitlab-oauth": "Póngase en contacto con su administrador para habilitar el inicio de sesión de GitLab",
      "sign-in-with-idp": "Iniciar sesión con {idp}"
    },
    "password-forget": {
      "title": "¿Olvidaste tu contraseña?",
      "content": "Póngase en contacto con su administrador de Bytebase para restablecer su contraseña.",
      "return-to-sign-in": "Volver a iniciar sesión"
    },
    "password-forgot": "Contraseña olvidada",
    "password-reset": {
      "title": "Restablecer su contraseña",
      "content": "Ingrese su dirección de correo electrónico y le enviaremos un enlace para restablecer su contraseña",
      "send-reset-link": "Enviar enlace de restablecimiento",
      "return-to-sign-in": "Volver a iniciar sesión"
    },
    "activate": {
      "title": "Active su cuenta {type}"
    }
  },
  "policy": {
    "rollout": {
      "name": "Política de implementación",
      "tip": "La política se aplica retrospectivamente a las incidencias.",
      "info": "Para implementar cambios en la base de datos, esta configuración controla si la implementación requiere aprobación manual.",
      "manual": "Implementar manual",
      "manual-info": "Requiere hacer clic en el botón \"Implementar\" manualmente, y luego se ejecutará el cambio.",
      "auto": "Implementar automático",
      "auto-info": "Si se aprueban todas las comprobaciones, el cambio se implementará y ejecutará automáticamente.",
      "assignee-group": {
        "workspace-owner-or-dba": "Requiere implementación del DBA o del propietario del espacio de trabajo.",
        "project-owner": "Requiere implementación del propietario del proyecto."
      }
    },
    "backup": {
      "name": "Política de programación de copias de seguridad de la base de datos",
      "tip": "La política no se aplica retrospectivamente.",
      "not-enforced": "No obligatoria",
      "not-enforced-info": "No se aplica ninguna programación de copias de seguridad.",
      "daily": "Copia de seguridad diaria",
      "daily-info": "Aplica copias de seguridad diarias para cada base de datos.",
      "weekly": "Copia de seguridad semanal",
      "weekly-info": "Aplica copias de seguridad semanales para cada base de datos."
    },
    "environment-tier": {
      "name": "Nivel de entorno",
      "description": "El entorno aparecerá de manera diferente a otros entornos.",
      "mark-env-as-production": "Marcar como entorno de producción"
    }
  },
  "change-history": {
    "self": "Historial de cambios",
    "select": "La versión del esquema se registra cada vez que se aplica un cambio de esquema a través de Bytebase",
    "workflow": "Flujo de trabajo",
    "change-type": "Tipo",
    "commit-info": "por {author} a las {time}",
    "no-schema-change": "esta migración no tiene cambios de esquema",
    "schema-drift": "Desviación de esquema",
    "schema-drift-detected": "Se detectó una desviación de esquema.",
    "view-drift": "Ver desviación",
    "before-left-schema-choice": "Comparar el esquema",
    "left-schema-choice-prev-history-schema": "después del cambio anterior",
    "left-schema-choice-current-history-schema-prev": "antes de este cambio",
    "after-left-schema-choice": "y después de este cambio",
    "show-diff": "Mostrar diferencias",
    "left-vs-right": "Anterior {prevLink} vs Esta versión",
    "schema-snapshot-after-change": "La instantánea de esquema registrada después de aplicar este cambio",
    "current-schema-empty": "El esquema actual está vacío",
    "list-limit": "Para la base de datos que tiene historial de cambios, listamos hasta 5 historiales más recientes a continuación. Puede hacer clic en el nombre de la base de datos para ver todos los historiales.",
    "no-history-in-project": "No se encontró historial de cambios en ninguna base de datos en este proyecto.",
    "recording-info": "El historial de cambios se registra cada vez que se altera el esquema de la base de datos.",
    "establish-baseline": "Establecer nueva línea base",
    "refreshing-history": "Refrescando historial...",
    "config-instance": "Configurar instancia",
    "establish-baseline-description": "Bytebase usará el esquema actual como la nueva línea base. Esto reconciliará el estado actual del esquema con el estado del esquema registrado en Bytebase y corregirá la deriva del esquema informado. Solo debe hacer esto si el esquema actual refleja el estado deseado.",
    "establish-database-baseline": "Establecer línea base de \"{name}\"",
    "instance-missing-change-schema": "Esquema de historial de cambios faltante en la instancia \"{name}\".",
    "instance-bad-connection": "No se pudo conectar la instancia \"{name}\" para recuperar el historial de cambios.",
    "contact-dba": "Por favor, contacte a su DBA para configurarlo",
    "export": "Exportar historial de cambios",
    "need-to-select-first": "Necesita seleccionar primero el historial de cambios",
    "all-tables": "Todas las tablas",
    "affected-tables": "Tablas afectadas"
  },
  "database": {
    "select": "Seleccionar base de datos",
    "the-list-might-be-out-of-date-and-is-refreshed-roughly-every-10-minutes": "La lista podría estar desactualizada y se actualiza aproximadamente cada 10 minutos",
    "no-anomalies-detected": "No se detectaron anomalías",
    "sync-status": "Estado de sincronización",
    "last-successful-sync": "Última sincronización exitosa",
    "search-database-name": "Buscar nombre de la base de datos",
    "search-database": "Buscar base de datos",
    "database-backup": "copia de seguridad de la base de datos",
    "transfer-project": "Transferir proyecto",
    "edit-schema": "Modificar esquema",
    "edit-schema-in-vcs": "Modificar esquema en VCS",
    "change-data": "Cambiar datos",
    "change-data-in-vcs": "Cambiar datos en VCS",
    "branch": "Rama",
    "branches": "Ramas",
    "branching": "Ramificación",
    "new-branch": "Nueva rama",
    "branch-name": "Nombre de la rama",
    "select-branch": "Seleccione una rama",
    "delete-this-branch": "Eliminar esta rama",
    "table-detail": "Detalle de la tabla",
    "successfully-transferred-updateddatabase-name-to-project-updateddatabase-project-name": "Se transfirió correctamente '{0}' al proyecto '{1}'.",
    "backup-name": "Nombre de la copia de seguridad",
    "create-backup": "Crear copia de seguridad",
    "automatic-x-backup": "Copia de seguridad automática cada {freq}",
    "automatic-backup": "Copia de seguridad automática",
    "disable-automatic-backup": "Desactivar copia de seguridad automática",
    "backuppolicy-backup-enforced-and-cant-be-disabled": "Copia de seguridad {0} obligatoria y no se puede desactivar",
    "backup-policy": {
      "DAILY": "DIARIA",
      "WEEKLY": "SEMANAL"
    },
    "an-http-post-request-will-be-sent-to-it-after-a-successful-backup": "Se enviará una solicitud HTTP POST después de una copia de seguridad exitosa.",
    "backup-info": {
      "template": "Se realizará una copia de seguridad todos los {dayOrWeek} a las {time}. Los datos de copia de seguridad se conservarán durante {retentionDays} días."
    },
    "week": {
      "Sunday": "Domingo",
      "Monday": "Lunes",
      "Tuesday": "Martes",
      "Wednesday": "Miércoles",
      "Thursday": "Jueves",
      "Friday": "Viernes",
      "Saturday": "Sábado",
      "day": "día"
    },
    "enable-backup": "Activar copia de seguridad",
    "backup-now": "Realizar copia de seguridad ahora",
    "create-a-manual-backup": "Crear una copia de seguridad manual",
    "disabled": "Desactivado",
    "enabled": "Activado",
    "action-automatic-backup-for-database-props-database-name": "Copia de seguridad automática {0} para la base de datos '{1}'.",
    "updated-backup-webhook-url-for-database-props-database-name": "Se actualizó la URL del webhook de copia de seguridad para la base de datos '{0}'.",
    "last-sync-status": "Estado de sincronización anterior",
    "last-sync-status-long": "Estado de sincronización anterior {0} a las {1}",
    "gitops-enabled": "GitOps habilitado",
    "restore-backup": "Restaurar copia de seguridad '{0}' en una nueva base de datos",
    "nullable": "Anulable",
    "restore": "Restaurar",
    "backup": {
      "enabled": "habilitado",
      "disabled": "deshabilitado"
    },
    "expression": "Expresión",
    "position": "Posición",
    "unique": "Único",
    "visible": "Visible",
    "comment": "Comentario",
    "engine": "Motor",
    "row-count-estimate": "Estimación de la cantidad de filas",
    "data-size": "Tamaño de datos",
    "index-size": "Tamaño del índice",
    "column": "Columna",
    "columns": "Columnas",
    "data-type": "Tipo de dato",
    "indexes": "Índices",
    "row-count-est": "Cantidad est. de filas",
    "incorrect-project-warning": "El editor de SQL solo puede consultar bases de datos en proyectos disponibles para el usuario. Primero debe transferir esta base de datos a un proyecto.",
    "go-to-transfer": "Ir a transferir",
    "pitr": {
      "restore": "@:common.restore @:common.database",
      "no-available-backup": "No hay copia de seguridad disponible",
      "point-in-time": "Punto en el tiempo",
      "help-info": "Restaurar el estado de la base de datos a un punto en el tiempo. {link}.",
      "minimum-supported-engine-and-version": "Se requiere {engine} >= {min_version}",
      "restore-to-point-in-time": "Restaurar a un punto en el tiempo",
      "no-earlier-than": "El punto de restauración no puede ser anterior a [{earliest}] (la copia de seguridad más antigua disponible).",
      "no-later-than-now": "El punto de restauración no puede ser posterior a ahora.",
      "will-overwrite-current-database": "Se sobrescribirá la base de datos actual",
      "restore-before-last-migration": "Restaurar al punto antes de la última migración",
      "restore-before-last-migration-help-info": "@:{'database.pitr.restore-before-last-migration'}. {link}.",
      "restore-to": "Restaurar a",
      "restore-to-new-db": "A una nueva base de datos",
      "restore-to-in-place": "En el mismo lugar"
    },
    "show-reserved-tables": "Mostrar tablas reservadas de Bytebase",
    "show-reserved-databases": "Mostrar bases de datos reservadas de Bytebase",
    "backup-setting": {
      "schedule": {
        "disabled": "Desactivado",
        "weekly": "Cada semana",
        "daily": "Cada día"
      },
      "form": {
        "schedule": "Programar",
        "day-of-week": "Día de la semana",
        "time-of-day": "Hora del día",
        "retention-period": "Período de retención (días)"
      }
    },
    "backup-policy-violation": "Violación de la política de copias de seguridad",
    "synced-at": "Sincronizado en {time}",
    "not-found-last-successful-sync-was": "No encontrado, última sincronización exitosa fue {time}",
    "view-unassigned-databases": "Ver bases de datos no asignadas",
    "unassigned-databases": "Bases de datos no asignadas",
    "restore-database": "Restaurar base de datos",
    "selected-n-databases": "{n} base de datos seleccionada | {n} bases de datos seleccionadas",
    "sync-schema": {
      "title": "Sincronizar esquema",
      "description": "Bytebase admite la sincronización de un esquema con una o varias bases de datos de destino",
      "schema-history-version": "Versión del historial de esquema",
      "select-source-schema": "Seleccione el esquema de origen",
      "select-target-databases": "Seleccione las bases de datos de destino",
      "select-project": "Seleccione el proyecto",
      "select-database-placeholder": "Seleccionar base de datos (sólo MySQL, PostgreSQL, TiDB, Oracle)",
      "source-database": "Base de datos de origen",
      "source-schema": "Esquema de origen",
      "schema-version": {
        "self": "Versión de esquema",
        "description": "La versión del esquema se registra cada vez que se aplica un cambio de esquema a través de Bytebase"
      },
      "target-databases": "Bases de datos de destino",
      "with-diff": "Con diff",
      "no-diff": "Sin diff",
      "message": {
        "select-a-target-database-first": "Primero seleccione una base de datos de destino.",
        "no-target-databases": "No hay bases de datos destino",
        "no-diff-found": "No se encontraron diferencias."
      },
      "to-database": "Aplicar a base de datos",
      "from-database": "Desde base de datos",
      "schema-change-preview": "Vista previa de cambio de esquema para '{database}'",
      "schema-change-preview-no-database": "Vista previa de cambio de esquema",
      "synchronize-statements": "Sentencias DDL generadas correspondientes",
      "synchronize-statements-description": "Puede editar más las sentencias DDL generadas",
      "select-from-database-and-schema-tip": "Seleccione la versión de base de datos y esquema para sincronizar desde",
      "select-to-database-tip": "Seleccione la base de datos a la que se aplicará",
      "no-difference-tip": "No se encontraron diferencias.",
      "more-version": "más...",
      "character-sets-diff-found": "Hay diferencias entre los juegos de caracteres.",
      "preview-issue": "Vista previa de incidencia",
      "schema-change": "cambio de esquema",
      "generated-ddl-statement": "Declaración DDL generada"
    },
    "sensitive": "Sensible",
    "access-denied": "No tiene permiso para acceder a esta base de datos.",
    "schema": {
      "select": "Seleccionar esquema"
    },
    "show-missing-databases": "Mostrar bases de datos faltantes",
    "n-selected-m-in-total": "({selected} seleccionados, {total} en total)",
    "doesnt-match-database-name-template": "No coincide con la plantilla de nombre de base de datos de inquilino",
    "doesnt-match-tenant-value": "No coincide con el valor de la etiqueta",
    "should-follow-database-name-template": "Debe seguir la plantilla de nombre de base de datos de inquilino",
    "all": "Todas las bases de datos",
    "unassigned": "No asignado",
    "show-schemaless-databases": "Mostrar bases de datos sin esquema. (Editar Schema no se aplica a las bases de datos sin esquema.)",
    "secret": {
      "self": "Secreto",
      "new": "Nuevo secreto",
      "edit": "Editar secreto",
      "name-placeholder": "Ingrese nombre del secreto",
      "validation": {
        "cannot-be-changed-later": "No se puede cambiar más tarde",
        "duplicated-name": "Nombre secreto duplicado",
        "name-is-required": "Se requiere nombre secreto",
        "name-pattern-mismatch": "El nombre secreto debe contener solo letras mayúsculas, dígitos o _ (guion bajo)",
        "name-cannot-prefix-with-bytebase": "El nombre secreto no puede tener el prefijo 'BYTEBASE_'",
        "name-cannot-start-with-number": "El nombre secreto no puede comenzar con un número"
      },
      "description-placeholder": "Ingrese descripción",
      "value": "Valor",
      "value-placeholder": "Valor de entrada (solo escritura)",
      "delete-tips": "Eliminar secreto",
      "description": "Puede usar secreto en su secuencia de comandos de cambio para ocultar información confidencial, consulte nuestra {guide}"
    },
    "transfer": {
      "source-project": "Proyecto fuente",
      "target-project": "proyecto de destino",
      "errors": {
        "select-target-project": "Seleccionar proyecto de destino",
        "select-at-least-one-database": "Seleccione al menos una base de datos"
      },
      "select-target-project": "Seleccionar proyecto de destino"
    },
    "transfer-database-from-to": "Transferir la base de datos del proyecto de origen al proyecto de destino",
    "classification": {
      "self": "Clasificación"
    },
    "recent": "Reciente"
  },
  "repository": {
    "branch-observe-file-change": "La rama donde Bytebase observa el cambio de archivo.",
    "base-directory": "Directorio base",
    "base-directory-description": "El directorio raíz donde Bytebase observa el cambio de archivo. Si está vacío, observa todo el repositorio.",
    "file-path-template": "Plantilla de ruta de archivo",
    "file-path-template-description": "Bytebase solo observa la ruta del archivo que coincida con el patrón de plantilla en relación al directorio base.",
    "file-path-example-schema-migration": "Ejemplo de ruta de archivo para el tipo de migración de esquema",
    "file-path-example-data-migration": "Ejemplo de ruta de archivo para el tipo de migración de datos",
    "schema-path-template": "Plantilla de ruta de esquema",
    "schema-writeback-description": "Cuando se especifica, después de cada migración, Bytebase escribirá el último esquema en la ruta de esquema en relación al directorio base en la misma rama que el commit original que activó la migración. Deje en blanco si no desea que Bytebase haga esto.",
    "schema-writeback-protected-branch": "Asegúrese de que la rama modificada no esté protegida o permita que el mantenedor del repositorio haga push a esa rama protegida.",
    "if-specified": "Si se especifica",
    "schema-path-example": "Ejemplo de ruta de esquema",
    "sheet-path-template": "Plantilla de ruta de hoja",
    "sheet-path-template-description": "Bytebase solo observa archivos con nombres de ruta que coincidan con el patrón de plantilla en relación al directorio base. Los archivos coincidentes se sincronizarán con el editor de SQL para su uso allí.",
    "sql-review-ci": "Revisión de SQL CI",
    "sql-review-ci-enable": "Habilitar la revisión de SQL CI",
    "sql-review-ci-enable-gitlab": "Habilitar la revisión de SQL CI a través de GitLab CI",
    "sql-review-ci-enable-github": "Habilitar la revisión de SQL CI a través de la acción de GitHub",
    "sql-review-ci-enable-azure": "Habilite SQL Review CI a través de Azure DevOps Pipeline",
    "sql-review-ci-description": "Bytebase creará un {pr} para configurar la revisión de SQL CI en su repositorio. En cada {pr}, la política de revisión de SQL basada en el entorno verificará los archivos modificados que coincidan con el \"{pathTemplate}\".",
    "sql-review-ci-setup": "Configurar revisión de SQL CI",
    "sql-review-ci-setup-failed": "Error al configurar la revisión de SQL CI",
    "sql-review-ci-setup-pr": "Revisar el {pr}",
    "merge-request": "solicitud de extracción",
    "pull-request": "solicitud de extracción",
    "sql-review-ci-loading-modal": "Estamos preparando el {pr} para configurar la revisión de SQL CI. Una vez configurado, serás redirigido a la página {pr}.",
    "sql-review-ci-setup-modal": "Hemos creado un {pr} para tu repositorio para configurar la revisión de SQL CI. Por favor, revisa y fusiona el {pr}.",
    "sql-review-ci-remove": "Eliminar SQL Review CI",
    "sql-review-ci-remove-modal": "SQL Review CI está desactivado. Puedes eliminar el archivo {vcs} de {repository}.",
    "sql-review-ci-restore-modal": "Una vez que restaures al flujo de trabajo de UI, la revisión de SQL CI se desactivará para tu repositorio. Puedes eliminar el archivo {vcs} de {repository}.",
    "git-provider": "Proveedor de Git",
    "gitops-status": "@.capitalize:common.gitops es {status}",
    "gitops-description-file-path": "Los scripts de migración de la base de datos se almacenan en {fullPath}. Para realizar cambios en el esquema, un desarrollador crearía un script de migración que coincida con el patrón de la ruta de acceso del archivo {fullPathTemplate}.",
    "gitops-description-branch": "Después de que el script sea aprobado y fusionado en la rama {branch}, Bytebase iniciará automáticamente el proceso para aplicar el nuevo cambio de esquema.",
    "gitops-description-description-schema-path": "Después de aplicar el cambio de esquema, Bytebase también escribirá el esquema más reciente en la ubicación del esquema especificado {schemaPathTemplate}.",
    "gitops-description-sdl": "Los scripts de migración de la base de datos se almacenan en {fullPath}. Para realizar cambios en el esquema, un desarrollador modificaría el script completo de esquema que coincide con el patrón de la ruta de acceso del archivo {schemaPathTemplate}. Para realizar cambios en los datos, un desarrollador crearía un script de migración que coincida con el patrón de la ruta de acceso del archivo {filePathTemplate}. Una vez que el script se fusiona en la rama {branch}, Bytebase iniciará automáticamente el proceso para aplicar el nuevo cambio de base de datos.",
    "restore-to-ui-workflow": "Restaurar al flujo de trabajo de UI",
    "restore-ui-workflow-description": "Al usar el flujo de trabajo de UI, el desarrollador envía directamente un ticket de revisión de SQL desde la consola de Bytebase y espera a que el DBA o el desarrollador asignado revise. Bytebase aplica el cambio de SQL después de la aprobación de la revisión.",
    "restore-ui-workflow-success": "Restaurado con éxito al flujo de trabajo de UI",
    "update-gitops-config-success": "Configuración @:common.gitops actualizada correctamente",
    "setup-wizard-guide": "Si encuentras errores durante el proceso, consulta nuestra {guide}",
    "add-git-provider": "Agregar proveedor de Git",
    "choose-git-provider": "Elegir proveedor de Git",
    "select-repository": "Seleccionar repositorio",
    "configure-deploy": "Configurar implementación",
    "choose-git-provider-description": "Elige el proveedor Git donde se encuentran alojados tus scripts de esquema de base de datos (.sql). Cuando subas el script modificado al repositorio Git, Bytebase creará automáticamente un pipeline para aplicar el cambio de esquema a la base de datos.",
    "choose-git-provider-visit-workspace": "Visita la configuración de {workspace} para agregar más proveedores Git.",
    "choose-git-provider-contact-workspace-owner": "Contacta al propietario de Bytebase si deseas que aparezcan otros proveedores Git aquí. Bytebase actualmente admite GitLab EE/CE autoalojado y planea agregar GitLab.com y GitHub Enterprise más adelante.",
    "select-repository-attention-gitlab": "Bytebase solo enumera los proyectos de GitLab que te otorgan al menos el rol de 'Mantenedor', lo que te permite configurar el webhook del proyecto para observar el evento de empuje de código.",
    "select-repository-attention-github": "Bytebase solo enumera los repositorios de GitHub en los que tienes permisos de administrador, lo que te permite configurar el webhook del repositorio para observar el evento de empuje de código.",
    "select-repository-attention-bitbucket": "Bytebase solo enumera los repositorios de Bitbucket en los que tienes permisos de administrador, lo que te permite configurar el webhook del repositorio para observar el evento de empuje de código.",
    "select-repository-search": "Buscar repositorio",
    "linked": "Repositorios vinculados",
    "select-repository-attention-azure-devops": "Bytebase solo enumera los repositorios de Azure DevOps en la organización a la que se otorga acceso a aplicaciones de terceros a través de OAuth. \nSi no ve el repositorio que desea, vaya a Organización -> Configuración de la organización -> Políticas para habilitar el acceso a aplicaciones de terceros.",
    "our-webhook-link": "El webhook creado por Bytebase se puede encontrar en {webhookLink}."
  },
  "workflow": {
    "current-workflow": "Flujo de trabajo actual",
    "ui-workflow": "Flujo de trabajo de la interfaz de usuario",
    "ui-workflow-description": "Flujo de trabajo de revisión de SQL clásico en el que el desarrollador envía un ticket de revisión de SQL directamente desde Bytebase y espera a que el DBA o desarrollador asignado revise. Bytebase aplica el cambio de esquema SQL después de la aprobación de la revisión.",
    "gitops-workflow": "Flujo de trabajo de GitOps",
    "gitops-workflow-description": "Los scripts de migración de la base de datos se almacenan en un repositorio de git. Para realizar cambios en el esquema, un desarrollador crearía un script de migración y lo enviaría para su revisión en el VCS correspondiente, como GitLab. Después de que se aprueba el script y se fusiona en la rama configurada, Bytebase iniciará automáticamente la tarea para aplicar el nuevo cambio de esquema.",
    "configure-gitops": "Configurar GitOps",
    "configure-gitops-success": "Se habilitó correctamente el flujo de trabajo de GitOps para {project}",
    "change-gitops-success": "Se cambió correctamente el repositorio para {project}"
  },
  "anomaly": {
    "attention-title": "Detección de anomalías",
    "attention-desc": "Bytebase detecta periódicamente anomalías según el intervalo de escaneo de la instancia y muestra los hallazgos aquí.",
    "table-search-placeholder": "Buscar {type} o entorno",
    "table-placeholder": "¡Hurra, no se detectaron anomalías de {type}!",
    "tooltip": "{env} tiene {criticalCount} anomalías CRÍTICAS, {highCount} anomalías ALTAS y {mediumCount} anomalías MEDIA",
    "types": {
      "connection-failure": "Fallo de conexión",
      "missing-migration-schema": "Falta en esquema de migración",
      "backup-enforcement-violation": "Violación de cumplimiento de copia de seguridad",
      "missing-backup": "Copia de seguridad faltante",
      "schema-drift": "Variación de esquema"
    },
    "action": {
      "check-instance": "Ver instancia",
      "view-backup": "Ver copia de seguridad",
      "configure-backup": "Configurar copia de seguridad",
      "view-diff": "Ver diferencia"
    },
    "last-seen": "Último visto",
    "first-seen": "Primero visto"
  },
  "project": {
    "dashboard": {
      "modal": {
        "title": "¿Cómo configurar '@:{'common.project'}'?",
        "content": "El proyecto de Bytebase es similar al concepto de proyecto en otras herramientas de desarrollo comunes.\n\nUn proyecto tiene sus propios miembros, y cada incidencia y base de datos siempre pertenece a un solo proyecto.\n\nUn proyecto también puede configurarse para enlazarlo con un repositorio y habilitar el flujo de trabajo de GitOps.",
        "cancel": "Descartar",
        "confirm": "No volver a mostrar"
      },
      "search-bar-placeholder": "Buscar nombre del proyecto"
    },
    "table": {
      "key": "@:common.key",
      "name": "@:common.name"
    },
    "create-modal": {
      "project-name": "@:common.project @:common.name",
      "key": "@:common.key",
      "key-hint": "(Letras mayúsculas que identifican tu proyecto)",
      "cancel": "@:common.cancel",
      "confirm": "@:common.create",
      "success-prompt": "Proyecto {name} creado exitosamente."
    },
    "overview": {
      "view-all": "Ver todo",
      "view-all-closed": "Ver todos los cerrados",
      "recent-activity": "Actividades recientes @.lower:{'common.activities'}",
      "in-progress": "En progreso",
      "recently-closed": "Recientemente cerrado",
      "info-slot-content": "Bytebase sincroniza periódicamente el esquema de la instancia. Las bases de datos recién sincronizadas se colocan aquí primero. El usuario debe transferirlas al proyecto de aplicación adecuado.",
      "no-db-prompt": "No hay bases de datos que pertenezcan a este proyecto. Puedes agregar bases de datos haciendo clic en {newDb} o {transferInDb} desde la barra de acciones superior."
    },
    "webhook": {
      "success-created-prompt": "Webhook {name} creado exitosamente.",
      "success-updated-prompt": "Webhook {name} actualizado exitosamente.",
      "success-deleted-prompt": "Webhook {name} eliminado exitosamente.",
      "success-tested-prompt": "Prueba de evento de webhook OK.",
      "fail-tested-title": "La prueba de evento de webhook falló.",
      "add-a-webhook": "Agregar un webhook",
      "create-webhook": "Crear webhook",
      "last-updated-by": "Última actualización por",
      "destination": "Destino",
      "webhook-url": "URL del webhook",
      "triggering-activity": "Actividades de disparo",
      "test-webhook": "Probar webhook",
      "no-webhook": {
        "title": "No hay webhook configurado para este proyecto.",
        "content": "Configure los webhooks para que Bytebase publique notificaciones en los sistemas externos sobre varios eventos."
      },
      "creation": {
        "title": "Crear webhook",
        "desc": "Cree el webhook correspondiente para el canal {destination} que reciba el mensaje.",
        "how-to-protect": "Si desea utilizar una lista de palabras clave para proteger el webhook, puede agregar \"Bytebase\" a esa lista.",
        "view-doc": "Ver documentación de {destination}"
      },
      "deletion": {
        "btn-text": "Eliminar este webhook",
        "confirm-title": "¿Eliminar el '{title}' del webhook y todo su historial de ejecución?"
      },
      "activity-item": {
        "issue-creation": {
          "title": "Creación de incidencia",
          "label": "Cuando se crea una nueva incidencia"
        },
        "issue-status-change": {
          "title": "Cambio de estado de incidencia",
          "label": "Cuando se cambia el estado de la incidencia"
        },
        "issue-stage-status-change": {
          "title": "Cambio de estado de etapa de incidencia",
          "label": "Cuando cambia el estado de la etapa que encierra la incidencia"
        },
        "issue-task-status-change": {
          "title": "Cambio de estado de tarea de incidencia",
          "label": "Cuando cambia el estado de la tarea que encierra la incidencia"
        },
        "issue-info-change": {
          "title": "Cambio de información de incidencia",
          "label": "Cuando cambia la información de la incidencia (por ejemplo, asignación, título, descripción)"
        },
        "issue-comment-creation": {
          "title": "Creación de comentario de incidencia",
          "label": "Cuando se crea un nuevo comentario en la incidencia"
        },
        "issue-approval-notify": {
          "title": "Notificación de aprobación de incidencia",
          "label": "Cuando se aprueba o rechaza una incidencia"
        },
        "issue-task-run-status-change": {
          "title": "Cambio de estado de ejecución de tarea de incidencia",
          "label": "Cuando cambia el estado de la ejecución de la tarea que encierra la incidencia"
        }
      }
    },
    "settings": {
      "success-updated": "La configuración del proyecto se actualizó correctamente.",
      "success-member-added-prompt": "Se agregó correctamente al proyecto.",
      "success-member-deleted-prompt": "Se revocó el acceso de {name} al proyecto correctamente.",
      "member-placeholder": "Seleccionar usuario",
      "manage-member": "Administrar miembros",
      "owner": "@.upper:common.role.owner",
      "developer": "@.upper:common.role.developer",
      "archive": {
        "title": "Archivar proyecto",
        "description": "El proyecto archivado no se mostrará en la interfaz normal. Puede hacer clic en \"Archivar\" en la parte inferior izquierda para encontrarlo y restaurarlo.",
        "btn-text": "Archivar este @.lower:{'common.project'}",
        "force": {
          "description": "Forzar a archivar. \nTodos los problemas relacionados se resolverán y todas las hojas relacionadas se eliminarán."
        }
      },
      "restore": {
        "title": "Restaurar proyecto",
        "btn-text": "Restaurar este @.lower:{'common.project'}"
      },
      "schema-change-type": "Tipo de cambio de esquema",
      "select-schema-change-type-ddl": "Imperativo: especifique el cambio con cualquier declaración DDL.",
      "select-schema-change-type-sdl": "Declarativo: especifique el esquema deseado. Utilice únicamente CREAR TABLA/ÍNDICE.",
      "schema-path-template-sdl-description": "El archivo de esquema describe el esquema completo de la base de datos."
    },
    "members": {
      "add-member": "Agregar miembro",
      "revoke-member": "Revocar miembro",
      "revoke-access": "Revocar acceso",
      "grant-access": "Conceder acceso",
      "edit": "Editar miembro - {member}",
      "view-by-principals": "Ver por responsables",
      "view-by-roles": "Ver por roles",
      "cannot-remove-last-owner": "No se puede eliminar el último propietario de un proyecto",
      "revoke-role-from-user": "Revocar '{role}' de '{user}'",
      "inactive-members": "Miembros inactivos",
      "show-inactive": "Mostrar miembros inactivos",
      "select-users": "Seleccionar usuarios",
      "assign-role": "Asignar rol",
      "never-expires": "Nunca caduca",
      "expired": "Caducada",
      "role-description": "El rol de un miembro determina qué puede hacer en el proyecto.",
      "role-never-expires": "Este rol nunca expira.",
      "add-more": "Más información",
      "role-name": "Nombre del rol",
      "condition-name": "Nombre de la condición",
      "users": "Usuarios",
      "roles": "Roles",
      "search-member": "Buscar miembro",
      "revoke-members": "Revocar miembros",
      "clean-up-expired-roles": "Limpiar roles caducados"
    },
    "mode": {
      "standard": "Modo Estándar",
      "batch": "Modo Lote"
    },
    "db-name-template": "Plantilla de nombre de base de datos del inquilino",
    "select": "Seleccionar proyecto",
    "lgtm-check": {
      "self": "Revisión de LGTM",
      "disabled": "Omitir revisión de LGTM",
      "project-member": "Requerir LGTM de los miembros del proyecto",
      "project-owner": "Requerir LGTM del propietario del proyecto"
    },
    "successfully-updated-db-name-template": "Plantilla de nombre de base de datos actualizada con éxito.",
    "all": "Todos los proyectos"
  },
  "inbox": {
    "mark-all-as-read": "Marcar todo como leído",
    "view-older": "Ver más antiguos"
  },
  "gitops": {
    "setting": {
      "description": "Bytebase admite el flujo de trabajo de GitOps, donde los scripts de migración de la base de datos se almacenan en el sistema de control de versiones (VCS) y los scripts de migración recién creados activarán automáticamente el cambio de base de datos correspondiente. Los propietarios de Bytebase administran todos los VCS aplicables aquí para que los propietarios de proyectos puedan vincular los proyectos con sus repositorios de Git desde estos VCS.",
      "description-highlight": "Si desea habilitar el inicio de sesión de terceros a través de sus VCS configurados, configure en SSO.",
      "add-git-provider": {
        "self": "Agregar un proveedor de Git",
        "description": "Antes de que cualquier proyecto pueda habilitar el flujo de trabajo de GitOps, Bytebase primero debe integrarse con el sistema de control de versiones (VCS) correspondiente registrándose como una aplicación OAuth en ese VCS. A continuación se muestran los pasos para configurar esto, también puede seguir nuestra {guide}.",
        "gitlab-self-host": "GitLab autohospedado",
        "gitlab-self-host-admin-requirement": "Debe ser un administrador de su instancia de GitLab elegida para configurar esto. De lo contrario, debe solicitar al administrador de su instancia de GitLab que registre Bytebase como una aplicación OAuth de instancia de GitLab y luego proporcionarle ese ID de aplicación y secreto para completar en el paso 'información de la aplicación OAuth'.",
        "gitlab-com-admin-requirement": "Su cuenta debe tener acceso de administrador a cualquiera de los repositorios que se van a vincular. Por lo general, esta cuenta corresponde a un usuario de servicio dedicado en lugar de a un usuario humano.",
        "github-self-host-ee": "Autohospedado de GitHub Enterprise Edition (EE)",
        "github-com-admin-requirement": "Debe ser administrador de la organización de GitHub elegida para configurar esto. De lo contrario, debe solicitar al administrador de su organización de GitHub que registre Bytebase como una aplicación OAuth de organización de GitHub y luego proporcionarle ese ID de aplicación y secreto para completar en el paso 'información de la aplicación OAuth'.",
        "bitbucket-admin-requirement": "Necesitas ser administrador de tu espacio de trabajo de Bitbucket elegido para configurar esto. De lo contrario, debes pedirle al administrador de tu espacio de trabajo de Bitbucket que registre Bytebase como una aplicación OAuth para todo el espacio de trabajo de Bitbucket, y luego proporcionarte la ID de la aplicación y la clave secreta para que las ingreses en el paso 'Información de la aplicación OAuth'.",
        "azure-devops-service": "Servicio Azure DevOps",
        "azure-admin-requirement": "Necesitas ser administrador de la organización de Azure DevOps que haya elegido para configurar esto. De lo contrario, debe pedirle al administrador del espacio de trabajo de Bitbucket que registre Bytebase como una aplicación de OAuth para toda la organización de Azure DevOps y luego proporcionarle el ID de la aplicación y el secreto del cliente para completar en el paso 'Información de la aplicación de OAuth'.",
        "oauth-info-correct": "La información de OAuth verificada es correcta",
        "check-oauth-info-match": "Por favor asegúrate de que la clave secreta coincida con la de tu instancia de GitLab de la aplicación.",
        "add-success": "Proveedor de Git {vcs} agregado exitosamente",
        "choose": "Elige proveedor de Git",
        "basic-info": {
          "self": "Información básica",
          "gitlab-instance-url": "URL de la instancia de GitLab",
          "gitlab-instance-url-label": "La URL de la instancia VCS. Asegúrate de que esta instancia y Bytebase sean accesibles desde la red.",
          "github-instance-url": "URL de la instancia de GitHub",
          "bitbucket-instance-url": "URL de la instancia de Bitbucket",
          "azure-instance-url": "URL de la instancia de Azure DevOps",
          "instance-url-error": "La URL de la instancia debe comenzar con https:// o http://",
          "display-name": "Nombre para mostrar",
          "display-name-label": "Un nombre opcional para identificar entre diferentes configuraciones que utilizan el mismo proveedor de Git."
        },
        "oauth-info": {
          "self": "Información de aplicación OAuth",
          "gitlab-self-host-register-oauth-application": "Registrar Bytebase como una aplicación OAuth para toda la instancia de GitLab alojada en sí misma.",
          "gitlab-self-host-login-as-admin": "Inicie sesión como usuario Admin en la instancia de GitLab. La cuenta debe ser un Admin de toda la instancia de GitLab (tiene un icono de llave inglesa en la barra superior).",
          "gitlab-self-host-visit-admin-page": "Vaya a la página de administrador haciendo clic en el icono de llave inglesa, luego vaya a la sección \"Aplicaciones\" y haga clic en el botón \"Nueva aplicación\".",
          "gitlab-com-register-oauth-application": "Registrar Bytebase como una aplicación OAuth de usuario de GitLab.",
          "gitlab-com-login": "Inicie sesión como la cuenta que desea que Bytebase actúe. Por lo general, esta cuenta corresponde a un usuario de servicio dedicado en lugar de un usuario humano.",
          "azure-devops-login": "Inicie sesión con la cuenta con la que desee que actúe Bytebase. Por lo general, esta cuenta corresponde a un usuario de servicio dedicado en lugar de un usuario humano.",
          "gitlab-com-visit-application-page": "Vaya a la página de Preferencias -> Aplicaciones. Puede acceder a ella a través de su foto de perfil en la esquina superior derecha.",
          "azure-devops-visit-application-page": "Ir a la página de aplicaciones.",
          "gitlab-paste-oauth-info": "Pegue la ID de la aplicación y la clave secreta de la aplicación recién creada en los campos a continuación.",
          "azure-paste-oauth-info": "Pegue el ID de la aplicación y el secreto del cliente de la aplicación que acaba de crear en los campos a continuación.",
          "github-register-oauth-application": "Registrar Bytebase como una aplicación OAuth de organización en GitHub.",
          "github-login-as-admin": "Inicie sesión como usuario administrador de la organización en GitHub.com. La cuenta debe ser un administrador de la organización de GitHub (capaz de acceder a la página de Configuración de la organización).",
          "github-visit-admin-page": "Vaya a la página de Configuración, luego vaya a la sección \"Configuración de desarrollador > Aplicaciones OAuth\" y haga clic en el botón \"Registrar una aplicación\".",
          "github-paste-oauth-info": "Pegue el ID de cliente y el secreto de cliente de la aplicación recién creada en los campos a continuación.",
          "bitbucket-register-oauth-application": "Registrar Bytebase como un consumidor OAuth de toda la organización de Bitbucket.",
          "azure-register-oauth-application": "Registre Bytebase como consumidor de OAuth de toda la organización de Azure DevOps.",
          "bitbucket-login-as-admin": "Inicie sesión como usuario administrador de la organización en Bitbucket.org. La cuenta debe ser un administrador de la organización de Bitbucket (capaz de acceder a la página de Configuración de la organización).",
          "bitbucket-visit-admin-page": "Vaya a la página de Configuración, luego vaya a la sección \"APPS AND FEATURES > OAuth consumers\" y haga clic en el botón \"Add a consumer\".",
          "bitbucket-paste-oauth-info": "Pegue la Clave y el Secreto del consumidor recién creado en los campos a continuación.",
          "copy-homepage-url": "URL de la página de inicio copiada al portapapeles. Péguela en el campo correspondiente en el formulario de aplicación OAuth.",
          "copy-redirect-uri": "URI de redireccionamiento copiado al portapapeles. Péguelo en el campo correspondiente en el formulario de aplicación OAuth.",
          "direct-link": "Enlace directo",
          "create-oauth-app": "Cree su aplicación OAuth de Bytebase con la siguiente información.",
          "gitlab-application-id-error": "El ID de aplicación debe ser una cadena alfanumérica de 64 caracteres",
          "gitlab-secret-error": "El secreto debe ser una cadena alfanumérica de 64 caracteres",
          "github-application-id-error": "El ID de aplicación debe ser una cadena alfanumérica de 20 caracteres",
          "github-secret-error": "El secreto debe ser una cadena alfanumérica de 40 caracteres",
          "bitbucket-application-id-error": "El ID de aplicación debe ser una cadena alfanumérica de 18 caracteres",
          "bitbucket-secret-error": "El secreto debe ser una cadena alfanumérica de 32 caracteres",
          "github-enterprise-login-as-admin": "Inicia sesión en tu sitio GitHub Enterprise como administrador de la organización. Esta cuenta debe ser un administrador de organización de GitHub (con acceso a la página de configuración de la organización)."
        },
        "confirm": {
          "confirm-info": "Confirmar la información",
          "confirm-description": "Después de la creación, este proveedor de Git se puede elegir en la pestaña \"GitOps\" del panel del proyecto por el propietario del proyecto."
        }
      },
      "git-provider": {
        "gitlab-self-host-application-id-label": "ID de aplicación para la aplicación OAuth de GitLab registrada en toda la instancia.",
        "gitlab-com-application-id-label": "ID de aplicación para la aplicación OAuth de GitLab registrada.",
        "view-in-gitlab": "Ver en GitLab",
        "gitlab-self-host-secret-label": "Secreto para la aplicación OAuth de GitLab registrada en toda la instancia.",
        "gitlab-com-secret-label": "Secreto para la aplicación OAuth de GitLab registrada.",
        "github-application-id-label": "ID de cliente para la aplicación OAuth de GitHub registrada en toda la organización.",
        "secret-label-github": "Secreto de cliente para la aplicación OAuth de GitHub registrada en toda la organización.",
        "delete-forbidden": "Para eliminar este proveedor, primero desenlaza todos los repositorios.",
        "delete": "Eliminar este proveedor de Git",
        "delete-confirm": "¿Eliminar el proveedor de Git \"{name}\"?"
      }
    }
  },
  "archive": {
    "archived": "Archivado",
    "project-search-bar-placeholder": "Buscar nombre de @.lower:{'common.project'}",
    "instance-search-bar-placeholder": "Buscar nombre de @.lower:{'common.instance'}",
    "environment-search-bar-placeholder": "Buscar nombre de @.lower:{'common.environment'}",
    "sso-search-bar-placeholder": "Buscar nombre de SSO"
  },
  "deployment-config": {
    "stage-n": "Etapa {n}",
    "add-selector": "Agregar selector",
    "update-success": "Configuración de implementación actualizada con éxito.",
    "this-is-example-deployment-config": "Este es un ejemplo de configuración de implementación. Debe editarla y guardarla.",
    "n-databases": "{n} base de datos | {n} bases de datos",
    "selectors": "Selectores",
    "add-stage": "Agregar etapa",
    "confirm-to-revert": "¿Confirmar para revertir la edición?",
    "name-placeholder": "Nombre de la etapa...",
    "error": {
      "at-least-one-stage": "Al menos 1 etapa",
      "stage-name-required": "Se requiere el nombre de la etapa",
      "at-least-one-selector": "Al menos 1 selector en cada etapa",
      "env-in-selector-required": "Se requiere \"Entorno ID\" en cada etapa",
      "env-selector-must-has-one-value": "\"Entorno ID\" debe tener exactamente un valor",
      "key-required": "Se requiere una clave",
      "values-required": "Se requieren valores"
    },
    "project-has-no-deployment-config": "Este proyecto aún no tiene una configuración de implementación. Por favor {go} primero.",
    "go-and-config": "Ir y configurar",
    "wont-be-deployed-explanation": "Estas bases de datos no serán implementadas, ya que no cumplen con ninguno de los selectores.",
    "wont-be-deployed": "No se implementará",
    "pipeline-generated-from-deployment-config": "El pipeline de implementación se genera de acuerdo con la {deployment_config} del proyecto.",
    "preview-deployment-pipeline": "Vista previa del pipeline de implementación",
    "select-database-group": "Seleccionar grupo de bases de datos"
  },
  "data-source": {
    "role-type": "Tipo de rol",
    "successfully-deleted-data-source-name": "Se eliminó correctamente el origen de datos '{0}'.",
    "create-data-source": "Crear origen de datos",
    "data-source-list": "Lista de origen de datos",
    "all-data-source": "Todos los orígenes de datos",
    "search-name": "Buscar nombre",
    "search-name-database": "Buscar nombre, base de datos",
    "successfully-created-data-source-datasource-name": "Se creó correctamente el origen de datos '{0}'.",
    "select-database-first": "Seleccione la base de datos primero",
    "select-data-source": "Seleccionar origen de datos",
    "search-user": "Buscar usuario",
    "user-list": "Lista de usuarios",
    "revoke-access": "¿Está seguro de revocar el acceso de '{0}' de '{1}'?",
    "grant-data-source": "Conceder origen de datos",
    "grant-database": "Conceder base de datos",
    "requested-issue": "Incidencia solicitada",
    "successfully-revoked-member-principal-name-access-from-props-datasource-name": "Se revocó correctamente el acceso de '{0}' de '{1}'.",
    "your-issue-id-e-g-1234": "Su ID de incidencia (por ejemplo, 1234)",
    "member-principal-name-already-exists": "{0} ya existe",
    "successfully-granted-datasource-name-to-addedmember-principal-name": "Se concedió correctamente '{0}' a '{1}'.",
    "we-also-linked-the-granted-database-to-the-requested-issue-linkedissue-name": "También vinculamos la base de datos concedida a la incidencia solicitada '{0}'.",
    "new-data-source": "Nuevo origen de datos",
    "connection-name-string-copied-to-clipboard": "Cadena de nombre de conexión {0} copiada al portapapeles.",
    "jdbc-cant-connect-to-socket-database-value-instance-host": "JDBC no puede conectar al socket {0} ",
    "ssl-type": {
      "ca": "@:{'data-source.ssl.ca-cert'}",
      "ca-and-key-and-cert": "@:{'data-source.ssl.ca-cert'} + @:{'data-source.ssl.client-key'} + @:{'data-source.ssl.client-cert'}",
      "none": "Ninguno"
    },
    "ssl": {
      "ca-cert": "Certificado de CA",
      "client-key": "Clave del cliente",
      "client-cert": "Certificado del cliente"
    },
    "ssh": {
      "host": "Anfitrión",
      "port": "Puerto",
      "user": "Nombre de usuario",
      "password": "Contraseña",
      "ssh-key": "Clave del SSH",
      "tunnel": "Túnel",
      "private-key": "Clave Privada"
    },
    "ssl-connection": "Conexión SSL",
    "ssh-connection": "Conexión SSH",
    "read-replica-host": "Anfitrión de réplica de lectura",
    "read-replica-port": "Puerto de réplica de lectura",
    "delete-read-only-data-source": "Eliminar origen de datos de solo lectura",
    "connection-string-schema": "Esquema de cadena de conexión",
    "ssh-type": {
      "tunnel": "@:{'data-source.ssh.tunnel'}",
      "tunnel-and-private-key": "@:{'data-source.ssh.tunnel'} + @:{'data-source.ssh.private-key'}",
      "none": "Ninguno"
    }
  },
  "setting": {
    "project": {
      "description": "Este es el panel de proyectos de administración que enumera todos los proyectos en Bytebase.",
      "show-archived": "Mostrar proyectos archivados"
    },
    "label": {
      "key": "Clave",
      "values": "Valores",
      "value-placeholder": "Valor de etiqueta..."
    }
  },
  "sql-editor": {
    "self": "Editor de SQL",
    "select-connection": "Por favor seleccione conexiones",
    "search-databases": "Buscar bases de datos",
    "search-results": "Resultados de búsqueda",
    "loading-databases": "Cargando bases de datos...",
    "close-pane": "Cerrar panel",
    "loading-data": "Cargando datos...",
    "table-empty-placeholder": "Haga clic en Ejecutar para ejecutar la consulta.",
    "no-rows-found": "No se encontraron filas",
    "download-as-file": "Descargar como {file}",
    "only-select-allowed": "Solo se permiten declaraciones {select} para ejecutar.",
    "want-to-action": "Si desea {want}, haga clic en el botón {action} {reaction}.",
    "and-submit-an-issue": "y enviar un problema",
    "to-enable-admin-mode": "para habilitar el modo administrador",
    "table-schema-placeholder": "Seleccione una tabla para ver su esquema",
    "notify-empty-statement": "Ingrese sus declaraciones SQL en el editor",
    "notify-multiple-statements": "Se detectaron múltiples declaraciones SQL. El Editor de SQL solo ejecuta la primera declaración. Puede seleccionar otra declaración y ejecutarla individualmente.",
    "goto-edit-schema-hint": "Seleccione una conexión de base de datos desde la parte superior del editor",
    "notify-invalid-sql-statement": "Declaración SQL inválida.",
    "can-not-execute-query": "No se puede ejecutar la consulta al cargar datos.",
    "rows": "fila | filas",
    "no-history-found": "No se encontró historial",
    "no-sheet-found": "No se encontró hoja",
    "search-history": "Historial de búsqueda",
    "search-sheets": "Buscar hojas",
    "hint-tips": {
      "confirm-to-delete-this-history": "¿Confirma eliminar este historial?",
      "confirm-to-close-unsaved-sheet": {
        "title": "¿Cerrar la hoja no guardada?",
        "content": "¿Cerrar la hoja y perder cualquier dato no guardado?"
      }
    },
    "please-input-the-tab-label": "¡Ingrese la etiqueta de pestaña!",
    "copy-code": "Copiar código",
    "notify": {
      "copy-code-succeed": "Copia de código exitosa",
      "copy-share-link": "El enlace compartido se copió al portapapeles.",
      "sheet-is-read-only": "La hoja compartida es solo de lectura."
    },
    "view-all-tabs": "Ver todas las pestañas",
    "sheets": "Hojas",
    "connection-holder": "Asocie una base de datos primero desde el Panel de base de datos a la izquierda",
    "link-access": "Acceso al enlace",
    "private": "Privado",
    "private-desc": "Solo tú puedes acceder a esta hoja",
    "project-desc": "Tanto el DUEÑO de la hoja como el DUEÑO del proyecto pueden leer/escribir, y el DESARROLLADOR del proyecto solo puede leer",
    "public": "Público",
    "public-desc": "El DUEÑO de la hoja puede leer/escribir, y todos los demás pueden leer",
    "create-read-only-data-source": "Ir a crear",
    "go-back": "Volver",
    "save-sheet": "Guardar hoja",
    "save-sheet-input-placeholder": "Por favor, ingresa un nombre para la hoja",
    "untitled-sheet": "Hoja sin título",
    "format": "Formato",
    "sql-review-result": "Resultado de la revisión SQL",
    "alter-table": "Modificar tabla",
    "visualize-explain": "Visualizar explicación",
    "sql-execute-in-production-environment": "Ten cuidado, estás accediendo a una base de datos en un entorno de producción.",
    "rows-upper-limit": "se ha alcanzado el límite de resultados de la consulta",
    "tab-mode": {
      "readonly": "Solo lectura",
      "admin": "Admin"
    },
    "close-sheet": "Cerrar hoja",
    "connect": "Conectar",
    "connect-in-admin-mode": "Conectar en modo administrador",
    "admin-mode": {
      "self": "Modo administrador"
    },
    "allow-admin-mode-only": "La instancia {instance} solo es accesible en modo administrador.",
    "run-selected": "Ejecutar selección",
    "clear-screen": "Limpiar pantalla",
    "query-time": "Tiempo de consulta",
    "request-query": "Solicitar consulta",
    "connection-lost": "Conexión perdida. \nIntentará volver a conectarse al ejecutar la siguiente consulta.",
    "sheet": {
      "choose-sheet": "Elegir hoja",
      "self": "Hoja",
      "connection": "Conexión"
    },
    "tab": {
      "unsaved": "No guardado",
      "context-menu": {
        "actions": {
          "close": "Cerca",
          "close-others": "cerrar otros",
          "close-to-the-right": "Cerca de la derecha",
          "close-saved": "Cerrar guardado",
          "close-all": "Cierra todo",
          "rename": "Rebautizar"
        }
      }
    },
    "filter-by-name": "Filtrar por nombre"
  },
  "schema-editor": {
    "self": "Editor de esquema",
    "use-tips": "Haz clic en una base de datos/tabla para comenzar.",
    "preview-issue": "Vista previa de incidencia",
    "sync-sql-from-schema-editor": "Sincronizar SQL desde el Editor de esquema",
    "raw-sql": "SQL sin procesar",
    "search-database-and-table": "Buscar base de datos y tabla",
    "search-table": "Buscar tabla",
    "search-column": "Buscar columna",
    "actions": {
      "create-schema": "Crear esquema",
      "drop-schema": "Eliminar esquema",
      "create-table": "Nueva tabla",
      "rename": "Renombrar",
      "drop-table": "Eliminar tabla",
      "restore": "Restaurar",
      "add-column": "Agregar columna",
      "add-from-template": "Añadir desde plantilla",
      "drop-column": "Eliminar columna",
      "sql-preview": "Vista previa SQL",
      "reset": "Restablecer",
      "save": "Guardar"
    },
    "database": {
      "name": "Nombre",
      "row-count": "Recuento de filas",
      "data-size": "Tamaño de datos",
      "engine": "Motor",
      "collation": "Colación",
      "comment": "Comentario"
    },
    "schema": {
      "select": "Seleccionar esquema",
      "name": "Nombre del Esquema"
    },
    "tables": "Tablas",
    "table": {
      "select": "Seleccionar tabla",
      "name": "Nombre de la tabla"
    },
    "columns": "Columnas",
    "column": {
      "select": "Seleccionar columna",
      "name": "Nombre",
      "type": "Tipo",
      "default": "Valor predeterminado",
      "comment": "Comentario",
      "not-null": "No nulo",
      "primary": "Primaria",
      "foreign-key": "Clave foránea",
      "classification": "Clasificación"
    },
    "nothing-changed": "Nada ha cambiado",
    "message": {
      "invalid-schema-name": "Nombre de esquema inválido",
      "duplicated-schema-name": "Nombre de esquema duplicado",
      "invalid-table-name": "Nombre de tabla inválido",
      "duplicated-table-name": "Nombre de tabla duplicado",
      "invalid-column-name": "Nombre de columna inválido",
      "duplicated-column-name": "Nombre de columna duplicado",
      "invalid-column-type": "Tipo de columna inválido",
      "failed-to-fetch-database-schema": "Error al obtener el esquema de la base de datos"
    },
    "confirm-to-close": {
      "title": "Confirmar para cerrar",
      "description": "¿Está seguro de que desea cerrar el panel? Se perderán los cambios realizados."
    },
    "tenant-mode-tips": "Los cambios se aplicarán a todas las bases de datos de inquilinos seleccionados después de hacer clic en \"Vista previa de la incidencia\".",
    "edit-foreign-key": "Editar clave externa",
    "select-reference-schema": "Seleccionar un esquema de referencia",
    "select-reference-table": "Seleccionar una tabla de referencia",
    "select-reference-column": "Seleccionar una columna de referencia"
  },
  "label": {
    "empty-label-value": "<Valor Vacío>",
    "no-label": "Sin etiquetas",
    "error": {
      "key-necessary": "Se requiere una clave",
      "value-necessary": "Se requiere un valor",
      "key-duplicated": "Claves duplicadas",
      "value-duplicated": "Valores duplicados",
      "max-length-exceeded": "La longitud no puede superar {len} caracteres",
      "max-label-count-exceeded": "No se pueden exceder las {count} etiquetas",
      "cannot-edit-reserved-label": "No se puede editar la etiqueta reservada \"{key}\""
    },
    "placeholder": {
      "select-key": "Seleccionar clave...",
      "select-value": "Seleccionar valor...",
      "select-values": "Seleccionar valores..."
    },
    "setting": {
      "description": "Una etiqueta es un par clave-valor que le ayuda a identificar el inquilino para una base de datos. {link}."
    },
    "db-name-template-tips": "Si tus bases de datos de inquilinos siguen una plantilla de nombres, puedes especificarla aquí. Por ejemplo, si las bases de datos se llaman db1__SH, db1__BJ, db1__GZ, entonces la plantilla podría ser {placeholder}. {link}.",
    "confirm-change": "¿Estás seguro de cambiar '{label}'?",
    "parsed-from-template": "Analizado desde {name} por la plantilla {template}.",
    "cannot-transfer-template-not-match": "La base de datos '{name}' no puede ser transferida a este proyecto, ya que su nombre no coincide con la plantilla {template}."
  },
  "oauth": {
    "unknown-event": "Tipo de evento inesperado, OAuth falló."
  },
  "subscription": {
    "try-for-free": "Prueba gratis",
    "inquire-enterprise-plan": "Consulta el Plan de Empresas",
    "enterprise-free-trial": "{days}-días de prueba gratuita para la empresa",
    "button": {
      "free-trial": "{days}-días de prueba gratuita",
      "upgrade": "Actualizar",
      "contact-us": "Contáctanos",
      "view-subscription": "Ver suscripción"
    },
    "trial-start-modal": {
      "title": "Comience su prueba de {plan}",
      "content": "¡Su prueba de {plan} ha comenzado! Puede acceder a las funciones de {plan} antes del {date}.",
      "button": "Entendido",
      "subscription-page": "página de suscripción",
      "subscription": "Visite la {page} para conocer estas funciones y nuestros planes."
    },
    "description": "Puedes subir tu licencia Bytebase para desbloquear funciones de edición/empresa.",
    "upload-license": "Subir licencia",
    "upgrade-trial-button": "Actualizar prueba",
    "start-n-days-trial": "Comienza una prueba de {days} días (no se requiere tarjeta de crédito)",
    "successfully-start-trial": "Prueba gratuita iniciada con éxito por {days} días",
    "successfully-upgrade-trial": "Prueba gratuita actualizada con éxito a {plan}",
    "require-subscription": "Esta función requiere {requiredPlan}, por favor compra la licencia Bytebase para desbloquear esta función.",
    "feature-require-subscription": "{feature} requiere {requiredPlan}.",
    "required-plan-with-trial": "Esta función requiere {requiredPlan}. {startTrial}.",
    "trial-for-plan": "Puedes iniciar una prueba gratuita de {plan} por {days} días - no se requiere tarjeta de crédito",
    "trial-for-days": "Puedes iniciar una prueba gratuita por {days} días - no se requiere tarjeta de crédito",
    "upgrade-trial": "Puedes actualizar tu prueba gratuita a este plan",
    "contact-to-upgrade": "Comuníquese con el propietario de su espacio de trabajo o DBA para actualizar el plan",
    "upgrade-now": "Actualizar ahora",
    "instance-assignment": {
      "license": "Licencia",
      "assign-license": "Asignar licencia",
      "require-license": "Requerir licencia de instancia",
      "missing-license-attention": "Debe asignar una licencia a la instancia para habilitar esta función.",
      "n-license-remain": "permanecer {n}",
      "manage-license": "Administrar licencia",
      "used-and-total-license": "Licencia asignada / total",
      "success-notification": "Actualizar correctamente la asignación de licencia",
      "missing-license-for-instances": "Tienes {count} instancias ({name}) a las que les falta la licencia requerida para desbloquear esta función.",
      "missing-license-for-feature": "Falta la licencia de instancia para habilitar {feature}. Haga clic para asignar ahora."
    },
    "update": {
      "success": {
        "title": "Licencia actualizada con éxito",
        "description": "Se desbloquearon funciones premium en el plan de suscripción."
      },
      "failure": {
        "title": "Error al actualizar la licencia",
        "description": "Por favor, comprueba si tu licencia es válida."
      }
    },
    "plan-features": "{plan} función",
    "overuse-warning": "{neededPlan} puede estar restringido en {currentPlan}, actualice ahora para asegurar un uso adecuado.",
    "overuse-modal": {
      "description": "Está utilizando una función que actualmente no está incluida en {plan}. Actualice ahora para evitar interrupciones:",
      "instance-count-exceeds": "El número de instancias {count} excedió el límite {limit}"
    },
    "features": {
      "bb-feature-task-schedule-time": {
        "title": "Establecer horario de tareas",
        "desc": "Establecer horario de tareas te permite programar una hora específica para ejecutar tus tareas."
      },
      "bb-feature-instance-count": {
        "title": "Límite de cantidad de instancias",
        "desc": "Has alcanzado el límite máximo de cantidad de instancias. Por favor, actualiza para obtener más cuota de instancias.",
        "remaining": "Tu cuota total de instancias es de {total}, sólo te quedan {count} instancias.",
        "runoutof": "Te has quedado sin tu cuota de instancias {total}.",
        "upgrade": "@:{'subscription.upgrade'} para obtener más cuota de instancias."
      },
      "bb-feature-user-count": {
        "title": "Límite de conteo de usuarios",
        "desc": "Ha alcanzado el límite máximo de recuento de usuarios. Actualice para obtener una cuota de usuario ilimitada.",
        "remaining": "Su cuota total de usuarios es {total}, solo quedan {count} usuarios.",
        "runoutof": "Se ha quedado sin su cuota de usuario {total}.",
        "upgrade": "@:{'subscription.upgrade'} para obtener una cuota de usuario ilimitada."
      },
      "bb-feature-multi-tenancy": {
        "title": "Modo Lote",
        "desc": "Cambio por lotes de un grupo de bases de datos de diferentes inquilinos o particiones."
      },
      "bb-feature-approval-policy": {
        "title": "Política de implementación",
        "desc": "La política de implementación controla si la tarea de cambio de esquema requiere una implementación manual."
      },
      "bb-feature-backup-policy": {
        "title": "Política de respaldo",
        "desc": "La política de respaldo realizará una copia de seguridad automática de su base de datos según la programación establecida."
      },
      "bb-feature-environment-tier-policy": {
        "title": "Nivel de entorno",
        "desc": "Marque el entorno como producción."
      },
      "bb-feature-sensitive-data": {
        "title": "Datos sensibles",
        "desc": "Marque las columnas de la tabla como datos sensibles y el resultado de la consulta de ellos se mostrará como \"******\"."
      },
      "bb-feature-access-control": {
        "title": "Control de acceso a datos",
        "desc": "Configura un flujo de aprobación para controlar la consulta y exportación de datos."
      },
      "bb-feature-lgtm": {
        "title": "Verificación LGTM",
        "desc": "Comprueba si la incidencia tiene un comentario \"LGTM\"."
      },
      "bb-feature-im-approval": {
        "title": "Aprobación IM",
        "desc": "Aprobación de incidencias con integración de IM."
      },
      "bb-feature-sql-review": {
        "title": "Desbloquee más de 100 verificaciones de revisión de SQL",
        "desc": "Especifique las reglas de linting de SQL para adoptar las mejores prácticas de SQL y hacer cumplir la coherencia del esquema en toda la organización de ingeniería."
      },
      "bb-feature-custom-approval": {
        "title": "Aprobación personalizada",
        "desc": "Configure el nivel de riesgo de seguridad y el flujo de aprobación para diferentes tareas."
      },
      "bb-feature-vcs-schema-write-back": {
        "title": "Escritura de esquema",
        "desc": "Después de un cambio de esquema exitoso, la escritura de esquema permite a Bytebase escribir de nuevo la última instantánea completa del esquema en su repositorio de VCS."
      },
      "bb-feature-vcs-sheet-sync": {
        "title": "Sincronizar scripts SQL desde VCS",
        "desc": "Sincronice los scripts SQL almacenados en VCS en la hoja de cálculo."
      },
      "bb-feature-vcs-sql-review": {
        "title": "Revisión de SQL en el flujo de trabajo de GitOps",
        "desc": "Agregue la integración de revisión de SQL a la tubería del repositorio de VCS. La revisión de SQL se activará en la solicitud de extracción para los archivos SQL modificados."
      },
      "bb-feature-rbac": {
        "title": "Gestión de roles",
        "desc": "Permite asignar un rol particular (por ejemplo, DBA) a un miembro."
      },
      "bb-feature-custom-role": {
        "title": "Roles personalizados",
        "desc": "Definición de roles personalizados. Puede aplicarlos a los miembros del proyecto y utilizarlos en un flujo de aprobación personalizado."
      },
      "bb-feature-watermark": {
        "title": "Marca de agua",
        "desc": "Muestra marcas de agua visibles en las páginas, incluyendo el nombre de usuario, ID y correo electrónico."
      },
      "bb-feature-audit-log": {
        "title": "Registro de auditoría",
        "desc": "Registra y consulta las operaciones realizadas por los usuarios en el espacio de trabajo."
      },
      "bb-feature-schema-drift": {
        "title": "Desviación de esquema",
        "desc": "Detecte cambios de esquema fuera de banda e informe la desviación del esquema."
      },
      "bb-feature-branding": {
        "title": "Personalización",
        "desc": "Personaliza el logo."
      },
      "bb-feature-online-migration": {
        "title": "Migración en línea",
        "desc": "Basado en gh-ost. Para tablas grandes, puede reducir la duración del bloqueo de la tabla de horas a segundos."
      },
      "bb-feature-disaster-recovery-pitr": {
        "title": "Recuperación en punto en el tiempo (PITR)",
        "desc": "Restaura el estado de la base de datos a un punto en el tiempo."
      },
      "bb-feature-sync-schema-all-versions": {
        "title": "Sincronización de esquemas de todas las versiones",
        "desc": "Selecciona cualquier versión de migración arbitraria de la base de datos y sincronízala con la base de datos de destino."
      },
      "bb-feature-read-replica-connection": {
        "title": "Conexión a réplica de lectura",
        "desc": "Conéctate a una réplica de lectura para obtener una fuente de datos de solo lectura."
      },
      "bb-feature-index-advisor": {
        "title": "Asesor de índice",
        "desc": "El asesor de índices puede ayudarle a encontrar los índices que faltan en las consultas lentas."
      },
      "bb-feature-sso": {
        "title": "Inicio de sesión único (SSO)",
        "desc": "Permite a los usuarios autenticarse de manera segura en varias aplicaciones y sitios web mediante un único conjunto de credenciales."
      },
      "bb-feature-2fa": {
        "title": "Autenticación de dos factores (2FA)",
        "desc": "La autenticación de dos factores proporciona una capa adicional de seguridad para las cuentas de los miembros. Al iniciar sesión, se requerirá ingresar el código de seguridad generado por tu aplicación autenticadora."
      },
      "bb-feature-plugin-openai": {
        "title": "Aumento de AI",
        "desc": "Editor de SQL aumentado con IA y características de asesoramiento de índice impulsadas por OpenAI."
      },
      "bb-feature-shared-sql-script": {
        "title": "Script SQL compartido",
        "desc": "Comparte tus scripts SQL con los compañeros de proyecto o hazlos públicos para todos."
      },
      "bb-feature-announcement": {
        "title": "Anuncio personalizado",
        "desc": "Configurar un banner de anuncio."
      },
      "bb-feature-encrypted-secrets": {
        "title": "Secretos Encriptados",
        "desc": "Almacene sus secretos de base de datos y utilícelos en sus scripts de SQL de Incidencias."
      },
      "bb-feature-database-grouping": {
        "title": "Grupo de base de datos",
        "desc": "El grupo de base de datos le permite aplicar operaciones por lotes a las base de datos del grupo de base de datos."
      },
      "bb-feature-disallow-signup": {
        "title": "Deshabilitar el registro de autoservicio",
        "desc": "Una vez deshabilitados, los usuarios no pueden registrarse por sí mismos y solo pueden ser invitados por el propietario del espacio de trabajo."
      },
      "bb-feature-instance-ssh-connection": {
        "title": "Instancia de Conexión SSH",
        "desc": "Conéctese a una instancia a través de SSH."
      },
      "bb-feature-schema-template": {
        "title": "Plantilla de esquema",
        "desc": "Predefina la plantilla de campo, luego aplique la plantilla durante el cambio de esquema."
      },
      "bb-feature-secure-token": {
        "title": "Frecuencia de inicio de sesión",
        "desc": "La frecuencia de inicio de sesión es el período antes de que un usuario deba iniciar sesión nuevamente."
      },
      "bb-feature-issue-advanced-search": {
        "title": "Búsqueda avanzada de problemas",
        "desc": "Acceda a un historial de problemas ilimitado con búsqueda avanzada de problemas."
      },
      "bb-feature-custom-instance-scan-interval": {
        "title": "Intervalo de escaneo de instancia personalizado",
        "desc": "Personalice el esquema y el intervalo de escaneo de anomalías, por ejemplo"
      }
    }
  },
  "sheet": {
    "self": "Hojas",
    "my-sheets": "Mis Hojas",
    "mine": "Mío",
    "star": "Marcar Favorito",
    "unstar": "Quitar Favorito",
    "starred": "Favorito",
    "shared-with-me": "Compartido conmigo",
    "actions": {
      "sync-from-vcs": "Sincronizar scripts SQL desde VCS"
    },
    "hint-tips": {
      "confirm-to-sync-sheet": "¿Confirmar para sincronizar las hojas?",
      "confirm-to-delete-this-sheet": "¿Confirmar para eliminar esta hoja?",
      "confirm-to-duplicate-sheet": "¿Confirmar para duplicar esta hoja?"
    },
    "linked-issue": "Incidencia vinculada",
    "from-issue-warning": "La hoja proviene de la incidencia {issue} en modo de solo lectura. {oversize}",
    "content-oversize-warning": "SQL está sobredimensionado y no se permite la edición en línea.",
    "notifications": {
      "duplicate-success": "Duplicado con éxito en \"Mis hojas\""
    },
    "sheets": "Hojas",
    "search-sheets": "Hojas de búsqueda",
    "sheet": "Hoja"
  },
  "engine": {
    "mysql": "MySQL",
    "common": "Común"
  },
  "sql-review": {
    "title": "Revisión de SQL",
    "description": "La política de revisión de SQL puede definir diferentes conjuntos de reglas de lint SQL para los entornos respectivos. Ayuda a los equipos a adoptar las mejores prácticas de SQL y a hacer cumplir la consistencia del esquema en diferentes bases de datos. Cada vez que intente realizar un cambio DDL/DML o use el Editor SQL para consultar datos, la consulta se verificará en función de la política de revisión de SQL configurada.",
    "disabled": "Deshabilitado",
    "no-policy-set": "Sin política de revisión de SQL",
    "create-policy": "Crear política",
    "duplicate-policy": "Duplicar política de revisión de SQL",
    "configure-policy": "Configurar política",
    "search-rule-name": "Buscar nombre de regla",
    "policy-removed": "La política de revisión se eliminó correctamente.",
    "policy-created": "La política de revisión se creó correctamente.",
    "policy-updated": "La política de revisión se actualizó correctamente.",
    "policy-duplicated": "La política de revisión se duplicó correctamente.",
    "rules": "Reglas",
    "filter": "Filtro",
    "no-permission": "Solo el DBA o el propietario tienen permiso para crear o actualizar la política de revisión.",
    "disable": "Deshabilitar",
    "enable": "Habilitar",
    "delete": "Eliminar política de revisión SQL",
    "input-then-press-enter": "Ingrese el valor y luego presione enter para agregar",
    "not-available-for-free": "La regla no está disponible para {plan}",
    "unlock-full-feature": "Desbloquear más de 100 reglas de validación de SQL",
    "create": {
      "breadcrumb": "Crear política de revisión SQL",
      "basic-info": {
        "name": "Información básica",
        "display-name": "Nombre para mostrar",
        "display-name-placeholder": "El nombre de la política de revisión",
        "display-name-default": "Política de revisión SQL",
        "display-name-label": "Un nombre para mostrar que ayuda a identificar entre diferentes políticas de revisión.",
        "environments": "Entornos",
        "environments-label": "Aplicar la política de revisión a los entornos seleccionados. Un entorno solo puede estar vinculado a una política.",
        "environments-select": "Seleccionar entornos",
        "no-linked-environments": "Ningún entorno vinculado",
        "no-available-environment": "Ningún entorno disponible",
        "no-available-environment-desc": "No hay entornos disponibles. Un entorno solo puede estar vinculado a una política de revisión SQL.",
        "choose-template": "Elegir plantilla"
      },
      "configure-rule": {
        "name": "Configurar regla",
        "change-template": "Cambiar plantilla",
        "confirm-override-title": "Confirmar cambio",
        "confirm-override-description": "Sus reglas serán anuladas"
      },
      "preview": {
        "name": "Vista previa"
      }
    },
    "edit-rule": {
      "self": "Editar regla de revisión SQL"
    },
    "rule": {
      "active": "Activa"
    },
    "enabled-rules": "Reglas habilitadas",
    "rule-detail": "Detalle de la regla",
    "view-definition": "Ver definición",
    "other-engines": "Otros motores"
  },
  "debug-log": {
    "title": "Registro de depuración",
    "no-logs": "No hay registros de depuración",
    "count-of-logs": "Se recuperaron los últimos {count} registro(s) del servidor.",
    "debug-log-detail": "Detalles del registro de depuración",
    "table": {
      "record-ts": "Hora",
      "method": "Método",
      "request-path": "Ruta de solicitud",
      "role": "Rol",
      "error": "Error",
      "stack-trace": "Rastreo de pila",
      "empty": "<Vacío>",
      "operation": {
        "operation": "Operación",
        "view-details": "Ver detalles",
        "copy": "Copiar",
        "copy-all": "Copiar todo",
        "copied": "¡Copiado!",
        "export": "Exportar"
      }
    }
  },
  "audit-log": {
    "no-logs": "Sin registros de auditoría",
    "audit-log-detail": "Detalles del registro de auditoría",
    "table": {
      "created-ts": "Hora",
      "created-time": "Hora de creación",
      "updated-time": "Hora de actualización",
      "actor": "Actor",
      "type": "Tipo de auditoría",
      "level": "Nivel de auditoría",
      "comment": "Comentario",
      "payload": "Datos",
      "empty": "<Vacío>",
      "view-details": "Ver detalles",
      "select-type": "Seleccionar tipo"
    },
    "type": {
      "workspace": {
        "member-create": "Crear miembro del espacio de trabajo",
        "member-role-update": "Actualizar rol del miembro del espacio de trabajo",
        "member-activate": "Activar miembro del espacio de trabajo",
        "member-deactivate": "Desactivar miembro del espacio de trabajo"
      },
      "project": {
        "member-role-update": "Actualizar rol del miembro del proyecto",
        "database-transfer": "Transferir base de datos"
      },
      "sql-editor-query": "Consulta del editor de SQL",
      "sql-export": "Exportar SQL"
    }
  },
  "onboarding-guide": {
    "create-database-guide": {
      "let-add-a-instance": "Agreguemos una instancia",
      "go-to-project-list-page": "Ir a la página de lista de proyectos",
      "click-new-project": "Hacer clic en \"Nuevo proyecto\" para crear un proyecto",
      "click-new-database": "Hacer clic en \"Nueva base de datos\" para crear una base de datos",
      "click-approve": "Hacer clic en \"Aprobar\" para ejecutar el cambio",
      "wait-issue-finished": "Esperando a que finalice el cambio...",
      "back-to-home": "Volver al inicio",
      "finished-dialog": {
        "you-have-done": "Has completado:",
        "add-an-instance": "Agregar una instancia",
        "create-a-project": "Crear un proyecto",
        "create-an-issue": "Crear una incidencia",
        "create-a-new-database": "Crear una nueva base de datos",
        "keep-going-with-bytebase": "¡Continúa con Bytebase!"
      }
    }
  },
  "schema-diagram": {
    "self": "Diagrama de Esquema",
    "fit-content-with-view": "Ajustar contenido dentro de la vista"
  },
  "identity-provider": {
    "test-connection": "Probar conexión",
    "test-modal": {
      "title": "Probar conexión OAuth2",
      "start-test": "Haz clic en iniciar sesión para comenzar la prueba"
    }
  },
  "sensitive-data": {
    "self": "Datos Sensibles"
  },
  "resource": {
    "environment": "Entorno",
    "instance": "Instancia",
    "project": "Proyecto",
    "idp": "Proveedor de Identidad",
    "role": "Rol",
    "database-group": "grupo de bases de datos",
    "schema-group": "grupo de mesas"
  },
  "resource-id": {
    "self": "ID de {resource}",
    "description": "El ID de {resource} es un identificador único. No se puede cambiar una vez creado.",
    "cannot-be-changed-later": "No se puede cambiar posteriormente.",
    "validation": {
      "duplicated": "El ID de {resource} ya existe. Por favor, elige otro.",
      "pattern": "El ID de {resource} solo puede contener letras minúsculas, números y guiones. Debe comenzar con una letra minúscula.",
      "minlength": "El ID de {resource} es demasiado corto. Debe tener al menos 1 carácter.",
      "overflow": "El ID de {resource} es demasiado largo. Debe tener menos de 64 caracteres."
    }
  },
  "multi-factor": {
    "self": "Autenticación de múltiples factores",
    "auth-code": "Código de autenticación",
    "recovery-code": "Código de recuperación",
    "other-methods": {
      "self": "Otros métodos",
      "use-auth-app": {
        "self": "Usa tu aplicación de autenticación",
        "description": "Abre la aplicación de autenticación de dos factores (TOTP) en tu dispositivo móvil para ver tu código de autenticación."
      },
      "use-recovery-code": {
        "self": "Usa un código de recuperación",
        "description": "Si no puedes acceder a tu dispositivo móvil, ingresa uno de tus códigos de recuperación para verificar tu identidad."
      }
    }
  },
  "two-factor": {
    "self": "Autenticación de dos factores",
    "description": "La autenticación de dos factores proporciona una capa adicional de seguridad para las cuentas de los miembros. Al iniciar sesión, se te pedirá que ingreses el código de seguridad generado por tu aplicación de autenticación.",
    "enabled": "2FA habilitado",
    "setup-steps": {
      "setup-auth-app": {
        "self": "Configurar la aplicación de autenticación",
        "description": "Usa una aplicación de teléfono como Google Authenticator, Microsoft Authenticator o Authy para obtener códigos 2FA cuando se te solicite durante el inicio de sesión.",
        "scan-qr-code": {
          "self": "Escanear el código QR",
          "description": "Usa una aplicación de autenticación de tu teléfono para escanear. Si no puedes escanear, {action} en su lugar.",
          "enter-the-text": "ingresa el texto"
        },
        "verify-code": "Verifica el código de la aplicación"
      },
      "download-recovery-codes": {
        "self": "Descarga tus códigos de recuperación",
        "tips": "Mantenga sus códigos de recuperación tan seguros como su contraseña. Recomendamos guardarlos con un administrador de contraseñas como Lastpass, 1Password o Keeper.",
        "keep-safe": {
          "self": "Mantenga sus códigos de recuperación en un lugar seguro.",
          "description": "Estos códigos son el último recurso para acceder a su cuenta en caso de que pierda su código de autenticación de dos factores. Si no puede encontrar estos códigos, perderá el acceso a su cuenta."
        }
      },
      "recovery-codes-saved": "He guardado mis códigos de recuperación"
    },
    "recovery-codes": {
      "self": "Códigos de recuperación",
      "description": "Los códigos de recuperación se pueden utilizar para acceder a su cuenta en caso de que no pueda recibir códigos de autenticación de dos factores."
    },
    "disable": {
      "self": "Desactivar la autenticación de dos factores",
      "description": "Está a punto de desactivar la autenticación de dos factores para su cuenta. Ya no se le pedirá que ingrese el código de seguridad generado por su aplicación de autenticación cuando inicie sesión."
    },
    "your-two-factor-secret": {
      "self": "Su secreto de dos factores",
      "description": "Copie el código e ingréselo manualmente en su aplicación TOTP.",
      "copy-succeed": "Secreto copiado al portapapeles. Péguelo en su aplicación."
    },
    "messages": {
      "2fa-enabled": "La autenticación de dos factores está activada.",
      "2fa-disabled": "La autenticación de dos factores está desactivada.",
      "recovery-codes-regenerated": "Los códigos de recuperación se han regenerado.",
      "2fa-required": "Se requiere autenticación de dos factores en su espacio de trabajo. Actívelo antes de poder continuar.",
      "cannot-disable": "No puede desactivar la autenticación de dos factores porque su administrador la requiere en el espacio de trabajo."
    }
  },
  "plugin": {
    "ai": {
      "examples": "Ejemplos",
      "text-to-sql-placeholder": "Utilice lenguaje natural y Bytebase lo convertirá en SQL",
      "text-to-sql-disabled-placeholder": "Habilite la capacidad de ChatSQL suministrando una clave de API de OpenAI.",
      "run-automatically": "Ejecutar automáticamente",
      "conversation": {
        "conversations": "Conversaciones",
        "untitled": "Conversación sin título",
        "delete": "Eliminar conversación",
        "rename": "Renombrar conversación",
        "select-or-create": "Seleccione o {crear} una conversación para comenzar.",
        "exit-conversation-mode": "Salir del modo de chat",
        "history-conversations": "Historial de conversaciones",
        "historial-de-conversaciones": "Ver historial de conversaciones",
        "new-conversation": "Comenzar nueva conversación",
        "no-message": "No hay mensajes en esta conversación",
        "tips": {
          "suggest-prompt": "Sugiriendo promts...",
          "more": "Más",
          "no-more": "No más"
        },
        "view-history-conversations": "Ver historial de conversaciones"
      },
      "preset-suggestion": {
        "1": "¿Qué departamento tiene más empleados?",
        "2": "¿Qué gerente tiene más reportes directos en cada departamento?",
        "3": "¿Cuál es la proporción de género en cada departamento?"
      },
      "statement-copied": "Declaración copiada al portapapeles",
      "dont-show-again": "No mostrar de nuevo",
      "chat-sql": "ChatSQL",
      "disable-chat-sql": "Deshabilitar ChatSQL",
      "enable-chat-sql": "Habilitar ChatSQL"
    }
  },
  "custom-approval": {
    "self": "Aprobación personalizada",
    "security-rule": {
      "self": "Regla de seguridad",
      "security-rules": "Reglas de seguridad",
      "x-risk-rules": {
        "low": "Reglas de riesgo bajo",
        "moderate": "Reglas de riesgo moderado",
        "high": "Reglas de riesgo alto"
      },
      "active": "Activo",
      "add-rule": "Agregar regla",
      "edit-rule": "Editar regla",
      "delete": "Eliminar regla de seguridad",
      "default-rules": {
        "self": "Reglas por defecto",
        "description": "Las reglas por defecto se ejecutarán cuando una incidencia no cumpla con las reglas personalizadas."
      },
      "risk": {
        "self": "Riesgo",
        "select": "Seleccionar riesgo",
        "risk-level": {
          "0": "Por defecto",
          "100": "Bajo",
          "200": "Moderado",
          "300": "Alto"
        },
        "namespace": {
          "dml": "DML",
          "ddl": "DDL",
          "create_database": "Crear base de datos",
          "query": "Solicitar consulta",
          "export": "Solicitar exportación"
        }
      },
      "condition": {
        "self": "Condición",
        "description-tips": "Una condición es una regla que se puede configurar mediante una expresión. Por ejemplo, la condición \"Entorno es prod\" coincidirá con las incidencias ejecutadas en el entorno \"prod\".",
        "add": "Agregar condición",
        "add-group": "Agregar grupo de condiciones",
        "group": {
          "or": {
            "description": "Cualquiera de los siguientes es verdadero..."
          },
          "and": {
            "description": "Todos los siguientes son verdaderos..."
          },
          "tooltip": "Un grupo de condiciones es una colección de condiciones conectadas por operadores \"Y\" y \"O\"."
        },
        "input-value": "Valor de entrada",
        "add-condition-in-group-placeholder": "Agregar {plus} para agregar condición",
        "select-value": "Seleccionar valor",
        "input-value-press-enter": "Ingrese el valor, presione Enter para confirmar",
        "add-root-condition-placeholder": "Haga clic en \"Agregar condición\" o \"Agregar grupo de condiciones\" para agregar una condición"
      },
      "template": {
        "templates": "Plantillas",
        "load": "Cargar",
        "presets": {
          "environment-prod-high": "Se considera que el riesgo para el entorno de producción es alto.",
          "environment-dev-low": "El valor de riesgo para el entorno de desarrollo se considera bajo.",
          "dml-in-environment-prod-10k-rows-high": "En el entorno de producción, si el número de filas a actualizar o eliminar supera los 10000, se considera que el riesgo es alto.",
          "create-database-in-environment-prod-moderate": "Crear una base de datos en el entorno de producción se considera un riesgo moderado."
        },
        "load-template": "Cargar plantilla",
        "view": "Ver plantilla"
      },
      "rule-name": "Nombre de la regla",
      "view-rule": "Ver regla",
      "source": {
        "select": "Seleccionar tipo",
        "self": "Tipo"
      },
      "input-rule-name": "Ingrese el nombre de la regla",
      "search": "Buscar regla"
    },
    "approval-flow": {
      "self": "Flujo de aprobación",
      "description": "Para cada tipo de operación, configure una condición personalizada, un riesgo y un flujo de aprobación. ",
      "approval-flows": "Flujos de Aprobación",
      "approval-nodes": "Nodos de aprobación",
      "type": {
        "system": "Sistema",
        "custom": "Personalizado"
      },
      "delete": "Eliminar flujo de aprobación",
      "search": "Buscar flujo de aprobación",
      "select": "Seleccionar flujo de aprobación",
      "create-approval-flow": "Crear flujo de aprobación",
      "edit-approval-flow": "Editar flujo de aprobación",
      "node": {
        "nodes": "Nodos de aprobación",
        "description": "Solo se requiere una aprobación en este nodo cuando hay múltiples aprobadores.",
        "order": "Orden",
        "approver": "Aprobador",
        "group": {
          "WORKSPACE_OWNER": "Propietario del espacio de trabajo",
          "WORKSPACE_DBA": "DBA",
          "PROJECT_OWNER": "Propietario del proyecto",
          "PROJECT_MEMBER": "Miembro del proyecto"
        },
        "add": "Agregar nodo",
        "delete": "Eliminar nodo de aprobación",
        "select-approver": "Seleccionar aprobador",
        "roles": {
          "system": "Funciones del sistema",
          "custom": "Funciones personalizadas"
        }
      },
      "presets": {
        "owner-dba": "El sistema define el proceso de aprobación, primero aprueba el dueño del proyecto, luego el DBA lo aprueba.",
        "owner": "El sistema define el proceso de aprobación y solo necesita la aprobación del dueño del proyecto.",
        "dba": "El sistema define el proceso de aprobación y solo necesita la aprobación del DBA.",
        "admin": "El sistema define el proceso de aprobación y solo necesita la aprobación del administrador.",
        "owner-dba-admin": "El sistema define el proceso de aprobación, primero aprueba el dueño del proyecto, luego el DBA lo aprueba y finalmente el administrador lo aprueba."
      },
      "view-approval-flow": "Ver flujo de aprobación",
      "skip": "Omitir aprobación manual",
      "risk-not-configured-tips": "Asegúrese de haber definido {link}.",
      "the-related-risk-rules": "las reglas de riesgo relacionadas",
      "external-approval": {
        "self": "Aprobación externa",
        "delete": "¿Eliminar nodo de aprobación externo?",
        "endpoint": "Endpoint",
        "view-node": "Ver nodo de aprobación externo",
        "create-node": "Crear nodo de aprobación externo",
        "edit-node": "Editar nodo de aprobación externo"
      }
    },
    "risk": {
      "self": "Riesgo",
      "risk-center": "Centro de riesgo",
      "description": "El Centro de riesgo define los niveles de riesgo para diferentes operaciones de base de datos en diferentes condiciones. Y los niveles de riesgo determinan los flujos de aprobación personalizados correspondientes."
    },
    "workflow-center": {
      "workflow": "Flujo de trabajo"
    },
    "rule": {
      "rules": "Reglas"
    },
    "issue-review": {
      "approve-issue": "¿Aprobar incidencia?",
      "form": {
        "placeholder": "(Opcional) Agregar una nota...",
        "note": "Nota"
      },
      "you": "Tú",
      "generating-approval-flow": "Generando flujo de aprobación",
      "approved-issue": "incidencia aprobada",
      "disallow-approve-reason": {
        "some-task-checks-didnt-pass": "Algunas comprobaciones de tareas no pasaron",
        "some-task-checks-are-still-running": "Algunas comprobaciones de tareas aún se están ejecutando",
        "x-field-is-required": "{field} se requiere"
      },
      "send-back": "Enviar de vuelta",
      "send-back-issue": "¿Devolver el problema?",
      "re-request-review": "Volver a solicitar revisión",
      "re-request-review-issue": "¿Volver a solicitar revisión?",
      "sent-back-issue": "Problema devuelto",
      "re-requested-review": "revisión de problema nuevamente solicitada",
      "no-one-matches-role": "Nadie coincide con el rol, comuníquese con el propietario del proyecto para asignar uno.",
      "any-n-role-can-approve": "Cualquier {role} puede aprobar"
    },
    "send-back": "Enviar de vuelta"
  },
  "slow-query": {
    "self": "Consulta lenta",
    "slow-queries": "Consultas lentas",
    "report": "Reportar",
    "last-query-time": "Hora de la última consulta",
    "database-name": "Nombre de la base de datos",
    "sql-statement": "Sentencia SQL",
    "total-query-count": "Total de consultas",
    "query-count-percent": "% de consultas",
    "max-query-time": "Tiempo máximo de consulta",
    "avg-query-time": "Tiempo promedio de consulta",
    "query-time-percent": "% de tiempo de consulta",
    "max-rows-examined": "Máximo de filas examinadas",
    "avg-rows-examined": "Promedio de filas examinadas",
    "max-rows-sent": "Máximo de filas enviadas",
    "avg-rows-sent": "Promedio de filas enviadas",
    "rows-sent-avg": "Prom. de filas enviadas",
    "query-start-time": "Hora de inicio de la consulta",
    "rows-examined": "Filas examinadas",
    "rows-sent": "Filas enviadas",
    "lock-time": "Tiempo de bloqueo",
    "query-time": "Tiempo de consulta",
    "attention-description": "Bytebase sincroniza periódicamente los registros de consultas lentas de las instancias. Para una instancia de MySQL, slow_query debe estar habilitado primero. Para una instancia de PostgreSQL, solo se recopilarán las consultas lentas si se habilita pg_stat_statements en la base de datos.",
    "sync-job-started": "Se iniciaron trabajos de sincronización. Espere a que los trabajos se completen.",
    "detail": "Detalles de la consulta lenta",
    "filter": {
      "from-date": "Desde fecha",
      "to-date": "Hasta fecha"
    },
    "advise-index": {
      "current-index": "Índice actual",
      "suggestion": "Sugerencia",
      "create-index": "Crear índice",
      "setup-openai-key-to-enable": "Configure la clave de OpenAI para habilitar el asesor de índices"
    },
    "no-log-placeholder": {
      "admin": "Haga clic en el botón \"Configurar\" para obtener consultas lentas de las instancias de la base de datos o haga clic en el botón \"Sincronizar ahora\" para sincronizar los registros de consultas lentas de inmediato",
      "developer": "Haga clic en el botón \"Sincronizar ahora\" para sincronizar los registros de consultas lentas inmediatamente o comuníquese con los propietarios/DBA de Bytebase para configurar consultas lentas"
    }
  },
  "schema-template": {
    "self": "Plantilla de esquema",
    "field-template": {
      "self": "Plantilla de campo",
      "description": "Predefina la plantilla de campo, luego aplique la plantilla durante el cambio de esquema."
    },
    "column-type-restriction": {
      "self": "Restricción de tipos de columna",
      "description": "Para cada motor de base de datos, puede limitar los tipos de columna permitidos.",
      "allow-all": "Permitir todos los tipos",
      "allow-limited-types": "Permitir solo algunos tipos",
      "back-to-edit": "Volver a editar",
      "add-and-save": "Agregar y guardar",
      "messages": {
        "unable-to-update": "No se puede actualizar la restricción",
        "following-column-types-are-used": "Los siguientes tipos de columna todavía se usan en la plantilla de campos.",
        "one-allowed-type-per-line": "Un tipo permitido por línea"
      }
    },
    "add-field": "Agregar plantilla de campo",
    "search-by-name-or-comment": "Buscar por nombre o comentario",
    "form": {
      "category": "Categoría",
      "category-desc": "Seleccione una categoría existente o cree una nueva",
      "unclassified": "Desclasificada",
      "column-name": "Nombre de la columna",
      "column-type": "Tipo de columna",
      "default-value": "Valor por defecto",
      "comment": "Comentario",
      "nullable": "Anulable"
    },
    "classification": {
      "self": "Clasificación de datos",
      "select": "Seleccionar clasificación",
      "search": "Clasificación de búsqueda"
    }
  },
  "principal": {
    "select": "Seleccionar usuario"
  },
  "role": {
    "self": "Rol",
    "setting": {
      "description": "Definición de roles personalizados. Puede aplicarlos a los miembros del proyecto y utilizarlos en un flujo de aprobación personalizado.",
      "add": "Agregar rol",
      "edit": "Editar rol",
      "title-placeholder": "Ingrese el título del rol",
      "name-placeholder": "Ingrese el nombre del rol",
      "description-placeholder": "Ingrese la descripción del rol",
      "validation": {
        "duplicated": "Duplicado {recurso}",
        "required": "{recurso} es obligatorio",
        "pattern": "{recurso} solo puede contener letras minúsculas, números y guiones. Debe comenzar con una letra minúscula.",
        "max-length": "{recurso} puede contener hasta {length} caracteres"
      },
      "delete": "Eliminar rol"
    },
    "select": "Seleccionar rol",
    "select-roles": "Seleccionar roles",
    "title": "Título",
    "owner": {
      "description": "Rol de propietario del proyecto definido por el sistema"
    },
    "developer": {
      "description": "Rol de desarrollador del proyecto definido por el sistema"
    },
    "exporter": {
      "description": "Rol de exportador del proyecto definido por el sistema"
    },
    "querier": {
      "description": "Rol de querier del proyecto definido por el sistema"
    },
    "select-role": "Seleccionar rol",
    "expired-tip": "El papel puede haber expirado."
  },
  "database-group": {
    "self": "Grupo de Bases de Datos",
    "create": "Crear grupo de bases de datos",
    "edit": "Editar grupo de bases de datos",
    "matched-database": "Base de datos coincidente",
    "unmatched-database": "Base de datos no coincidente",
    "matched-table": "Tabla coincidente",
    "unmatched-table": "Tabla no coincidente",
    "table-group": {
      "self": "Grupo de tablas",
      "create": "Crear grupo de tablas",
      "edit": "Editar grupo de tablas"
    },
    "factor": {
      "resource_instance_id": "ID de instancia",
      "resource_database_name": "Nombre de la base de datos",
      "resource_table_name": "Nombre de la tabla"
    },
    "condition": {
      "self": "Condición"
    },
    "prev-editor": {
      "description": "Puedes hacer referencia a la agrupación de tablas en SQL para realizar cambios en lote en todas las tablas dentro de un grupo de tablas. Para cada tabla, Bytebase generará un SQL individual."
    }
  },
  "export-center": {
    "self": "centro de exportacion"
  },
  "schema-designer": {
    "self": "Diseñador de esquemas",
    "schema-design": "Esquema diseñar",
    "schema-design-list": "Lista de Diseñar esquema",
    "existing-schema-design": "Diseño de esquema existente",
    "new-schema-design": "Nuevo diseño de esquema",
    "baseline-database": "Base de datos de referencia",
    "schema-version": "Versión del esquema",
    "personal-draft": "Borrador personal",
    "baseline-version": "Versión de referencia",
    "parent-branch": "Rama principal",
    "save-draft": "Guardar borrador",
    "merge-branch": "Fusionar rama",
    "delete-branch-after-merged": "Eliminar rama después de la fusión",
    "diff-editor": {
      "self": "Editor de diferencias",
      "resolve": "Resolver",
      "latest-schema": "Último esquema",
      "editing-schema": "Editando esquema",
      "auto-merge-failed": "Falló la fusión automática",
      "need-to-resolve-conflicts": "El diseño del esquema ha sido actualizado por otros. Debe resolver los conflictos antes de poder fusionar.",
      "resolve-and-merge-again": "Resolver y fusionar nuevamente",
      "discard-changes": "Descartar cambios",
      "action-confirm": "Acción confirmada",
      "duplicated-branch-name-found": "Se encontró un nombre de rama duplicado. Por favor, elige otro.",
      "discard-changes-confirm": "¿Estás seguro de que quieres descartar todas las modificaciones?"
    },
    "tables": "Tablas",
    "search-tables": "Buscar tablas",
    "use-tips": "Selecciona las tablas a diseñar",
    "apply-to-database": "Aplicar cambio a la base de datos",
    "select-database-placeholder": "Seleccionar base de datos (sólo MySQL)",
    "message": {
      "created-succeed": "Diseño de esquema creado con éxito",
      "updated-succeed": "Diseño de esquema actualizado con éxito",
      "merge-to-main-successfully": "Fusionar con el principal exitosamente",
      "updated-time-by-user": "Actualizado por {user} en {time}"
    },
    "action": {
      "use-the-existing-branch": "Usar la rama existente",
      "create-new-branch": "Crear nueva rama",
      "filter-by-name": "Filtrar por nombre"
    }
  },
  "cel": {
    "factor": {
      "affected_rows": "Filas afectadas",
      "environment_id": "ID de entorno",
      "project_id": "ID de proyecto",
      "instance_id": "ID de instancia",
      "database_name": "Nombre de base de datos",
      "db_engine": "Motor de base de datos",
      "sql_type": "Tipo SQL",
      "expiration_days": "Días de caducidad",
      "export_rows": "Exportar filas",
      "table_name": "Nombre de la tabla",
      "column_name": "Nombre de columna",
      "classification_level": "Nivel de clasificación"
    }
  }
}<|MERGE_RESOLUTION|>--- conflicted
+++ resolved
@@ -623,21 +623,13 @@
     "sensitive-data": {
       "description": "A las siguientes columnas se les asignan niveles de enmascaramiento explícitamente y tienen prioridad sobre la regla de enmascaramiento global.",
       "remove-sensitive-column-tips": "¿Exponer esta columna?",
-<<<<<<< HEAD
-      "sensitive-column-list": "Lista de columnas confidenciales",
+      "sensitive-column-list": "Lista de columnas enmascaradas explícitas",
+      "global-masking-rule": "Regla de enmascaramiento global",
       "grant-access": "Autorizará el acceso",
       "never-expires": "Nunca expira",
       "global-rules": {
         "self": "Regla de enmascaramiento global",
-=======
-      "sensitive-column-list": "Lista de columnas enmascaradas explícitas",
-      "global-masking-rule": "Regla de enmascaramiento global",
-      "semantic-types": "Tipos semánticos",
-      "grant-access": "Autorizará el acceso",
-      "never-expires": "Nunca expira",
-      "global-rules": {
         "description": "Utilice la regla global para aplicar niveles de enmascaramiento por lotes, p. Todas las columnas denominadas \"correo electrónico\" se enmascararán con el nivel \"Parcial\".",
->>>>>>> a052acba
         "condition-order": "Orden de condición",
         "add-rule": "Agregar regla",
         "re-order": "Reordenar",
