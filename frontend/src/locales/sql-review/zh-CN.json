{
  "engine": {
    "mysql": "MySQL",
    "tidb": "TiDB",
    "postgres": "PostgreSQL",
    "oracle": "Oracle",
    "oceanbase": "OceanBase",
    "snowflake": "Snowflake",
    "mssql": "SQL Server",
    "dm": "DM",
    "mariadb": "MariaDB",
    "oceanbase_oracle": "OceanBase (Oracle)"
  },
  "category": {
    "engine": "引擎",
    "naming": "命名",
    "statement": "语句",
    "table": "表",
    "column": "列",
    "schema": "Schema",
    "database": "数据库",
    "index": "索引",
    "system": "系统",
    "advice": "建议"
  },
  "template": {
    "bb-sql-review-prod": "进阶模板",
    "bb-sql-review-prod-desc": "为您的数据库提供全面保护和最佳实践。",
    "bb-sql-review-dev": "基础模板",
    "bb-sql-review-dev-desc": "保证变更可正确地应用到数据库。",
    "bb-sql-review-sample": "样例模版",
    "bb-sql-review-sample-desc": "一个包括 DROP 保护和禁止列值为 NULL 的简易审核策略。"
  },
  "rule": {
    "engine-mysql-use-innodb": {
      "title": "强制使用 InnoDB 存储引擎",
      "description": "InnoDB 是 MySQL 默认的存储引擎，能够确保事务一致性，同时对高并发低延迟的场景有更好的性能表现，还可以支持在线数据备份与恢复，是 OLTP 业务的首选。建议错误等级：错误"
    },
    "table-require-pk": {
      "title": "强制表包含主键",
      "description": "主键除了有业务上的价值，在 MySQL 中还对高并发查询有益，同时各种数据同步、比对、回滚的工具往往也要求表有主键。建议错误等级：错误"
    },
    "table-no-foreign-key": {
      "title": "禁止使用外键约束",
      "description": "外键的优缺点争议较大，使用外键可能导致数据库变更、扩展（如分库）等工作的难度明显增加，甚至无法使用一些工具。因此可以考虑在应用层实现外键约束。建议错误等级：警告"
    },
    "table-drop-naming-convention": {
      "title": "限制待删除表的命名格式",
      "description": "通过重命名待删除表，例如增加 _del 后缀，可以有效避免误操作发生。建议错误等级：错误",
      "component": {
        "format": {
          "title": "命名规则（正则）"
        }
      }
    },
    "table-disallow-partition": {
      "title": "禁止使用分区表",
      "description": "在一些数据库引擎中，分区表技术并不成熟，使用与维护都较为不便，因此更倾向于通过分库分表等方式进行人工数据分区。建议错误等级：警告"
    },
    "table-disallow-trigger": {
      "title": "禁止使用触发器",
      "description": "触发器可能导致数据库的隐式行为，增加数据库的复杂性，降低可维护性。建议错误等级：警告"
    },
    "table-no-duplicate-index": {
      "title": "禁止重复索引",
      "description": "此规则禁止在表上创建重复的索引。重复索引会占用额外的存储空间并可能降低查询性能。建议错误等级：警告"
    },
    "table-text-fields-total-length": {
      "title": "限制表格文本字段的总长度",
      "description": "该规则限制了表格所能容纳的数据量，防止存储空间的使用过量。",
      "component": {
        "number": {
          "title": "最大长度"
        }
      }
    },
    "table-disallow-set-charset": {
      "title": "禁止在表格属性中定义字符集",
      "description": "建议在数据库层面设置字符集。在更细粒度设置字符集会带来不必要的复杂性。建议错误等级：错误。"
    },
    "table-comment": {
      "title": "注释检查",
      "description": "配置表是否需要注释和最大注释长度。",
      "component": {
        "required": {
          "title": "必须注释"
        },
        "maxLength": {
          "title": "长度限制"
        }
      }
    },
    "naming-table": {
      "title": "强制表命名格式",
      "description": "默认格式为全小写字母，单词之间以下划线分割，长度不超过 63 个字符，例如 \"abc\"，\"abc_def\"。建议错误等级：警告",
      "component": {
        "format": {
          "title": "表命名规则（正则）"
        },
        "maxLength": {
          "title": "长度限制"
        }
      }
    },
    "naming-column": {
      "title": "强制列命名格式",
      "description": "默认格式为全小写字母，单词之间以下划线分割，长度不超过 63 个字符，例如 \"abc\"，\"abc_def\"。建议错误等级：警告",
      "component": {
        "format": {
          "title": "列命名规则（正则）"
        },
        "maxLength": {
          "title": "长度限制"
        }
      }
    },
    "naming-index-uk": {
      "title": "强制唯一键命名格式",
      "description": "允许名字为空并由数据库自动命名，若非空则默认格式为 uk_<表名>_<唯一键包含的列名组合> ，且不超过 63 个字符，例如 \"uk_my_table_id_name\"。建议错误等级：警告",
      "component": {
        "format": {
          "title": "唯一键命名规则",
          "template": {
            "table": "表名",
            "column_list": "索引包含的字段名，通过 _ 连接"
          }
        },
        "maxLength": {
          "title": "长度限制"
        }
      }
    },
    "naming-index-pk": {
      "title": "强制主键命名格式",
      "description": "允许名字为空并由数据库自动命名，若非空则默认格式为 pk_<表名>_<主键包含的列名组合> ，且不超过 63 个字符，例如 \"pk_my_table_id_name\"。建议错误等级：警告",
      "component": {
        "format": {
          "title": "主键命名规则",
          "template": {
            "table": "表名",
            "column_list": "索引包含的字段名，通过 _ 连接"
          }
        },
        "maxLength": {
          "title": "长度限制"
        }
      }
    },
    "naming-index-fk": {
      "title": "强制外键命名格式",
      "description": "允许名字为空并由数据库自动命名，若非空则默认格式为 fk_<目标表名>_<目标列名>_<被引用表名>_<被引用列名>，且不超过 63 个字符，例如 \"fk_my_table_id_foreign_table_id\"。",
      "component": {
        "format": {
          "title": "外键命名规则",
          "template": {
            "referencing_table": "目标表名",
            "referencing_column": "目标字段名",
            "referenced_table": "被引用的表名",
            "referenced_column": "被引用的字段名"
          }
        },
        "maxLength": {
          "title": "长度限制"
        }
      }
    },
    "naming-index-idx": {
      "title": "强制索引命名格式",
      "description": "允许名字为空并由数据库自动命名，若非空则默认格式为 idx_<表名>_<索引包含的列名组合> ，且不超过 63 个字符，例如 \"idx_my_table_id_name\"。建议错误等级：警告",
      "component": {
        "format": {
          "title": "索引命名规则",
          "template": {
            "table": "表名",
            "column_list": "索引包含的字段名，通过 _ 连接"
          }
        },
        "maxLength": {
          "title": "长度限制"
        }
      }
    },
    "naming-column-auto-increment": {
      "title": "强制自增列命名格式",
      "description": "默认列名为 \"ID\"，且不超过 63 个字符。",
      "component": {
        "format": {
          "title": "自增列命名规则（正则）"
        },
        "maxLength": {
          "title": "长度限制"
        }
      }
    },
    "naming-table-no-keyword": {
      "title": "禁止使用关键字作为表名",
      "description": ""
    },
    "naming-identifier-no-keyword": {
      "title": "禁止使用关键字作为字段名",
      "description": ""
    },
    "naming-identifier-case": {
      "title": "强制字段名大小写",
      "description": "",
      "component": {
        "upper": {
          "title": "大写"
        }
      }
    },
    "column-required": {
      "title": "强制表中包含特定列",
      "description": "某些通用列有助于更好的维护应用，例如增加 \"ID\" 作为业务无关的通用主键避免了业务变化（如业务合并）导致的主键冲突，某些场景还能带来更好的数据插入性能。建议错误等级：警告",
      "component": {
        "list": {
          "title": "必须包含的字段名"
        }
      }
    },
    "column-type-disallow-list": {
      "title": "禁止使用的列类型列表",
      "description": "滥用列类型可能对系统可维护性与性能带来严重负面影响，例如使用 \"LOB\" 类列存放大量音视频数据可能导致数据库性能降低、备份恢复时间延长、数据同步工具不兼容等问题。建议错误等级：错误",
      "component": {
        "list": {
          "title": "禁止的类型"
        }
      }
    },
    "column-no-null": {
      "title": "强制非空约束",
      "description": "表中的字段不允许存在 NULL 值。"
    },
    "column-disallow-set-charset": {
      "title": "禁止在列属性中定义字符集",
      "description": "字符集一般建议在数据库级别或表级别设置，更细粒度的字符集设置极易造成开发管理混乱。建议错误等级：错误"
    },
    "column-disallow-change-type": {
      "title": "禁止修改列类型",
      "description": "修改列类型可能影响系统的性能、可维护性，甚至导致数据丢失。建议错误等级：警告"
    },
    "column-disallow-change": {
      "title": "禁止使用 \"CHANGE COLUMN\" 语句",
      "description": "\"CHANGE COLUMN\" 是 MySQL 特有的语法，可以同时修改列名与其他属性，但可能导致修改属性时误改了列名，建议仍然使用标准的 \"RENAME\",\"MODIFY\" 语句区分两类变更。建议错误等级：错误"
    },
    "column-disallow-changing-order": {
      "title": "禁止修改表中的列顺序",
      "description": "修改列顺序可能导致某些依赖原表默认顺序的应用或视图出现不符合预期的结果，例如 \"SELECT * \"。建议错误等级：警告"
    },
    "column-disallow-drop-in-index": {
      "title": "禁止删除有索引的列",
      "description": "禁止删除一个已经有索引的列。建议错误等级：错误"
    },
    "column-set-default-for-not-null": {
      "title": "强制 \"NOT NULL\" 列设置默认值",
      "description": "对于 \"NOT NULL\" 列，在插入新行时如果不给该列赋值且该列没有默认值，数据库将会拒绝该行插入。对于新增列设置默认值也可以更好的兼容旧应用代码。建议错误等级：错误"
    },
    "column-auto-increment-must-integer": {
      "title": "强制自增列使用整数类型",
      "description": "MySQL 的自增列一般用做业务无关主键，使用整数类型占用更少的存储空间，还能让主键索引结构更紧凑，带来更好的查询与 DML 性能。建议错误等级：错误"
    },
    "column-auto-increment-must-unsigned": {
      "title": "强制自增列使用 \"UNSIGNED\" 类型",
      "description": "无符号类型不存储负数，同样的类型存放的数值范围增加一倍，可以避免自增列超出上限。建议错误等级：警告"
    },
    "column-comment": {
      "title": "强制列增加注释并限制长度",
      "description": "对列添加注释是良好的开发习惯，但过长的注释将导致 Schema 易读性降低。建议错误等级：警告",
      "component": {
        "required": {
          "title": "必须注释"
        },
        "maxLength": {
          "title": "长度限制"
        }
      }
    },
    "column-maximum-character-length": {
      "title": "限制 \"CHAR\" 类型长度",
      "description": "\"CHAR\" 是定长类型，例如 CHAR(20) 列即便只存放1个字符也将占用20个字符空间造成浪费，当字符串过长且长度不固定时，MySQL 可考虑用 VARCHAR 替代，PostgreSQL 可考虑用 TEXT 替代。建议错误等级：错误",
      "component": {
        "number": {
          "title": "最大长度"
        }
      }
    },
    "column-maximum-varchar-length": {
      "title": "限制 \"VARCHAR\" 类型长度",
      "description": "",
      "component": {
        "number": {
          "title": "最大长度"
        }
      }
    },
    "column-auto-increment-initial-value": {
      "title": "限制自增列初始值",
      "description": "结合管理要求限制自增列的初始值。建议错误等级：警告",
      "component": {
        "number": {
          "title": "初始值"
        }
      }
    },
    "column-current-time-count-limit": {
      "title": "限制表中获取系统时间的列的数量",
      "description": "列需要调用函数获取系统时间的情况一般只包括记录创建时间的 \"DEFAULT NOW()\" 与记录更新时间的 \"DEFAULT NOW() ON UPDATE NOW()\"，额外的列记录系统时间没有意义且会增加资源开销。建议错误等级：错误"
    },
    "column-require-default": {
      "title": "强制列设置默认值",
      "description": "设置符合业务特点的默认值可以有效提升下游统计分析业务的数据质量，此规范不检查 \"PRIMARY KEY\", \"JSON\", \"BLOB\", \"TEXT\", \"GEOMETRY\", \"AUTO_INCREMENT\", \"GENERATED\" 类型。建议错误等级：警告"
    },
    "statement-select-no-select-all": {
      "title": "禁止使用 \"SELECT *\"",
      "description": "SELECT * 拉取整行数据可能造成不必要的资源开销，同时一旦表增减列，也可能造成应用出现不符合预期的结果。建议错误等级：错误"
    },
    "statement-where-require": {
      "title": "强制语句带有 \"WHERE\" 条件",
      "description": "语句不带过滤条件，查询可能导致巨大的资源开销，DML 更可能导致大规模数据丢失。建议错误等级：错误"
    },
    "statement-where-no-leading-wildcard-like": {
      "title": "禁止过滤条件使用左模糊匹配",
      "description": "当使用左模糊匹配，例如 \"LIKE '%ABC'\"，数据库优化器将无法进行快速索引扫描，而只能执行全表或全索引扫描，可能造成极为严重的性能问题。建议错误等级：错误"
    },
    "statement-disallow-cascade": {
      "title": "禁止使用 \"CASCADE\"",
      "description": "CASCADE 操作可能导致意外的数据丢失，可能导致意外的结果。建议错误等级：错误"
    },
    "statement-disallow-commit": {
      "title": "禁止显式 \"COMMIT\"",
      "description": "某些情况要求多条语句包含在一个事务中由系统提交，只允许同时成功或同时失败，以便部分出错时快速重跑，因此不允许出现显式的 \"COMMIT\"。建议错误等级：警告"
    },
    "statement-disallow-limit": {
      "title": "禁止在 DML 语句中使用 \"LIMIT\"",
      "description": "如果 DML 语句中使用 LIMIT 不伴随 ORDER BY，影响的行是不确定的，在某些复制模式下可能导致主库与从库变更了不同的行，造成数据不一致。建议错误等级：错误"
    },
    "statement-disallow-order-by": {
      "title": "禁止在 \"UPDATE\",\"DELETE\" 语句中使用 \"ORDER BY\"",
      "description": "排序操作是极为耗费资源的，对于更新与删除操作应该尽可能用确定的过滤条件，而不要使用 ORDER BY 加 LIMIT 的方式。建议错误等级：错误"
    },
    "statement-merge-alter-table": {
      "title": "禁止对同一张表发起多次独立变更",
      "description": "每一次对表的变更都可能造成锁表并且消耗大量资源，如果存在对同一张表的多次变更，应该合并为一个变更语句。建议错误等级：错误"
    },
    "statement-insert-must-specify-column": {
      "title": "强制 \"INSERT\" 语句显示指定列名",
      "description": "\"INSERT INTO table VALUES (...)\" 语句没有显式列出列名，一旦发生列顺序变化或列增减，语句就可能失败或写入不符合预期的数据。建议错误等级：错误"
    },
    "statement-insert-disallow-order-by-rand": {
      "title": "禁止在 \"INSERT\" 语句中使用 \"ORDER BY RAND()\"",
      "description": "对待插入的数据进行随机排序是没有意义的，只会无端消耗资源。建议错误等级：错误"
    },
    "statement-insert-row-limit": {
      "title": "限制最大插入行数",
      "description": "通过提示插入的行数辅助判断语句是否符合业务预期。建议错误等级：警告",
      "component": {
        "number": {
          "title": "最大插入行数"
        }
      }
    },
    "statement-affected-row-limit": {
      "title": "限制最大更新或删除行数",
      "description": "通过提示更新或删除的行数辅助判断语句是否符合业务预期。建议错误等级：警告",
      "component": {
        "number": {
          "title": "最大影响行数"
        }
      }
    },
    "statement-dml-dry-run": {
      "title": "验证 DML 语句可执行性",
      "description": "当语法正确但表名错误或权限不足时，可以在正式运行前通过模拟运行发现。建议错误等级：警告"
    },
    "statement-disallow-add-column-with-default": {
      "title": "限制向表中添加带默认值的列",
      "description": "在 PostgreSQL 11 之前的版本中，添加带有默认值的列将导致全表锁定无法读写，这可能导致业务中断。在 PostgreSQL 11 及以上版本中该问题已得到优化，无需关注此规范。建议错误等级：警告"
    },
    "statement-add-check-not-valid": {
      "title": "强制添加 \"CHECK\" 约束时附带 \"NOT VALID\" 选项",
      "description": "在 PostgreSQL 11 之前的版本中，添加 CHECK 约束将对已有数据进行校验并导致全表锁定无法读写，这可能导致业务中断。建议附带 \"NOT VALID\" 选项只对新数据进行校验，变更完成后再手动校验已有数据。在 PostgreSQL 11 及以上版本中该问题已得到优化，无需关注此规范。建议错误等级：警告"
    },
    "statement-disallow-add-not-null": {
      "title": "限制向已有列添加 \"NOT NULL\" 约束",
      "description": "在 PostgreSQL 11 之前的版本中，向表中添加 NOT NULL 约束将对已有数据进行校验并导致全表锁定无法读写，这可能导致业务中断。在 PostgreSQL 11 及以上版本中该问题已得到优化，无需关注此规范。建议错误等级：警告"
    },
    "statement-select-full-table-scan": {
      "title": "检查查询是否存在全表扫描",
      "description": "全表扫描是一种消耗大量资源的操作，可能导致严重的性能影响。建议错误等级：错误"
    },
    "statement-create-specify-schema": {
      "title": "禁止创建未指定 schema 的对象",
      "description": "如果未指定 schema，对象将在默认模式中创建，可能导致意外结果。"
    },
    "statement-check-set-role-variable": {
      "title": "检查语句开头是否存在 SET ROLE 语句",
      "description": "在会话开始时未正确设置角色语句可能导致未经授权的访问或权限分配不当，可能危及数据安全性和完整性。错误等级：警告"
    },
    "statement-disallow-using-temporary": {
      "title": "禁止 Using temporary",
      "description": "禁止 Using temporary 可以帮助优化查询性能，减少系统资源的消耗，提高系统的稳定性和可靠性。建议错误等级：警告"
    },
    "statement-disallow-using-filesort": {
      "title": "禁止 Using filesort",
      "description": "禁止 Using filesort 可以帮助优化查询性能，减少系统资源的消耗，提高系统的稳定性和可靠性。通常，通过合适的索引、查询优化和数据模型设计，可以避免或减少文件排序的需要。建议错误等级：警告"
    },
    "statement-where-no-equal-null": {
      "title": "禁止在WHERE子句中使用NULL等式比较",
      "description": "NULL 等式比较的结果始终是 NULL，可能导致意外的结果。建议错误级别：警告"
    },
    "statement-where-disallow-using-function": {
      "title": "在 WHERE 子句中避免对索引字段应用函数或执行计算",
      "description": "如果对索引字段应用函数或执行计算，则数据库无法使用索引，而必须扫描整个表。"
    },
    "statement-where-statement-query-minimum-plan-level": {
      "title": "限制查询访问方法的最大级别",
      "description": "在 SQL 性能优化中，追求常量访问速度，以引用级别作为基线，区间级别的性能尚可接受。",
      "component": {
        "level": {
          "title": "最大级别"
        }
      }
    },
    "statement-where-maximum-logical-operator-count": {
      "title": "限制 WHERE 子句中的 IN 或 OR 子句中的值的数量",
      "description": "这可以防止因频繁对比和资源限制导致性能下降。",
      "component": {
        "number": {
          "title": "最大数量"
        }
      }
    },
    "statement-maximum-limit-value": {
      "title": "限制 LIMIT 子句的最大行数",
      "description": "通过 LIMIT 限制行数可以确保数据库处理可管理的大小块数据，从而提高查询执行速度。 限制 LIMIT 的值可以防止过度使用内存，从而保护系统整体稳定性和防止性能下降。",
      "component": {
        "number": {
          "title": "最大行数"
        }
      }
    },
    "statement-maximum-join-table-count": {
      "title": "限制语句中连接的表数量",
      "description": "连接的表越多，查询就越复杂，执行时间也越长。 通常情况下，最好将连接数控制在最低限度。",
      "component": {
        "number": {
<<<<<<< HEAD
          "title": "最大数量"
=======
          "title": "最大行数"
>>>>>>> a204b959
        }
      }
    },
    "statement-maximum-statements-in-transaction": {
      "title": "限制事务中的语句数量",
      "description": "巨大的事务会显著影响数据库性能。如果涉及大量语句并且其中一个语句失败，则回滚整个事务会变得复杂。限制语句数量可以最小化单个故障造成的潜在损害并简化回滚过程。",
      "component": {
        "number": {
<<<<<<< HEAD
          "title": "最大数量"
=======
          "title": "最大行数"
>>>>>>> a204b959
        }
      }
    },
    "statement-join-strict-column-attrs": {
      "title": "要进行连接的字段必须具有相同的数据类型和字符集。",
      "description": "如果连接列的数据类型、字符集不一致，数据库可能无法正确识别匹配的行，从而导致结果不准确或不完整。"
    },
    "statement-disallow-mix-dml": {
      "title": "禁止在同一张表上进行多个 DML 操作",
      "description": "对表格进行并发数据修改可能会给准确识别受影响的行带来挑战。 因此，这会使创建受影响数据的精确备份过程变得复杂。"
    },
    "statement-disallow-mix-ddl-dml": {
      "title": "禁止混合 DDL 和 DML 操作",
      "description": "为了获得最佳性能和数据完整性，请避免在同一个脚本中混合使用 DDL 和 DML 语句。"
    },
    "schema-backward-compatibility": {
      "title": "检查应用向后兼容性",
      "description": "某些变更可能影响现有应用功能，例如修改数据库对象名，增加新的约束等，此规范可避免不谨慎变更导致现有应用运行失败。建议错误等级：警告"
    },
    "database-drop-empty-database": {
      "title": "禁止删除非空数据库",
      "description": "只有当数据库中不包含任何表时才允许被删除，这能最大程度避免误删除的发生。建议错误等级：错误"
    },
    "index-no-duplicate-column": {
      "title": "禁止索引包含重复列",
      "description": "创建索引含重复列时语句将执行失败。建议错误等级：错误"
    },
    "index-type-no-blob": {
      "title": "禁止对 \"BLOB\" 与 \"TEXT\" 类型列创建索引",
      "description": "\"BLOB\" 等类型一般用于存放二进制数据，并不会作为查询条件，如果误在此类列上创建索引，将占用大量资源并产生严重的性能问题。建议错误等级：错误"
    },
    "index-pk-type-limit": {
      "title": "主键类型限制",
      "description": "限制主键类型必须是 INT 或 BIGINT。"
    },
    "index-key-number-limit": {
      "title": "限制单个索引中的列数量",
      "description": "组合索引列超过 5 个对查询性能的提升并不明显，但却占用大量空间并降低 DML 性能。建议错误等级：警告",
      "component": {
        "number": {
          "title": "字段数量上限"
        }
      }
    },
    "index-total-number-limit": {
      "title": "限制单表的索引数量",
      "description": "索引虽然能提升查询性能，但却占用大量空间并降低 DML 性能，因此不建议单个表创建的索引数量超过5个。建议错误等级：警告",
      "component": {
        "number": {
          "title": "索引数量上限"
        }
      }
    },
    "index-primary-key-type-allowlist": {
      "title": "允许主键使用的类型列表",
      "description": "合适的主键类型可以优化存储结构，减少空间占用并带来更好的插入与查询性能。建议错误等级：警告",
      "component": {
        "list": {
          "title": "允许的主键列的类型"
        }
      }
    },
    "index-create-concurrently": {
      "title": "强制并行索引创建",
      "description": "在 PostgreSQL 11 及以上版本中，使用普通方式创建索引将导致表锁定无法写入数据，使用 \"CONCURRENTLY\" 模式可以实现无锁创建索引，不影响表的正常访问。建议错误等级：警告"
    },
    "index-type-allow-list": {
      "title": "可允许的索引类型列表",
      "description": "不同的索引类型具有不同的性能特征。例如，B-tree 索引适用于范围查询，而哈希索引适用于相等查询。建议错误级别：警告",
      "component": {
        "list": {
          "title": "允许的索引类型"
        }
      }
    },
    "system-charset-allowlist": {
      "title": "允许使用的字符集（Charset）列表",
      "description": "字符集决定了表中可以存储哪些字符，使用错误的字符集可能导致应用中的某些字符无法正确存储与显示，例如中文与 Emoji 表情。建议错误等级：错误",
      "component": {
        "list": {
          "title": "允许的字符集"
        }
      }
    },
    "system-collation-allowlist": {
      "title": "允许使用的字符序（Collation）列表",
      "description": "字符序决定了字符比对与排序的规则，例如使用不区分大小写的字符序时 \"ABC\" 与 \"abc\" 在查询时将被视为相同字符串。建议错误等级：错误",
      "component": {
        "list": {
          "title": "允许的规则限制"
        }
      }
    },
    "system-comment-length": {
      "title": "限制注释长度",
      "description": "过长的注释将导致 Schema 易读性降低，并可能带来潜在的性能风险。建议错误等级：警告",
      "component": {
        "number": {
          "title": "注释长度上限"
        }
      }
    },
    "system-procedure-disallow-create": {
      "title": "禁止创建存储过程",
      "description": "存储过程通常会执行可能影响数据库环境稳定性和安全性的关键操作。禁止创建存储过程有助于防止意外更改和潜在漏洞。建议错误等级：警告"
    },
    "system-event-disallow-create": {
      "title": "禁止创建事件",
      "description": "该规则禁止在数据库中创建事件。系统事件通常执行可能影响数据库环境的自动化任务。通过禁止创建它们，有助于控制数据库操作并防止潜在的中断。建议的错误级别：警告"
    },
    "system-view-disallow-create": {
      "title": "禁止创建视图",
      "description": "该规则禁止在数据库中创建视图。视图提供了数据的虚拟表示，可以简化查询并增强数据安全性。通过禁止创建它们，有助于维护对数据库模式的控制，并防止潜在的安全风险。建议的错误级别：警告"
    },
    "system-function-disallow-create": {
      "title": "禁止创建函数",
      "description": "该规则禁止在数据库中创建函数。函数提供可重用的逻辑，可以简化查询并增强数据完整性。通过禁止创建它们，有助于保持对数据库架构的控制，并预防潜在的安全风险。建议的错误级别：警告"
    },
    "system-function-disallowed-list": {
      "title": "禁止使用的函数",
      "description": "此规则限制数据库内特定函数的使用。通过禁止使用这些函数，有助于维护数据一致性和安全性。建议错误级别：警告",
      "component": {
        "list": {
          "title": "禁止的函数"
        }
      }
    },
    "advice-online-migration": {
      "title": "建议启用在线大表变更",
      "description": "如果迁移的表行数超过您的设置，建议启用在线迁移。建议的错误级别: 警告",
      "component": {
        "number": {
          "title": "阈值"
        }
      }
    }
  },
  "level": {
    "name": "错误等级",
    "error": "错误",
    "warning": "警告",
    "disabled": "禁用"
  }
}<|MERGE_RESOLUTION|>--- conflicted
+++ resolved
@@ -444,11 +444,7 @@
       "description": "连接的表越多，查询就越复杂，执行时间也越长。 通常情况下，最好将连接数控制在最低限度。",
       "component": {
         "number": {
-<<<<<<< HEAD
-          "title": "最大数量"
-=======
           "title": "最大行数"
->>>>>>> a204b959
         }
       }
     },
@@ -457,11 +453,7 @@
       "description": "巨大的事务会显著影响数据库性能。如果涉及大量语句并且其中一个语句失败，则回滚整个事务会变得复杂。限制语句数量可以最小化单个故障造成的潜在损害并简化回滚过程。",
       "component": {
         "number": {
-<<<<<<< HEAD
-          "title": "最大数量"
-=======
           "title": "最大行数"
->>>>>>> a204b959
         }
       }
     },
