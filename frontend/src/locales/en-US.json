--- conflicted
+++ resolved
@@ -202,13 +202,9 @@
     "backup-and-restore": "Backup and restore",
     "write-only": "write only",
     "pitr": "PITR",
-<<<<<<< HEAD
+    "fix": "Fix",
     "go-now": "Go now",
     "sync-now": "Sync Now"
-=======
-    "fix": "Fix",
-    "go-now": "Go now"
->>>>>>> a3b4e49b
   },
   "error-page": {
     "go-back-home": "Go back home"
