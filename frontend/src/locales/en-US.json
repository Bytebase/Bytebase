{
  "common": {
    "view": "View",
    "you": "you",
    "general": "General",
    "slack": "Slack",
    "discord": "Discord",
    "teams": "Teams",
    "dingtalk": "DingTalk",
    "feishu": "Feishu",
    "lark": "Lark",
    "wecom": "WeCom",
    "system": "System",
    "custom": "Custom",
    "overview": "Overview",
    "changelog": "Changelog",
    "webhooks": "Webhooks",
    "key": "Key",
    "activity": "Activity",
    "sign-in": "Sign in",
    "sign-in-as-admin": "Sign in as administrator",
    "sign-up": "Sign up",
    "email": "Email",
    "username": "Username",
    "credentials": "Credentials",
    "password": "Password",
    "save": "Save",
    "cancel": "Cancel",
    "comment": "Comment",
    "home": "Home",
    "setting": "Setting",
    "settings": "Settings",
    "project": "Project",
    "projects": "Projects",
    "default-project": "Default Project",
    "help": "Help",
    "database": "Database",
    "databases": "Databases",
    "description": "Description",
    "instance": "Instance",
    "instances": "Instances",
    "environment": "Environment",
    "environments": "Environments",
    "environment-name": "Environment Name",
    "archive": "Archive",
    "archived": "Archived",
    "no-license": "No license",
    "logout": "Logout",
    "close": "Close",
    "latest": "Latest",
    "error": "Error",
    "canceled": "Canceled",
    "approve": "Approve",
    "done": "Done",
    "create": "Create",
    "run": "Run",
    "retry": "Retry",
    "skip": "Skip",
    "dismiss": "Dismiss",
    "back": "Back",
    "next": "Next",
    "edit": "Edit",
    "update": "Update",
    "updated": "Updated",
    "visit": "Visit",
    "role": {
      "self": "Role"
    },
    "revert": "Revert",
    "apply": "Apply",
    "reorder": "Reorder",
    "id": "ID",
    "name": "Name",
    "creator": "Creator",
    "version": "Version",
    "issue": "Issue",
    "issues": "Issues",
    "duration": "Duration",
    "created-at": "Created",
    "updated-at": "Updated",
    "statement": "Statement",
    "statement-size": "Statement size",
    "sql-statement": "SQL statement",
    "snapshot": "Snapshot",
    "status": "Status",
    "stage": "Stage",
    "task": "Task",
    "tasks": "Tasks",
    "blocking-task": "Blocking task",
    "sql": "SQL",
    "unassigned": "Unassigned",
    "new": "New",
    "add": "Add",
    "confirm-and-add": "Confirm and add",
    "confirm-and-update": "Confirm and update",
    "query": "Query",
    "transfer": "Transfer",
    "schema": "Schema",
    "anomalies": "Anomalies",
    "detail": "Detail",
    "type": "Type",
    "language": "Language",
    "repository": "Repository",
    "change": "Change",
    "branch": "Branch",
    "sensitive-placeholder": "Sensitive - write only",
    "enabled": "enabled",
    "default": "default",
    "gitops": "GitOps",
    "restore": "Restore",
    "detailed-guide": "detailed guide",
    "workspace": "Workspace",
    "confirm": "Confirm",
    "learn-more": "Learn more",
    "troubleshoot": "Troubleshoot",
    "schema-version": "Schema version",
    "time": "Time",
    "Default": "Default",
    "definition": "Definition",
    "empty": "Empty",
    "creating": "Creating...",
    "address": "Address",
    "subscribed": "Subscribed",
    "created": "Created",
    "labels": "Labels",
    "mode": "Mode",
    "user": "User",
    "users": "Users",
    "admin": "Admin",
    "read-only": "Read-only",
    "all": "All",
    "recent": "Recent",
    "deployment-config": "Deployment Config",
    "ok": "OK",
    "share": "Share",
    "or": "or",
    "export": "Export",
    "tips": "Tips",
    "delete": "Delete",
    "history": "History",
    "loading": "Loading",
    "copy": "Copy",
    "copied": "Copied",
    "manage": "Manage",
    "table": "Table",
    "search": "Search",
    "warning": "Warning",
    "edited": "edited",
    "preview": "Preview",
    "file-selector": {
      "type-limit": "Only support {extension} file",
      "size-limit": "File size should less than {size} MiB"
    },
    "no-data": "No data",
    "visibility": "Visibility",
    "duplicate": "Duplicate",
    "enable": "Enable",
    "disable": "Disable",
    "view-doc": "View doc",
    "write-only": "write only",
    "sync": "Sync",
    "sync-now": "Sync Now",
    "success": "Succeed",
    "failed": "Failed",
    "load-more": "Load more",
    "access-denied": "Access denied",
    "restart": "Restart",
    "want-help": "Want help",
    "operation": "Operation",
    "discard-changes": "Discard changes",
    "demo-mode": "Demo",
    "operations": "Operations",
    "on": "On",
    "off": "Off",
    "verify": "Verify",
    "regenerate": "Regenerate",
    "download": "Download",
    "will-lose-unsaved-data": "Will lose any unsaved data.",
    "deleted": "Deleted",
    "will-override-current-data": "Will override current data.",
    "roll-out": "Roll out",
    "upload": "Upload",
    "added": "Added",
    "revoke": "Revoke",
    "cannot-undo-this-action": "You cannot undo this action",
    "select": "Select",
    "optional": "Optional",
    "reason": "Reason",
    "date": {
      "days": "{days} days"
    },
    "expiration": "Expiration",
    "configure": "Configure",
    "groups": "Groups",
    "database-groups": "Database Groups",
    "members": "Members",
    "warehouse": "Warehouse",
    "schedule": "Schedule",
    "state": "State",
    "condition": "Condition",
    "search-user": "Search user",
    "info": "Info",
    "minutes": "Minutes",
    "go-to-configure": "Configure",
    "filter-by-name": "Filter by name",
    "license": "License",
    "view-details": "View details",
    "force-verb": "Force {verb}",
    "untitled": "Untitled",
    "missing-permission": "Missing required permissions",
    "continue-anyway": "Continue anyway",
    "permissions": "Permissions",
    "baseline": "Baseline",
    "leave-without-saving": "Leave without saving?",
    "configure-now": "Configure now",
    "connection": "Connection",
    "permission-denied": "Permission denied",
    "resource": "Resource",
    "resources": "Resources",
    "closed": "Closed",
    "options": "Options",
    "reset": "Reset",
    "refresh": "Refresh",
    "rollback": "Rollback",
    "rows": {
      "self": "rows",
      "n-rows": "{n} rows"
    },
    "back-to-workspace": "Back to workspace",
    "override": "Override",
    "encoding": "Encoding",
    "finish": "Finish",
    "title": "Title",
    "text-wrap": "Text wrap",
    "catalog": "Catalog"
  },
  "error-page": {
    "go-back-home": "Go back home"
  },
  "kbar": {
    "recently-visited": "Recently Visited",
    "navigation": "Navigation",
    "help": {
      "navigate": "to navigate",
      "perform": "to perform",
      "close": "to close",
      "back": "to back"
    },
    "options": {
      "placeholder": "Type a command or search…"
    },
    "preferences": {
    }
  },
  "task": {
    "checking": "Checking...",
    "check-result": {
      "title-general": "Check result"
    },
    "check-type": {
      "sql-review": "SQL review",
      "affected-rows": "Affected rows (estimation based on statistical information)"
    },
    "rollout-time": "Rollout time",
    "earliest-allowed-time-hint": "@:{'task.rollout-time'} is when you want a task to run; if unspecified, it runs when all criteria are met.",
    "earliest-allowed-time-unset": "Unset",
    "comment": "Comment",
    "started": "Started",
    "view-change": "View change",
    "status": {
      "running": "Running",
      "failed": "Failed",
      "canceled": "Canceled",
      "skipped": "Skipped",
      "done": "Done",
      "pending": "Pending",
      "not-started": "Not started"
    },
    "type": {
      "bb-task-database-schema-update-ghost-sync": "Sync data",
      "bb-task-database-schema-update-ghost-cutover": "Switch tables"
    },
    "progress": {
      "units": {
      }
    },
    "skip": "Skip",
    "task-checks": "Task checks",
    "prior-backup": "Prior backup",
    "skip-failed-in-current-stage": "Skip failed tasks in current stage",
    "apply-change-to-all-pending-tasks": {
    },
    "execution-time": "Execution time",
    "run-checks": "Run checks",
    "database-create": {
    },
    "action-all-tasks-in-current-stage": "{action} all tasks in current stage",
    "cancel-task": "Cancel task | Cancel tasks",
    "created": "Created",
    "online-migration": {
      "self": "Online migration",
      "configure-ghost-parameters": "Configure gh-ost parameters",
      "ghost-parameters": "gh-ost parameters",
      "configure": "Configure",
      "error": {
        "x-status-task-is-not-editable": "{status} task is not editable",
        "nothing-changed": "Nothing changed",
        "not-applicable": {
          "some-tasks-dont-meet-ghost-requirement": "Some tasks don't meet gh-ost's requirement"
        }
      },
      "enable": "Enable online migration",
      "disable": "Disable online migration",
      "advice-split-statement-to-single-online-migration-issue": "Advice splitting this statement to single online migration issue."
    },
    "prior-backup-tips": "Backup affected data ahead of time"
  },
  "task-run": {
    "status": {
      "enqueued": "Waiting for execution.",
      "enqueued-with-rollout-time": "Waiting to execute after {time}.",
      "waiting-connection": "Waiting for available instance connections. The instance connection count has reached the limit.",
      "waiting-task": "Waiting for another task to finish."
    }
  },
  "banner": {
    "license-expires": "Your license for {plan} has expired on {expireAt}.",
    "trial-expires": "Your free trial for {plan} will expire in {days} days on {expireAt}.",
    "trial-expired": "Your free trial for {plan} has expired.",
    "deploy": "Self Host",
    "cloud": "Cloud",
    "request-demo": "Book a 30-minute product demo.",
    "readonly": "Bytebase is in readonly mode. You can still view the console, but any change attempt will fail.",
    "external-url": "Bytebase has not configured --external-url"
  },
  "intro": {
  },
  "bbkit": {
    "common": {
      "cancel": "Cancel",
      "back": "Back",
      "next": "Next"
    },
    "attention": {
    },
    "confirm-button": {
      "sure-to-delete": "Are you sure to delete?",
      "sure-to-archive": "Are you sure to archive?",
      "cannot-undo": "You cannot undo this action.",
      "can-undo": "You can undo this action later."
    }
  },
  "settings": {
    "sidebar": {
      "account": "Account",
      "profile": "Profile",
      "workspace": "Workspace",
      "security-and-policy": "Security & Policy",
      "integration": "Integration",
      "general": "General",
      "members": "Members",
      "users-and-groups": "Users & Groups",
      "iam-and-admin": "IAM & Admin",
      "im-integration": "IM",
      "sso": "SSO",
      "gitops": "GitOps",
      "subscription": "Subscription",
      "global-masking": "Global Masking",
      "data-classification": "Data Classification",
      "data-access": "Data Access",
      "audit-log": "Audit Logs",
      "custom-roles": "Custom Roles",
      "mail-delivery": "Mail Delivery"
    },
    "profile": {
      "email": "Email",
      "role": "Role",
      "phone": "Phone",
      "phone-tips": "Be sure to include the country code +1xxxxxx",
      "password": "Password",
      "password-hint": "Password should follow restriction setting",
      "password-confirm": "Password Confirm",
      "password-confirm-placeholder": "Confirm new password",
      "password-mismatch": "New password mismatch",
      "subscription": "(Upgrade to enable role management)"
    },
    "members": {
      "inactive": "Inactive members",
      "table": {
        "account": "Account",
        "role": "Role",
        "groups": "Groups",
        "roles": "Roles"
      },
      "groups": {
        "self": "Groups",
        "add-group": "Add Group",
        "update-group": "Update Group",
        "delete-warning": "The group \"{name}\" will be deleted. This action cannot be undone.",
        "delete-warning-with-resources": "The group \"{name}\" is used by following resources:",
        "form": {
          "email": "Email",
          "email-tips": "The email should be unique, and it cannot be changed after creation.",
          "title": "Title",
          "description": "Description",
          "members": "Members",
          "role": {
          }
        },
        "n-members": "{n} members",
        "workspace-domain-required": "Please set a workspace domain first."
      },
      "action": {
        "deactivate": "Deactivate",
        "deactivate-confirm-title": "Are you sure to deactivate?",
        "reactivate": "Reactivate",
        "reactivate-confirm-title": "Are you sure to reactivate"
      },
      "tooltip": {
        "not-allow-remove": "Cannot remove the last Admin"
      },
      "system-bot": "System Bot",
      "service-account": "Service Account",
      "copy-service-key": "Copy Service Key",
      "reset-service-key": "Reset Service Key",
      "reset-service-key-alert": "This action cannot be undone. The old key will stop working immediately. Are you sure you want to reset this service key?",
      "service-key-copied": "Service Key copied to clipboard, please keep it in secret.",
      "show-inactive": "Show inactive members",
      "remove-self-admin": {
      },
      "view-by-roles": "View by roles",
      "add-member": "Add member",
      "add-user": "Add user",
      "entra-sync": {
        "self": "Sync from Entra ID (Azure AD)",
        "description": "Sync users and groups from Entra ID (formerly Azure AD) to your Bytebase instance.",
        "endpoint": "Endpoint",
        "endpoint-tip": "Paste this to the \"Tenant URL\" field in Entra. Entra will sync users and groups to Bytebase via this endpoint.",
        "secret-token": "Secret Token",
        "secret-token-tip": "Paste this to the \"Secret Token\" field in Entra.",
        "reset-token": "Reset token",
        "reset-token-warning": "You need to update the Entra application provisioning config."
      },
      "update-user": "Update user",
      "search-member": "Search member",
      "revoked": "Revoked",
      "view-by-members": "View by members",
      "revoke-access": "Revoke Access",
      "revoke-access-alert": "Are you sure to revoke access?",
      "grant-access": "Grant Access",
      "select-user": "Select user | Select users",
      "select-group": "Select group | Select groups",
      "select-in-project": "Select users or groups in {project}",
      "select-role": "Select role | Select roles",
      "assign-role": "Assign role | Assign roles"
    },
    "im-integration": {
      "description": "Push direct messages to users for specific issue events. Works with project webhook."
    },
    "sso": {
      "create": "Create SSO",
      "description": "Single Sign-On (SSO) is an authentication method that enables users to authenticate with multiple applications and websites via a single set of credentials.",
      "archive": "Archive this SSO",
      "archive-info": "Archived SSO will not be displayed.",
      "restore": "Restore this SSO",
      "form": {
        "type": "Type",
        "learn-more-with-user-doc": "Learn more about the configuration",
        "redirect-url": "Authorization redirect URL",
        "redirect-url-description": "It will be used to fill in the appropriate field in the identity provider application form.",
        "use-template": "Use template",
        "basic-information": "Basic information",
        "name": "Name",
        "name-description": "The display name to be shown to the users",
        "resource-id": "Resource ID",
        "domain": "Domain",
        "domain-description": "The identity provider's domain name",
        "identity-provider-information": "Identity provider information",
        "identity-provider-information-description": "The information is provided by your identity provider.",
        "identity-provider-needed-information": "Create your SSO application with the following information.",
        "auth-url-description": "The link to OAuth login page",
        "scopes-description": "A space-separated list of scopes to be carried when accessing the Auth URL",
        "token-url-description": "The API address for obtaining accessToken",
        "user-info-url-description": "The API address for obtaining user information by accessToken",
        "security-protocol": "Security protocol",
        "connection-security": "Connection security",
        "connection-security-skip-tls-verify": "Skip TLS verify",
        "user-information-mapping": "User information mapping",
        "user-information-mapping-description": "Maps the field names from user info API to the Bytebase user.",
        "identifier": "Bytebase user's email",
        "identifier-tips": "It should be a unique string. And if it is not in email format, it will be spliced with domain.",
        "display-name": "Bytebase user's display name",
        "phone": "Bytebase user's phone number",
        "auth-style": {
          "self": "Auth style",
          "in-params": {
            "self": "In params"
          },
          "in-header": {
            "self": "In header"
          }
        }
      },
      "copy-redirect-url": "Redirect URL copied to clipboard."
    },
    "general": {
      "workspace": {
        "id": "Workspace ID",
        "id-description": "The unique, read-only workspace id.",
        "branding": "Branding",
        "only-admin-can-edit": "Only workspace admin can update the settings.",
        "logo": "Logo",
        "logo-aspect": "The suggested logo size should be 5:2 aspect ratio, e.g 100 x 40.",
        "select-logo": "Upload a file",
        "drag-logo": "or drag here",
        "logo-upload-tip": "{extension} up to {size} MiB",
        "logo-upload-succeed": "Successfully updated the logo",
        "security": "Security",
        "account": "Account",
        "watermark": {
          "update-success": "Watermark setting updated",
          "description": "Display watermarks on pages, including username, ID and email.",
          "enable": "Enable watermark"
        },
        "data-export": {
          "enable": "Enable data export",
          "description": "Allow users to export data in SQL Editor"
        },
        "disallow-signup": {
          "enable": "Disallow self-service signup",
          "description": "Users cannot self-service signup and can only be invited by the workspace admin."
        },
        "require-2fa": {
          "enable": "Require two-factor authentication for all users",
          "description": "Users who do not have two-factor authentication enabled for their personal accounts will be forced to configure."
        },
        "disallow-password-signin": {
          "enable": "Disallow signin with email & password",
          "description": "Users cannot sign in with email & password, only SSO is allowed.",
          "require-sso-setup": "A functional SSO must be created first, or users won't be able to log in."
        },
        "network": "Network",
        "external-url": {
          "self": "External URL",
          "description": "The external URL where user visits Bytebase, must start with http:// or https://."
        },
        "gitops-webhook-url": {
          "self": "GitOps Webhook URL",
          "description": "The URL used for sending GitOps webhooks to the Bytebase instance.",
          "default-to-external-url": "Default to External URL"
        },
        "sign-in-frequency": {
          "self": "Sign-in frequency",
          "description": "Sign-in frequency defines how often users must reauthenticate. Configuration updates require users to sign in again for changes to take effect.",
          "hours": "Hour(s)",
          "days": "Day(s)"
        },
        "maximum-role-expiration": {
          "self": "Maximum role expiration",
          "description": "Maximum role expiration is the maximum period a role can be granted to a user. (Only for querier and exporter roles)",
          "days": "Day(s)",
          "never-expires": "Never expires"
        },
        "maximum-sql-result": {
          "self": "Maximum SQL result size",
          "description": "Limit the output SQL query result size."
        },
        "domain-restriction": {
          "self": "Workspace Domain",
          "description": "Specify the domain that could be used as the email domain for workspace members.",
          "domain-input-placeholder": "Please input domain, e.g. example.com",
          "members-restriction": {
            "self": "Members restriction",
            "description": "Restrict sign-in to users with email addresses from the specified domains."
          }
        },
        "password-restriction": {
          "self": "Password Restriction",
          "min-length": "Minimum length for password should no less than {min} characters",
          "require-number": "The password must contain at least one number",
          "require-letter": "The password must contain at least one letter, regardless of upper case or lower case",
          "require-uppercase-letter": "The password must contain at least one upper case letter",
          "require-special-character": "The password must contain at least one special character",
          "require-reset-password-for-first-login": "Require users reset their password after the 1st time login",
          "password-rotation": "Require users reset their password every {day} days"
        },
        "config-updated": "Configuration is updated.",
        "ai-assistant": {
          "self": "AI Assistant",
          "description": "Use OpenAPI to assist the database development tasks.",
          "openai-key": {
            "self": "OpenAI API Key",
            "description": "Supply OpenAI API Key. {viewDoc}",
            "find-my-key": "Find my key",
            "placeholder": "An OpenAI API Key usually starts with sk-*****"
          },
          "openai-endpoint": {
            "self": "OpenAI API Endpoint",
            "description": "Supply private deployment of OpenAI API Endpoint."
          },
          "openai-model": {
            "self": "OpenAI Model Name",
            "description": "Supply private deployment of OpenAI Model name."
          }
        },
        "announcement": {
          "self": "Announcement",
          "update-success": "Announcement setting updated.",
          "admin-or-dba-can-edit": "Only workspace admin or DBA can update announcement setting."
        },
        "announcement-alert-level": {
          "description": "Level",
          "field": {
          }
        },
        "announcement-text": {
          "self": "Title",
          "description": "To hide the announcement, leave it empty.",
          "placeholder": "Input announcement title"
        },
        "extra-link": {
          "self": "Link",
          "placeholder": "Input announcement link"
        },
        "confirm-delete-custom-logo": "Delete custom branding logo?",
        "restrict-issue-creation-for-sql-review": {
          "title": "Disallow issue creation for SQL review with errors",
          "description": "Once enabled, users are only allowed to create issues if the SQL review does not contain any errors."
        },
        "database-change-mode": {
          "self": "Database Change Mode",
          "description": "Control how users perform database changes",
          "issue-mode": {
            "self": "Issue Mode (Governed)",
            "description": "Use issue to request, review, roll out, and version database changes, suitable for teams with access control and CI & CD workflow."
          },
          "sql-editor-mode": {
            "self": "SQL Editor Mode (Direct)",
            "description": "Use SQL Editor to execute database changes directly, suitable for single-person use or environments that do not require supervision."
          },
          "can-be-changed-later": "This setting can be changed anytime later.",
          "default-view-changed-to-sql-editor": "The workspace's default view has been changed to SQL Editor.",
          "go-to-sql-editor": "Go to SQL Editor"
        }
      }
    },
    "sensitive-data": {
      "remove-sensitive-column-tips": "Expose this column?",
      "remove-semantic-type-tips": "Remove the semantic type for this column?",
      "remove-classification-tips": "Remove the classification for this column?",
      "grant-access": "Grant Access",
      "never-expires": "Never expires",
      "global-rules": {
        "description": "Use global rule to apply masking in batch, e.g. all columns named as \"email\" will be masked with the specific semantic type and appy the masking algorithm.",
        "condition-order": "Condition order",
        "re-order": "Re-order",
        "delete-rule-tip": "Delete this rule?"
      },
      "semantic-types": {
        "self": "Semantic Types",
        "label": "Columns having the same semantic type will use the same masking algorithms.",
        "use-predefined-type": "Use Predefined Type",
        "add-from-template": "Add from template",
        "table": {
          "semantic-type": "Semantic Type",
          "description": "Description",
          "masking-algorithm": "Masking Algorithm",
          "delete": "Delete this semantic type?"
        },
        "template": {
          "description": "You can apply built-in semantic types from the template. Built-in template cannot be changed.",
          "duplicate-warning": "Semantic type \"{title}\" already exists",
          "bb-default": {
            "algorithm": {
            }
          },
          "bb-default-partial": {
            "algorithm": {
            }
          },
          "address": {
          },
          "secret_key": {
          },
          "card_number": {
          },
          "email": {
          },
          "id_number": {
          },
          "ipv4_address": {
          },
          "license_plate_number": {
          },
          "mac_address": {
          },
          "password": {
          },
          "phone": {
          }
        },
        "select": "Select semantic type"
      },
      "column-detail": {
        "masking-setting-for-column": "Masking Setting for \"{column}\"",
        "access-user-list": "Access User List",
        "access-user-list-desc": "Users granted to access de-masked data."
      },
      "algorithms": {
        "add": "Add algorithm",
        "edit": "Edit algorithm",
        "default": "Default",
        "table": {
          "masking-type": "Masking Type"
        },
        "error": {
          "substitution-required": "Substitution is required",
          "substitution-length": "Substitution should be less than 16 bytes",
          "salt-required": "Salt is required",
          "slice-required": "Slice is required",
          "slice-invalid-number": "Slice start or end is not a valid number",
          "slice-overlap": "The slice range cannot overlap"
        },
        "full-mask": {
          "self": "Full mask",
          "substitution": "Substitution",
          "substitution-label": "Substitution is the string used to replace the original value, the max length of the string is 16 bytes."
        },
        "range-mask": {
          "self": "Range mask",
          "label": "Range mask will replace the original value from start index to end index (end not included) with the substitution. The index starts from 0.",
          "slice-start": "Slice start",
          "slice-end": "Slice end",
          "substitution": "Substitution"
        },
        "md5-mask": {
          "self": "MD5 mask",
          "salt": "Salt",
          "salt-label": "Salt is used to generate a hash from the original value."
        },
        "inner-outer-mask": {
          "self": "Inner / Outer mask",
          "type": "Mask Type",
          "inner-label": "Inner mask masks the interior part of a string. The prefix and suffix represent the unmasked parts of the data.",
          "inner-mask": "Inner Mask",
          "outer-label": "Outer mask masks the left and right ends of a string. The prefix and suffix represent the masked parts of the data.",
          "outer-mask": "Outer Mask",
          "prefix-length": "Prefix Length",
          "suffix-length": "Suffix Length"
        }
      },
      "masking-level": {
      },
      "action": {
        "self": "Action",
        "select-action": "Select action",
        "query": "Query",
        "export": "Export"
      },
      "classification": {
        "upload": "Upload classification",
        "upload-label": "You can upload classification file with JSON format.",
        "copy-succeed": "Copy example succeed",
        "override-title": "Classification data override",
        "override-desc": "Existed classification data will be overridden and affect all projects.",
        "override-confirm": "Still upload"
      },
      "json-format-example": "JSON format example",
      "view-example": "View example"
    },
    "release": {
      "new-version-available": "New version is available",
      "new-version-available-with-tag": "New version {tag} is available",
      "new-version-content": "The new version {tag} is available now! Please check our docs for installation."
    },
    "mail-delivery": {
      "description": "Configuring SMTP information will enable users to receive database reports via email, such as slow query weekly reports.",
      "field": {
        "smtp-server-host": "SMTP Server Host",
        "smtp-server-port": "SMTP Server Port",
        "from": "From",
        "smtp-username": "SMTP Username",
        "smtp-password": "SMTP Password",
        "send-test-email-to": "Send Test Email To",
        "send": "Send",
        "authentication-method": "Authentication Method",
        "encryption": "Encryption"
      },
      "updated-tip": "Successfully updated the mail delivery setting",
      "tested-tip": "Send successfully, please check the inbox of {address}."
    }
  },
  "activity": {
    "type": {
    },
    "sentence": {
      "created-issue": "created issue",
      "changed-description": "changed description",
      "changed-labels": "changed labels",
      "changed-from-to": "changed {name} from \"{oldValue}\" to \"{newValue}\"",
      "reopened-issue": "reopened issue",
      "resolved-issue": "resolved issue",
      "canceled-issue": "canceled issue",
      "empty": "",
      "changed": "changed",
      "canceled": "canceled",
      "started": "started",
      "completed": "completed",
      "failed": "failed",
      "skipped": "skipped",
      "rolled-out": "rolled out",
      "xxx-automatically": "{verb} automatically",
      "failed-to-backup": "Failed to backup data: {error}",
      "prior-back-table": "Data backup to database {database} and tables {tables}",
      "prior-back-table-for-line": "Data backup to database {database} and table {tables} for DML in line {line}"
    },
    "subject-prefix": {
    },
    "n-similar-activities": "({count} similar activity) | ({count} similar activities)"
  },
  "issue": {
    "my-issues": "My Issues",
    "waiting-approval": "Waiting for Approval",
    "waiting-rollout": "Waiting for Rollout",
    "status": {
    },
    "status-transition": {
      "modal": {
        "resolve": "Resolve issue?",
        "reopen": "Reopen issue?",
        "close": "Close issue?"
      },
      "dropdown": {
      },
      "form": {
      },
      "warning": {
        "some-previous-stages-are-not-done": "Some previous stages are not done."
      },
      "error": {
        "some-tasks-are-still-running": "Some tasks are still running"
      }
    },
    "subscribe": "Subscribe",
    "unsubscribe": "Unsubscribe",
    "add-some-description": "Add some description...",
    "add-a-comment": "Add a comment",
    "leave-a-comment": "Leave a comment...",
    "comment-editor": {
      "write": "Write",
      "preview": "Preview",
      "nothing-to-preview": "Nothing to preview",
      "toolbar": {
        "header": "Insert heading text",
        "bold": "Insert bold text",
        "code": "Insert SQL code snippet",
        "link": "Insert a link",
        "hashtag": "Insert issue's link by id. Type the issue id after the hashtag \"#\""
      }
    },
    "advanced-search": {
      "self": "Advanced search",
      "filter": "Filter",
      "scope": {
        "project": {
          "title": "Project",
          "description": "Filter by project"
        },
        "instance": {
          "title": "Instance",
          "description": "Filter by instance"
        },
        "environment": {
          "title": "Environment",
          "description": "Filter by environment"
        },
        "database": {
          "title": "Database",
          "description": "Filter by database"
        },
        "type": {
          "title": "Change Type",
          "description": "The database change type for issues"
        },
        "creator": {
          "title": "Creator",
          "description": "Search by the issue creator"
        },
        "subscriber": {
          "title": "Subscriber",
          "description": "Search by the issue subscriber"
        },
        "principal": {
        },
        "approver": {
          "title": "Approver",
          "description": "Search by the issue approver"
        },
        "approval": {
          "value": {
            "pending": "Pending approval",
            "approved": "Approved"
          },
          "description": "Search by the issue approval status",
          "title": "Approval Status"
        },
        "label": {
          "title": "Label",
          "description": "Filter by issue label"
        }
      },
      "hide": "Hide advanced search"
    },
    "table": {
      "open": "Open",
      "closed": "Closed",
      "name": "Name",
      "updated": "Updated",
      "creator": "Creator",
      "current-approver": "Current approver"
    },
    "stage-select": {
      "current": "{name} (current)"
    },
    "not-allowed-to-operate-unassigned-database": "Can't {operation} to unassigned databases.\nIt need to be transferred to a project first.",
    "migration-mode": {
      "normal": {
      },
      "online": {
        "description": "Based on gh-ost. For large tables, it can reduce the table lock duration from hours to seconds {link}."
      }
    },
    "new-issue": "@:common.new @:common.issue",
    "format-on-save": "Format on save",
    "action-to-current-stage": "{action} current stage",
    "upload-sql": "Upload SQL",
<<<<<<< HEAD
    "statement-from-sheet-warning": "SQL is oversized and inline-editing is disallowed. You can upload a new SQL file to overwrite it.",
=======
    "upload-sql-as-sheet": "Upload SQL as Sheet",
    "statement-from-sheet-warning": "Due to the SQL being oversized, it has been truncated to display, and editing is disabled. You can upload a new SQL file to overwrite it.",
>>>>>>> cfc22e58
    "overwrite-current-statement": "Overwrite current SQL statement",
    "upload-sql-file-max-size-exceeded": "Max file size ({size}) exceeded.",
    "waiting-earliest-allowed-time": "Will run after {time}",
    "batch-transition": {
      "not-allowed-tips": "Some of selected issues cannot be {operation}",
      "resolve": "Resolve",
      "resolved": "resolved",
      "reopen": "Reopen",
      "reopened": "reopened",
      "action-n-issues": "{action} {n} issue | {action} {n} issues",
      "closed": "closed",
      "close": "Close"
    },
    "sql-hint": {
    },
    "sdl": {
      "schema-change": "Schema change",
      "generated-ddl-statements": "Generated DDL statements",
      "full-schema": "Full schema",
      "left-schema-may-change": "The schema on the left side may change before the issue is applied."
    },
    "approval-flow": {
      "self": "Approval flow",
      "tooltip": "The approvers will review and approve the issue in the order specified in the flow. The issue can only be applied after all steps in the flow have been approved. You can configure a custom approval flow for each risk.",
      "pre-issue-created-tips": "After an issue is created, Bytebase will automatically match the corresponding custom approval based on the type and risk level of the issue."
    },
    "risk-level": {
      "self": "Risk level",
      "low": "Low",
      "moderate": "Moderate",
      "high": "High"
    },
    "waiting-to-rollout": "Waiting to roll out",
    "waiting-for-review": "Waiting for review",
    "issue-name": "Issue name",
    "grant-request": {
      "export-rows": "Max export rows",
      "expired-at": "Expired at",
      "all-databases": "All",
      "all-databases-tip": "All current and future databases in this project.",
      "manually-select": "Manually select",
      "custom": "Custom"
    },
    "review-sent-back": "Review sent back",
    "update-statement": {
      "self": "Update {type}",
      "apply-current-change-to": "Apply current change to",
      "target": {
        "selected-task": "Selected task",
        "selected-stage": "Selected stage",
        "all-tasks": "All tasks"
      },
      "current-change-will-apply-to-all-tasks-in-batch-mode": "In batch mode, current change will be applied to all tasks.",
      "current-change-will-apply-to-all-tasks": "Current change will be applied to all tasks."
    },
    "not-editable-legacy-issue": "This issue is not editable because it was created in an old version of Bytebase",
    "action-anyway": "{action} anyway",
    "disallow-edit-reasons": {
      "issue-is-done": "The issue is done",
      "issue-is-canceled": "The issue is canceled",
      "task-is-x-status": "The task is {status}",
      "task-is-running-cancel-first": "The task is running, cancel task before changing this value"
    },
    "you-are-not-allowed-to-change-this-value": "You are not allowed to change this value",
    "sql-check": {
      "sql-checks": "SQL Checks",
      "not-executed-yet": "Not executed yet",
      "no-configured-sql-review-policy": {
      },
      "statement-is-too-large": "As the current statement size exceeds 2MB, the SQL check will be skipped.",
      "back-to-edit": "Back to edit",
      "sql-review-violations": "SQL Review Violations"
    },
    "error": {
      "issue-is-not-open": "The issue is not open",
      "you-don-have-privilege-to-edit-this-issue": "You don't have privilege to edit this issue",
      "you-are-not-allowed-to-perform-this-action": "You are not allowed to perform this action",
      "cannot-close-issue-with-running-tasks": "Cannot close issue with running tasks"
    },
    "unfinished-resolved-issue-tips": "This issue is marked as \"Done\" but some of its tasks are not executed successfully.",
    "some-tasks-are-not-executed-successfully": "(Some tasks are not executed successfully)",
    "preview": "Preview issue",
    "missing-sql-statement": "SQL statement missing.",
    "task-summary-tooltip": "{failed} task failed | {failed} tasks failed",
    "data-export": {
      "options": "Options",
      "format": "Format",
      "encrypt": "Encrypt",
      "file-downloaded": "File Downloaded"
    },
    "update-rollout-time": {
      "self": "Update rollout time"
    },
    "task-run": {
      "logs": "Logs",
      "session": "Session",
      "task-run-log": {
        "entry-type": {
          "command-execute": "Command execute",
          "schema-dump": "Schema dump",
          "task-run-status-update": "Status update",
          "transaction-control": "Transaction control",
          "database-sync": "Database sync",
          "prior-backup": "Prior backup"
        },
        "affected-rows-n": "Affected rows: {n}",
        "prior-backup-tables": "Prior backup tables",
        "status-update": {
          "waiting": "Ready to be executed",
          "running": "Being executed"
        }
      },
      "task-run-session": {
        "blocking-sessions": {
          "self": "Blocking sessions",
          "description": "The sessions that are blocking the current session"
        },
        "blocked-sessions": {
          "self": "Blocked sessions",
          "description": "The sessions that are blocked by the current session"
        },
        "no-session-found": "No session found."
      }
    },
    "sql-review": {
    },
    "sql-review-only": "SQL Review Only",
    "create-issue": "Create issue",
    "this-plan-will-be-converted-to-a-new-issue": "This plan will be converted to a new issue",
    "title": {
      "edit-schema": "Edit schema",
      "change-data": "Change data",
      "export-data": "Export data",
      "create-database": "Create database",
      "request-querier-role": "Request querier role",
      "request-exporter-role": "Request exporter role"
    }
  },
  "alter-schema": {
    "vcs-info": "VCS enabled. Selecting this will navigate you to the corresponding Git repository to initiate the change process.",
    "no-databases-in-project": "No databases in this project. Click New DB or Transfer in DB to add databases."
  },
  "quick-action": {
    "create-db": "Create database",
    "new-db": "New DB",
    "add-instance": "@:common.add @:common.instance",
    "new-project": "@:common.new @:common.project",
    "create-project": "@:common.create @:common.project",
    "transfer-in-db": "Transfer in DB",
    "from-unassigned-databases": "Unassigned databases",
    "from-projects": "From other projects",
    "transfer-in-db-title": "Transfer in database",
    "unassigned-db-hint": "Newly synced databases start unassigned and must be moved to a project for use.",
    "request-export-data": "Request Export"
  },
  "create-db": {
    "new-database-name": "New database name",
    "database-owner-name": "Database owner name",
    "cluster": "Cluster",
    "reserved-db-error": "{databaseName} is a reserved name",
    "new-collection-name": "New Collection Name"
  },
  "db": {
    "encoding": "Encoding",
    "character-set": "Character set",
    "collation": "Collation",
    "select": "Select database",
    "tables": "Tables",
    "collections": "Collections",
    "views": "Views",
    "extensions": "Extensions",
    "external-tables": "External tables",
    "functions": "Functions",
    "streams": "Streams",
    "tasks": "Tasks",
    "labels-for-resource": "Labels for {resource}",
    "last-successful-sync": "Last successful sync",
    "failed-to-sync-schema-for-database-database-value-name": "Failed to sync schema for database '{0}'.",
    "successfully-synced-schema-for-database-database-value-name": "Successfully synced schema for database '{0}'.",
    "start-to-sync-schema": "Start to sync schema",
    "failed-to-sync-schema": "Failed to sync schema",
    "successfully-synced-schema": "Successfully synced schema",
    "create": "Create database",
    "procedures": "Procedures",
    "partitions": "Partitions",
    "packages": "Packages",
    "sequences": "Sequences",
    "sequence": {
      "data-type": "Data type",
      "start": "Start value",
      "min-value": "Min value",
      "max-value": "Max value",
      "increment": "Increment",
      "cycle": "Cycle",
      "cacheSize": "Cache size",
      "lastValue": "Last value"
    },
    "triggers": "Triggers",
    "trigger": {
      "body": "Body",
      "timing": "Timing",
      "event": "Event"
    },
    "schema": {
      "default": "Default"
    }
  },
  "instance": {
    "select": "Select instance",
    "select-database-user": "Select database user",
    "new-database": "New Database",
    "syncing": "Syncing ...",
    "sync": {
      "self": "Sync instance",
      "sync-all": "Sync all databases",
      "sync-new": "Only sync new databases",
      "sync-all-tip": "Database sync is asynchronous and might take a few seconds to minutes"
    },
    "selected-n-instances": "{n} instance selected | {n} instances selected",
    "users": "Users",
    "successfully-archived-instance-updatedinstance-name": "Successfully archived instance '{0}'.",
    "successfully-synced-schema-for-instance-instance-value-name": "Successfully synced schema for instance '{0}'.",
    "archive-this-instance": "Archive this instance",
    "archive-instance-instance-name": "Archive instance '{0}'?",
    "archived-instances-will-not-be-displayed": "Archived instances will not be displayed.",
    "restore-this-instance": "Restore this instance",
    "restore": "Restore",
    "restore-instance-instance-name-to-normal-state": "Restore instance '{0}' to normal state?",
    "account-locator": "Account Locator",
    "host-or-socket": "Host or Socket",
    "endpoint": "Endpoint",
    "project-id": "Project ID",
    "instance-id": "Instance ID",
    "your-snowflake-account-locator": "Your Snowflake account locator",
    "port": "Port",
    "authentication-database": "Authentication Database",
    "instance-name": "Instance Name",
    "snowflake-web-console": "Snowflake Web Console",
    "external-link": "External Link",
    "connection-info": "Connection info",
    "show-how-to-create": "Show how to create",
    "no-read-only-data-source-warn-for-admin-dba": "The instance has not configured read-only connection, please consider adding one.",
    "no-read-only-data-source-warn-for-developer": "The instance has not configured read-only connection, please ask your DBA to add one.",
    "sentence": {
      "host": {
        "snowflake": "e.g. host.docker.internal {'|'} <<ip>> {'|'} <<local socket>>"
      },
      "proxy": {
        "snowflake": "For proxy server, append {'@'}PROXY_HOST and specify PROXY_PORT in the port"
      },
      "console": {
        "snowflake": "The external console URL managing this instance (e.g. AWS RDS console, your in-house DB instance console)"
      },
      "outbound-ip-list": "If you make use of inbound firewall rules for your database instance, please include the following IP addresses in its allowlist to allow access by Bytebase Cloud.",
      "create-admin-user": "This is the connection user used by Bytebase to perform DDL and DML (non-SELECT) operations.",
      "create-readonly-user": "This is the connection used by Bytebase to perform read-only operations such as SELECT query.",
      "create-admin-user-non-sql": "This is the connection user used by Bytebase to perform write and admin operations.",
      "create-readonly-user-non-sql": "This is the connection used by Bytebase to perform read-only operations.",
      "google-cloud-sql": {
        "instance-name": "Instance Connection Name",
        "instance-name-tips": "The instance connection name should like project-id:region:instance-name.",
        "mysql": {
          "template": "Create a service account named {user}, then add it in your Google Cloud SQL as IAM user {user}{'@'}'%'. Grant this user with the needed privileges."
        },
        "postgresql": {
          "template": "Create a service account named {user}, then add it in your Google Cloud SQL as IAM user {user}{'@'}project-id.iam. Grant the user with the needed privileges."
        }
      },
      "aws-rds": {
        "mysql": {
          "template": "Below is an example to create user {user}{'@'}% and grant the user with the needed privileges."
        },
        "postgresql": {
          "template": "Below is an example to create user '{user}' and grant the user with the needed privileges."
        }
      },
      "create-user-example": {
        "snowflake": {
          "template": "Below is an example to create user '{user}' with password {password} for {warehouse} and grant the user with the needed privileges."
        },
        "mysql": {
          "template": "Below is an example to create user {user}{'@'}% with password {password} and grant the user with the needed privileges."
        },
        "clickhouse": {
          "template": "Below is an example to create user '{user}' with password {password} and grant the user with the needed privileges. First you need to enable ClickHouse SQL-driven workflow {link} and then run the following query to create the user.",
          "sql-driven-workflow": "SQL-driven workflow"
        },
        "postgresql": {
          "warn": "If the connecting instance is managed by the cloud provider, then SUPERUSER is not available and you should create the user via that provider's admin console. The created user will have provider specific semi-SUPERUSER privileges. You should grant Bytebase privileges with 'GRANT role_name TO bytebase;' for all existing roles, otherwise Bytebase may not access existing databases or tables.",
          "template": "Below is an example to create user '{user}' with password {password} and grant the user with the needed privileges. If the connecting instance is self-hosted, then you can grant SUPERUSER."
        },
        "redis": {
          "template": "Below is an example to create user {user} with password {password} and grant the user with the needed privileges."
        }
      }
    },
    "no-password": "No password",
    "type-or-paste-credentials": "Type or paste CREDENTIALS",
    "type-or-paste-credentials-write-only": "Type or paste CREDENTIALS - write only",
    "password-write-only": "YOUR_DB_PWD - write only",
    "password-type": {
      "password": "Password",
      "password-tip": "You can also specify external secret manage endpoint",
      "google-iam": "Google Cloud SQL IAM",
      "aws-iam": "AWS RDS IAM",
      "external-secret-vault": "Vault (KV v2)",
      "external-secret-aws": "AWS Secrets Manager",
      "external-secret-gcp": "GCP Secret Manager"
    },
    "database-region": "Database Region",
    "external-secret-gcp": {
      "secret-name": "Secret full name",
      "secret-name-tips": "The secret name should be like \"projects/project-id/secrets/secret-id\"."
    },
    "external-secret-vault": {
      "vault-url": "Vault URL",
      "vault-auth-type": {
        "token": {
          "self": "Token",
          "tips": "A root token without TTL."
        },
        "approle": {
          "role-id": "Auth role id",
          "secret-id": "Auth secret id",
          "secret-id-plain-text": "Plain text for role secret id",
          "secret-id-environment": "Environment name for role secret id",
          "secret-plain-text": "Plain text",
          "secret-env-name": "Environment name",
          "secret-tips": "An unwrapped secret id without TTL. You can use plain text, or put it into the environment or local file. {learn_more}"
        }
      },
      "vault-secret-engine-name": "Secret engine name",
      "vault-secret-path": "Secret path",
      "vault-secret-key": "Secret key",
      "vault-secret-engine-tips": "Only support KV v2 engine."
    },
    "external-secret": {
      "secret-name": "Secret name",
      "key-name": "Secret key"
    },
    "test-connection": "Test Connection",
    "new-instance": "New Instance",
    "unable-to-connect": "Bytebase is unable to connect the instance. We recommend you to review the connection info again. But it's OK to ignore this warning for now. You can still fix the connection info from the instance detail page after creation.\n\nError detail: {0}",
    "successfully-created-instance-createdinstance-name": "Successfully created instance '{0}'.",
    "successfully-updated-instance-instance-name": "Successfully updated instance '{0}'.",
    "copy-grant-statement": "CREATE USER and GRANT statements copied to clipboard. Paste to your {engine} client to apply.",
    "successfully-connected-instance": "Successfully connected instance.",
    "failed-to-connect-instance": "Failed to connect instance.",
    "failed-to-connect-instance-localhost": "If you run Bytebase with Docker, please try \"host.docker.internal\" for the host address.",
    "filter-instance-name": "Filter instance name",
    "grants": "Grants",
    "find-gcp-project-id": "To find GCP Project ID, see",
    "find-gcp-project-id-and-instance-id": "To find GCP Project ID and instance ID, see",
    "create-gcp-credentials": "To create Credentials, see",
    "all": "All instances",
    "force-archive-description": "Force to archive. All databases will be unassigned.",
    "sync-mode": {
      "database": {
      },
      "schema": {
      }
    },
    "scan-interval": {
      "self": "Scan Interval",
      "default-never": "Default (never)",
      "description": "Bytebase periodically syncs instance schema and detects anomalies.",
      "min-value": "Min value {value} minutes"
    },
    "maximum-connections": {
      "self": "Maximum Connections",
      "default-value": "Default (10)",
      "description": "Limiting connection and resource usage is achieved by setting the maximum number of connections to the instance.",
      "max-value": "Maximum {value} connections"
    },
    "sync-databases": {
      "self": "Sync Databases",
      "description": "Only sync selected databases.",
      "sync-all": "Sync all databases",
      "search-database": "Search database",
      "add-database": "+ Add database, press enter to sumbit"
    },
    "advanced-search": {
      "scope": {
        "address": {
          "title": "Address",
          "description": "Filter by address"
        }
      }
    }
  },
  "environment": {
    "select": "Select environment",
    "archive": "Archive this environment",
    "archive-info": "Archived environments will not be displayed.",
    "create": "Create Environment",
    "restore": "Restore this environment",
    "successfully-updated-environment": "Successfully updated environment '{name}'.",
    "production-environment": "Production environment",
    "access-control": {
      "title": "Access Control",
      "disable-copy-data-from-sql-editor": "Restrict data copying in SQL Editor (Admins/DBAs allowed)",
      "restrict-admin-connection": {
        "self": "Admin connection query restrictions",
        "disallow": "Disallow querying data from the admin connection",
        "fallback": "Fallback to the admin connection if no read-only connection is available"
      }
    },
    "statement-execution": {
      "title": "Statement execution",
      "disallow-ddl": "Disallow running DDL statements in the SQL editor",
      "disallow-dml": "Disallow running data-modifying DML statements in the SQL Editor"
    }
  },
  "quick-start": {
    "self": "Quickstart",
    "guide": "click on the step to try it out",
    "view-an-issue": "View an issue",
    "visit-project": "@:common.visit @:common.projects",
    "visit-instance": "@:common.visit @:common.instances",
    "visit-database": "@:common.visit @:common.databases",
    "visit-environment": "@:common.visit @:common.environments",
    "visit-member": "@:common.visit @:common.members",
    "use-kbar": "Use kbar ({shortcut})",
    "query-data": "Query data",
    "notice": {
      "title": "Quickstart guide dismissed",
      "desc": "You can still bring it back later from the top right menu"
    }
  },
  "auth": {
    "sign-up": {
      "title": "Register your account",
      "admin-title": "Setup {account}",
      "admin-account": "admin account",
      "create-admin-account": "Create admin account",
      "existing-user": "Already have an account?",
      "accept-terms-and-policy": "I accept Bytebase's {terms} and {policy}",
      "terms-of-service": "Terms of Service",
      "privacy-policy": "Privacy Policy"
    },
    "sign-in": {
      "forget-password": "Forgot your password?",
      "new-user": "New to Bytebase?",
      "demo-note": "Email:{username} Password:{password}",
      "sign-in-with-idp": "Sign in with {idp}"
    },
    "password-forget": {
      "title": "Forgot your password?",
      "selfhost": "Please contact your Bytebase Admin to reset your password.",
      "cloud": "Please go to the {link} and reset your password.",
      "return-to-sign-in": "Return to Sign in"
    },
    "password-forgot": "Forgot Password",
    "password-reset": {
      "title": "Reset your password",
      "content": "You need to reset your password according to the password restriction policy."
    },
    "activate": {
    },
    "login-as-another": {
      "title": "You have logged in as another user",
      "content": "We will refirect you to the home page."
    },
    "token-expired-title": "Token expired",
    "token-expired-description": "Token has expired, please login again"
  },
  "policy": {
    "rollout": {
      "name": "Rollout Policy",
      "tip": "The policy is applied to issues retroactively.",
      "info": "For rolling out database change, this setting controls whether the rollout requires manual approval.",
      "auto": "Automatic rollout",
      "auto-info": "If all check pass, the change will be rolled out and executed automatically.",
      "manual-by-last-approver": "Manual rollout by the last approver from the custom approval",
      "manual-by-dedicated-roles": "Manual rollout by dedicated roles",
      "manual-by-dedicated-roles-info": "Allow any of the following selected roles to click the \"Rollout\" button, and then the change will be executed."
    },
    "environment-tier": {
      "name": "Environment Tier",
      "description": "The environment will appear differently from other environments.",
      "mark-env-as-production": "Mark as production environment"
    }
  },
  "changelog": {
    "self": "Changelog",
    "select": "Schema version is recorded each time a schema change is applied via Bytebase",
    "change-type": "Type",
    "no-schema-change": "this migration has no schema change",
    "show-diff": "Show diff",
    "schema-snapshot-after-change": "The schema snapshot recorded after applying this change",
    "current-schema-empty": "Current schema is empty",
    "establish-baseline": "Establish new baseline",
    "refreshing": "Refreshing changelog ...",
    "establish-baseline-description": "Bytebase will use the current schema as the new baseline. This would reconcile the actual schema state with the recorded schema state in Bytebase and fix the reported schema drift. You should only do this if the current schema does reflect the desired state.",
    "establish-database-baseline": "Establish \"{name}\" baseline",
    "export": "Export Changelog",
    "need-to-select-first": "Need to select changelog first",
    "all-tables": "All tables",
    "affected-tables": "Affected Tables",
    "select-affection-tables": "Select affected tables",
    "rollback-tip": "Select a specific DDL changelog to rollback."
  },
  "database": {
    "sync-database": "Sync database",
    "select": "Select database",
    "no-anomalies-detected": "No anomalies detected",
    "sync-status": "Sync status",
    "last-successful-sync": "Last successful sync",
    "filter-database": "Filter database",
    "transfer-project": "Transfer Project",
    "unassign": "Unassign",
    "unassign-alert-title": "Unassign databases",
    "unassign-alert-description": "The selected databases will be removed from the project",
    "edit-schema": "Edit Schema",
    "edit-labels": "Edit Labels",
    "mixed-values-for-label": "This selected label have mixed values",
    "mixed-label-values-warning": "Some of the selected resources have mixed values for the same key",
    "change-data": "Change Data",
    "new-branch": "New branch",
    "branch-name": "Branch name",
    "select-branch": "Select a branch",
    "delete-this-branch": "Delete this branch",
    "table-detail": "Table detail",
    "batch-action-not-support-alter-schema": "Some databases don't support altering schema",
    "batch-action-permission-denied": "Don't have permission to {action} for databases",
    "batch-action-disabled": "Can not {action} for the databases from different projects",
    "batch-action-disabled-for-unassigned": "Can not {action} for unassigned database",
    "data-export-action-disabled": "Can not export data for more than one database",
    "successfully-transferred-databases": "Successfully transferred databases",
    "gitops-enabled": "GitOps enabled",
    "nullable": "Nullable",
    "expression": "Expression",
    "position": "Position",
    "unique": "Unique",
    "visible": "Visible",
    "comment": "Comment",
    "engine": "Engine",
    "row-count-estimate": "Row count estimate",
    "data-size": "Data size",
    "index-size": "Index size",
    "column": "Column",
    "columns": "Columns",
    "indexes": "Indexes",
    "row-count-est": "Row count est.",
    "incorrect-project-warning": "SQL editor can only query databases in projects available to the user. You should first transfer this database into a project.",
    "go-to-transfer": "Go to transfer",
    "unassigned-databases": "Unassigned databases",
    "selected-n-databases": "{n} database selected | {n} databases selected",
    "n-databases": "{n} database | {n} databases",
    "select-databases-from-same-project": "Please select databases from the same project",
    "sync-schema": {
      "title": "Sync Schema",
      "description": "Bytebase supports synchronizing a schema to one or multiple target databases. (MySQL, PostgreSQL, Oracle, MSSQL, TiDB only)",
      "schema-history-version": "Schema History Version",
      "copy-schema": "Copy schema",
      "select-source-schema": "Select source schema",
      "select-target-databases": "Select target databases",
      "schema-version": {
        "self": "Schema version"
      },
      "target-databases": "Target databases",
      "with-diff": "With diff",
      "no-diff": "No diff",
      "message": {
        "select-a-target-database-first": "Please select a target database first.",
        "no-target-databases": "No target databases",
        "no-diff-found": "No diff found."
      },
      "schema-change-preview": "Preview Schema change for '{database}'",
      "synchronize-statements": "Corresponding generated DDL statements",
      "synchronize-statements-description": "You can further edit the generated DDL statements",
      "preview-issue": "Preview issue",
      "schema-change": "Schema change",
      "generated-ddl-statement": "Generated DDL statement"
    },
    "access-denied": "You don't have the permission to access this database.",
    "schema": {
      "select": "Select schema",
      "unspecified": "Unspecified"
    },
    "table": {
      "select": "Select table",
      "select-tip": "Please select a table to start."
    },
    "n-selected-m-in-total": "({selected} selected, {total} in total)",
    "all": "All databases",
    "show-schemaless-databases": "Show schemaless databases. (Edit Schema is not applicable for schemaless databases.)",
    "secret": {
      "self": "Secret",
      "new": "New secret",
      "edit": "Edit secret",
      "name-placeholder": "Input secret name",
      "validation": {
        "cannot-be-changed-later": "Cannot be changed later",
        "duplicated-name": "Duplicated secret name",
        "name-is-required": "Secret name is required",
        "name-pattern-mismatch": "Secret name should contain only uppercase letters, digit, or _ (underscore)",
        "name-cannot-prefix-with-bytebase": "Secret name cannot prefix with 'BYTEBASE_'",
        "name-cannot-start-with-number": "Secret name cannot start with number"
      },
      "description-placeholder": "Input description",
      "value": "Value",
      "value-placeholder": "Input value (write only)",
      "delete-tips": "Delete secret",
      "description": "You can use secret in the change script to hide sensitive information, please refer to {guide}"
    },
    "transfer": {
      "errors": {
        "select-target-project": "Select target project",
        "select-at-least-one-database": "Select at least one database"
      },
      "select-databases": "Select databases",
      "select-target-project": "Select target project"
    },
    "transfer-database-to": "Transfer databases to target project",
    "classification": {
      "self": "Classification",
      "description": "Use data classification to manage masking policy for many columns by controlling only a small number of classifications.",
      "sync-from-comment": "Sync classification from comment",
      "sync-from-comment-tip": "Once enabled, the classification will sync from the table/column comment. The comment should follow \"{format}\" format.",
      "sync-from-comment-enable-warning": "Classification will change with the DDL and sync from the original comment.",
      "sync-from-comment-disable-warning": "Classification won't change with the DDL, you can change it anytime on the database detail page."
    },
    "partitioned": "Partitioned",
    "partition-tables": "Partition tables",
    "external-server-name": "External Server Name",
    "external-database-name": "External Database Name",
    "foreign-table-detail": "Foreign table detail",
    "view-definition": "View definition",
    "foreign-keys": "Foreign keys",
    "foreign-key": {
      "reference": "Reference"
    },
    "create-target-database-or-schema-for-backup": "Please create the target database or schema for the backup first",
    "revision": {
      "self": "Revision",
      "applied-at": "Applied at",
      "filename": "Filename",
      "delete-confirm-dialog": {
        "title": "Are you sure to delete?",
        "content": "This will delete these applied revisions and the database schema will not be changed. This action cannot be undone."
      }
    },
    "not-found": "Cannot found the database"
  },
  "repository": {
    "our-webhook-link": "The webhook created by Bytebase can be found at {webhookLink}.",
    "branch-observe-file-change": "The branch where Bytebase observes the file change.",
    "database-group-description": "By default, changes will be applied to all databases within the project. Alternatively, they can be applied to the database group.",
    "base-directory": "Base directory",
    "base-directory-description": "The root directory where Bytebase observes the file change. Use \"/\" if files stored in the repository root directory.",
    "git-provider": "Git provider",
    "gitops-naming-format": "naming format",
    "gitops-description-file-path": "Database migration scripts are stored in {fullPath}. To make database changes, a developer would create a migration script conforming to the {naming}.",
    "gitops-description-branch": "After the script is approved and merged into the {branch} branch, Bytebase will automatically create the issue to apply the database change.",
    "setup-wizard-guide": "If you encounter errors during the process, please refer to our {guide}",
    "add-git-provider": "Add Git provider",
    "choose-git-provider": "Choose Git provider",
    "select-repository": "Select repository",
    "configure-deploy": "Configure deploy",
    "choose-git-provider-description": "Choose the Git provider where your database schema scripts (.sql) are hosted. When you push the changed script to the Git repository, Bytebase will automatically create a pipeline to apply the schema change to the database.",
    "choose-git-provider-visit-workspace": "Visit {workspace} setting to add more Git providers.",
    "choose-git-provider-contact-workspace-admin": "Contact your Bytebase workspace admin if you want other Git providers to appear here. Bytebase currently supports self-host GitLab EE/CE, and plan to add GitLab.com, and GitHub Enterprise later.",
    "select-repository-attention-gitlab": "Bytebase only lists GitLab projects granting you at least the 'Maintainer' role, which allows to configure the project webhook to observe the code push event.",
    "select-repository-attention-github": "Bytebase only lists GitHub repositories you have admin permissions, which allows to configure the repository webhook to observe the code push event.",
    "select-repository-attention-bitbucket": "Bytebase only lists Bitbucket repositories you have admin permissions, which allows to configure the repository webhook to observe the code push event.",
    "select-repository-attention-azure-devops": "Bytebase only lists Azure DevOps repositories under the organization which third-party application access via OAuth is granted. If you don't see the repository you want, please go to Organization -> Organization Settings -> Policies to enable third-party application access.",
    "select-repository-search": "Search repository",
    "linked": "Linked repositories"
  },
  "workflow": {
    "gitops-workflow-description": "Database migration scripts are stored in a git repository. To make database changes, a developer would create a migration script and submit for review in the corresponding VCS such as GitLab. After the script is approved and merged into the configured branch, Bytebase will automatically kick off the task to apply the database change."
  },
  "anomaly": {
    "attention-desc": "Bytebase periodically detects anomalies based on the instance scan interval, and surfaces the findings here.",
    "table-search-placeholder": "Search {type} or environment",
    "table-placeholder": "Hooray, no {type} anomaly detected!",
    "tooltip": "{env} has {criticalCount} CRITICAL, {highCount} HIGH and {mediumCount} MEDIUM anomalies",
    "types": {
      "connection-failure": "Connection failure",
      "missing-migration-schema": "Missing migration schema",
      "schema-drift": "Schema drift"
    },
    "action": {
      "check-instance": "Check instance",
      "view-diff": "View diff"
    },
    "last-seen": "Last seen",
    "first-seen": "First seen"
  },
  "project": {
    "dashboard": {
      "modal": {
      }
    },
    "table": {
      "key": "@:common.key",
      "name": "@:common.name"
    },
    "create-modal": {
      "project-name": "@:common.project @:common.name",
      "key": "@:common.key",
      "success-prompt": "Successfully created project {name}."
    },
    "overview": {
      "info-slot-content": "Bytebase periodically syncs the instance schema. Newly synced databases are first placed here. User should transfer them to the proper application project.",
      "no-db-prompt": "No database belongs to this project. You can add database by clicking {newDb} or {transferInDb} from the top action bar."
    },
    "webhook": {
      "success-created-prompt": "Successfully created webhook {name}.",
      "success-updated-prompt": "Successfully updated webhook {name}.",
      "success-deleted-prompt": "Successfully deleted webhook {name}.",
      "success-tested-prompt": "Test webhook event OK.",
      "fail-tested-title": "Test webhook event failed.",
      "add-a-webhook": "Add a webhook",
      "create-webhook": "Create webhook",
      "destination": "Destination",
      "webhook-url": "Webhook URL",
      "triggering-activity": "Triggering activities",
      "test-webhook": "Test Webhook",
      "no-webhook": {
      },
      "creation": {
        "title": "Create webhook",
        "desc": "Create the corresponding webhook for the {destination} channel receiving the message.",
        "view-doc": "View {destination}'s doc"
      },
      "deletion": {
        "btn-text": "Delete this webhook",
        "confirm-title": "Delete webhook '{title}' and all its execution history?"
      },
      "direct-messages": "Direct messages",
      "enable-direct-messages": "Enable direct messages",
      "direct-messages-tip": "Once enabled, Bytebase will send direct messages to the related users (matched by email). Only support: {events}",
      "direct-messages-warning": "You need to configure {im} to make it work.",
      "activity-support-direct-message": "Support send direct messages to related users",
      "activity-item": {
        "issue-creation": {
          "title": "Issue creation",
          "label": "When new issue has been created"
        },
        "issue-status-change": {
          "title": "Issue status change",
          "label": "When issue status has changed"
        },
        "issue-stage-status-change": {
          "title": "Issue stage status change",
          "label": "When issue's enclosing stage status has changed"
        },
        "issue-task-status-change": {
          "title": "Issue task status change",
          "label": "When issue's enclosing task status has changed"
        },
        "issue-info-change": {
          "title": "Issue info change",
          "label": "When issue info (e.g. title, description) has changed"
        },
        "issue-comment-creation": {
          "title": "Issue comment creation",
          "label": "When new issue comment has been created"
        },
        "issue-approval-notify": {
          "title": "Issue approval needed",
          "label": "When issue is pending approval"
        },
        "issue-task-run-status-change": {
        },
        "notify-issue-approved": {
          "title": "Issue approved",
          "label": "When issue is approved"
        },
        "notify-pipeline-rollout": {
          "title": "Issue rollout needed",
          "label": "When the issue is waiting for rollout"
        }
      }
    },
    "settings": {
      "success-updated": "Project settings updated successfully.",
      "success-member-added-prompt": "Successfully added to the project.",
      "archive": {
        "title": "Archive project",
        "description": "Archived projects will not be displayed.",
        "btn-text": "Archive this @.lower:{'common.project'}"
      },
      "restore": {
        "title": "Restore project",
        "btn-text": "Restore this @.lower:{'common.project'}"
      },
      "branch-protection-rules": {
        "branch-name-pattern": {
        }
      },
      "issue-related": {
        "self": "Issue Related",
        "labels": {
          "self": "Labels",
          "configure-labels": "Configure labels",
          "force-issue-labels": {
            "self": "Require labels for all issues",
            "description": "Require at least one label when creating issues."
          }
        },
        "allow-modify-statement": {
          "self": "Allow modify statement",
          "description": "Allow users to modify the statement of the issue after creation."
        },
        "auto-resolve-issue": {
          "self": "Auto resolve issue",
          "description": "Automatically resolve the issue after all tasks are completed."
        },
        "enforce-issue-title": {
          "self": "Enforce issue title",
          "description": "Enforce issue title to be non-empty and created by user instead of auto generated."
        },
        "allow-self-approval": {
          "self": "Allow self approval",
          "description": "Allow the issue creator to approve the issue."
        },
        "default-backup-behavior": {
        },
        "auto-enable-backup": {
          "self": "Auto enable backup",
          "description": "Automatically enable backup for all data changing issues."
        },
        "skip-backup-errors": {
          "self": "Skip backup errors",
          "description": "Skip backup errors and changing data tasks will continue to run."
        },
        "postgres-database-tenant-mode": {
          "self": "Postgres database tenant mode",
          "description": "The tenant mode for Postgres database. If enable, the issue will be run by the database OWNER. Otherwise, the issue will be run by the instance connection user."
        }
      }
    },
    "members": {
      "description": "Project members determine the permission to operate database and issues inside the project. Project Owner, Workspace Admin and Workspace DBA all have full project permissions.",
      "edit": "Edit member - {member}",
      "view-by-members": "View by members",
      "view-by-roles": "View by roles",
      "cannot-remove-last-owner": "Cannot remove the last owner of a project",
      "revoke-role-from-user": "Revoke '{role}' from '{user}'",
      "assign-reason": "(Optional) Reason",
      "never-expires": "Never",
      "role-description": "Role description",
      "role-never-expires": "This role never expires.",
      "add-more": "Add more",
      "condition-name": "Condition name",
      "workspace-level-roles": "Workspace level roles",
      "project-level-roles": "Project level roles"
    },
    "mode": {
    },
    "select": "Select Project",
    "all": "All projects",
    "key-hint": "Short descriptive alphanumberic letters to identify this project.",
    "gitops-connector": {
      "add": "Add GitOps connector",
      "delete": "Delete GitOps connector",
      "update-success": "Successfully updated GitOps connector",
      "create-success": "Successfully created GitOps connector",
      "delete-success": "The GitOps connector is removed"
    },
    "masking-exemption": {
      "self": "Masking Exemptions",
      "grant-exemption": "Grant Exemption",
      "revoke-exemption-title": "Remove both export and query masking exemptions for {member}?"
    }
  },
  "gitops": {
    "setting": {
      "description": "In Bytebase's GitOps workflow, developers store migration scripts in VCS. Pull requests prompt SQL reviews, and merged ones initiate migration plans. Administrators configure VCS providers, while project owners establish VCS connections within projects.",
      "add-git-provider": {
        "self": "Add a Git provider",
        "description": "Before any project can enable GitOps workflow, Bytebase first needs to integrate with the corresponding version control system (VCS) by registering as an OAuth application in that VCS.",
        "gitlab-self-host": "GitLab Self-Hosted",
        "github-self-host": "GitHub Self-Hosted",
        "azure-devops-service": "Azure DevOps Service",
        "add-success": "Successfully added Git provider {vcs}",
        "choose": "Choose Git provider",
        "basic-info": {
          "gitlab-instance-url": "GitLab instance URL",
          "gitlab-instance-url-label": "The VCS instance URL. Make sure this instance and Bytebase are network reachable from each other.",
          "github-instance-url": "GitHub instance URL",
          "bitbucket-instance-url": "Bitbucket instance URL",
          "azure-instance-url": "Azure DevOps instance URL",
          "instance-url-error": "Instance URL must begin with https:// or http://",
          "display-name": "Display name",
          "display-name-label": "An optional display name to help identifying among different configs using the same Git provider."
        },
        "access-token": {
          "personal-access-token": "personal access token",
          "github-fine-grained-token": "fine-grained personal access token",
          "gitlab-personal-access-token": "Create a dedicated service user and generate a {token} with the maintainer role and at least following permissions for the group or projects to be managed. You can generate a project access token for managing a single project, or generate a group access token to manage all projects within the group.",
          "github-personal-access-token": "Create a dedicated service user and generate a {token} with the member role for the organization or all projects to be managed.",
          "bitbucket-app-access-token": "Generate a specific service user and create an {app_password} with at least following permissions for the relevant organizations, projects, or repositories to manage.",
          "bitbucket-app-access-token-tips": "Insert '{secret}' below.",
          "bitbucket-app-password": "app password",
          "azure-devops-personal-access-token": "Create a dedicated service user and generate {token} with the member role for all accessible organizations with the following scopes. The 'Organization' field should be set to 'All accessible organizations'."
        },
        "confirm": {
        }
      },
      "git-provider": {
        "delete-forbidden": "To delete this provider, unlink all repositories first.",
        "delete": "Delete this Git provider",
        "delete-confirm": "Delete Git provider \"{name}\"?"
      }
    }
  },
  "deployment-config": {
    "add-selector": "Add selector",
    "update-success": "Successfully updated deployment config.",
    "this-is-example-deployment-config": "This is the deployment config example. You need to edit and save it.",
    "add-stage": "Add stage",
    "confirm-to-revert": "Confirm to revert your editing?",
    "confirm-to-reset": "Confirm reset to default?",
    "name-placeholder": "Stage name...",
    "error": {
      "env-in-selector-required": "\"Environment\" is required in each stage"
    },
    "matched-databases": {
      "all": "All matched databases",
      "n": "{n} matched database | {n} matched databases",
      "show-more": "Show more"
    }
  },
  "data-source": {
    "snowflake-keypair-tip": "Key-pair authentication",
    "ssl-type": {
    },
    "ssl": {
      "ca-cert": "CA Certificate",
      "client-key": "Client Key",
      "client-cert": "Client Certificate"
    },
    "ssh-type": {
      "tunnel": "@:{'data-source.ssh.tunnel'}",
      "tunnel-and-private-key": "@:{'data-source.ssh.tunnel'} + @:{'data-source.ssh.private-key'}",
      "none": "None"
    },
    "ssh": {
      "host": "Server",
      "port": "Port",
      "user": "User",
      "password": "Password",
      "ssh-key": "SSH Key",
      "tunnel": "Tunnel",
      "private-key": "Private Key"
    },
    "ssl-connection": "SSL Connection",
    "ssh-connection": "SSH Connection",
    "read-replica-host": "Read-replica Host",
    "read-replica-port": "Read-replica Port",
    "delete-read-only-data-source": "Delete read-only data source",
    "connection-string-schema": "Connection String Schema",
    "connection-type": "Connection Type",
    "additional-node-addresses": "Additional Node Addresses",
    "replica-set": "Replica Set",
    "admin": "Admin",
    "read-only": "RO",
    "direct-connection": "Direct Connection",
    "select-query-data-source": "Select query data source"
  },
  "setting": {
    "project": {
    },
    "label": {
      "value-placeholder": "Label value...",
      "key-placeholder": "Label key..."
    }
  },
  "sql-editor": {
    "self": "SQL Editor",
    "select-connection": "Please select connections",
    "search-databases": "Search Databases",
    "search-results": "Search Results",
    "loading-databases": "Loading Databases...",
    "show-databases-without-query-permission": "Show databases without query permissions",
    "loading-data": "Loading Data...",
    "table-empty-placeholder": "Click Run to execute the query.",
    "no-data-available": "No data available",
    "download-as-file": "Download as {file}",
    "only-select-allowed": "Only {select} statements are allowed to execute.",
    "enable-ddl-for-environment": "You can enable the DDL/DML statement for the environment {environment}.",
    "want-to-action": "If you want to {want}, click the {action} button {reaction}.",
    "and-submit-an-issue": "and submit an issue",
    "to-enable-admin-mode": "to enable the admin mode",
    "notify-empty-statement": "Please input your SQL statements in the editor",
    "goto-edit-schema-hint": "Please select a database connection from the top of the editor",
    "notify-invalid-sql-statement": "Invalid SQL statement.",
    "can-not-execute-query": "Cannot execute query when loading data.",
    "rows": "row | rows",
    "vertical-display": "Vertical display",
    "no-history-found": "No history found",
    "search-history": "Search History",
    "hint-tips": {
      "confirm-to-close-unsaved-sheet": {
        "title": "Close the unsaved sheet?",
        "content": "Close the sheet and lose any unsaved data?"
      }
    },
    "copy-url": "Copy URL",
    "notify": {
      "copy-code-succeed": "Copy code succeed",
      "copy-share-link": "The share link was copied to Clipboard."
    },
    "connect-to-a-database": "Connect to a database",
    "link-access": "Link access",
    "private": "Private",
    "private-desc": "Only you can access this sheet",
    "project-read": "Project read",
    "project-read-desc": "Both sheet OWNER and project OWNER can read/write, other project members can read",
    "project-write": "Project write",
    "project-write-desc": "Both sheet OWNER and project members can read/write",
    "create-read-only-data-source": "Go to create",
    "save-sheet": "Save Sheet",
    "save-sheet-input-placeholder": "Please input a sheet name",
    "format": "Format",
    "sql-review-result": "SQL review result",
    "visualize-explain": "Visualize Explain",
    "sql-execute-in-production-environment": "Be careful, you are accessing a database in a production environment.",
    "rows-upper-limit": "reached the limit of query results",
    "tab-mode": {
      "description": {
      }
    },
    "close-sheet": "Close sheet",
    "connect": "Connect",
    "connect-in-admin-mode": "Connect in admin mode",
    "admin-mode": {
      "self": "Admin mode",
      "exit": "Exit admin mode"
    },
    "allow-admin-mode-only": "Instance {instance} is accessible in admin mode only.",
    "query-time": "Query time",
    "connection-lost": "Connection lost. Will try to reconnect when executing next query.",
    "sheet": {
      "self": "Sheet",
      "connection": "Connection"
    },
    "tab": {
      "unsaved": "Unsaved",
      "context-menu": {
        "actions": {
          "close": "Close",
          "close-others": "Close others",
          "close-to-the-right": "Close to the right",
          "close-saved": "Close saved",
          "close-all": "Close all",
          "rename": "Rename"
        }
      }
    },
    "batch-query": {
      "batch": "Batch",
      "select-database": "Select database below",
      "description": "Batch query {count} additional databases under {project}.",
      "show-or-hide-empty-query-results": "Show / hide empty query results"
    },
    "executing-query": "Executing query",
    "request-query": "Request query",
    "previous-row": "Previous row",
    "next-row": "Next row",
    "copy-success": "Copy success",
    "connect-in-new-tab": "Connect in new tab",
    "copy-name": "Copy name",
    "preview-table-data": "Preview table data",
    "view-database-detail": "View database detail",
    "copy-all-column-names": "Copy all column names",
    "view-schema-text": "View schema text",
    "last-synced": "Last synced: {time}",
    "click-to-sync-now": "Click to sync now",
    "sync-in-progress": "Sync in progress",
    "create-a-worksheet": "Create a new worksheet",
    "select-a-database-to-start": "Select a database to start",
    "select-encoding": "Select encoding",
    "redis-command": {
      "self": "Run redis command on",
      "all-nodes": "All nodes",
      "single-node": "Single node",
      "only-for-cluster": "Only available for cluster connection"
    },
    "result-limit": {
      "self": "Result limit",
      "n-rows": "{n} rows",
      "rows": "rows"
    },
    "n-per-page": "{n} / page",
    "customize-tree-structure": "Customize tree structure",
    "standard-mode": {
    },
    "add-a-new-instance": "Add a new instance",
    "web-socket": {
      "errors": {
        "title": "WebSocket connection failed",
        "description": "Auto Completion might be limited or disabled.",
        "disconnected": "WebSocket disconnected"
      }
    },
    "query-context": {
      "admin-data-source-is-disallowed-to-query": "Admin data source is disallowed to query.",
      "admin-data-source-is-disallowed-to-query-when-read-only-data-source-is-available": "Admin data source is disallowed to query when read-only data source is available."
    },
    "manage-connections": "Manage connections",
    "view-detail": "View detail",
    "generate-sql": "Generate SQL",
    "current-editing-statement-is-not-empty": "Current editing statement is not empty.",
    "run-anyway": "Run anyway",
    "no-project": {
      "not-member-of-any-projects": "You are not any member of any projects.",
      "go-to-create": "Go to create",
      "contact-the-admin-to-grant-access": "Contact to the admin to grant access."
    },
    "upload-file": "Upload file",
    "copy-selected-results": "Copy selected data by {action} or {button}"
  },
  "schema-editor": {
    "self": "Schema Editor",
    "preview-issue": "Preview issue",
    "sync-sql-from-schema-editor": "Sync SQL from Schema Editor",
    "raw-sql": "Raw SQL",
    "search-database-and-table": "Search database and table",
    "search-table": "Search table",
    "search-column": "Search column",
    "actions": {
      "create-schema": "Create schema",
      "drop-schema": "Drop schema",
      "create-table": "New table",
      "rename": "Rename",
      "drop-table": "Drop table",
      "restore": "Restore",
      "add-column": "Add column",
      "add-from-template": "Add from template",
      "drop-column": "Drop column",
      "create-procedure": "Create procedure",
      "create-function": "Create function",
      "drop": "Drop",
      "create-view": "Create view"
    },
    "database": {
      "name": "Name",
      "engine": "Engine",
      "collation": "Collation",
      "comment": "Comment"
    },
    "schema": {
      "select": "Select schema",
      "name": "Schema Name"
    },
    "tables": "Tables",
    "table": {
      "select": "Select table",
      "name": "Table Name"
    },
    "columns": "Columns",
    "column": {
      "select": "Select column",
      "name": "Name",
      "type": "Type",
      "default": "Default",
      "comment": "Comment",
      "not-null": "Not Null",
      "primary": "Primary",
      "foreign-key": "Foreign Key",
      "classification": "Classification",
      "on-update": "On Update"
    },
    "default": {
      "no-default": "No default",
      "expression": "Expression",
      "null": "NULL",
      "value": "Value"
    },
    "message": {
      "invalid-schema-name": "Invalid schema name",
      "invalid-table-name": "Invalid table name",
      "duplicated-table-name": "Duplicated table name",
      "invalid-schema": "Invalid schema",
      "cannot-drop-the-last-column": "Cannot drop the last column",
      "cannot-change-config": "Database config must changed with the schema",
      "duplicated-procedure-name": "Duplicated procedure name",
      "invalid-procedure-name": "Invalid procedure name",
      "duplicated-function-name": "Duplicated function name",
      "invalid-function-name": "Invalid function name",
      "invalid-view-name": "Invalid view name",
      "duplicated-view-name": "Duplicated view name"
    },
    "confirm-to-close": {
      "title": "Confirm to close",
      "description": "Are you sure you want to close the panel? Your changes will be lost."
    },
    "foreign-key": {
      "edit": "Edit foreign key",
      "name-description": "The unique name of foreign key"
    },
    "index": {
      "indexes": "Indexes",
      "edit-indexes": "Edit indexes",
      "unique": "Unique",
      "dependency-columns": "Depenedent columns"
    },
    "generated-ddl-is-empty": "Generated DDL is empty",
    "table-partition": {
      "partitions": "Partitions",
      "edit-partitions": "Edit partitions",
      "expression": "Expression",
      "value": "Value",
      "add-sub-partition": "Add sub partition",
      "type": "Type"
    },
    "views": "Views",
    "procedures": "Procedures",
    "functions": "Functions",
    "preview-schema-text": "Preview schema text",
    "preview-view-definition": "Preview view definition"
  },
  "label": {
    "empty-label-value": "Empty",
    "error": {
      "key-necessary": "Key is required",
      "value-necessary": "Value is required",
      "key-duplicated": "Duplicated keys",
      "max-value-length-exceeded": "Value's length cannot exceed {length} characters",
      "x-is-reserved-key": "\"{key}\" is a system reserved key"
    },
    "placeholder": {
      "select-values": "Select values..."
    },
    "setting": {
    },
    "add-label": "Add label",
    "filter-by-label": "Filter by label"
  },
  "oauth": {
    "unknown-event": "Unexpected event type, OAuth failed."
  },
  "subscription": {
    "try-for-free": "Free trial",
    "inquire-enterprise-plan": "Inquire Enterprise Plan",
    "enterprise-free-trial": "{days}-day free Enterprise trial",
    "button": {
      "upgrade": "Upgrade",
      "contact-us": "Contact us",
      "view-subscription": "View subscription"
    },
    "trial-start-modal": {
      "title": "Start your {plan} trial",
      "content": "Your {plan} trial has started! You can access {plan} features before {date}.",
      "button": "Got it",
      "subscription-page": "subscription page",
      "subscription": "Go to the {page} to learn these features and our plans."
    },
    "description": "You can upload your Bytebase license to unlock pro/enterprise features.",
    "upload-license": "Upload license",
    "upgrade-trial-button": "Upgrade trial",
    "request-n-days-trial": "Request {days} days trial (no credit card required)",
    "request-with-qr": "Scan QR code",
    "require-subscription": "This feature requires {requiredPlan} subscription, please purchase Bytebase license to unlock it.",
    "required-plan-with-trial": "This feature requires {requiredPlan}. {startTrial}",
    "trial-for-plan": "You can start a free trial for {plan} with {days} days - no credit card required.",
    "trial-for-days": "You can start a free trial for {days} days - no credit card required.",
    "upgrade-trial": "You can upgrade your free trial to this plan.",
    "contact-to-upgrade": "Contact your Workspace admin to upgrade the plan.",
    "upgrade-now": "Upgrade Now",
    "instance-assignment": {
      "license": "License",
      "assign-license": "Assign License",
      "require-license": "Require instance license",
      "missing-license-attention": "You need to assign license to the instance to enable this feature.",
      "n-license-remain": "remain {n}",
      "manage-license": "Manage Instance License",
      "used-and-total-license": "Assigned / Total Instance License",
      "success-notification": "Successfully update license assignment",
      "missing-license-for-feature": "Missing instance license to enable {feature}. Click to assign now."
    },
    "update": {
      "success": {
        "title": "Successfully updated license",
        "description": "Premium features in subscription plan unlocked."
      },
      "failure": {
        "title": "Failed to update license",
        "description": "Please check if your license is valid."
      }
    },
    "plan-features": "{plan} Features",
    "overuse-warning": "{neededPlan} on {currentPlan} will be restricted. Upgrade now to ensure continued access.",
    "overuse-modal": {
      "description": "You are using features unavailable in the {plan}. Upgrade now to ensure continued access:"
    },
    "features": {
      "bb-feature-external-secret-manager": {
      },
      "bb-feature-task-schedule-time": {
      },
      "bb-feature-instance-count": {
        "remaining": "Your total instance quota is {total}, only have {count} instance remained.",
        "runoutof": "Your have run out of your {total} instance quota.",
        "upgrade": "@:{'subscription.upgrade'} to get more instance quota."
      },
      "bb-feature-user-count": {
        "remaining": "Your total user quota is {total}, only have {count} user remained.",
        "runoutof": "Your have run out of your {total} user quota.",
        "upgrade": "@:{'subscription.upgrade'} to get unlimited user quota."
      },
      "bb-feature-multi-tenancy": {
      },
      "bb-feature-rollout-policy": {
      },
      "bb-feature-environment-tier-policy": {
      },
      "bb-feature-sensitive-data": {
      },
      "bb-feature-access-control": {
      },
      "bb-feature-lgtm": {
      },
      "bb-feature-im-approval": {
      },
      "bb-feature-sql-review": {
      },
      "bb-feature-custom-approval": {
      },
      "bb-feature-vcs-sql-review": {
      },
      "bb-feature-rbac": {
      },
      "bb-feature-custom-role": {
      },
      "bb-feature-watermark": {
      },
      "bb-feature-audit-log": {
      },
      "bb-feature-schema-drift": {
      },
      "bb-feature-branding": {
      },
      "bb-feature-online-migration": {
      },
      "bb-feature-sync-schema-all-versions": {
      },
      "bb-feature-read-replica-connection": {
      },
      "bb-feature-instance-ssh-connection": {
      },
      "bb.feature.custom-instance-synchronization": {
      },
      "bb-feature-index-advisor": {
        "title": "Index advisor"
      },
      "bb-feature-sso": {
      },
      "bb-feature-2fa": {
      },
      "bb-feature-plugin-openai": {
      },
      "bb-feature-batch-query": {
      },
      "bb-feature-shared-sql-script": {
      },
      "bb-feature-announcement": {
      },
      "bb-feature-encrypted-secrets": {
      },
      "bb-feature-database-grouping": {
      },
      "bb-feature-disallow-signup": {
      },
      "bb-feature-disallow-password-signin": {
      },
      "bb-feature-schema-template": {
      },
      "bb-feature-secure-token": {
      },
      "bb-feature-issue-advanced-search": {
      },
      "bb-feature-issue-project-setting": {
      },
      "bb-feature-password-restriction": {
      },
      "bb-feature-directory-sync": {
      }
    }
  },
  "sheet": {
    "mine": "Mine",
    "star": "Star",
    "unstar": "Unstar",
    "starred": "Starred",
    "shared": "Shared",
    "actions": {
    },
    "notifications": {
      "duplicate-success": "Successfully duplicate to \"My sheets\""
    },
    "hint-tips": {
      "confirm-to-delete-this-sheet": "Confirm to delete this sheet?",
      "confirm-to-duplicate-sheet": "Confirm to duplicate this sheet?"
    },
    "search-sheets": "Search Sheets",
    "draft": "Draft"
  },
  "engine": {
  },
  "sql-review": {
    "title": "SQL Review",
    "description": "SQL review policy can define different set of SQL lint rules for the respective environments. It helps teams to adopt SQL best practice and enforce schema consistency across different databases. Whenever you attempt a DDL/DML change or use SQL Editor to query data, the query will be checked against the configured SQL review policy.",
    "disabled": "SQL review is disabled",
    "no-policy-set": "No SQL review policy",
    "create-policy": "Create SQL review",
    "select-review": "Select SQL review",
    "select-review-rules": "Select SQL review rules",
    "select-all": "Select all",
    "select-review-label": "You can attach an existed SQL review policy to the resource, or {create}.",
    "configure-policy": "Configure policy",
    "policy-removed": "Successfully removed the review policy.",
    "policy-created": "Successfully created the review policy.",
    "policy-create-failed": "Failed to create the review policy.",
    "policy-updated": "Successfully updated the review policy.",
    "policy-update-failed": "Failed to update the review policy.",
    "add-rules": "Add rules",
    "add-or-remove-rules": "Add or remove rules",
    "no-permission": "Only DBA or Admin has permission to create or update review policy.",
    "delete": "Delete SQL review policy",
    "input-then-press-enter": "Input the value then press enter to add",
    "not-available-for-free": "Rule is not available for {plan}",
    "unlock-full-feature": "Unlock 100+ SQL lint rules",
    "search-by-name": "Search by name",
    "attach-resource": {
      "no-linked-resources": "No attached resources",
      "change-resources": "Change attached resources",
      "self": "Attach to resources",
      "label": "You can apply the SQL review policy to environments or projects. The database will use the project-level policy if exists, or fallback to the environment-level policy.",
      "label-environment": "The SQL review policy will affect all databases belonging to the selected environment.",
      "label-project": "The SQL review policy will affect all databases belonging to the selected project. This will supersede the database environment-level policy.",
      "override-warning": "Following resources already bound with other SQL review policies. Click \"{button}\" will override the config."
    },
    "create": {
      "breadcrumb": "Create SQL review policy",
      "basic-info": {
        "name": "Basic info",
        "display-name": "Display name",
        "display-name-placeholder": "The review policy name",
        "display-name-default": "SQL review policy",
        "display-name-label": "A display name to help identifying among different review policies.",
        "choose-template": "Choose template"
      },
      "configure-rule": {
        "name": "Configure rule",
        "change-template": "Change the template",
        "confirm-override-title": "Confirm change",
        "confirm-override-description": "Your rules will be overridden"
      },
      "preview": {
      }
    },
    "edit-rule": {
    },
    "rule": {
      "active": "Active"
    },
    "enabled-rules": "Enabled rules",
    "rule-detail": "Rule detail",
    "view-definition": "View definition",
    "all-checks-passed": "All checkes passed."
  },
  "audit-log": {
    "export-finished": "Export finished",
    "export-tooltip": "Must select start time and end time within 30 days",
    "table": {
      "created-ts": "Time",
      "actor": "Actor",
      "level": "Level",
      "method": "Method",
      "request": "Request",
      "response": "Response",
      "status": "Status",
      "service-data": "Service Data"
    },
    "type": {
      "workspace": {
      },
      "project": {
      }
    },
    "advanced-search": {
      "scope": {
        "actor": {
          "title": "Actor",
          "description": "Search by the audit log actor"
        },
        "method": {
          "title": "Method",
          "description": "Search by the method of audit log"
        },
        "level": {
          "title": "Level",
          "description": "Search by the level of audit log"
        }
      }
    }
  },
  "onboarding-guide": {
    "create-database-guide": {
      "finished-dialog": {
      }
    }
  },
  "schema-diagram": {
    "self": "Schema Diagram",
    "fit-content-with-view": "Fit content within view"
  },
  "identity-provider": {
    "test-connection": "Test Connection",
    "test-modal": {
    }
  },
  "sensitive-data": {
    "self": "Sensitive Data"
  },
  "resource": {
    "environment": "Environment",
    "instance": "Instance",
    "project": "Project",
    "idp": "Identity Provider",
    "database-group": "Database Group",
    "changelist": "Changelist",
    "review-config": "Review Config"
  },
  "resource-id": {
    "self": "{resource} ID",
    "description": "The {resource} ID is a unique identifier. You cannot change it after created.",
    "cannot-be-changed-later": "It cannot be changed later.",
    "validation": {
      "duplicated": "The {resource} ID already exists. Please choose another one.",
      "pattern": "The {resource} ID can only contain lowercase letters, numbers, and hyphens. It must start with a lowercase letter.",
      "minlength": "The {resource} ID is too short. It should have at least 1 character.",
      "overflow": "The {resource} ID is too long. It should have less than 64 characters."
    }
  },
  "multi-factor": {
    "self": "Multi-factor authentication",
    "auth-code": "Authentication code",
    "recovery-code": "Recovery code",
    "other-methods": {
      "self": "Other methods",
      "use-auth-app": {
        "self": "Use your authenticator app",
        "description": "Open the two-factor authenticator (TOTP) app on your mobile device to view your authentication code."
      },
      "use-recovery-code": {
        "self": "Use a recovery code",
        "description": "If you are unable to access your mobile device, enter one of your recovery codes to verify your identity."
      }
    }
  },
  "two-factor": {
    "self": "Two-factor authentication",
    "description": "Two-factor authentication provides an extra layer of security for member accounts. When signing in, you will be required to enter the security code generated by your Authenticator App.",
    "enabled": "2FA Enabled",
    "setup-steps": {
      "setup-auth-app": {
        "self": "Setup authenticator app",
        "description": "Use a phone app like Google Authenticator, Microsoft Authenticator, or Authy to get 2FA codes when prompted during sign-in.",
        "scan-qr-code": {
          "self": "Scan the QR code",
          "description": "Use an authenticator app from your phone to scan. If you are unable to scan, {action} instead.",
          "enter-the-text": "enter the text"
        },
        "verify-code": "Verify the code from the app"
      },
      "download-recovery-codes": {
        "self": "Download your recovery codes",
        "tips": "Keep your recovery codes as safe as your password. We recommend saving them with a password manager such as Lastpass, 1Password, or Keeper.",
        "keep-safe": {
          "self": "Keep your recovery codes in a safe spot.",
          "description": "These codes are the last resort for accessing your account in case you lose your two-factor authentication code. If you cannot find these codes, you will lose access to your account."
        }
      },
      "recovery-codes-saved": "I have saved my recovery codes"
    },
    "recovery-codes": {
      "self": "Recovery codes",
      "description": "Recovery codes can be used to access your account in the event you cannot receive two-factor authentication codes."
    },
    "disable": {
      "self": "Disable Two-factor authentication",
      "description": "You are about to disable two-factor authentication for your account. You will no longer be required to enter the security code generated by your Authenticator App when signing in."
    },
    "your-two-factor-secret": {
      "self": "Your two-factor secret",
      "description": "Copy the code and enter it in your TOTP app manually.",
      "copy-succeed": "Secret copied to clipboard. Paste it into your app."
    },
    "messages": {
      "2fa-enabled": "Two-factor authentication is enabled.",
      "2fa-disabled": "Two-factor authentication is disabled.",
      "recovery-codes-regenerated": "Recovery codes are regenerated.",
      "2fa-required": "Two-factor authentication is required in your workspace. Please enable it before you can continue.",
      "cannot-disable": "You cannot disable two-factor authentication because your admin requires it in the workspace."
    }
  },
  "plugin": {
    "ai": {
      "text-to-sql-placeholder": "Use natural language and Bytebase will convert it into SQL",
      "conversation": {
        "untitled": "Untitled conversation",
        "delete": "Delete conversation",
        "rename": "Rename conversation",
        "select-or-create": "Select or {create} a conversation to start.",
        "history-conversations": "History conversations",
        "view-history-conversations": "View history conversations",
        "new-conversation": "Start new conversation",
        "no-message": "No message in this conversation",
        "tips": {
          "suggest-prompt": "Suggesting prompts...",
          "no-more": "no more"
        }
      },
      "preset-suggestion": {
      },
      "statement-copied": "Statement copied to clipboard",
      "text2sql": "Text2SQL",
      "actions": {
        "explain-code": "Explain code",
        "find-problems": "Find problems",
        "insert-at-caret": "Insert at caret"
      },
      "send": "Send",
      "new-line": "New line",
      "ai-assistant": "AI Assistant",
      "not-configured": {
        "self": "AI Assistant is not configured.",
        "contact-admin-to-configure": "Please contact your org administrator.",
        "go-to-configure": "Go to configure"
      }
    }
  },
  "custom-approval": {
    "self": "Custom Approval",
    "risk-rule": {
      "x-risk-rules": {
      },
      "active": "Active",
      "edit-rule": "Edit rule",
      "delete": "Delete Risk rule",
      "default-rules": {
      },
      "risk": {
        "self": "Risk",
        "select": "Select risk",
        "risk-level": {
        },
        "namespace": {
          "data_export": "Export Data",
          "request_query": "Request Querier Role",
          "request_export": "Request Exporter Role"
        }
      },
      "template": {
        "templates": "Templates",
        "load": "Load",
        "presets": {
        },
        "load-template": "Load template",
        "view": "View template"
      },
      "rule-name": "Rule name",
      "view-rule": "View rule",
      "source": {
        "select": "Select type",
        "self": "Type"
      },
      "input-rule-name": "Input rule name",
      "search": "Search rule"
    },
    "approval-flow": {
      "self": "Approval Flow",
      "approval-flows": "Approval Flows",
      "approval-nodes": "Approval nodes",
      "delete": "Delete approval flow",
      "select": "Select approval flow",
      "create-approval-flow": "Create approval flow",
      "edit-approval-flow": "Edit approval flow",
      "node": {
        "nodes": "Approval nodes",
        "description": "Only one approval is required on this node when there are multiple approvers.",
        "order": "Order",
        "approver": "Approver",
        "group": {
        },
        "add": "Add node",
        "delete": "Delete approval node",
        "select-approver": "Select approver",
        "roles": {
          "system": "System Roles",
          "custom": "Custom Roles"
        }
      },
      "presets": {
      },
      "view-approval-flow": "View approval flow",
      "skip": "Skip manual approval",
      "risk-not-configured-tips": "Make sure you have defined {link}.",
      "the-related-risk-rules": "the related risk rules",
      "external-approval": {
        "self": "External Approval",
        "delete": "Delete external approval node?",
        "endpoint": "Endpoint",
        "view-node": "View external approval node",
        "create-node": "Create external approval node",
        "edit-node": "Edit external approval node"
      },
      "issue-review": {
        "sent-back": "Sent back",
        "review-sent-back-by": "Review sent back by {user}"
      }
    },
    "risk": {
      "self": "Risk",
      "risks": "Risks",
      "description": "Risk Center defines the risk levels for different database operations under different conditions. And risk levels determine the corresponding custom approval flows."
    },
    "workflow-center": {
    },
    "rule": {
      "rules": "Rules"
    },
    "issue-review": {
      "approve-issue": "Approve issue?",
      "form": {
      },
      "you": "You",
      "generating-approval-flow": "Generating approval flow",
      "approved-issue": "approved issue",
      "disallow-approve-reason": {
        "some-task-checks-didnt-pass": "Some task checks didn't pass",
        "some-task-checks-are-still-running": "Some task checks are still running",
        "x-field-is-required": "{field} is required"
      },
      "send-back": "Send back",
      "send-back-issue": "Send back issue?",
      "re-request-review": "Re-request review",
      "re-request-review-issue": "Re-request review issue?",
      "sent-back-issue": "Sent back issue",
      "re-requested-review": "re-requested issue review",
      "no-one-matched": "No one matched",
      "any-n-role-can-approve": "Any {role} can approve",
      "approved-by-n": "Approved by {approver}",
      "issue-creators-cannot-approve-their-own-issue": "Issue creators cannot approve their own issue"
    }
  },
  "slow-query": {
    "slow-queries": "Slow queries",
    "report": "Report",
    "last-query-time": "Last query time",
    "sql-statement": "SQL statement",
    "total-query-count": "Total query count",
    "query-count-percent": "Query count %",
    "max-query-time": "Max query time",
    "avg-query-time": "Avg query time",
    "query-time-percent": "Query time %",
    "max-rows-examined": "Max rows examined",
    "avg-rows-examined": "Avg rows examined",
    "max-rows-sent": "Max rows sent",
    "avg-rows-sent": "Avg rows sent",
    "query-start-time": "Query start time",
    "rows-examined": "Rows examined",
    "rows-sent": "Rows sent",
    "lock-time": "Lock time",
    "query-time": "Query time",
    "attention-description": "Bytebase periodically syncs slow query logs from instances. For MySQL instance, slow_query must be enabled first. For PostgreSQL instance, only databases with pg_stat_statements enabled will collect slow queries.",
    "sync-job-started": "Sync jobs started. Please wait for the jobs to complete.",
    "detail": "Slow Query Detail",
    "filter": {
      "from-date": "From date",
      "to-date": "To date"
    },
    "advise-index": {
      "current-index": "Current Index",
      "suggestion": "Suggestion",
      "create-index": "Create Index",
      "setup-openai-key-to-enable": "Setup OpenAI key to enable index advisor"
    },
    "no-log-placeholder": {
      "admin": "Click the \"Configure\" button to fetch slow queries from the database instances or click the \"Sync Now\" button to sync slow query logs immediately",
      "developer": "Click the \"Sync Now\" button to sync slow query logs immediately or contact Bytebase admins/DBAs to configure slow queries"
    }
  },
  "schema-template": {
    "self": "Schema Template",
    "field-template": {
      "self": "Field Template",
      "description": "You can pre-define the field template, then apply the template during the schema change."
    },
    "column-type-restriction": {
      "self": "Column Type Restriction",
      "description": "You can restrict the allowed column types for each database engine.",
      "allow-all": "Allow all",
      "allow-limited-types": "Allow limited types",
      "back-to-edit": "Back to edit",
      "add-and-save": "Add and save",
      "messages": {
        "unable-to-update": "Unable to update restriction",
        "following-column-types-are-used": "Following column types are still used by field template",
        "one-allowed-type-per-line": "One allowed data type per line"
      }
    },
    "table-template": {
      "self": "Table Template",
      "description": "You can pre-define the table template, then apply the template during the schema change."
    },
    "search-by-name-or-comment": "Search by name or comment",
    "form": {
      "category": "Category",
      "category-desc": "Select an existing category or create a new one",
      "unclassified": "Unclassified",
      "column-name": "Column name",
      "column-type": "Column type",
      "default-value": "Default",
      "comment": "Comment",
      "nullable": "Nullable",
      "table-name": "Table name",
      "on-update": "On Update"
    },
    "classification": {
      "self": "Data classification",
      "select": "Select classification",
      "search": "Search classification"
    }
  },
  "role": {
    "self": "Role",
    "setting": {
      "description": "Defining custom roles. You may apply them to project members and used in custom approval.",
      "add": "Add role",
      "edit": "Edit role",
      "title-placeholder": "Input role title",
      "description-placeholder": "Input role description",
      "validation": {
      },
      "delete-warning": "The role \"{name}\" will be deleted. This action cannot be undone.",
      "delete-warning-with-resources": "The role \"{name}\" is assigned to following users:",
      "delete-warning-retry": "Please remove the role from these users then retry again."
    },
    "default-workspace-role": "Users will get the \"Workspace Member\" role by default",
    "title": "Title",
    "select-role": "Select role",
    "expired-tip": "The role might has been expired.",
    "import-from-role": "Import from role",
    "workspace-roles": {
      "self": "Workspace roles"
    },
    "project-roles": {
      "self": "Project roles",
      "apply-to-all-projects": "Apply to all projects"
    },
    "custom-roles": {
      "self": "Custom roles"
    },
    "workspace-admin": {
      "self": "Workspace Admin",
      "description": "Workspace Admin has all permissions within the workspace."
    },
    "workspace-dba": {
      "self": "Workspace DBA",
      "description": "Workspace DBA has all permissions within the workspace except for managing workspace members."
    },
    "workspace-member": {
      "self": "Workspace Member",
      "description": "Workspace Member is the most basic role within the workspace."
    },
    "project-owner": {
      "self": "Project Owner",
      "description": "All permissions within the project"
    },
    "project-developer": {
      "self": "Project Developer",
      "description": "All viewer permissions, plus permissions for requesting database changes."
    },
    "project-releaser": {
      "self": "Project Releaser",
      "description": "All viewer permissions, plus permission for reviewing database change requests for release purposes."
    },
    "project-querier": {
    },
    "sql-editor-user": {
      "self": "SQL Editor User",
      "description": "Permissions for querying database data."
    },
    "project-exporter": {
      "self": "Project Exporter",
      "description": "Permissions for exporting database data."
    },
    "project-viewer": {
      "self": "Project Viewer",
      "description": "Read-only permissions for viewing basic project information, accessing databases, and initiating privilege requests."
    },
    "issue-creator": {
      "self": "Issue Creator"
    }
  },
  "database-group": {
    "self": "Database Group",
    "create": "New database group",
    "edit": "Edit database group",
    "matched-database": "Matched database",
    "unmatched-database": "Unmatched database",
    "multitenancy": {
      "self": "Multitenancy",
      "description": "Enables managing multiple homogeneous databases in one workflow across different tenants."
    },
    "condition": {
      "self": "Condition"
    },
    "prev-editor": {
    }
  },
  "export-center": {
    "self": "Export Center",
    "permission-denied": "Permission denied"
  },
  "review-center": {
    "self": "Review Center",
    "review-sql": "Review SQL"
  },
  "schema-designer": {
    "baseline-version": "Baseline",
    "new-branch": "New branch",
    "parent-branch": "Parent",
    "raw-sql-preview": "Raw SQL Preview",
    "diff-editor": {
    },
    "search-tables": "Search tables",
    "use-tips": "Click a table to start.",
    "apply-to-database": "Apply change to database",
    "select-database-placeholder": "Select a database (MySQL, PostgreSQL, TiDB and Oracle only)",
    "message": {
      "created-succeed": "Branch created successfully",
      "updated-succeed": "Branch updated successfully"
    },
    "action": {
    }
  },
  "cel": {
    "factor": {
    },
    "condition": {
      "self": "Condition",
      "description-tips": "A condition is a rule that can be configured via an expression. For example, the condition \"Environment is prod\" will match issues executed in the \"prod\" environment.",
      "add": "Add condition",
      "add-group": "Add condition group",
      "add-raw-expression": "Add raw expression",
      "group": {
        "or": {
          "description": "Any of the following are true..."
        },
        "and": {
          "description": "All of the following are true..."
        },
        "tooltip": "A condition group is a collection of conditions connected by operators \"And\" and \"Or\"."
      },
      "input-value": "Input value",
      "add-condition-in-group-placeholder": "Add {plus} to add condition",
      "select-value": "Select value",
      "input-value-press-enter": "Input value, press Enter to confirm",
      "add-root-condition-placeholder": "Click \"Add condition\" or \"Add condition group\" to add condition"
    }
  },
  "changelist": {
    "self": "Changelist",
    "changelists": "Changelists",
    "new": "New Changelist",
    "name": "Changelist name",
    "name-placeholder": "My changelist",
    "error": {
      "project-is-required": "Project is required",
      "name-is-required": "Changelist name is required",
      "invalid-resource-id": "Invalid resource Id",
      "nothing-changed": "Nothing changed",
      "sql-cannot-be-empty": "SQL is required",
      "select-at-least-one-change": "Select at least one change",
      "select-at-least-one-change-to-export": "Select at least one change to export",
      "add-at-least-one-change": "Add at least one change",
      "you-are-not-allowed-to-perform-this-action": "You are not allowed to perform this action"
    },
    "apply-to-database": "Apply to database",
    "add-change": {
      "self": "Add Change",
      "changelog": {
        "select-at-least-one-changelog-below": "Select at least one changelog below"
      },
      "branch": {
      }
    },
    "change-source": {
      "self": "Change source",
      "raw-sql": "Raw SQL",
      "source": "Source"
    },
    "confirm-remove-change": "Remove this change?",
    "delete-this-changelist": "Delete this changelist",
    "confirm-delete-changelist": "Delete this changelist?",
    "import": {
      "no-file-to-upload": "No file to upload",
      "upload-sql-or-zip-file": "Upload .sql or .zip file",
      "optional-upload-sql-or-zip-file": "(Optional) Upload .sql or .zip file"
    },
    "change-type": "Change type"
  },
  "release": {
    "releases": "Releases",
    "files": "Files",
    "create": "Create release",
    "select": "Select release",
    "tasks-to-apply": "Tasks to apply",
    "out-of-order-files": "Out of order files",
    "applied-but-modifed-files": "Applied but modified files",
    "allow-out-of-order": "Allow out of order",
    "archive-this-release": "Archive this release",
    "total-files": "Total {count} files",
    "no-tasks-to-apply": {
      "self": "No tasks to apply"
    },
    "actions": {
      "new-file": "New file",
      "import-from-release": "Import from release"
    },
    "messages": {
      "succeed-to-create-release": "Succeed to create release",
      "files-will-always-be-sorted-and-executed-in-version-order": "The files will always be sorted and executed in version order.",
      "cannot-modify-files-after-created": "You cannot modify files after the release is created."
    },
    "usage-description": "The release is mainly used in custom GitOps with API integration."
  },
  "export-data": {
    "export-rows": "Export rows",
    "error": {
      "export-rows-required": "Export rows required",
      "export-rows-must-gt-zero": "Export rows must greater than 0"
    },
    "export-format": "Export format",
    "password-optional": "Encrypt with password (Optional)",
    "password-info": "Provide a password to encrypt the export file."
  },
  "branch": {
    "rollout": {
      "select-target-database": "Select target database"
    },
    "select-tables-to-rollout": "Select tables to rollout",
    "default-branches": "Default",
    "your-branches": "Your branches",
    "active-branches": "Active branches",
    "merge-rebase": {
      "select-branches-to-merge": "Select branches to merge",
      "select-branches-to-rebase": "Select branches to rebase",
      "validating-branch": "Validating branches",
      "able-to-merge": "Able to merge",
      "able-to-rebase": "Able to rebase",
      "cannot-automatically-merge": "Can't automatically merge, please {rebase_branch} first.",
      "cannot-automatically-rebase": "Can't rebase automatically. Please resolve the conflicts manually.",
      "go-rebase": "rebase branch",
      "changes-of-branch": "Changes of {branch}",
      "merge-succeeded": "Merge succeeded",
      "rebase-succeeded": "Rebase succeeded",
      "merge-branch": "Merge branch",
      "rebase-branch": "Rebase branch",
      "confirm-rebase": "Confirm rebase?",
      "conflict-not-resolved": "It seems that some conflicts haven't been resolved yet.",
      "resolve-conflicts-to-rebase": "Resolve conflicts to rebase",
      "preview-rebase-result": "Preview changes on {branch} after rebase",
      "before-merge": "Before merge",
      "after-merge": "After merge",
      "before-rebase": "Before rebase",
      "after-rebase": "After rebase",
      "post-merge-action": {
        "rebase": "Merge and rebase branch",
        "delete": "Merge and delete branch"
      }
    },
    "source": {
      "baseline-version": "Baseline version",
      "parent-branch": "Parent branch",
      "self": "Source"
    },
    "index": {
      "drop-index-confirm": "Drop index?"
    },
    "force-delete": "Force delete",
    "deleting-parent-branch": "Deleting a parent branch.",
    "visualized-schema": "Visualized Schema",
    "schema-text": "Schema Text",
    "baseline": "Baseline",
    "head": "Head",
    "show-diff-with-branch-baseline": "Show diff with branch baseline",
    "table-partition": {
      "drop-partition-confirm": "Drop table partition?",
      "drop-partition-with-subpartitions-confirm": "Will also drop all its subpartitions."
    },
    "last-update": {
      "self": "Last update"
    },
    "source-branch": {
      "self": "Source branch"
    }
  },
  "worksheet": {
    "self": "Worksheet"
  },
  "setup": {
    "self": "Setup"
  },
  "landing": {
    "quick-link": {
      "self": "Quick Link",
      "manage": "Manage quick link",
      "visit-prjects": "Visit Projects",
      "visit-issues": "Visit Issues"
    },
    "last-visit": "Last visit",
    "changelog-for-version": "Changelog for {version}"
  }
}<|MERGE_RESOLUTION|>--- conflicted
+++ resolved
@@ -32,7 +32,6 @@
     "settings": "Settings",
     "project": "Project",
     "projects": "Projects",
-    "default-project": "Default Project",
     "help": "Help",
     "database": "Database",
     "databases": "Databases",
@@ -934,12 +933,7 @@
     "format-on-save": "Format on save",
     "action-to-current-stage": "{action} current stage",
     "upload-sql": "Upload SQL",
-<<<<<<< HEAD
-    "statement-from-sheet-warning": "SQL is oversized and inline-editing is disallowed. You can upload a new SQL file to overwrite it.",
-=======
-    "upload-sql-as-sheet": "Upload SQL as Sheet",
     "statement-from-sheet-warning": "Due to the SQL being oversized, it has been truncated to display, and editing is disabled. You can upload a new SQL file to overwrite it.",
->>>>>>> cfc22e58
     "overwrite-current-statement": "Overwrite current SQL statement",
     "upload-sql-file-max-size-exceeded": "Max file size ({size}) exceeded.",
     "waiting-earliest-allowed-time": "Will run after {time}",
@@ -1615,12 +1609,9 @@
   },
   "anomaly": {
     "attention-desc": "Bytebase periodically detects anomalies based on the instance scan interval, and surfaces the findings here.",
-    "table-search-placeholder": "Search {type} or environment",
     "table-placeholder": "Hooray, no {type} anomaly detected!",
-    "tooltip": "{env} has {criticalCount} CRITICAL, {highCount} HIGH and {mediumCount} MEDIUM anomalies",
     "types": {
       "connection-failure": "Connection failure",
-      "missing-migration-schema": "Missing migration schema",
       "schema-drift": "Schema drift"
     },
     "action": {
