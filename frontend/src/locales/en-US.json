{
  "common": {
    "when": "When",
    "view": "View",
    "you": "you",
    "general": "General",
    "slack": "Slack",
    "discord": "Discord",
    "teams": "Teams",
    "dingtalk": "DingTalk",
    "feishu": "Feishu",
    "wecom": "WeCom",
    "custom": "Custom",
    "overview": "Overview",
    "migration-history": "Migration History",
    "webhook": "Webhook",
    "webhooks": "Webhooks",
    "key": "Key",
    "workflow": "Workflow",
    "unread": "Unread",
    "read": "Read",
    "inbox": "Inbox",
    "activity": "Activity",
    "activities": "Activities",
    "sign-in": "Sign in",
    "sign-up": "Sign up",
    "email": "Email",
    "username": "Username",
    "password": "Password",
    "activate": "Activate",
    "save": "Save",
    "cancel": "Cancel",
    "comment": "Comment",
    "home": "Home",
    "setting": "Setting",
    "settings": "Settings",
    "project": "Project",
    "projects": "Projects",
    "default-project": "Default Project",
    "visit-default-project": "@:common.visit @:common.default-project",
    "help": "Help",
    "database": "Database",
    "databases": "Databases",
    "description": "Description",
    "instance": "Instance",
    "instances": "Instances",
    "environment": "Environment",
    "environments": "Environments",
    "environment-name": "Environment Name",
    "bookmark": "Bookmark",
    "bookmarks": "Bookmarks",
    "quick-action": "Quick Action",
    "archive": "Archive",
    "quickstart": "Quickstart",
    "logout": "Logout",
    "close": "Close",
    "latest": "Latest",
    "error": "Error",
    "canceled": "Canceled",
    "approval": "Approval",
    "approve": "Approve",
    "done": "Done",
    "create": "Create",
    "run": "Run",
    "retry": "Retry",
    "skip": "Skip",
    "reopen": "Reopen",
    "dismiss": "Dismiss",
    "back": "Back",
    "next": "Next",
    "edit": "Edit",
    "update": "Update",
    "visit": "Visit",
    "role": {
      "dba": "DBA",
      "owner": "Owner",
      "developer": "Developer",
      "member": "Member"
    },
    "role-switch": {
      "dba": "Switch to DBA",
      "owner": "Switch to Owner",
      "developer": "Switch to Developer"
    },
    "assignee": "Assignee",
    "revert": "Revert",
    "apply": "Apply",
    "reorder": "Reorder",
    "id": "ID",
    "name": "Name",
    "creator": "Creator",
    "version": "Version",
    "issue": "Issue",
    "issues": "Issues",
    "duration": "Duration",
    "created-at": "Created",
    "updated-at": "Updated",
    "commit": "Commit",
    "statement": "Statement",
    "sql-statement": "SQL statement",
    "snapshot": "Snapshot",
    "status": "Status",
    "stage": "Stage",
    "task": "Task",
    "sql": "SQL",
    "unassigned": "Unassigned",
    "new": "New",
    "add": "Add",
    "confirm-and-add": "Confirm and add",
    "confirm-and-update": "Confirm and update",
    "query": "Query",
    "transfer": "Transfer",
    "migration": "Migration",
    "schema": "Schema",
    "anomalies": "Anomalies",
    "do-not-show-again": "Do not show again",
    "backups": "Backups",
    "detail": "Detail",
    "type": "Type",
    "language": "Language",
    "repository": "Repository",
    "change": "Change",
    "branch": "Branch",
    "config-guide": "config guide",
    "required-placeholder": "required placeholder",
    "optional-placeholder": "optional placeholder",
    "optional-directory-wildcard": "optional directory wildcard",
    "sensitive-placeholder": "sensitive - write only",
    "enabled": "enabled",
    "default": "default",
    "version-control": "Version Control",
    "restore": "Restore",
    "detailed-guide": "detailed guide",
    "workspace": "workspace",
    "application": "Application",
    "confirm": "Confirm",
    "coming-later": "Coming later",
    "learn-more": "Learn more",
    "schema-version": "Schema version",
    "time": "Time",
    "manual": "Manual",
    "automatic": "Automatic",
    "Default": "Default",
    "definition": "Definition",
    "empty": "Empty",
    "creating": "Creating...",
    "updating": "Updating...",
    "Address": "Address",
    "User": "User",
    "assigned": "Assigned",
    "subscribed": "Subscribed",
    "created": "Created",
    "label": "Label",
    "labels": "Labels",
    "mode": "Mode",
    "roletype": "Role Type",
    "readonly": "readonly",
    "user": "User",
    "added-time": "Added time",
    "data-source": "Data Source",
    "grant": "Grant",
    "admin": "Admin",
    "read-only": "Read-only",
    "connection-string": "Connection string",
    "agents": "Agents",
    "billings": "Billings",
    "all": "All",
    "deployment-config": "Deployment Config",
    "by": "by",
    "ok": "OK",
    "share": "Share",
    "others": "Others",
    "or": "or",
    "export": "Export",
    "tips": "Tips",
    "template": "Template",
    "delete": "Delete",
    "history": "History",
    "loading": "Loading",
    "from": "from",
    "copy": "Copy",
    "copied": "Copied",
    "manage": "Manage",
    "table": "Table",
    "search": "Search",
    "warning": "Warning",
    "edited": "edited",
    "preview": "Preview",
    "file-selector": {
      "type-limit": "Only support {extension} file",
      "size-limit": "File size should less than {size} MiB"
    },
    "no-data": "No data",
    "visibility": "Visibility",
    "star": "Star",
    "unstar": "Unstar",
    "starred": "Starred",
    "duplicate": "Duplicate",
    "clear-search": "Clear search",
    "enable": "Enable",
    "disable": "Disable",
    "view-doc": "View doc",
    "backup-and-restore": "Backup and restore",
    "write-only": "write only",
    "pitr": "PITR",
    "fix": "Fix",
    "go-now": "Go now",
    "sync-now": "Sync Now",
    "show-help": "Show help",
    "success": "Succeed",
    "load-more": "Load more"
  },
  "error-page": {
    "go-back-home": "Go back home"
  },
  "anomaly-center": "Anomaly Center",
  "kbar": {
    "recently-visited": "Recently Visited",
    "navigation": "Navigation",
    "help": {
      "navigate": "to navigate",
      "perform": "to perform",
      "close": "to close",
      "back": "to back"
    },
    "options": {
      "placeholder": "Type a command or search…"
    },
    "preferences": {
      "common": "Preferences",
      "change-language": "Change Language…"
    }
  },
  "task": {
    "checking": "Checking...",
    "run-task": "Run checks",
    "check-result": {
      "title": "Check result for {name}"
    },
    "check-type": {
      "fake": "Fake",
      "syntax": "Syntax",
      "compatibility": "Compatibility",
      "connection": "Connection",
      "migration-schema": "Migration schema",
      "sql-review": "SQL review",
      "earliest-allowed-time": "Earliest allowed time",
      "ghost-sync": "gh-ost sync",
      "statement-type": "Statement type"
    },
    "earliest-allowed-time-hint": "'@:{'common.when'}' specifies the expected execution timing for this task. If this field is not specified, the task will be executed once it has passed all other gating criteria.",
    "earliest-allowed-time-unset": "Unset",
    "comment": "Comment",
    "invoker": "Invoker",
    "started": "Started",
    "ended": "Ended",
    "view-migration": "View migration",
    "view-migration-history": "View migration history",
    "status": {
      "running": "Running",
      "failed": "Failed",
      "canceled": "Canceled",
      "success": "Success",
      "warn": "Warning",
      "error": "Error"
    },
    "earliest-allowed-time-no-modify": "You can not modify this field because you are not the issue assignee or it's not pending to run.",
    "type": {
      "bb-task-database-schema-update-ghost-sync": "Sync data",
      "bb-task-database-schema-update-ghost-cutover": "Switch tables",
      "bb-task-database-schema-update-ghost-drop-original-table": "Drop original table"
    },
    "progress": {
      "completed-units": "Completed {units}",
      "total-units": "Total {units}",
      "eta": "ETA",
      "units": {
        "unit": "units",
        "row": "rows"
      },
      "counting": "Counting"
    }
  },
  "banner": {
    "demo-intro": "This is a demo version of Bytebase.",
    "demo-intro-readonly": "This is a demo version of Bytebase in read-only mode.",
    "update-license": "Update license",
    "license-expires": "Your license for {plan} has expired on {expireAt}.",
    "trial-expires": "Your free trial for {plan} will expire in {days} days on {expireAt}.",
    "extend-trial": "Extend trialing time",
    "action": "Deploy yours in 5 seconds",
    "debug": "Debug mode is active, you can disable Debug mode via the top-right profile dropdown.",
    "readonly": "Server is in readonly mode. You can still view the console, but any change attempt will fail."
  },
  "intro": {
    "doc": "doc",
    "issue": "issue",
    "quickstart": "quickstart"
  },
  "bbkit": {
    "common": {
      "ok": "OK",
      "cancel": "Cancel",
      "back": "Back",
      "next": "Next",
      "finish": "Finish",
      "step": "Step"
    },
    "attention": {
      "default": "Attention needed"
    }
  },
  "settings": {
    "sidebar": {
      "account": "Account",
      "profile": "Profile",
      "workspace": "Workspace",
      "general": "General",
      "members": "Members",
      "version-control": "Version Control",
      "subscription": "Subscription",
      "labels": "Labels",
      "debug-log": "Debug Log"
    },
    "profile": {
      "email": "Email",
      "role": "Role",
      "password": "Password",
      "password-confirm": "Confirm",
      "password-confirm-placeholder": "Confirm new password",
      "password-mismatch": "mismatch",
      "subscription": "(Upgrade to enable role management)"
    },
    "members": {
      "active": "Active members",
      "inactive": "Inactive members",
      "helper": "Add or invite by email address",
      "add-more": "+ Add more",
      "add": "Add",
      "invites": "Send Invites",
      "invited": "Invited",
      "yourself": "You",
      "upgrade": "Upgrade to enable role management",
      "select-role": "Select role",
      "not-assigned": "Not assigned",
      "table": {
        "account": "Account",
        "role": "Role",
        "update-time": "Updated Time",
        "granted-time": "Granted Time"
      },
      "action": {
        "deactivate": "Deactivate",
        "deactivate-confirm-title": "Are you sure to deactivate",
        "deactivate-confirm-description": "You can still reactivate later",
        "reactivate": "Reactivate",
        "reactivate-confirm-title": "Are you sure to reactivate"
      },
      "tooltip": {
        "upgrade": "Upgrade to enable role management",
        "not-allow-edit": "Only Owner can change the role",
        "not-allow-remove": "Can not remove the last Owner",
        "project-role-provider-gitlab": "Mapped from the {rawRole} role in the corresponding GitLab project.",
        "cannot-change-role-of-systembot": "Can not change the role of system bot"
      },
      "toggle-role-provider": {
        "title": "Are you sure?"
      },
      "change-role-provider-to-vcs": {
        "content": "Turning on VCS sync will replace all existing members with the members from the corresponding VCS project.\nThe existing members will become inactive. You can turn off VCS sync to restore those members.",
        "emphasize": "Please be noticed that this function requires all project members from the VCS have a public email set."
      },
      "change-role-provider-to-bytebase": {
        "content": "You are about to restore the following members. All existing members synced from VCS will be removed."
      },
      "system-bot": "System Bot"
    },
    "general": {
      "workspace": {
        "branding": "Branding",
        "only-owner-can-edit": "Only workspace owner can update the branding.",
        "logo": "Logo",
        "logo-aspect": "The suggested logo size should be in 5:2 aspect ratio (e.g 100 x 40).",
        "select-logo": "Upload a file",
        "drag-logo": "or drag here",
        "logo-upload-tip": "{extension} up to {size} MiB",
        "logo-upload-succeed": "Successfully updated the logo"
      }
    }
  },
  "activity": {
    "name": "Name",
    "comment": "Comment",
    "created": "Created",
    "invoker": "Invoker",
    "type": {
      "issue-create": "create issue",
      "comment-create": "create comment",
      "issue-field-update": "update issue field",
      "issue-status-update": "update issue status",
      "pipeline-task-status-update": "update issue task status",
      "pipeline-task-file-commit": "commit file",
      "pipeline-task-statement-update": "SQL update",
      "member-create": "create member",
      "member-role-update": "update role",
      "member-activate": "activate member",
      "member-deactivate": "deactivate member",
      "project-repository-push": "repository push event",
      "project-database-transfer": "database transfer",
      "project-member-create": "add project member",
      "project-member-delete": "delete project member",
      "project-member-role-update": "change project member role",
      "pipeline-task-earliest-allowed-time-update": "update earliest allowed time",
      "database-recovery-pitr-done": "restore database to point in time"
    },
    "sentence": {
      "created-issue": "created issue",
      "commented": "commented",
      "reassigned-issue": "reassigned issue from {oldName} to {newName}",
      "assigned-issue": "assigned issue to {newName}",
      "unassigned-issue": "unassigned issue from {oldName}",
      "invalid-assignee-update": "invalid assignee update",
      "changed-description": "changed description",
      "changed-from-to": "changed {name} from \"{oldValue}\" to \"{newValue}\"",
      "unset-from": "unset {name} from \"{oldValue}\"",
      "set-to": "set {name} to \"{newValue}\"",
      "changed-update": "changed {name} update",
      "reopened-issue": "reopened issue",
      "resolved-issue": "resolved issue",
      "canceled-issue": "canceled issue",
      "empty": "",
      "changed": "changed",
      "updated": "updated",
      "canceled": "canceled",
      "approved": "approved",
      "started": "started",
      "completed": "completed",
      "failed": "failed",
      "task-name": " task {name}",
      "committed-to-at": "committed {file} to{branch}{'@'}{repo}",
      "dismissed-stale-approval": "dismissed stale approvals of {task}"
    },
    "subject-prefix": {
      "task": "Task"
    }
  },
  "issue": {
    "waiting-approval": "Waiting Approval",
    "opened-by-at": "opened by {creator} at {time}",
    "commit-by-at": "commit {id} {title} by {author} at {time}",
    "status-transition": {
      "modal": {
        "resolve": "Resolve issue?",
        "cancel": "Cancel this entire issue?",
        "reopen": "Reopen issue?"
      },
      "dropdown": {
        "resolve": "Resolve issue",
        "cancel": "Cancel issue",
        "reopen": "Reopen issue"
      },
      "form": {
        "note": "Note",
        "placeholder": "(Optional) Add a note..."
      }
    },
    "subscribe": "Subscribe",
    "unsubscribe": "Unsubscribe",
    "subscriber": "No subscribers | 1 subscriber | {n} subscribers",
    "apply-to-other-stages": "Apply to other stages",
    "add-sql-statement": "Add SQL statement...",
    "optional-add-sql-statement": "(Optional) Add SQL statement...",
    "edit-description": "Edit description",
    "add-some-description": "Add some description...",
    "add-a-comment": "Add a comment",
    "edit-comment": "Edit comment",
    "leave-a-comment": "Leave a comment...",
    "view-commit": "View commit",
    "search-issue-name": "Search issue name",
    "table": {
      "open": "Open",
      "closed": "Closed",
      "status": "Status",
      "project": "Project",
      "name": "Name",
      "environment": "Environment",
      "db": "DB",
      "progress": "Progress",
      "updated": "Updated",
      "assignee": "Assignee"
    },
    "stage-select": {
      "active": "{name} (active)"
    },
    "not-allowed-to-single-database-in-tenant-mode": "Can't {operation} to single database in tenant mode",
    "migration-mode": {
      "title": "Migration mode",
      "normal": {
        "title": "Normal migration (for normal-sized table)",
        "description": "Perform schema change directly on the target table. A lock will be held during the entire migration."
      },
      "online": {
        "title": "Online migration (for large-sized table)",
        "description": "Based on gh-ost. For large tables, it can reduce the table lock duration from hours to seconds {link}."
      }
    },
    "new-issue": "@:common.new @:common.issue",
    "format-on-save": "Format on save",
    "action-to-current-stage": "{action} current stage",
    "edit-sql-statement-in-vcs": "This project has enabled VCS based version control. Please modify the SQL file in the corresponding Git repository, and commit it to create a new issue.",
    "edit-sql-statement": "Edit SQL statement",
    "upload-sql": "Upload SQL",
    "override-current-statement": "Override current SQL statement",
    "upload-sql-file-max-size-exceeded": "Max file size ({size}) exceeded."
  },
  "alter-schema": {
    "vcs-enabled": "This project has enabled VCS based version control and selecting database below will navigate you to the corresponding Git repository to initiate the change process.",
    "vcs-info": "VCS enabled. Selecting this will navigate you to the corresponding Git repository to initiate the change process.",
    "alter-single-db": "Alter single database",
    "alter-multiple-db": "Alter multiple databases",
    "alter-multiple-db-info": "For each environment, you can select multiple databases to alter their schemas or just skip that environment. This allows you to compose a single pipeline to propagate changes across multiple environments."
  },
  "quick-action": {
    "create-db": "Create database",
    "choose-db": "Choose database",
    "new-db": "New DB",
    "add-instance": "@:common.add @:common.instance",
    "create-instance": "@:common.create @:common.instance",
    "manage-user": "Manage User",
    "add-environment": "@:common.add @:common.environment",
    "create-environment": "@:common.create @:common.environment",
    "new-project": "@:common.new @:common.project",
    "create-project": "@:common.create @:common.project",
    "edit-data": "Edit Data",
    "troubleshoot": "Troubleshoot",
    "transfer-in-db": "Transfer in DB",
    "request-db": "Request DB",
    "from-unassigned-databases": "From unassigned databases",
    "from-projects": "From projects",
    "transfer-in-db-title": "Transfer in database",
    "default-db-hint": "Bytebase periodically syncs the instance schema. Newly synced databases are first placed in the default project.",
    "transfer-in-db-alert": "Are you sure to transfer \"{ dbName }\" into our project?",
    "unassigned-db-hint": "Bytebase periodically syncs the instance schema. Newly synced databases are first placed in unassigned databases."
  },
  "create-db": {
    "new-database-name": "New database name",
    "database-owner-name": "Database owner name",
    "cluster": "Cluster",
    "reserved-db-error": "{databaseName} is a reserved name",
    "generated-database-name": "Generated database name",
    "db-name-generated-by-template": "Generated by template \"{template}\"",
    "select-label-value": "Select {key}"
  },
  "db": {
    "encoding": "Encoding",
    "character-set": "Character set",
    "collation": "Collation",
    "select": "Select database",
    "select-instance-first": "Select instance first",
    "select-environment-first": "Select environment first",
    "tables": "Tables",
    "views": "Views",
    "extensions": "Extensions",
    "parent": "Parent",
    "last-successful-sync": "Last successful sync",
    "sync-status": "Sync status",
    "failed-to-sync-schema-for-database-database-value-name": "Failed to sync schema for database '{0}'.",
    "successfully-synced-schema-for-database-database-value-name": "Successfully synced schema for database '{0}'."
  },
  "instance": {
    "select": "Select instance",
    "select-database-user": "Select database user",
    "new-database": "New Database",
    "syncing": "Syncing ...",
    "sync-schema-now": "Sync schema now",
    "create-migration-schema": "Create migration schema",
    "missing-migration-schema": "Missing migration schema",
    "unable-to-connect-instance-to-check-migration-schema": "Unable to connect instance to check migration schema",
    "bytebase-relies-on-migration-schema-to-manage-version-control-based-schema-migration-for-databases-belonged-to-this-instance": "Bytebase relies on migration schema to record database schema migration on this instance. Without setting up the migration schema, you cannot alter schema or change data for any databases on the instance.",
    "please-contact-your-dba-to-configure-it": "Please contact your DBA to configure it.",
    "please-check-the-instance-connection-info-is-correct": "Please check the instance connection info is correct.",
    "users": "Users",
    "successfully-archived-instance-updatedinstance-name": "Successfully archived instance '{0}'.",
    "successfully-restored-instance-updatedinstance-name": "Successfully restored instance '{0}'.",
    "failed-to-create-migration-schema-for-instance-instance-value-name": "Failed to create migration schema for instance '{0}'.",
    "successfully-created-migration-schema-for-instance-value-name": "Successfully created migration schema for '{0}'.",
    "failed-to-sync-schema-for-instance-instance-value-name": "Failed to sync schema for instance '{0}'.",
    "successfully-synced-schema-for-instance-instance-value-name": "Successfully synced schema for instance '{0}'.",
    "archive-this-instance": "Archive this instance",
    "archive-instance-instance-name": "Archive instance '{0}'?",
    "archived-instances-will-not-be-shown-on-the-normal-interface-you-can-still-restore-later-from-the-archive-page": "Archived instances will not be shown on the normal interface. You can still restore later from the Archive page.",
    "restore-this-instance": "Restore this instance",
    "restore": "Restore",
    "restore-instance-instance-name-to-normal-state": "Restore instance '{0}' to normal state?",
    "account-name": "Account name",
    "account": "Account",
    "name": "Name",
    "host-or-socket": "Host or Socket",
    "your-snowflake-account-name": "your Snowflake account name",
    "port": "Port",
    "instance-name": "Instance Name",
    "snowflake-web-console": "Snowflake Web Console",
    "external-link": "External Link",
    "web-console": "Web Console",
    "connection-info": "Connection info",
    "show-how-to-create": "Show how to create",
    "below-is-an-example-to-create-user-bytebase-with-password": "Below is an example to create user 'bytebase{'@'}%' with password",
    "your_db_pwd": "YOUR_DB_PWD",
    "no-read-only-data-source-warn": "The instance has not configured read-only user, please consider adding one.",
    "sentence": {
      "host": {
        "snowflake": "e.g. host.docker.internal {'|'} <<ip>> {'|'} <<local socket>>"
      },
      "proxy": {
        "snowflake": "For proxy server, append {'@'}PROXY_HOST and specify PROXY_PORT in the port"
      },
      "console": {
        "snowflake": "The external console URL managing this instance (e.g. AWS RDS console, your in-house DB instance console)"
      },
      "create-admin-user": "This is the connection user used by Bytebase to perform DDL and DML (non-SELECT) operations.",
      "create-readonly-user": "This is the connection user used by Bytebase to perform read-only operations such as SELECT query.",
      "create-user-example": {
        "snowflake": {
          "user": "bytebase{'@'}%",
          "password": "YOUR_DB_PWD",
          "template": "Below is an example to create user 'bytebase' with password {password} for {warehouse} and grant the user with the needed privileges."
        },
        "mysql": {
          "password": "YOUR_DB_PWD",
          "user": "bytebase{'@'}%",
          "template": "Below is an example to create user {user} with password {password} and grant the user with the needed privileges."
        },
        "clickhouse": {
          "template": "Below is an example to create user 'bytebase' with password {password} and grant the user with the needed privileges. First you need to enable ClickHouse SQL-driven workflow {link} and then run the following query to create the user.",
          "sql-driven-workflow": "SQL-driven workflow"
        },
        "postgresql": {
          "warn": "If the connecting instance is managed by the cloud provider, then SUPERUSER is not available and you should create the user via that provider's admin console. The created user will have provider specific semi-SUPERUSER privileges.",
          "template": "Below is an example to create user 'bytebase' with password {password} and grant the user with the needed privileges. If the connecting instance is self-hosted, then you can grant SUPERUSER."
        }
      }
    },
    "no-password": "No password",
    "password-write-only": "YOUR_DB_PWD - write only",
    "test-connection": "Test Connection",
    "ignore-and-create": "Ignore and create",
    "add-a-postgresql-sample-instance": "Add a PostgreSQL sample instance",
    "successfully-created-postgresql-instance": "Successfully created onboarding PostgreSQL instance and automatically filled into the form.",
    "connection-info-seems-to-be-incorrect": "Connection info seems to be incorrect",
    "new-instance": "New Instance",
    "unable-to-connect": "Bytebase is unable to connect the instance. We recommend you to review the connection info again. But it's OK to ignore this warning for now. You can still fix the connection info from the instance detail page after creation.\n\nError detail: {0}",
    "successfully-created-instance-createdinstance-name": "Successfully created instance '{0}'.",
    "successfully-updated-instance-instance-name": "Successfully updated instance '{0}'.",
    "copy-grant-statement": "CREATE USER and GRANT statements copied to clipboard. Paste to your mysql client to apply.",
    "successfully-connected-instance": "Successfully connected instance.",
    "failed-to-connect-instance": "Failed to connect instance.",
    "failed-to-connect-instance-localhost": "Failed to connect instance.\nIf you run Bytebase with Docker, please try \"host.docker.internal\" for the host address.",
    "search-instance-name": "Search instance name",
    "no-read-only-data-source-support": "The {database} does not currently support creating read-only connections",
    "grants": "Grants"
  },
  "environment": {
    "select": "Select environment",
    "archive": "Archive this environment",
    "archive-info": "Archived environment will not be shown on the normal interface. You can still restore later from the Archive page.",
    "create": "Create Environment",
    "restore": "Restore this environment",
    "successfully-updated-environment": "Successfully updated environment '{name}'.",
    "protected": "Protected"
  },
  "quick-start": {
    "bookmark-an-issue": "Bookmark an issue",
    "add-a-comment": "Add a comment",
    "visit-project": "@:common.visit @:common.projects",
    "visit-instance": "@:common.visit @:common.instances",
    "visit-database": "@:common.visit @:common.databases",
    "visit-environment": "@:common.visit @:common.environments",
    "add-a-member": "Add a member",
    "use-kbar": "Use kbar ({shortcut})",
    "notice": {
      "title": "Quickstart guide dismissed",
      "desc": "You can still bring it back later from the top right menu"
    }
  },
  "auth": {
    "sign-up": {
      "title": "Register your account",
      "admin-title": "Setup {account}",
      "admin-account": "admin account",
      "create-admin-account": "Create admin account",
      "confirm-password": "Confirm Password",
      "confirm-password-placeholder": "Confirm password",
      "password-mismatch": "mismatch",
      "existing-user": "Already have an account?",
      "accept-terms-and-policy": "I accept Bytebase's {terms} and {policy}",
      "terms-of-service": "Terms of Service",
      "privacy-policy": "Privacy Policy"
    },
    "sign-in": {
      "title": "Sign in to your account",
      "forget-password": "Forgot your password?",
      "new-user": "New to Bytebase?",
      "demo-note": "Please use demo account to sign in",
      "gitlab": "Login with GitLab",
      "3rd-party-auth-demo": "Third-party authentication is disabled in Demo mode",
      "gitlab-oauth": "Reach to your Admin to enable GitLab login"
    },
    "password-forget": {
      "title": "Forgot your password?",
      "content": "Please contact your Bytebase Admin to reset your password.",
      "return-to-sign-in": "Return to Sign in"
    },
    "password-forgot": "Forgot Password",
    "password-reset": {
      "title": "Reset your password",
      "content": "Enter your email address and we will send you a password reset link",
      "send-reset-link": "Send reset link",
      "return-to-sign-in": "Return to Sign in"
    },
    "activate": {
      "title": "Activate your {type} account"
    }
  },
  "policy": {
    "approval": {
      "name": "Approval Policy",
      "tip": "The policy is applied to issues retroactively.",
      "info": "For updating schema on the existing database, this setting controls whether the task requires manual approval.",
      "manual": "Require manual approval",
      "manual-info": "Tasks will only be executed after being manually approved.",
      "auto": "Skip manual approval",
      "auto-info": "Tasks will be approved and executed automatically if all task checks pass.",
      "assignee-group": {
        "workspace-owner-or-dba": "Require approval from DBA or workspace owner.",
        "project-owner": "Require approval from project owner."
      }
    },
    "backup": {
      "name": "Database backup schedule policy",
      "tip": "The policy is not applied retroactively.",
      "not-enforced": "Not enforced",
      "not-enforced-info": "No backup schedule is enforced.",
      "daily": "Daily backup",
      "daily-info": "Enforce every database to backup daily.",
      "weekly": "Weekly backup",
      "weekly-info": "Enforce every database to backup weekly."
    },
    "environment-tier": {
      "name": "Environment tier",
      "mark-env-as-protected": "Mark as protected environment"
    }
  },
  "migration-history": {
    "self": "Migration History",
    "workflow": "Workflow",
    "commit-info": "by {author} at {time}",
    "no-schema-change": "this migration has no schema change",
    "schema-drift": "Schema drift",
    "schema-drift-detected": "A schema drift was detected.",
    "view-drift": "View drift",
    "before-left-schema-choice": "Compare the schema",
    "left-schema-choice-prev-history-schema": "after prev migration",
    "left-schema-choice-current-history-schema-prev": "before this migration",
    "after-left-schema-choice": "and after this migration",
    "show-diff": "Show diff",
    "left-vs-right": "Prev {prevLink} vs This version",
    "schema-snapshot-after-migration": "The schema snapshot recorded after applying this migration",
    "current-schema-empty": "Current schema is empty",
    "list-limit": "For database having migration history, we list up to 5 most recent histories below. You can click the database name to view all histories.",
    "no-history-in-project": "Do not find migration history from any database in this project.",
    "recording-info": "Migration history is recorded whenever the database schema is altered.",
    "establish-baseline": "Establish new baseline",
    "refreshing-history": "Refreshing history ...",
    "config-instance": "Config instance",
    "establish-baseline-description": "Bytebase will use the current schema as the new baseline. This would reconcile the actual schema state with the recorded schema state in Bytebase and fix the reported schema drift. You should only do this if the current schema does reflect the desired state.",
    "establish-database-baseline": "Establish \"{name}\" baseline",
    "instance-missing-migration-schema": "Missing migration history schema on instance \"{name}\".",
    "instance-bad-connection": "Unable to connect instance \"{name}\" to retrieve migration history.",
    "contact-dba": "Please contact your DBA to config it",
    "no-succeed-vcs-migration-record": "No succeed migration record from VCS"
  },
  "database": {
    "the-list-might-be-out-of-date-and-is-refreshed-roughly-every-10-minutes": "The list might be out of date and is refreshed roughly every 10 minutes",
    "no-anomalies-detected": "No anomalies detected",
    "sync-status": "Sync status",
    "last-successful-sync": "Last successful sync",
    "search-database-name": "Search database name",
    "restored-from": "Restored from ",
    "database-name-is-restored-from-another-database-backup": "{0} is restored from another database backup",
    "database-backup": "database backup",
    "transfer-project": "Transfer Project",
    "alter-schema": "Alter Schema",
    "alter-schema-in-vcs": "Alter Schema in VCS",
    "change-data": "Change Data",
    "change-data-in-vcs": "Change Data in VCS",
    "successfully-transferred-updateddatabase-name-to-project-updateddatabase-project-name": "Successfully transferred '{0}' to project '{1}'.",
    "backup-name": "Backup name",
    "create-backup": "Create backup",
    "automatic-x-backup": "Automatic {freq} backup",
    "automatic-backup": "Automatic backup",
    "disable-automatic-backup": "Disable automatic backup",
    "backuppolicy-backup-enforced-and-cant-be-disabled": "{0} backup enforced and can't be disabled",
    "backup-policy": {
      "DAILY": "DAILY",
      "WEEKLY": "WEEKLY"
    },
    "an-http-post-request-will-be-sent-to-it-after-a-successful-backup": "An HTTP POST request will be sent to it after a successful backup.",
    "backup-info": {
      "template": "Backup will be taken on every {dayOrWeek} at {time}. Backup data will be kept for {retentionDays} days."
    },
    "week": {
      "Sunday": "Sunday",
      "Monday": "Monday",
      "Tuesday": "Tuesday",
      "Wednesday": "Wednesday",
      "Thursday": "Thursday",
      "Friday": "Friday",
      "Saturday": "Saturday",
      "day": "day"
    },
    "enable-backup": "Enable backup",
    "backup-now": "Backup now",
    "create-a-manual-backup": "Create a manual backup",
    "disabled": "Disabled",
    "enabled": "Enabled",
    "action-automatic-backup-for-database-props-database-name": "{0} automatic backup for database '{1}'.",
    "updated-backup-webhook-url-for-database-props-database-name": "Updated backup webhook URL for database '{0}'.",
    "last-sync-status": "Last sync status",
    "last-sync-status-long": "Last sync status {0} at {1}",
    "version-control-enabled": "Version control enabled",
    "restore-backup": "Restore backup '{0}' to a new database",
    "nullable": "Nullable",
    "restore": "Restore",
    "backup": {
      "enabled": "enabled",
      "disabled": "disabled"
    },
    "expression": "Expression",
    "position": "Position",
    "unique": "Unique",
    "visible": "Visible",
    "comment": "Comment",
    "engine": "Engine",
    "row-count-estimate": "Row count estimate",
    "data-size": "Data size",
    "index-size": "Index size",
    "columns": "Columns",
    "indexes": "Indexes",
    "row-count-est": "Row count est.",
    "incorrect-project-warning": "SQL editor can only query databases in projects available to the user. You should first transfer this database into a project.",
    "go-to-transfer": "Go to transfer",
    "pitr": {
      "restore": "@:common.restore @:common.database",
      "no-available-backup": "No available backup",
      "point-in-time": "Point in time",
      "help-info": "Restore the database state to a point in time. {link}.",
      "minimum-supported-engine-and-version": "{engine} >= {min_version} required",
      "restore-to-point-in-time": "Restore to point in time",
      "no-earlier-than": "Restore point-in-time cannot be earlier than [{earliest}] (the earliest available backup).",
      "no-later-than-now": "Restore point-in-time cannot be later than now.",
      "will-overwrite-current-database": "Will overwrite current database",
      "restore-before-last-migration": "Restore to the point before last migration",
      "restore-before-last-migration-help-info": "@:{'database.pitr.restore-before-last-migration'}. {link}.",
      "restore-to": "Restore",
      "restore-to-new-db": " To new database",
      "restore-to-in-place": "In place"
    },
    "show-reserved-tables": "Show Bytebase reserved tables",
    "show-reserved-databases": "Show Bytebase reserved databases",
    "backup-setting": {
      "schedule": {
        "disabled": "Disabled",
        "weekly": "Every week",
        "daily": "Every day"
      },
      "form": {
        "schedule": "Schedule",
        "day-of-week": "Day of week",
        "time-of-day": "Time of day",
        "retention-period": "Retention period(days)"
      }
    },
    "backup-policy-violation": "Backup policy violation",
    "synced-at": "Synced at {time}",
    "not-found-last-successful-sync-was": "Not found, last successful sync was {time}",
    "view-unassigned-databases": "View unassigned databases",
    "unassigned-databases": "Unassigned databases",
    "restore-database": "Restore database",
    "selected-n-databases": "{n} database selected | {n} databases selected"
  },
  "repository": {
    "branch-observe-file-change": "The branch where Bytebase observes the file change.",
    "base-directory": "Base directory",
    "base-directory-description": "The root directory where Bytebase observes the file change. If empty, then it observes the entire repository.",
    "file-path-template": "File path template",
    "file-path-template-description": "Bytebase only observes the file path name matching the template pattern relative to the base directory.",
    "file-path-example-schema-migration": "File path example for schema migration type",
    "file-path-example-data-migration": "File path example for data migration type",
    "schema-path-template": "Schema path template",
    "schema-writeback-description": "When specified, after each migration, Bytebase will write the latest schema to the schema path relative to the base directory in the same branch as the original commit triggering the migration. Leave empty if you don't want Bytebase to do this.",
    "schema-writeback-protected-branch": "Make sure the changed branch is not protected or allow repository maintainer to push to that protected branch.",
    "if-specified": "If specified",
    "schema-path-example": "Schema path example",
    "sheet-path-template": "Sheet path template",
    "sheet-path-template-description": "Bytebase only observes files with pathnames matching the template pattern relative to the base directory. The matched files will be synchronized to the SQL Editor for usage there.",
    "git-provider": "Git provider",
    "version-control-status": "@.capitalize:common.version-control is {status}",
    "version-control-description-file-path": "Database migration scripts are stored in {fullPath}. To make schema changes, a developer would create a migration script matching file path pattern {fullPathTemplate}.",
    "version-control-description-branch": "After the script is review approved and merged into the {branch} branch, Bytebase will automatically kicks off the pipeline to apply the new schema change.",
    "version-control-description-description-schema-path": "After applying the schema change, Bytebase will also write the latest schema to the specified schema path location {schemaPathTemplate}.",
    "restore-to-ui-workflow": "Restore to UI workflow",
    "restore-ui-workflow-description": "When using the UI workflow, the developer submits a SQL review ticket directly from Bytebase console and waits for the assigned DBA or peer developer to review. Bytebase applies the SQL change after review approved.",
    "restore-ui-workflow-success": "Successfully restored to UI workflow",
    "update-version-control-config-success": "Successfully updated @:common.version-control config",
    "setup-wizard-guide": "If you encounter errors during the process, please refer to our {guide}",
    "add-git-provider": "Add Git provider",
    "choose-git-provider": "Choose Git provider",
    "select-repository": "Select repository",
    "configure-deploy": "Configure deploy",
    "choose-git-provider-description": "Choose the Git provider where your database schema scripts (.sql) are hosted. When you push the changed script to the Git repository, Bytebase will automatically create a pipeline to apply the schema change to the database.",
    "choose-git-provider-visit-workspace": "Visit {workspace} setting to add more Git providers.",
    "choose-git-provider-contact-workspace-owner": "Contact your Bytebase owner if you want other Git providers to appear here. Bytebase currently supports self-host GitLab EE/CE, and plan to add GitLab.com, and GitHub Enterprise later.",
    "select-repository-attention-gitlab": "Bytebase only lists GitLab projects granting you at least the 'Maintainer' role, which allows to configure the project webhook to observe the code push event.",
    "select-repository-attention-github": "Bytebase only lists GitHub repositories you have admin permissions, which allows to configure the repository webhook to observe the code push event.",
    "select-repository-search": "Search repository",
    "linked": "Linked repositories",
    "role-provider": "Project role provider",
    "role-provider-description": "Bytebase will sync members from the selected provider and replace the existing members in the project."
  },
  "workflow": {
    "current-workflow": "Current workflow",
    "ui-workflow": "UI workflow",
    "ui-workflow-description": "Classic SQL Review workflow where the developer submits a SQL review ticket directly from Bytebase and waits for the assigned DBA or peer developer to review. Bytebase applies the SQL schema change after review approved.",
    "gitops-workflow": "GitOps workflow",
    "gitops-workflow-description": "Database migration scripts are stored in a git repository. To make schema changes, a developer would create a migration script and submit for review in the corresponding VCS such as GitLab. After the script is approved and merged into the configured branch, Bytebase will automatically kicks off the task to apply the new schema change.",
    "configure-gitops": "Configure version control",
    "configure-gitops-success": "Successfully enabled GitOps workflow for {project}",
    "change-gitops-success": "Successfully changed repository for {project}"
  },
  "anomaly": {
    "attention-title": "Anomaly detection",
    "attention-desc": "Bytebase periodically scans the managed resources and list the detected anomalies here. The list is refreshed roughly every 10 minutes.",
    "table-search-placeholder": "Search {type} or environment",
    "table-placeholder": "Hooray, no {type} anomaly detected!",
    "tooltip": "{env} has {criticalCount} CRITICAL, {highCount} HIGH and {mediumCount} MEDIUM anomalies",
    "types": {
      "connection-failure": "Connection failure",
      "missing-migration-schema": "Missing migration schema",
      "backup-enforcement-violation": "Backup enforcement violation",
      "missing-backup": "Missing backup",
      "schema-drift": "Schema drift"
    },
    "action": {
      "check-instance": "Check instance",
      "view-backup": "View backup",
      "configure-backup": "Configure backup",
      "view-diff": "View diff"
    },
    "last-seen": "Last seen",
    "first-seen": "First seen"
  },
  "project": {
    "dashboard": {
      "modal": {
        "title": "How to setup '@:{'common.project'}' ?",
        "content": "Bytebase project is similar to the project concept in other common dev tools.\n\nA project has its own members, and every issue and database always belongs to a single project.\n\nA project can also be configured to link to a repository to enable version control workflow.",
        "cancel": "Dismiss",
        "confirm": "Do not show again"
      },
      "search-bar-placeholder": "Search project name"
    },
    "table": {
      "key": "@:common.key",
      "name": "@:common.name",
      "created-at": "Created At"
    },
    "create-modal": {
      "project-name": "@:common.project @:common.name",
      "key": "@:common.key",
      "key-hint": "(Uppercase letters identifying your project)",
      "cancel": "@:common.cancel",
      "confirm": "@:common.create",
      "success-prompt": "Successfully created project {name}."
    },
    "overview": {
      "view-all": "View all",
      "view-all-closed": "View all closed",
      "recent-activity": "Recent @.lower:{'common.activities'}",
      "in-progress": "In progress",
      "recently-closed": "Recently Closed",
      "info-slot-content": "Bytebase periodically syncs the instance schema. Newly synced databases are first placed here. User should transfer them to the proper application project.",
      "no-db-prompt": "No database belongs to this project. You can add database by clicking {newDb} or {transferInDb} from the top action bar."
    },
    "webhook": {
      "success-created-prompt": "Successfully created webhook {name}.",
      "success-updated-prompt": "Successfully updated webhook {name}.",
      "success-deleted-prompt": "Successfully deleted webhook {name}.",
      "success-tested-prompt": "Test webhook event OK.",
      "fail-tested-title": "Test webhook event failed.",
      "add-a-webhook": "Add a webhook",
      "create-webhook": "Create webhook",
      "last-updated-by": "Last updated by",
      "destination": "Destination",
      "webhook-url": "Webhook url",
      "triggering-activity": "Triggering activities",
      "test-webhook": "Test Webhook",
      "no-webhook": {
        "title": "No webhook configured for this project.",
        "content": "Configure webhooks to let Bytebase post notification to the external systems on various events."
      },
      "creation": {
        "title": "Create webhook",
        "desc": "Create the corresponding webhook for the {destination} channel receiving the message.",
        "how-to-protect": "If you want to use keyword list to protect the webhook, you can add \"Bytebase\" to that list.",
        "view-doc": "View {destination}'s doc"
      },
      "deletion": {
        "btn-text": "Delete this webhook"
      },
      "activity-item": {
        "issue-creation": {
          "title": "Issue creation",
          "label": "When new issue has been created"
        },
        "issue-status-change": {
          "title": "Issue status change",
          "label": "When issue status has changed"
        },
        "issue-task-status-change": {
          "title": "Issue task status change",
          "label": "When issue's enclosing task status has changed"
        },
        "issue-info-change": {
          "title": "Issue info change",
          "label": "When issue info (e.g. assignee, title, description) has changed"
        },
        "issue-comment-creation": {
          "title": "Issue comment creation",
          "label": "When new issue comment has been created"
        }
      }
    },
    "settings": {
      "success-updated": "Project settings updated successfully.",
      "success-member-added-prompt": "Successfully added {name} to the project.",
      "success-member-deleted-prompt": "Successfully revoked {name} access from the project.",
      "member-placeholder": "Select user",
      "manage-member": "Manage members",
      "add-member": "Add member",
      "owner": "@.upper:common.role.owner",
      "developer": "@.upper:common.role.developer",
      "archive": {
        "title": "Archive project",
        "description": "Archived project will not be shown on the normal interface. You can still restore later from the Archive page.",
        "btn-text": "Archive this @.lower:{'common.project'}"
      },
      "restore": {
        "title": "Restore project",
        "btn-text": "Restore this @.lower:{'common.project'}"
      },
      "sync-from-vcs": "Sync from VCS",
      "success-member-sync-prompt": "Sync member from VCS Succeeded",
      "view-vcs-member": "View members in VCS",
      "switch-role-provider-to-bytebase-success-prompt": "Successfully turning off VCS project membership sync.",
      "schema-migration-type": "Schema migration type",
      "select-schema-migration-type-ddl": "Data Definition Language (DDL)",
      "select-schema-migration-type-sdl": "Schema Definition Language (SDL)",
      "schema-path-template-sdl-description": "The schema file that contains the desired state of the database schema. Bytebase creates new migrations for any discrepancy found between the desired state and the actual database schema."
    },
    "mode": {
      "standard": "Standard",
      "tenant": "Tenant"
    },
    "db-name-template": "@:common.database @:common.name @:common.template",
    "select": "Select project"
  },
  "inbox": {
    "mark-all-as-read": "Mark all as read",
    "view-older": "View older"
  },
  "version-control": {
    "setting": {
      "description": "Bytebase supports GitOps workflow where database migration scripts are stored in the version control system (VCS), and newly created migration scripts will automatically trigger the corresponding database change. Bytebase owners manage all the applicable VCSs here, so that project owners can link the projects with their Git repositories from these VCSs.",
      "description-highlight": "Once configured, Bytebase will enable third party login via your configured VCSs under paid subscription.",
      "add-git-provider": {
        "self": "Add a Git provider",
        "description": "Before any project can enable GitOps workflow, Bytebase first needs to integrate with the corresponding version control system (VCS) by registering as an OAuth application in that VCS. Below are the steps to configure this, you can also follow our {guide}.",
        "gitlab-self-host": "GitLab self-host",
        "gitlab-self-host-admin-requirement": "You need to be an Admin of your chosen GitLab instance to configure this. Otherwise, you need to ask your GitLab instance Admin to register Bytebase as a GitLab instance-wide OAuth application, then provide you that Application ID and Secret to fill at the 'OAuth application info' step.",
        "github-com-admin-requirement": "You need to be an admin of your chosen GitHub organization to configure this. Otherwise, you need to ask your GitHub organization admin to register Bytebase as a GitHub organization-wide OAuth application, then provide you that Application ID and Secret to fill at the 'OAuth application info' step.",
        "oauth-info-correct": "Verified OAuth info is correct",
        "check-oauth-info-match": "Please make sure Secret matches the one from your GitLab instance Application.",
        "add-success": "Successfully added Git provider {vcs}",
        "choose": "Choose Git provider",
        "gitlab-self-host-ce-ee": "Self-host GitLab Enterprise Edition (EE) or Community Edition (CE)",
        "basic-info": {
          "self": "Basic info",
          "gitlab-instance-url": "GitLab instance URL",
          "gitlab-instance-url-label": "The VCS instance URL. Make sure this instance and Bytebase are network reachable from each other.",
          "github-instance-url": "GitHub instance URL",
          "instance-url-error": "Instance URL must begin with https:// or http://",
          "display-name": "Display name",
          "display-name-label": "An optional display name to help identifying among different configs using the same Git provider."
        },
        "oauth-info": {
          "self": "OAuth application info",
          "gitlab-register-oauth-application": "Register Bytebase as a GitLab instance-wide OAuth application.",
          "gitlab-login-as-admin": "Login as an Admin user to the GitLab instance. The account must be an Admin of the entire GitLab instance (it has a wrench icon on the top bar).",
          "gitlab-visit-admin-page": "Go to the Admin page by clicking the wrench icon, then navigate to \"Applications\" section and click \"New application\" button.",
          "gitlab-paste-oauth-info": "Paste the Application ID and Secret from that just created application into fields below.",
          "github-register-oauth-application": "Register Bytebase as a GitHub organization-wide OAuth application.",
          "github-login-as-admin": "Login as an organization admin user to the GitHub.com. The account must be an organization admin of the GitHub organization (able to access the organization Settings page).",
          "github-visit-admin-page": "Go to the Settings page, then navigate to \"Developer settings > OAuth Apps\" section and click \"Register an application\" button.",
          "github-paste-oauth-info": "Paste the Client ID and Client secret from that just created application into fields below.",
          "copy-homepage-url": "Homepage URL copied to clipboard. Paste to the corresponding field on the OAuth application form.",
          "copy-redirect-uri": "Redirect URI copied to clipboard. Paste to the corresponding field on the OAuth application form.",
          "direct-link": "Direct link",
          "create-oauth-app": "Create your Bytebase OAuth application with the following info.",
          "gitlab-application-id-error": "Application ID must be a 64-character alphanumeric string",
          "gitlab-secret-error": "Secret must be a 64-character alphanumeric string",
          "github-application-id-error": "Application ID must be a 20-character alphanumeric string",
          "github-secret-error": "Secret must be a 40-character alphanumeric string"
        },
        "confirm": {
          "confirm-info": "Confirm the info",
          "confirm-description": "After creation, this Git provider can be chosen under the project dashboard \"Version Control\" tab by the project owner."
        }
      },
      "git-provider": {
        "gitlab-application-id-label": "Application ID for the registered GitLab instance-wide OAuth application.",
        "view-in-gitlab": "View in GitLab",
        "secret-label-gitlab": "Secret for the registered GitLab instance-wide OAuth application.",
        "github-application-id-label": "Client ID for the registered GitHub organization-wide OAuth application.",
        "secret-label-github": "Client secret for the registered GitHub organization-wide OAuth application.",
        "delete": "To delete this provider, unlink all repositories first."
      }
    }
  },
  "archive": {
    "archived": "Archived",
    "project-search-bar-placeholder": "Search @.lower:{'common.project'} name",
    "instance-search-bar-placeholder": "Search @.lower:{'common.instance'} name",
    "environment-search-bar-placeholder": "Search @.lower:{'common.environment'} name"
  },
  "deployment-config": {
    "stage-n": "Stage {n}",
    "add-selector": "Add selector",
    "update-success": "Successfully updated deployment config.",
    "this-is-example-deployment-config": "This is the deployment config example. You need to edit and save it.",
    "n-databases": "{n} database | {n} databases",
    "selectors": "Selectors",
    "add-stage": "Add stage",
    "confirm-to-revert": "Confirm to revert your editing?",
    "name-placeholder": "Stage name...",
    "error": {
      "at-least-one-stage": "At least 1 stage",
      "stage-name-required": "Stage name is required",
      "at-least-one-selector": "At least 1 selector in each stage",
      "env-in-selector-required": "\"Environment in\" is required in each stage",
      "env-selector-must-has-one-value": "\"Environment in\" must has exactly one value",
      "key-required": "Key is required",
      "values-required": "Values are required"
    },
    "project-has-no-deployment-config": "This project has no deployment config yet. Please {go} first.",
    "go-and-config": "Go and config",
    "wont-be-deployed-explanation": "These databases won't be deployed, since they hit none of the selectors.",
    "wont-be-deployed": "Won't be deployed",
    "pipeline-generated-from-deployment-config": "The deployment pipeline is generated according to the project's {deployment_config}.",
    "preview-deployment-pipeline": "Preview Deployment Pipeline",
    "select-database-group": "Select database group"
  },
  "datasource": {
    "role-type": "Role Type",
    "successfully-deleted-data-source-name": "Successfully deleted data source '{0}'.",
    "create-data-source": "Create data source",
    "data-source-list": "Data source list",
    "all-data-source": "All data source",
    "search-name": "Search name",
    "search-name-database": "Search name, database",
    "successfully-created-data-source-datasource-name": "Successfully created data source '{0}'.",
    "select-database-first": "Select database first",
    "select-data-source": "Select data source",
    "search-user": "Search user",
    "user-list": "User list",
    "revoke-access": "Are you sure to revoke '{0}' access from '{1}'?",
    "grant-data-source": "Grant data source",
    "grant-database": "Grant database",
    "requested-issue": "Requested issue",
    "successfully-revoked-member-principal-name-access-from-props-datasource-name": "Successfully revoked '{0}' access from '{1}'.",
    "your-issue-id-e-g-1234": "Your issue id (e.g. 1234)",
    "member-principal-name-already-exists": "{0} already exists",
    "successfully-granted-datasource-name-to-addedmember-principal-name": "Successfully granted '{0}' to '{1}'.",
    "we-also-linked-the-granted-database-to-the-requested-issue-linkedissue-name": "We also linked the granted database to the requested issue '{0}'.",
    "new-data-source": "New data source",
    "connection-name-string-copied-to-clipboard": "{0} string copied to clipboard.",
    "jdbc-cant-connect-to-socket-database-value-instance-host": "JDBC can't connect to socket {0} ",
    "ssl-type": {
      "ca": "@:{'datasource.ssl.ca-cert'}",
      "ca-and-key-and-cert": "@:{'datasource.ssl.ca-cert'} + @:{'datasource.ssl.client-key'} + @:{'datasource.ssl.client-cert'}",
      "none": "None"
    },
    "ssl": {
      "ca-cert": "CA Certificate",
      "client-key": "Client Key",
      "client-cert": "Client Certificate"
    },
    "ssl-connection": "SSL Connection"
  },
  "setting": {
    "project": {
      "description": "This is the Admin project panel listing all projects in Bytebase."
    },
    "label": {
      "key": "Key",
      "values": "Values",
      "value-placeholder": "Label value..."
    }
  },
  "sql-editor": {
    "self": "SQL Editor",
    "select-connection": "Please select connections",
    "search-databases": "Search Databases",
    "search-results": "Search Results",
    "loading-databases": "Loading Databases...",
    "close-pane": "Close Pane",
    "loading-data": "Loading Data...",
    "table-empty-placeholder": "Click Run to execute the query.",
    "no-rows-found": "No rows found",
    "download-as-csv": "Download as CSV",
    "download-as-json": "Download as JSON",
    "only-select-allowed": "Only {select} statements are allowed to execute.",
    "want-to-change-schema": "If you want to {changeschema}.",
    "change-schema": "change schema",
    "go-to-alter-schema": "You can click the {alterschema} button, and submit an issue.",
    "table-schema-placeholder": "Select a table to see its schema",
    "notify-empty-statement": "Please input your SQL statements in the editor",
    "notify-multiple-statements": "Multiple SQL statements detected. SQL Editor only executes the first statement. You can select another statement and execute it individually.",
    "goto-alter-schema-hint": "Please select a database connection from the top of the editor",
    "notify-invalid-sql-statement": "Invalid SQL statement.",
    "can-not-execute-query": "Can not execute query when loading data.",
    "rows": "row | rows",
    "no-history-found": "No history found",
    "no-sheet-found": "No sheet found",
    "search-history": "Search History",
    "search-sheets": "Search Sheets",
    "hint-tips": {
      "confirm-to-delete-this-history": "Confirm to delete this history?",
      "confirm-to-close-unsaved-tab": "Confirm to close unsaved tab?"
    },
    "please-input-the-tab-label": "Please input the tab label!",
    "copy-code": "Copy code",
    "notify": {
      "copy-code-succeed": "Copy code succeed",
      "copy-share-link": "The share link was copied to Clipboard.",
      "sheet-is-read-only": "The shared sheet is read-only."
    },
    "view-all-tabs": "View all Tabs",
    "sheet": "Sheet",
    "sheets": "Sheets",
    "connection-holder": "Set a connection context from left panel to get started",
    "link-access": "Link access",
    "private": "Private",
    "private-desc": "Only you can access this sheet",
    "project-desc": "Both sheet OWNER and project OWNER can read/write, and project DEVELOPER can read",
    "public": "Public",
    "public-desc": "Sheet OWNER can read/write, and all others can read",
    "create-read-only-data-source": "Go to create",
    "go-back": "Go Back",
    "save-sheet": "Save Sheet",
    "save-sheet-input-placeholder": "Please input a sheet name",
    "untitled-sheet": "Untitled Sheet",
    "format": "Format",
    "sql-review-result": "SQL review result",
    "alter-table": "Alter table",
    "open-connection": "Open connection",
    "visualize-explain": "Visualize Explain",
    "sql-execute-in-protected-environment": "The SQL statement below will be executed in a protected environment."
  },
  "label": {
    "empty-label-value": "<Empty Value>",
    "no-label": "No labels",
    "error": {
      "key-necessary": "Key is required",
      "value-necessary": "Value is required",
      "key-duplicated": "Duplicated keys",
      "value-duplicated": "Duplicated values",
      "max-length-exceeded": "Length cannot exceed {len} characters",
      "max-label-count-exceeded": "Cannot exceed {count} labels",
      "cannot-edit-reserved-label": "Cannot edit reserved label \"{key}\""
    },
    "placeholder": {
      "select-key": "Select key...",
      "select-value": "Select value...",
      "select-values": "Select values..."
    },
    "setting": {
      "description": "A label is a key-value pair that helps you identify the tenant for a database. {link}."
    },
    "db-name-template-tips": "Allow you to group databases with the same {placeholder} from different tenants. {link}.",
    "confirm-change": "Are you sure to change '{label}' ?",
    "parsed-from-template": "Parsed from {name} by template {template}.",
    "cannot-transfer-template-not-match": "Database '{name}' cannot be transferred to this project. Since its name doesn't match the template {template}."
  },
  "oauth": {
    "unknown-event": "Unexpected event type, OAuth failed."
  },
  "subscription": {
    "description": "You can upload your Bytebase license to unlock team/enterprise features.",
    "upload-license": "Upload license",
    "update": {
      "success": {
        "title": "Successfully updated license",
        "description": "Premium features in subscription plan unlocked."
      },
      "failure": {
        "title": "Failed to update license",
        "description": "Please check if your license is valid."
      }
    },
    "features": {
      "bb-feature-task-schedule-time": {
        "title": "Set task schedule time",
        "desc": "Set task schedule time allows you to set a specific time to run your tasks."
      },
      "bb-feature-instance-count": {
        "title": "Instance count limit",
        "desc": "You have reached the maximum instance count limit. Please upgrade to get more instance quota.",
        "remaining": "Your total instance quota is {total}, only have {count} instance remained.",
        "runoutof": "Your have run out of your {total} instance quota.",
        "upgrade": "@:{'subscription.upgrade'} to get more instance quota."
      },
      "bb-feature-multi-tenancy": {
        "title": "Multi-tenancy",
        "desc": "Intelligent database management for tenants using identical schemas."
      },
      "bb-feature-approval-policy": {
        "title": "Approval policy",
        "desc": "Approval policy controls whether the schema change task requires manual approval."
      },
      "bb-feature-backup-policy": {
        "title": "Backup policy",
        "desc": "Backup policy will auto-backup your database based on the schedule."
      },
      "bb-feature-environment-tier-policy": {
        "title": "Environment tier",
        "desc": "Mark environment as protected."
      },
      "bb-feature-sql-review": {
        "title": "SQL review policy",
        "desc": "Customize the SQL review policy for different environments. @:{'subscription.trial'}."
      },
      "bb-feature-rbac": {
        "title": "Role management",
        "desc": "Role management can assign a particular role (e.g. DBA) to a member. @:{'subscription.trial'}."
      },
      "bb-feature-schema-drift": {
        "title": "Schema drift",
        "desc": "@:{'subscription.upgrade'} to unlock schema drift auto-detection"
      },
      "bb-feature-3rd-party-auth": {
        "title": "3rd party authentication & authorization",
        "desc": "Bytebase supports 3rd-party authentication & authorization based on your VCS configuration. @:{'subscription.trial'}.",
        "login": "@:{'subscription.upgrade'} to unlock this feature"
      },
      "bb-feature-branding": {
        "title": "Branding",
        "desc": "Customize the logo."
      },
      "bb-feature-online-migration": {
        "title": "Online migration",
        "desc": "Based on gh-ost. For large tables, it can reduce the table lock duration from hours to seconds."
      },
      "bb-feature-disaster-recovery-pitr": {
        "title": "Point-in-Time-Recovery (PITR)",
        "desc": "Restore the database state to a point in time."
      }
    }
  },
  "sheet": {
    "self": "Sheets",
    "my-sheets": "My Sheets",
    "shared-with-me": "Shared with me",
    "starred": "Starred",
    "actions": {
      "sync-from-vcs": "Sync from VCS"
    },
    "hint-tips": {
      "confirm-to-sync-sheet": "Confirm to sync sheets?",
      "confirm-to-delete-this-sheet": "Confirm to delete this sheet?",
      "confirm-to-duplicate-sheet": "Confirm to duplicate this sheet?"
    }
  },
  "engine": {
    "mysql": "MySQL",
    "common": "Common"
  },
  "sql-review": {
    "title": "SQL Review",
    "disabled": "Disabled",
    "no-policy-set": "No SQL review policy",
    "create-policy": "Create policy",
    "configure-policy": "Configure policy",
    "search-rule-name": "Search rule name",
    "policy-removed": "Successfully removed the review policy.",
    "policy-created": "Successfully created the review policy.",
    "policy-updated": "Successfully updated the review policy.",
    "rules": "Rules",
    "filter": "Filter",
    "no-permission": "Only DBA or Owner has permission to create or update review policy.",
    "disable": "Disable",
    "enable": "Enable",
    "delete": "Delete SQL review policy",
    "input-then-press-enter": "Input the value then press enter to add",
    "create": {
      "breadcrumb": "Create SQL review policy",
      "basic-info": {
        "name": "Basic info",
        "display-name": "Display name",
        "display-name-placeholder": "The review policy name",
        "display-name-default": "SQL review policy",
        "display-name-label": "A display name to help identifying among different review policies.",
        "environments": "Environments",
        "environments-label": "Apply the review policy to the selected environments. One environment can only link one policy.",
        "environments-select": "Select environments",
        "no-linked-environments": "No linked environment",
        "no-available-environment": "No available environment",
        "no-available-environment-desc": "No available environment. One environment can only link one SQL review policy.",
        "choose-template": "Choose template"
      },
      "configure-rule": {
        "name": "Configure rule",
        "change-template": "Change the template",
        "confirm-override-title": "Confirm change",
        "confirm-override-description": "Your rules will be overridden"
      },
      "preview": {
        "name": "Preview"
      }
    }
  },
  "debug-log": {
    "title": "Debug Log",
    "no-logs": "No debug logs",
    "count-of-logs": "Fetched latest {count} log(s) from server.",
    "debug-log-detail": "Debug Log Details",
    "table": {
      "record-ts": "Time",
      "method": "Method",
      "request-path": "Request path",
      "role": "Role",
      "error": "Error",
      "stack-trace": "Stack trace",
      "empty": "<Empty>",
      "operation": {
        "operation": "Operation",
        "view-details": "View Details",
        "copy": "Copy",
        "copy-all": "Copy All",
        "copied": "Copied!",
        "export": "Export"
      }
<<<<<<< HEAD
=======
    }
  },
  "onboarding-guide": {
    "create-database-guide": {
      "let-add-a-instance": "Let's add an instance",
      "go-to-project-list-page": "Go to project list page",
      "click-new-project": "Click \"New Project\" to create a project",
      "click-new-database": "Click \"New Database\" to create a database",
      "click-approve": "Click \"Approve\" to perform the issue",
      "wait-issue-finished": "...waiting for the issue finished",
      "back-to-home": "Back to home",
      "finished-dialog": {
        "you-have-done": "You have done:",
        "add-an-instance": "Add an instance",
        "create-a-project": "Create a project",
        "create-an-issue": "Create an issue",
        "create-a-new-database": "Create a new database",
        "keep-going-with-bytebase": "Keep going with Bytebase"
      }
>>>>>>> 6df82d64
    }
  }
}<|MERGE_RESOLUTION|>--- conflicted
+++ resolved
@@ -1459,8 +1459,6 @@
         "copied": "Copied!",
         "export": "Export"
       }
-<<<<<<< HEAD
-=======
     }
   },
   "onboarding-guide": {
@@ -1480,7 +1478,6 @@
         "create-a-new-database": "Create a new database",
         "keep-going-with-bytebase": "Keep going with Bytebase"
       }
->>>>>>> 6df82d64
     }
   }
 }