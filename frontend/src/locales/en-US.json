--- conflicted
+++ resolved
@@ -1261,11 +1261,8 @@
     "sql-review-result": "SQL review result",
     "alter-table": "Alter table",
     "open-connection": "Open connection",
-<<<<<<< HEAD
+    "visualize-explain": "Visualize Explain",
     "sql-execute-in-protected-environment": "The SQL statement below will be executed in a protected environment."
-=======
-    "visualize-explain": "Visualize Explain"
->>>>>>> f03c24fa
   },
   "label": {
     "empty-label-value": "<Empty Value>",
