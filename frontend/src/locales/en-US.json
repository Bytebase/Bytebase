--- conflicted
+++ resolved
@@ -806,12 +806,9 @@
       "point-in-time": "Point in time",
       "help-info": "Restore the database state to a point in time. {link}.",
       "minimum-supported-engine-and-version": "{engine} >= {min_version} required",
-<<<<<<< HEAD
-      "restore-to-point-in-time": "Restore to point in time"
-=======
+      "restore-to-point-in-time": "Restore to point in time",
       "no-earlier-than": "Restore point-in-time cannot be earlier than [{earliest}] (the earliest available backup).",
       "no-later-than-now": "Restore point-in-time cannot be later than now."
->>>>>>> b8c922f5
     }
   },
   "repository": {
