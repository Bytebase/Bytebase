--- conflicted
+++ resolved
@@ -2544,7 +2544,6 @@
       "go-to-create": "Go to create",
       "contact-the-admin-to-grant-access": "Contact to the admin to grant access."
     },
-<<<<<<< HEAD
     "query-mode": {
       "query": {
         "self": "Query (Readonly)",
@@ -2556,10 +2555,8 @@
         "disabled-by-policy": "Disabled by the {policy}.",
         "environment-policy": "environment policy"
       }
-    }
-=======
+    },
     "upload-file": "Upload file"
->>>>>>> 217d943c
   },
   "schema-editor": {
     "self": "Schema Editor",
