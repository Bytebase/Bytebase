--- conflicted
+++ resolved
@@ -359,14 +359,11 @@
     "execution-time": "Execution time",
     "run-checks": "Run checks",
     "run-checks-in-current-stage": "Run checks in current stage",
-<<<<<<< HEAD
     "database-create": {
       "pending": "(pending create)",
       "created": "(created)"
-    }
-=======
+    },
     "action-failed-in-current-stage": "{action} failed tasks in current stage"
->>>>>>> 3ae0937f
   },
   "banner": {
     "update-license": "Update license",
