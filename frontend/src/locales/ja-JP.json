--- conflicted
+++ resolved
@@ -285,11 +285,8 @@
       "self": "行",
       "n-rows": "{n} 行"
     },
-<<<<<<< HEAD
-    "back-to-workspace": "ワークスペースに戻る"
-=======
+    "back-to-workspace": "ワークスペースに戻る",
     "override": "オーバーライド"
->>>>>>> 944360a5
   },
   "error-page": {
     "go-back-home": "ホームページに戻る"
