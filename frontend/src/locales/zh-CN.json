{
  "common": {
    "when": "于何时",
    "view": "查看",
    "you": "您",
    "general": "通用",
    "slack": "Slack",
    "discord": "Discord",
    "teams": "Teams",
    "dingtalk": "钉钉",
    "feishu": "飞书",
    "wecom": "企业微信",
    "custom": "自定义",
    "im": "IM",
    "overview": "概览",
    "change-history": "变更历史",
    "webhook": "Webhook",
    "webhooks": "Webhook",
    "key": "键值",
    "workflow": "工作流",
    "activity": "活动",
    "activities": "活动",
    "unread": "未读",
    "read": "已读",
    "inbox": "通知",
    "sign-in": "登录",
    "sign-up": "注册",
    "email": "邮箱",
    "username": "用户名",
    "credentials": "凭据",
    "password": "密码",
    "activate": "激活",
    "save": "保存",
    "cancel": "取消",
    "cancelled": "已取消",
    "comment": "评论",
    "home": "主页",
    "setting": "设置",
    "settings": "设置",
    "project": "项目",
    "projects": "项目",
    "default-project": "默认项目",
    "visit-default-project": "@:common.visit@:common.default-project",
    "help": "帮助",
    "database": "数据库",
    "databases": "数据库",
    "description": "描述",
    "instance": "实例",
    "instances": "实例",
    "environment": "环境",
    "environments": "环境",
    "environment-name": "环境名",
    "bookmark": "书签",
    "bookmarks": "书签",
    "quick-action": "快捷操作",
    "archive": "归档",
    "archived": "已归档",
    "no-license": "无证书",
    "logout": "登出",
    "close": "关闭",
    "latest": "最新",
    "error": "错误",
    "canceled": "已取消",
    "approval": "批准",
    "approve": "批准",
    "done": "完成",
    "create": "创建",
    "run": "运行",
    "retry": "重试",
    "skip": "跳过",
    "reopen": "重开",
    "dismiss": "关闭",
    "back": "返回",
    "next": "下一步",
    "edit": "编辑",
    "update": "更新",
    "updated": "已更新",
    "visit": "访问",
    "role": {
      "dba": "DBA",
      "owner": "所有者",
      "developer": "开发者",
      "member": "成员",
      "exporter": "数据导出者",
      "querier": "数据查询者"
    },
    "assignee": "发布人",
    "revert": "恢复",
    "apply": "应用",
    "reorder": "排序",
    "id": "ID",
    "name": "名称",
    "creator": "创建人",
    "version": "版本",
    "issue": "工单",
    "issues": "工单",
    "duration": "时长",
    "created-at": "创建于",
    "updated-at": "更新于",
    "commit": "提交",
    "statement": "语句",
    "sql-statement": "SQL @:{'common.statement'}",
    "snapshot": "快照",
    "status": "状态",
    "stage": "阶段",
    "task": "任务",
    "tasks": "任务",
    "sql": "SQL",
    "unassigned": "未指派",
    "new": "创建",
    "add": "添加",
    "confirm-and-add": "确认并添加",
    "confirm-and-update": "确认并更新",
    "query": "查询",
    "transfer": "转移",
    "migration": "变更",
    "schema": "Schema",
    "anomalies": "异常",
    "do-not-show-again": "不再显示",
    "backups": "备份",
    "detail": "详情",
    "type": "类型",
    "language": "语言",
    "repository": "仓库",
    "change": "变更",
    "branch": "分支",
    "required-placeholder": "必需的占位符",
    "optional-placeholder": "可选的占位符",
    "optional-directory-wildcard": "可选的目录通配符",
    "sensitive-placeholder": "敏感数据 - 仅写入",
    "enabled": "开启",
    "default": "默认",
    "gitops": "GitOps",
    "restore": "恢复",
    "detailed-guide": "详细指南",
    "workspace": "工作空间",
    "application": "应用",
    "confirm": "确认",
    "coming-later": "敬请期待",
    "learn-more": "了解更多",
    "schema-version": "Schema 版本",
    "time": "时间",
    "manual": "手动",
    "automatic": "自动",
    "Default": "默认",
    "definition": "定义",
    "empty": "空",
    "connecting": "连接中...",
    "creating": "创建中...",
    "updating": "更新中...",
    "Address": "地址",
    "User": "用户",
    "assigned": "已指派",
    "subscribed": "已订阅",
    "created": "已创建",
    "label": "标签",
    "labels": "标签",
    "mode": "模式",
    "roletype": "角色类型",
    "readonly": "只读",
    "user": "用户",
    "added-time": "添加时间",
    "data-source": "数据源",
    "grant": "授予",
    "admin": "管理员",
    "read-only": "只读",
    "connection-string": "连接字符串",
    "agents": "Agents",
    "billings": "计费",
    "all": "全部",
    "deployment-config": "部署配置",
    "by": "由",
    "ok": "OK",
    "share": "分享",
    "others": "其他",
    "or": "或者",
    "export": "导出",
    "tips": "提示信息",
    "template": "模板",
    "delete": "删除",
    "history": "历史记录",
    "loading": "加载中",
    "from": "来自于",
    "copied": "已拷贝",
    "copy": "拷贝",
    "manage": "管理",
    "table": "表",
    "search": "搜索",
    "warning": "警告",
    "edited": "编辑于",
    "preview": "预览",
    "file-selector": {
      "type-limit": "仅支持 {extension} 类型的文件",
      "size-limit": "文件大小需小于 {size} MiB"
    },
    "no-data": "无数据",
    "visibility": "可见性",
    "star": "添加收藏",
    "unstar": "取消收藏",
    "starred": "已收藏",
    "duplicate": "拷贝",
    "clear-search": "清空搜索",
    "enable": "开启",
    "disable": "禁用",
    "view-doc": "查看文档",
    "backup-and-restore": "备份与恢复",
    "write-only": "仅写入",
    "pitr": "PITR",
    "fix": "修复",
    "go-now": "立即前往",
    "sync-now": "现在同步",
    "show-help": "查看帮助",
    "success": "成功",
    "failed": "失败",
    "load-more": "加载更多",
    "access-denied": "拒绝访问",
    "no": "否",
    "yes": "是",
    "advanced": "高级",
    "restart": "重启",
    "want-help": "加入用户群",
    "operation": "操作",
    "rollback": "回滚",
    "total": "共计",
    "discard-changes": "取消修改",
    "error-message": "错误信息",
    "demo-mode": "演示模式",
    "operations": "操作",
    "on": "开",
    "off": "关",
    "verify": "验证",
    "regenerate": "重新生成",
    "download": "下载",
    "will-lose-unsaved-data": "这会丢失当前所有未保存的数据。",
    "deleted": "已删除",
    "will-override-current-data": "将会覆盖当前数据。",
    "rollout": "发布",
    "uploading": "上传中",
    "active": "开启",
    "added": "已创建",
    "revoke": "撤销",
    "cannot-undo-this-action": "这个操作无法撤销",
    "expand": "展开",
    "collapse": "收起",
    "select": "选择",
    "optional": "可选",
    "reason": "理由",
    "date": {
      "days": "{days} 天",
      "months": "{months} 月",
      "years": "{years} 年"
    },
    "expiration": "过期时间",
    "configure": "配置",
    "database-groups": "数据库分组",
    "members": "成员",
    "warehouse": "仓库",
    "schedule": "计划",
    "state": "状态",
    "condition": "条件"
  },
  "error-page": {
    "go-back-home": "回到主页"
  },
  "anomaly-center": "异常中心",
  "kbar": {
    "recently-visited": "最近访问",
    "navigation": "导航",
    "help": {
      "navigate": "选择",
      "perform": "执行",
      "close": "关闭",
      "back": "返回"
    },
    "options": {
      "placeholder": "输入命令或搜索…"
    },
    "preferences": {
      "common": "偏好设置",
      "change-language": "更改语言…"
    }
  },
  "task": {
    "checking": "检查中…",
    "run-task": "运行检查",
    "check-result": {
      "title": "{name} 的检查结果"
    },
    "check-type": {
      "fake": "Fake",
      "syntax": "语法",
      "compatibility": "兼容性",
      "connection": "连接",
      "sql-review": "SQL 审核",
      "earliest-allowed-time": "最早执行时间",
      "ghost-sync": "gh-ost 同步",
      "statement-type": "语句类型",
      "lgtm": "LGTM",
      "pitr": "PITR",
      "affected-rows": "影响行数",
      "sql-type": "SQL 类型"
    },
    "earliest-allowed-time-hint": "'@:{'common.when'}' 指定了该任务最早允许执行的时间。如果该字段没有被指定，则任务会在满足其他条件后立即执行。",
    "comment": "评论",
    "invoker": "执行者",
    "started": "开始于",
    "ended": "结束于",
    "view-change": "查看变更",
    "view-change-history": "查看变更历史",
    "earliest-allowed-time-unset": "未设置",
    "status": {
      "running": "运行中",
      "failed": "失败",
      "canceled": "取消",
      "success": "成功",
      "warn": "警告",
      "error": "错误"
    },
    "earliest-allowed-time-no-modify": "您无法修改此字段因为您不是该工单的审核人或者它不在待执行状态。",
    "type": {
      "bb-task-database-schema-update-ghost-sync": "同步数据",
      "bb-task-database-schema-update-ghost-cutover": "切换表",
      "bb-task-database-schema-update-ghost-drop-original-table": "删除原始表"
    },
    "progress": {
      "completed-units": "已完成{units}",
      "total-units": "总共{units}",
      "eta": "预计完成时间",
      "units": {
        "unit": "单元数",
        "row": "行数"
      },
      "counting": "统计中"
    },
    "n-similar-tasks": "({count} 个相似的任务)",
    "skip": "跳过",
    "skip-modal-title": "跳过任务[{name}]？",
    "task-checks": "任务检查项",
    "rollback": {
      "sql-rollback": "SQL 回滚",
      "failed": "失败",
      "preview-rollback-issue": "预览回滚工单",
      "generating": "生成中",
      "empty-rollback-statement": "回滚语句为空",
      "cancel-generating": "取消生成回滚语句",
      "sql-rollback-tips": "开启时，Bytebase 会保留数据变更的回滚日志，\n可以用于创建一个新的工单来回滚这次变更。\n警告：如果你的数据表没有主键，回滚语句可能\n会影响重复的行。执行前请注意确认。\n{link}"
    },
    "skip-failed-in-current-stage": "跳过当前阶段失败的任务",
    "apply-change-to-all-pending-tasks": {
      "title": "应用到所有未执行任务？",
      "self": "应用到所有未执行任务",
      "current-only": "只应用到当前任务"
    },
    "execution-time": "执行时间",
    "run-checks": "运行检查",
    "run-checks-in-current-stage": "运行当前阶段的所有检查"
  },
  "banner": {
    "update-license": "更新证书",
    "license-expires": "您的{plan}证书已在 {expireAt} 过期",
    "trial-expires": "您的{plan}试用将在 {days} 天后过期",
    "trial-expired": "您的{plan}试用将在已过期",
    "extend-trial": "申请延长试用",
    "deploy": "部署到本地",
    "cloud": "注册云服务",
    "request-demo": "和我们的产品专家预约 30 分钟产品演示",
    "debug": "Debug 模式已开启，您可以通过右上角头像下拉框关闭 Debug。",
    "readonly": "Bytebase 处于只读模式。您仍然可以查看控制台，但任何尝试更改的请求都会失败。",
    "external-url": "Bytebase 还没有配置 --external-url",
    "configure-now": "现在配置"
  },
  "intro": {
    "doc": "文档",
    "issue": "工单",
    "quickstart": "新手任务"
  },
  "bbkit": {
    "common": {
      "ok": "确认",
      "cancel": "取消",
      "back": "退回",
      "next": "下一步",
      "finish": "完成",
      "step": "步骤"
    },
    "attention": {
      "default": "特别注意"
    }
  },
  "settings": {
    "sidebar": {
      "account": "账户",
      "profile": "个人信息",
      "workspace": "工作空间",
      "security-and-policy": "安全 & 策略",
      "integration": "集成",
      "general": "通用",
      "members": "成员",
      "im-integration": "IM",
      "sso": "SSO",
      "gitops": "GitOps",
      "subscription": "订阅",
      "labels": "标签",
      "debug-log": "Debug 日志",
      "sensitive-data": "数据脱敏",
      "access-control": "数据访问控制",
      "audit-log": "审计日志",
      "custom-roles": "自定义角色",
      "mail-delivery": "邮件发送"
    },
    "profile": {
      "email": "邮箱",
      "role": "角色",
      "phone": "手机号",
      "country-code": "国家或地区代码",
      "password": "密码",
      "password-confirm": "确认密码",
      "password-confirm-placeholder": "再次输入以确认",
      "password-mismatch": "密码输入不一致",
      "subscription": "（升级到付费方案来解锁角色管理）"
    },
    "members": {
      "active": "已激活",
      "inactive": "未激活",
      "helper": "通过邮箱添加或邀请成员",
      "add-more": "+ 增加成员",
      "add": "添加",
      "invites": "发送邀请",
      "invited": "已邀请",
      "yourself": "您自己",
      "upgrade": "升级到付费方案来解锁角色管理",
      "select-role": "选择角色",
      "not-assigned": "未指派",
      "table": {
        "account": "账户",
        "role": "角色",
        "update-time": "更新时间",
        "granted-time": "批准时间",
        "roles": "角色"
      },
      "action": {
        "deactivate": "禁用",
        "deactivate-confirm-title": "确定禁用",
        "deactivate-confirm-description": "之后可以重新启用",
        "reactivate": "启用",
        "reactivate-confirm-title": "确定启用"
      },
      "tooltip": {
        "upgrade": "升级到付费方案来解锁角色管理",
        "not-allow-edit": "只有所有者才能改变角色",
        "not-allow-remove": "不能移除最后一个所有者",
        "project-role-provider-gitlab": "同步自对应 GitLab 项目的 {rawRole} 角色",
        "cannot-change-role-of-systembot": "不能修改机器人助手的角色"
      },
      "system-bot": "机器人助手",
      "service-account": "服务账号",
      "copy-service-key": "复制 Service Key",
      "reset-service-key": "重置 Service Key",
      "reset-service-key-alert": "旧 Service Key 将立即被重置，该操作不可逆。确定要重置 Service Key 吗？",
      "service-key-copied": "Service Key 已复制，请勿泄漏",
      "create-as-service-account": "创建为服务账号",
      "show-inactive": "查看未激活的成员"
    },
    "im-integration": {
      "enable": "启用",
      "description": "可以让用户在 IM 里直接审批工单。",
      "feishu-updated-tip": "飞书配置更新成功"
    },
    "sso": {
      "create": "创建 SSO",
      "description": "单点登录（SSO）是一种认证方法，使用户能够通过其他应用程序和网站来进行登录。",
      "archive": "归档该 SSO",
      "archive-info": "已归档 SSO 不会显示，您可以通过点击页面左下方的 \"归档\"来恢复。",
      "restore": "恢复该 SSO",
      "form": {
        "type": "类型",
        "learn-more-with-user-doc": "了解更多如何配置",
        "redirect-url": "回调地址",
        "redirect-url-description": "将会用于填写到身份提供商申请表单中的相应字段。",
        "use-template": "使用模版",
        "select-template": "选择模版",
        "basic-information": "基础信息",
        "name": "名称",
        "name-description": "显示给登录用户的名称",
        "resource-id": "资源 ID",
        "resource-id-description": "唯一的字符串，有效字符为 /[a-z][0-9]-/",
        "domain": "域名",
        "domain-description": "OAuth 提供商的域名",
        "identity-provider-information": "OAuth 提供商信息",
        "identity-provider-information-description": "这些信息是由您的身份提供商提供的。",
        "identity-provider-needed-information": "用以下信息创建您的 SSO 应用程序。",
        "endpoints": "链接信息",
        "endpoints-description": "链接信息是由您的 OAuth 提供商提供。",
        "auth-url-description": "登录页面的链接",
        "scopes-description": "访问 Auth URL 时携带的范围参数，使用空格分隔多个值",
        "token-url-description": "用于获取 accessToken 的 API 地址",
        "user-info-url-description": "用于通过 accessToken 获取用户信息的 API 地址",
        "user-information-mapping": "用户信息映射",
        "user-information-mapping-description": "字段映射保存了来自 API 用户信息的字段名。",
        "connection-security": "安全性选项",
        "connection-security-skip-tls-verify": "跳过自签名证书验证",
        "identifier": "Bytebase 用户的唯一标识符",
        "display-name": "Bytebase 用户的昵称",
        "email": "Bytebase 用户的 Email",
        "auth-style": {
          "self": "认证参数传递方式",
          "in-params": {
            "self": "通过请求参数"
          },
          "in-header": {
            "self": "通过请求头"
          }
        }
      },
      "copy-redirect-url": "Redirect URL 已复制到剪切板。"
    },
    "general": {
      "workspace": {
        "branding": "品牌",
        "only-owner-can-edit": "仅管理员可以更改此设置",
        "logo": "Logo",
        "logo-aspect": "Logo 建议为 5:2 的宽:高比例（例如 100 x 40 像素）",
        "select-logo": "选择",
        "drag-logo": "或拖拽文件",
        "logo-upload-tip": "支持 {extension} 类型文件，不能大于 {size} MiB",
        "logo-upload-succeed": "Logo 更新完成",
        "security": "安全",
        "watermark": {
          "self": "水印",
          "update-success": "水印设置已更新",
          "description": "在页面上显示水印，包含用户名、ID 和 Email。",
          "only-owner-can-edit": "仅管理员可以更新水印设置",
          "enable": "开启水印"
        },
        "disallow-signup": {
          "enable": "禁用自助注册",
          "description": "禁用之后，新用户将无法自助注册，只能通过管理员邀请来创建账户。"
        },
        "require-2fa": {
          "enable": "要求所有用户配置双重认证",
          "description": "启用之后，没有配置双重认证的用户将被强制要求进行配置操作。",
          "need-all-user-2fa-enabled": "需要所有用户都配置双重认证后才能开启此项。还有 {count} 个用户没有配置双重认证：{users}"
        },
        "network": "网络",
        "external-url": {
          "self": "External URL",
          "description": "用户或回调能访问到的 Bytebase URL，必须以 http:// 或 https:// 开头。{viewDoc}"
        },
        "gitops-webhook-url": {
          "self": "GitOps Webhook URL",
          "description": "用于 GitOps 中第三方服务向 Bytebase 发送 Webhook 的 URL。"
        },
        "config-updated": "配置已更新",
        "plugin": {
          "openai": {
            "ai-augmentation": "AI 增强",
            "openai-key": {
              "self": "OpenAI API Key",
              "description": "提供 OpenAI API Key 以在 SQL 编辑器中开启 ChatSQL 的能力。{viewDoc}",
              "find-my-key": "找到我的 Key",
              "placeholder": "OpenAI API Key 通常以 sk-***** 开头"
            },
            "openai-endpoint": {
              "self": "OpenAI API Endpoint",
              "description": "提供私有化部署的 OpenAI API Endpoint。"
            }
          }
        }
      }
    },
    "sensitive-data": {
      "description": "以下列的查询结果将会被显示为 \"******\"。在表详情页，您可以将多个列标记为敏感数据。",
      "remove-sensitive-column-tips": "不再对此列数据脱敏？"
    },
    "access-control": {
      "description": "配置审批流来控制数据的查询和导出。{link}",
      "skip-approval": "跳过人工审批",
      "query-data": "数据查询",
      "export-data": "数据导出",
      "disallowed": "禁止",
      "copy-data-from-sql-editor": "从 SQL 编辑器复制数据"
    },
    "release": {
      "new-version-available": "有新版本可更新",
      "new-version-content": "新版本 {tag} 正式发布！请根据我们的文档来获取新版本。",
      "not-show-till-next-release": "在下次更新前不要提醒我"
    },
    "mail-delivery": {
      "description": "配置邮件信息可以让用户接收到数据库相关报告的电子邮件，如慢查询周报。",
      "field": {
        "smtp-server-host": "SMTP 服务器主机",
        "from": "发件人地址",
        "smtp-username": "SMTP 用户名",
        "smtp-password": "SMTP 密码",
        "send-test-email-to": "收件人测试地址",
        "authentication-method": "验证方式",
        "encryption": "加密方式",
        "smtp-server-port": "SMTP 服务器端口",
        "send": "发送"
      },
      "updated-tip": "邮件传输配置更新成功",
      "tested-tip": "发送成功，请检查 {address} 的收件箱。"
    }
  },
  "activity": {
    "name": "名称",
    "comment": "评论",
    "created": "创建于",
    "invoker": "执行者",
    "type": {
      "issue-create": "创建工单",
      "comment-create": "创建评论",
      "issue-field-update": "更新工单字段",
      "issue-status-update": "更新工单状态",
      "pipeline-stage-status-update": "更新工单阶段状态",
      "pipeline-task-status-update": "更新工单任务状态",
      "pipeline-task-file-commit": "提交文件",
      "pipeline-task-statement-update": "更新 SQL",
      "member-create": "创建成员",
      "member-role-update": "更新角色",
      "member-activate": "激活成员",
      "member-deactivate": "禁用成员",
      "project-repository-push": "仓库 push 事件",
      "project-database-transfer": "转移数据库",
      "project-member-create": "添加项目成员",
      "project-member-delete": "删除项目成员",
      "project-member-role-update": "变更项目成员角色",
      "pipeline-task-earliest-allowed-time-update": "更新最早允许执行时间",
      "database-recovery-pitr-done": "将数据库恢复到指定时间点",
      "external-approval-rejected": "拒绝外部审批"
    },
    "sentence": {
      "created-issue": "创建工单",
      "commented": "评论",
      "reassigned-issue": "将工单由 {oldName} 重新指派给 {newName}",
      "assigned-issue": "将工单指派给 {newName}",
      "unassigned-issue": "将工单由 {oldName} 解除指派",
      "invalid-assignee-update": "无效的指派操作",
      "changed-description": "修改描述",
      "changed-from-to": "将 {name} 从 \"{oldValue}\" 修改为 \"{newValue}\"",
      "unset-from": "撤销 {name} 的值 (从 \"{oldValue}\")",
      "set-to": "将 {name} 设置为 \"{newValue}\"",
      "changed-update": "修改 {name}",
      "reopened-issue": "重开工单",
      "resolved-issue": "解决工单",
      "canceled-issue": "取消工单",
      "empty": "",
      "changed": "修改",
      "updated": "更新",
      "canceled": "取消",
      "approved": "批准",
      "started": "开始",
      "completed": "完成",
      "failed": "失败",
      "task-name": "任务 {name}",
      "committed-to-at": "提交 {file} 到 {branch}{'@'}{repo}",
      "dismissed-stale-approval": "更新了{task}，此前的批准已被撤销",
      "external-approval-rejected": "拒绝阶段 \"{stageName}\" 的{imName}外部审批",
      "skipped": "跳过",
      "rolled-out": "发布",
      "schema-version": "schema 版本 {version}",
      "xxx-automatically": "自动{verb}",
      "verb-type-target-by-people": "{verb}{type} {target}",
      "verb-type-target-by-system-bot": "{type} {target} {verb}"
    },
    "subject-prefix": {
      "task": "任务",
      "stage": "阶段"
    },
    "n-similar-activities": "({count} 个相似的活动)"
  },
  "issue": {
    "my-issues": "我的工单",
    "waiting-approval": "等待批准",
    "waiting-rollout": "等待发布",
    "opened-by-at": "{id} 由 {creator} 开启于 {time}",
    "commit-by-at": "{id} {title} 由 {author} 提交于 {time}",
    "status-transition": {
      "modal": {
        "resolve": "解决工单?",
        "cancel": "取消整个工单?",
        "reopen": "重开工单？",
        "title": "{action}{type} [{name}]？",
        "action-to-stage": "{action}阶段（{n}个任务）"
      },
      "dropdown": {
        "resolve": "解决",
        "cancel": "取消工单",
        "reopen": "重开"
      },
      "form": {
        "note": "笔记",
        "placeholder": "（可选）添加一段笔记…"
      }
    },
    "subscribe": "订阅",
    "unsubscribe": "取消订阅",
    "subscriber": "没有订阅者 | 1 个订阅者 | {n} 个订阅者",
    "apply-to-other-tasks": "@:{'common.apply'}到其他@:{'common.task'}",
    "add-sql-statement": "添加 SQL @:{'common.statement'}…",
    "optional-add-sql-statement": "（可选）添加 SQL @:{'common.statement'}…",
    "edit-description": "编辑描述",
    "add-some-description": "添加一些描述…",
    "add-a-comment": "添加评论",
    "edit-comment": "编辑评论",
    "leave-a-comment": "发表一条评论…",
    "comment-editor": {
      "write": "编辑",
      "preview": "预览",
      "nothing-to-preview": "暂无预览",
      "toolbar": {
        "header": "插入标题",
        "bold": "插入粗体文本",
        "code": "插入 SQL 代码片段",
        "link": "插入链接",
        "hashtag": "通过 id 插入工单链接。请在\"#\"后填入工单 id"
      }
    },
    "view-commit": "查看提交",
    "search-issue-name": "搜索工单名称",
    "table": {
      "open": "开启中",
      "closed": "已关闭",
      "status": "状态",
      "project": "项目",
      "name": "名称",
      "environment": "环境",
      "db": "数据库",
      "progress": "进度",
      "updated": "更新于",
      "approver": "审批人",
      "creator": "创建人",
      "assignee": "发布人"
    },
    "stage-select": {
      "active": "{name}（活动中）"
    },
    "not-allowed-to-operate-unassigned-database": "未分配的数据库无法{operation}。\n需要先将它转移到项目里。",
    "migration-mode": {
      "title": "变更模式",
      "normal": {
        "title": "普通变更 (适用于正常大小的表)",
        "description": "直接在目标表上执行 schema 变更，表在整个变更期间会被锁住。"
      },
      "online": {
        "title": "在线变更 (适用于大数据量的表)",
        "description": "基于 gh-ost。对于大表，可以把锁表的时间从小时级降低到秒级 {link}。"
      }
    },
    "new-issue": "@:common.new@:common.issue",
    "format-on-save": "保存时格式化",
    "action-to-current-stage": "{action}当前阶段",
    "edit-sql-statement-in-vcs": "该项目开启了基于 VCS 的版本管理。请在对应的 Git 仓库修改 SQL 文件并提交，开启新的工单。",
    "edit-sql-statement": "编辑 SQL 语句",
    "upload-sql": "上传 SQL",
    "upload-sql-as-sheet": "上传 SQL 至工作表",
    "statement-from-sheet-warning": "SQL 过大所以无法直接编辑。你可以上传新的 SQL 文件以将其覆盖。",
    "overwrite-current-statement": "覆盖当前的 SQL 语句",
    "upload-sql-file-max-size-exceeded": "上传文件大小不能超过 {size}。",
    "waiting-earliest-allowed-time": "将于 {time} 之后执行",
    "batch-transition": {
      "not-allowed-tips": "部分选中的工单无法被{operation}",
      "resolve": "解决",
      "resolved": "解决",
      "cancel": "取消",
      "cancelled": "取消",
      "reopen": "重开",
      "reopened": "重开",
      "action-n-issues": "{action} {n} 个工单",
      "successfully-action-n-issues": "成功更新 {n} 个工单"
    },
    "sql-hint": {
      "change-will-apply-to-all-tasks-in-tenant-mode": "改动将会应用到其他所有任务",
      "dont-apply-to-database-in-baseline-migration": "建立基线只会记录当前的 Schema 到变更历史里，并不会把 SQL 应用到数据库",
      "snowflake": "使用 <<schema>>.<<table>> 来标注一个 SnowFlake 的表"
    },
    "will-rollback": "当前任务将会回滚 {link}",
    "issue-link-with-task": "工单 {issue} - 任务 {task}",
    "assignee-attention": {
      "send-approval-request-successfully": "{im}审批请求发送成功",
      "send-attention-request-successfully": "审核人 {principal} 已收到关注请求",
      "needs-attention": "需要关注",
      "click-to-mark": "点击以请求审核人关注"
    },
    "sdl": {
      "schema-change": "Schema 变化",
      "generated-ddl-statements": "生成的 DDL 语句",
      "full-schema": "完整 schema",
      "left-schema-may-change": "左边的 schema 在工单执行前可能会发生变化。"
    },
    "assignee-tooltip": "发布人可以在审批流完成后进行发布。",
    "approval-flow": {
      "self": "审批流",
      "tooltip": "审批人需要按审批流指定的顺序审核和审批工单。只有审批流中所有步骤都完成审批后工单才可以执行。您可以为每个风险级别自定义审批流。"
    },
    "waiting-to-rollout": "等待发布",
    "waiting-for-review": "等待审核",
    "issue-name": "工单名称",
    "grant-request": {
      "export-rows": "最大导出行数",
      "export-format": "导出格式",
      "expire-days": "过期天数",
      "expired-at": "过期时间",
      "all-databases": "所有数据库",
      "all-databases-tip": "所有当前和未来属于这个项目的数据库。",
      "manually-select": "手动选择",
      "customize": "自定义",
      "data-export-attention": "数据将被导出到一个文件并自动下载。而且您只能完成一次导出操作。",
      "export-method": "导出方式",
      "please-select-database-first": "请先选择数据库"
    },
    "review-sent-back": "审核被退回"
  },
  "alter-schema": {
    "vcs-enabled": "该项目开启了基于 VCS 的版本管理，选择下面的数据库会将您导航到相应的 Git 仓库以发起变更流程。",
    "vcs-info": "已开启 VCS 版本管理。选择该数据库会跳转到对应的 Git 仓库以发起变更流程。",
    "alter-single-db": "变更单个数据库",
    "alter-multiple-db": "手动选择数据库",
    "alter-db-group": "按部署的配置",
    "no-databases-in-project": "该项目里没有数据库。点击 创建数据库 或 转移数据库 以添加数据库。"
  },
  "quick-action": {
    "create-db": "创建数据库",
    "new-db": "创建数据库",
    "add-instance": "@:common.add@:common.instance",
    "create-instance": "@:common.create@:common.instance",
    "manage-user": "成员管理",
    "add-environment": "@:common.add@:common.environment",
    "create-environment": "@:common.create@:common.environment",
    "new-project": "@:common.new@:common.project",
    "create-project": "@:common.create@:common.project",
    "edit-data": "编辑数据",
    "troubleshoot": "问题排查",
    "transfer-in-db": "转移数据库",
    "request-db": "申请数据库",
    "from-unassigned-databases": "转移未分配的数据库",
    "from-projects": "从其他项目转移",
    "transfer-in-db-title": "转移数据库",
    "transfer-in-db-alert": "您确定要转移 \"{ dbName }\" 到我们的项目中吗？",
    "unassigned-db-hint": "Bytebase 会定期同步实例的 Schema。新同步的数据库起先是未分配的状态。需要把数据库转移到项目后，才能使用。",
    "transfer-out-db": "转出数据库",
    "transfer-out-db-title": "转出数据库",
    "request-query": "申请查询权限",
    "request-export": "申请导出数据"
  },
  "create-db": {
    "new-database-name": "新数据库名称",
    "new-collection-name": "新集合名称",
    "database-owner-name": "数据库所有者",
    "cluster": "集群",
    "reserved-db-error": "{databaseName} 是一个预留名称",
    "generated-database-name": "生成的数据库名称",
    "db-name-generated-by-template": "依据模板 \"{template}\" 生成",
    "input-label-value": "输入 {key}"
  },
  "db": {
    "encoding": "字符编码",
    "character-set": "字符集",
    "collation": "字符排序规则",
    "select": "选择数据库",
    "select-instance-first": "先选择实例",
    "select-environment-first": "先选择环境",
    "tables": "表",
    "collections": "集合",
    "views": "视图",
    "extensions": "插件",
    "functions": "函数",
    "streams": "Streams",
    "tasks": "任务",
    "parent": "母",
    "last-successful-sync": "上次成功同步于",
    "sync-status": "同步状态",
    "failed-to-sync-schema-for-database-database-value-name": "为数据库'{0}'同步 schema 失败。",
    "successfully-synced-schema-for-database-database-value-name": "成功为数据库'{0}'同步 schema 。"
  },
  "instance": {
    "select": "选择实例",
    "select-database-user": "选择数据库用户",
    "new-database": "@:common.new@:common.database",
    "syncing": "同步中 ...",
    "create-migration-schema": "@:common.create@:common.migration @:{'common.schema'}",
    "missing-migration-schema": "缺少@:common.migration @:common.schema",
    "unable-to-connect-instance-to-check-migration-schema": "无法连接到@:{'common.instance'}以检查@:{'common.migration'} @:{'common.schema'}",
    "bytebase-relies-on-migration-schema-to-manage-gitops-based-schema-migration-for-databases-belonged-to-this-instance": "Bytebase 需要依赖「变更 schema」来记录这个实例上的数据库 schema 变更。如果没有设置「变更 schema」，您无法对这个实例上的数据库进行表结构和数据变更。",
    "please-contact-your-dba-to-configure-it": "请联系 DBA 配置。",
    "please-check-the-instance-connection-info-is-correct": "请检查实例连接信息是否正确。",
    "users": "用户",
    "successfully-archived-instance-updatedinstance-name": "成功归档实例'{0}'。",
    "successfully-restored-instance-updatedinstance-name": "成功恢复实例'{0}'。",
    "failed-to-create-migration-schema-for-instance-instance-value-name": "为实例'{0}'创建变更schema失败。",
    "successfully-created-migration-schema-for-instance-value-name": "成功为'{0}'创建变更Schema。",
    "failed-to-sync-schema-for-instance-instance-value-name": "为实例'{0}'同步 schema 失败。",
    "successfully-synced-schema-for-instance-instance-value-name": "成功为实例'{0}'同步 schema 。",
    "archive-instance-instance-name": "归档实例'{0}'?",
    "archive-this-instance": "归档该实例",
    "archived-instances-will-not-be-shown-on-the-normal-interface-you-can-still-restore-later-from-the-archive-page": "已归档实例不会在界面上显示。您之后仍可以在归档页中恢复他。",
    "restore-this-instance": "恢复该实例",
    "restore": "恢复",
    "restore-instance-instance-name-to-normal-state": "恢复实例'{0}'到正常状态?",
    "account-name": "@:instance.account@:instance.name",
    "account": "账户",
    "name": "名称",
    "host-or-socket": "Host 或 Socket",
    "project-id-and-instance-id": "项目 ID 与实例 ID",
    "project-id": "项目 ID",
    "instance-id": "实例 ID",
    "your-snowflake-account-name": "您的 Snowflake @:{'instance.account'}@:{'instance.name'}",
    "port": "端口",
    "instance-name": "@:common.instance@:instance.name",
    "snowflake-web-console": "Snowflake @:{'instance.web-console'}",
    "external-link": "外部链接",
    "web-console": "Web 控制台",
    "connection-info": "连接信息",
    "show-how-to-create": "如何创建",
    "below-is-an-example-to-create-user-bytebase-with-password": "创建用户 'bytebase{'@'}%' 及其密码的例子如下",
    "your_db_pwd": "YOUR_DB_PWD",
    "no-read-only-data-source-warn": "该实例没有配置只读连接，请考虑配置。",
    "sentence": {
      "host": {
        "snowflake": "例如 host.docker.internal {'|'} <<ip>> {'|'} <<local socket>>"
      },
      "proxy": {
        "snowflake": "对于代理服务器，加上 {'@'}PROXY_HOST，并在端口里指定 PROXY_PORT"
      },
      "console": {
        "snowflake": "\b管理该@:{'common.instance'}的外部控制台 URL（如 AWS RDS 控制台，您的@:{'common.database'}控制台）"
      },
      "outbound-ip-list": "如果您的数据库使用了入站 IP 白名单，请将以下 IP 加入白名单以允许 Bytebase Cloud 的连接。",
      "create-admin-user": "这是 Bytebase 用于连接数据库，执行 DDL 和 DML (非 SELECT) 操作的用户。",
      "create-readonly-user": "这是 Bytebase 用于连接数据库，执行诸如 SELECT 的只读操作的用户。",
      "create-admin-user-non-sql": "这是 Bytebase 用于连接数据库，执行写和管理操作的用户。",
      "create-readonly-user-non-sql": "这是 Bytebase 用于连接数据库，执行只读操作的用户。",
      "create-user-example": {
        "snowflake": {
          "user": "bytebase{'@'}%",
          "password": "YOUR_DB_PWD",
          "template": "创建用户 bytebase，密码 {password}，warehouse 为{warehouse}，并授予必要权限的例子如下。"
        },
        "mysql": {
          "user": "bytebase{'@'}%",
          "password": "YOUR_DB_PWD",
          "template": "创建用户 {user}，密码 {password}，并授予必要权限的例子如下。"
        },
        "clickhouse": {
          "sql-driven-workflow": "SQL 工作流",
          "template": "创建用户 bytebase，密码 {password}，并授予必要权限的例子如下。您需要首先启用 {link}，才能执行以下创建用户的命令。"
        },
        "postgresql": {
          "warn": "如果您将要连接到的实例是由云服务供应商管理的话，那么 SUPERUSER 是不可用的，您需要通过供应商的管理员控制台来创建用户。您所创建的用户会拥有供应商特定的 semi-SUPERUSER 的权限。 您应该对所有 role 用 'GRANT role_name TO bytebase;' 语句赋予 Bytebase 权限，否则 Bytebase 可能没有权限操作已有的数据库或者表导致操作失败。",
          "template": "创建用户 bytebase，密码 {password}，并授予必要权限的例子如下。如果您将要连接到的实例是自己托管的，那么您可以 grant SUPERUSER。"
        },
        "redis": {
          "user": "bytebase",
          "password": "YOUR_DB_PWD",
          "template": "创建用户 {user}，密码 {password}，并授予必要权限的例子如下。"
        }
      }
    },
    "no-password": "无密码",
    "type-or-paste-credentials": "输入或粘贴 CREDENTIALS",
    "type-or-paste-credentials-write-only": "输入或粘贴 CREDENTIALS - 仅写入",
    "password-write-only": "YOUR_DB_PWD - 仅写入",
    "test-connection": "测试连接",
    "ignore-and-create": "忽略并创建",
    "add-a-postgresql-sample-instance": "添加一个 PostgreSQL 样本实例",
    "successfully-added-postgresql-instance": "成功添加了 PostgreSQL 样本实例。并且填好了连接信息。",
    "connection-info-seems-to-be-incorrect": "连接信息似乎错误",
    "new-instance": "新实例",
    "unable-to-connect": "Bytebase 无法连接到实例。我们推荐您再检查一遍连接信息。但也可以暂时忽略此警告。您在创建后仍能在实例详细页里修复连接信息。\n\n错误详情:{0}",
    "successfully-created-instance-createdinstance-name": "成功创建实例'{0}'。",
    "successfully-updated-instance-instance-name": "成功更新实例'{0}'。",
    "copy-grant-statement": "CREATE USER and GRANT 语句已复制到剪贴板。 粘贴到您的 {engine} 客户端。",
    "successfully-connected-instance": "成功连接到实例。",
    "failed-to-connect-instance": "连接到实例失败。",
    "failed-to-connect-instance-localhost": "连接到实例失败。\n如果您使用的 Docker 部署，请尝试使用 \"host.docker.internal\" 作为 Host 地址。",
    "search-instance-name": "搜索实例名称",
    "grants": "权限",
    "authentication-database": "认证数据库",
    "find-gcp-project-id-and-instance-id": "查看 GCP 项目 ID 与实例 ID 的方法见",
    "create-gcp-credentials": "创建凭据的方法见",
    "used-for-testing-connection": "仅作测试连接用",
    "all": "所有实例",
    "force-archive-description": "强制归档。所有关联的工单都将被解决，所有关联的工作表都将被删除。",
    "sync-mode": {
      "self": "同步模式",
      "database": {
        "self": "按数据库管理",
        "description": "将整个数据库作为单一管理对象，CDB 与 PDB 将被视作不同的数据库。（支持 CDB 与非 CDB 模式）"
      },
      "schema": {
        "self": "按 Schema 管理",
        "description": "将每个 Schema 作为管理对象。（仅支持非 CDB 模式）"
      }
    }
  },
  "environment": {
    "id": "环境 ID",
    "id-description": "环境 ID 是环境的唯一标识符。一旦创建不能修改。",
    "select": "选择环境",
    "archive": "归档此环境",
    "archive-info": "已归档环境不会显示，您可以通过点击页面左下方的 \"归档\"来恢复。",
    "create": "创建环境",
    "restore": "恢复此环境",
    "successfully-updated-environment": "环境'{name}'更新成功",
    "disable-auto-backup": {
      "self": "禁用数据库自动备份",
      "content": "禁用自动备份策略仅对新添加的数据库生效。\n是否要将该设置应用到当前环境下的所有数据库？"
    },
    "production-environment": "生产环境"
  },
  "quick-start": {
    "self": "新手任务",
    "guide": "可点击步骤进行尝试",
    "view-an-issue": "查看工单",
    "visit-project": "@:common.visit@:common.projects",
    "visit-instance": "@:common.visit@:common.instances",
    "visit-database": "@:common.visit@:common.databases",
    "visit-environment": "@:common.visit@:common.environments",
    "add-a-member": "添加成员",
    "use-kbar": "使用 kbar ({shortcut})",
    "query-data": "查询数据",
    "notice": {
      "title": "新手任务已关闭",
      "desc": "您稍后仍可以从右上角的菜单中再次打开新手任务"
    }
  },
  "auth": {
    "sign-up": {
      "title": "注册您的账号",
      "admin-title": "设置 {account}",
      "admin-account": "管理员账号",
      "create-admin-account": "注册管理员",
      "confirm-password": "确认密码",
      "confirm-password-placeholder": "确认您的密码",
      "password-mismatch": "不匹配",
      "existing-user": "已有账号?",
      "accept-terms-and-policy": "我接受 Bytebase 的{terms}和{policy}",
      "terms-of-service": "服务条款",
      "privacy-policy": "隐私政策"
    },
    "sign-in": {
      "title": "登录您的账号",
      "forget-password": "忘记密码?",
      "new-user": "第一次使用 Bytebase?",
      "demo-note": "邮箱:{username} 密码:{password}",
      "gitlab": "通过 GitLab 登录",
      "github": "通过 GitHub 登录",
      "gitlab-oauth": "您可联系管理员开启 GitLab 登录",
      "sign-in-with-idp": "通过 {idp} 登录"
    },
    "password-forget": {
      "title": "忘记了您的密码？",
      "content": "请联系的您的 Bytebase 管理员重置密码",
      "return-to-sign-in": "返回登录"
    },
    "password-forgot": "忘记密码",
    "password-reset": {
      "title": "重置您的密码",
      "content": "我们会将重置密码链接发送到您的邮箱",
      "send-reset-link": "发送重置链接",
      "return-to-sign-in": "返回登录"
    },
    "activate": {
      "title": "激活您的 {type} 账号"
    }
  },
  "policy": {
    "rollout": {
      "name": "发布策略",
      "tip": "新策略对旧工单也生效",
      "info": "当要发布对数据库的变更时，该选项控制了是否需要人工发布。",
      "manual": "人工发布",
      "manual-info": "需要人工点击「发布」按钮后，才会执行变更。",
      "auto": "自动发布",
      "auto-info": "如果预检查都通过的话，会自动发布，执行变更。",
      "assignee-group": {
        "workspace-owner-or-dba": "需要 DBA 或者 Bytebase 实例所有者发布。",
        "project-owner": "需要项目所有者发布。"
      }
    },
    "backup": {
      "name": "数据库备份策略",
      "tip": "新策略仅对新添加的数据库生效",
      "not-enforced": "无策略",
      "not-enforced-info": "无备份策略。",
      "daily": "每日",
      "daily-info": "每日备份数据库。",
      "weekly": "每周",
      "weekly-info": "每周备份数据库。"
    },
    "environment-tier": {
      "name": "环境级别",
      "description": "使该环境在显示上不同于其他环境。",
      "mark-env-as-production": "标记为生产环境"
    }
  },
  "change-history": {
    "self": "变更历史",
    "select": "Schema 版本是在每次通过 Bytebase 执行 Schema 变更后被记录下来的",
    "workflow": "工作流",
    "commit-info": "由 {author} 于 {time}",
    "no-schema-change": "本次变更没有任何 Schema 的改动",
    "schema-drift": "Schema 偏差",
    "schema-drift-detected": "上次变更后的 Schema 与本次变更前不一致。",
    "view-drift": "查看偏差",
    "before-left-schema-choice": "比较",
    "left-schema-choice-prev-history-schema": "上次变更后",
    "left-schema-choice-current-history-schema-prev": "本次变更前",
    "after-left-schema-choice": "和本次变更后的 Schema",
    "show-diff": "显示差异",
    "left-vs-right": "之前{prevLink} vs 当前版本",
    "schema-snapshot-after-change": "完成这次变更后的 schema 快照",
    "current-schema-empty": "当前 schema 为空",
    "list-limit": "对于有变更历史的数据库，我们会在下面最多列出5条记录。您可以点击数据库名称去进一步查看全部的记录。",
    "no-history-in-project": "这个项目下没有发现任何数据库有变更历史。",
    "recording-info": "每当数据库 schema 变更时，我们便会记录下变更历史。",
    "establish-baseline": "建立新的基线",
    "refreshing-history": "刷新历史中 ...",
    "config-instance": "配置实例",
    "establish-baseline-description": "Bytebase 将用当前的 schema 作为新的基线。这将会把数据库当前的 schema 状态同步到 Bytebase 记录的 schema 状态，并且解决 schema 偏差的问题。在进行此操作前，您应该检查当前的基线确实反映了期望的状态。",
    "establish-database-baseline": "建立「{name}」基线",
    "instance-missing-change-schema": "实例「{name}」缺失用于记录变更历史的 schema。",
    "instance-bad-connection": "无法连接实例「{name}」以获取变更历史。",
    "contact-dba": "请联系您的 DBA 进行配置。",
    "export": "导出变更历史",
    "need-to-select-first": "需要先选择变更历史"
  },
  "database": {
    "select": "选择数据库",
    "the-list-might-be-out-of-date-and-is-refreshed-roughly-every-10-minutes": "该表每隔约10分钟刷新一次，所以展示的可能不是最新信息。",
    "last-successful-sync": "最后一次成功的同步",
    "no-anomalies-detected": "没有检测到异常",
    "sync-status": "同步状态",
    "search-database-name": "搜索数据库名称",
    "search-database": "搜索数据库",
    "transfer-project": "转移项目",
    "alter-schema": "变更 Schema",
    "alter-schema-in-vcs": "变更 Schema (VCS)",
    "change-data": "变更数据",
    "change-data-in-vcs": "变更数据 (VCS)",
    "successfully-transferred-updateddatabase-name-to-project-updateddatabase-project-name": "成功将'{0}'转移到项目'{1}'。",
    "database-backup": "数据库备份",
    "backup-name": "备份名称",
    "create-backup": "创建备份",
    "automatic-x-backup": "{freq}自动备份",
    "automatic-backup": "自动备份",
    "disable-automatic-backup": "禁用自动备份",
    "backuppolicy-backup-enforced-and-cant-be-disabled": "强制{0}备份，不能禁用",
    "backup-policy": {
      "DAILY": "每日",
      "WEEKLY": "每周"
    },
    "an-http-post-request-will-be-sent-to-it-after-a-successful-backup": "备份成功后向其发送 HTTP POST 请求。",
    "backup-info": {
      "template": "每{dayOrWeek} {time} 备份，数据将保留 {retentionDays} 天。"
    },
    "week": {
      "Friday": "周五",
      "Monday": "周一",
      "Saturday": "周六",
      "Sunday": "周日",
      "Thursday": "周四",
      "Wednesday": "周三",
      "Tuesday": "周二",
      "day": "日"
    },
    "enable-backup": "启用备份",
    "backup-now": "现在备份",
    "create-a-manual-backup": "创建手动备份",
    "action-automatic-backup-for-database-props-database-name": "数据库'{1}'{0}自动备份",
    "enabled": "启用",
    "disabled": "禁用",
    "updated-backup-webhook-url-for-database-props-database-name": "更新了数据库'{0}'的 webhook URL。",
    "last-sync-status": "最后一次同步状态",
    "last-sync-status-long": "最后一次同步在{1}，状态为{0}",
    "gitops-enabled": "已启用 GitOps",
    "restore-backup": "恢复备份'{0}'到一个新的数据库中",
    "nullable": "可为空",
    "restore": "恢复",
    "backup": {
      "enabled": "已启用",
      "disabled": "已禁用"
    },
    "expression": "表达式",
    "position": "位置",
    "unique": "Unique",
    "visible": "Visible",
    "comment": "注释",
    "engine": "引擎",
    "row-count-estimate": "估计行数",
    "data-size": "数据大小",
    "index-size": "索引大小",
    "column": "列",
    "columns": "列",
    "data-type": "数据类型",
    "indexes": "索引",
    "row-count-est": "估计行数",
    "incorrect-project-warning": "SQL 编辑器只能查询用户可用的项目中的数据库。您应该首先将此数据库转移到一个可用的项目中。",
    "go-to-transfer": "前去转移",
    "pitr": {
      "restore": "@:common.restore@:common.database",
      "no-available-backup": "没有可用的备份",
      "point-in-time": "时间点",
      "help-info": "将数据库的状态恢复到一个时间点。{link}。",
      "minimum-supported-engine-and-version": "需要 {engine} >= {min_version}",
      "restore-to-point-in-time": "恢复到指定时间点",
      "no-earlier-than": "恢复的时间点不能早于 [{earliest}] (最早可用的备份)。",
      "no-later-than-now": "恢复的时间点不能晚于当前时间。",
      "will-overwrite-current-database": "会覆盖现有数据库",
      "restore-before-last-migration": "恢复到上次变更历史之前",
      "restore-before-last-migration-help-info": "@:{'database.pitr.restore-before-last-migration'}。{link}。",
      "restore-to": "恢复到",
      "restore-to-new-db": "新数据库",
      "restore-to-in-place": "原数据库"
    },
    "show-reserved-tables": "显示 Bytebase 保留的表",
    "show-reserved-databases": "显示 Bytebase 保留的数据库",
    "backup-setting": {
      "schedule": {
        "disabled": "关闭",
        "weekly": "每周",
        "daily": "每天"
      },
      "form": {
        "schedule": "计划",
        "day-of-week": "星期",
        "time-of-day": "时间",
        "retention-period": "保留时长（天）"
      }
    },
    "backup-policy-violation": "违反了备份策略",
    "synced-at": "同步于 {time}",
    "not-found-last-successful-sync-was": "未找到，上次成功同步于 {time}",
    "view-unassigned-databases": "查看未分配的数据库",
    "unassigned-databases": "未分配的数据库",
    "restore-database": "恢复数据库",
    "selected-n-databases": "已选择 {n} 个数据库",
    "sync-schema": {
      "title": "库表同步",
      "description": "Bytebase 支持将一个数据库的指定 Schema 版本同步到其他数据库。",
      "schema-history-version": "Schema 历史版本",
      "select-source-schema": "选择源数据库",
      "select-target-databases": "选择目标数据库",
      "select-project": "选择项目",
      "select-database-placeholder": "选择数据库 (仅限 MySQL, PostgreSQL)",
      "source-database": "源数据库",
      "source-schema": "源 Schema",
      "schema-version": {
        "self": "Schema 版本",
        "description": "每次通过 Bytebase 应用模式变更时，都会记录模式版本。"
      },
      "target-databases": "目标数据库",
      "with-diff": "有差异",
      "no-diff": "无差异",
      "message": {
        "select-a-target-database-first": "请先选择一个目标数据库。",
        "no-target-databases": "无目标数据库",
        "no-diff-found": "未发现差异。"
      },
      "to-database": "选择待同步的数据库",
      "from-database": "选择源数据库",
      "schema-change-preview": "预览 '{database}' 的 Schema 变更",
      "schema-change-preview-no-database": "预览 Schema 变更",
      "synchronize-statements": "对应生成的 DDL 语句",
      "synchronize-statements-description": "您可以继续编辑生成的 Schema DDL 语句",
      "select-from-database-and-schema-tip": "选择源数据库和 Schema 版本",
      "select-to-database-tip": "选择待同步的数据库",
      "no-difference-tip": "没有发现差异",
      "more-version": "更多...",
      "character-sets-diff-found": "Schema 之间的字符集不同",
      "preview-issue": "预览工单",
      "schema-change": "Schema 变化"
    },
    "sensitive": "敏感",
    "access-denied": "您没有访问该数据库的权限",
    "schema": {
      "select": "选择 schema"
    },
    "show-missing-databases": "显示未找到的数据库",
    "n-selected-m-in-total": "（已选择 {selected}，共计 {total}）",
    "doesnt-match-database-name-template": "不符合租户数据库名称模板",
    "doesnt-match-tenant-value": "与租户标签值不匹配",
    "should-follow-database-name-template": "需要遵循租户数据库名称模板",
    "all": "所有数据库",
    "unassigned": "不再分配",
    "show-schemaless-databases": "显示无模式的数据库。（变更 Schema 不适用于无 schema 的数据库. ）",
    "secret": {
      "new": "新增保密变量",
      "edit": "编辑保密变量",
      "name-placeholder": "输入保密变量名称",
      "description-placeholder": "输入描述",
      "value": "值",
      "value-placeholder": "输入值（仅写入）",
      "validation": {
        "duplicated-name": "保密变量名称重复",
        "name-pattern-mismatch": "秘密名称应该只由大写字母，数字和 _（下划线）组成",
        "cannot-be-changed-later": "创建之后无法修改",
        "name-cannot-prefix-with-bytebase": "秘密名称不能以 'BYTEBASE_' 为前缀",
        "name-cannot-start-with-number": "秘密名称不能以数字开头"
      },
      "self": "保密变量",
      "delete-tips": "删除保密变量",
      "description": "您可以在变更脚本中使用保密变量，来隐藏敏感信息, 请参考{guide}"
    },
    "transfer": {
      "source-project": "源项目",
      "target-project": "目标项目",
      "errors": {
        "select-target-project": "选择目标项目",
        "select-at-least-one-database": "至少选择一个数据库"
      },
      "select-target-project": "选择目标项目"
    },
    "transfer-database-from-to": "将数据库从源项目转移到目标项目"
  },
  "repository": {
    "branch-observe-file-change": "Bytebase 跟踪文件变更的分支。",
    "base-directory": "根目录",
    "base-directory-description": "Bytebase 跟踪文件变更的根目录。如果为空，则他会跟踪整个仓库。",
    "file-path-template": "文件路径模版",
    "file-path-template-description": "Bytebase 仅会跟踪那些文件路径匹配模版 (相对于指定根目录）的文件。",
    "file-path-example-schema-migration": "针对 schema 变更类型的文件路径样例",
    "file-path-example-data-migration": "针对数据变更类型的文件路径样例",
    "schema-path-template": "Schema 路径模版",
    "schema-writeback-description": "如果指定，在每一次变更之后，Bytebase 将把最新的 Schema 回写到本来触发变更的提交分支，回写的具体路径则是相对于前面指定的根目录。如果您不希望 Bytebase 这样做，则置为空。",
    "schema-writeback-protected-branch": "请保证被变更的分支不是处于保护 (protected) 状态，或者仓库允许他的 maintainer 可以推送变更到保护分支。",
    "if-specified": "如果指定",
    "schema-path-example": "Schema 路径样例",
    "sheet-path-template": "工作表路径模板",
    "sheet-path-template-description": "Bytebase 仅跟踪文件路径匹配模版 (相对于指定根目录）的文件。匹配的文件将被同步到 SQL Editor 以供使用。",
    "sql-review-ci": "SQL 审核 CI",
    "sql-review-ci-enable": "开启 SQL 审核 CI",
    "sql-review-ci-enable-gitlab": "基于 GitLab CI 开启 SQL 审核",
    "sql-review-ci-enable-github": "基于 GitHub Action 开启 SQL 审核",
    "sql-review-ci-description": "Bytebase 会发起 {pr} 为您的代码仓库配置 SQL 审核 CI。在每一个 {pr} 中，任何匹配上「{pathTemplate}」的文件修改将被赋予对应环境的 SQL 审核策略。",
    "sql-review-ci-setup": "配置 SQL 审核 CI",
    "sql-review-ci-setup-failed": "SQL 审核 CI 创建失败",
    "sql-review-ci-setup-pr": "查看{pr}",
    "merge-request": "合并请求",
    "pull-request": "拉取请求",
    "sql-review-ci-loading-modal": "我们正在为您准备{pr}来配置 SQL 审核 CI。完成之后您将会被重定向到{pr}页面。",
    "sql-review-ci-setup-modal": "我们为您的代码仓库创建了一个{pr}来配置 SQL 审核 CI。请审核并合并该{pr}。",
    "sql-review-ci-remove": "清除 SQL 审核 CI",
    "sql-review-ci-remove-modal": "SQL 审核 CI 已禁用。您可以手动删除 {repository} 的 {vcs} 文件。",
    "sql-review-ci-restore-modal": "恢复到 UI 工作流后，SQL 审核 CI 将会被禁用，您可以手动删除 {repository} 的 {vcs} 文件。",
    "git-provider": "Git 提供方",
    "gitops-status": "@.capitalize:common.gitops 已{status}",
    "gitops-description-file-path": "数据库变更脚本存放在 {fullPath}。为了进行一次变更，开发者需要创建一个匹配 {fullPathTemplate} 文件路径格式的变更脚本。",
    "gitops-description-branch": "当脚本审核通过并且合并到 {branch} 分支后，Bytebase 将自动发起一条流水线来执行新的 schema 变更。",
    "gitops-description-description-schema-path": "当 schema 变更完成后, Bytebase 会把变更后的最新 schema 回写到指定的 {schemaPathTemplate}。",
    "gitops-description-sdl": "数据库变更脚本存放在 {fullPath}。如果要变更据库 schema，开发者需要修改脚本文件 {schemaPathTemplate}。如果要修改数据库数据，开发者需要按照 {filePathTemplate} 创建一个变更脚本。当脚本合并到 {branch} 分支后，Bytebase 将自动发起一条流水线来执行新的数据库变更。",
    "restore-to-ui-workflow": "恢复到 UI 工作流",
    "restore-ui-workflow-description": "当使用 UI 工作流时，开发者会通过 Bytebase\n\n控制台直接提交一个 SQL 审核工单，让指定的 DBA 或者开发同事审核。当审核通过后，Bytebase 再执行相应的 SQL 变更。",
    "restore-ui-workflow-success": "成功恢复到 UI 工作流",
    "update-gitops-config-success": "成功更新 @:common.gitops 配置",
    "setup-wizard-guide": "如果您在过程中遇到问题, 请参考 {guide}",
    "add-git-provider": "添加 Git 提供方",
    "choose-git-provider": "选择 Git 提供方",
    "select-repository": "选择仓库",
    "configure-deploy": "配置部署",
    "choose-git-provider-description": "选择存放着您数据库 schema 脚本的 Git 提供方。当您把变更脚本推送到 Git 仓库后，Bytebase 会自动创建一条流水线把 schema 变更应用到数据库上。",
    "choose-git-provider-visit-workspace": "访问 {workspace} 设置以添加更多 Git 提供方.",
    "choose-git-provider-contact-workspace-owner": "如果您希望其他 Git 提供方出现在列表中，请联系 Bytebase 实例的所有者。当前 Bytebase 支持自己托管的 GitLab EE/CE，我们之后也会支持 GitLab.com 和 GitHub Enterprise",
    "select-repository-attention-gitlab": "Bytebase 仅列出您至少拥有 'Maintainer' 权限的 GitLab 项目。因为只有至少拥有该权限，才能够配置项目的 webhook 用来监听代码推送事件。",
    "select-repository-attention-github": "Bytebase 仅列出您拥有管理员权限的 GitHub 仓库。因为只有拥有该权限，才能够配置仓库的 webhook 用来监听代码推送事件。",
    "select-repository-attention-bitbucket": "Bytebase 仅列出您拥有管理员权限的 Bitbucket 仓库。因为只有拥有该权限，才能够配置仓库的 webhook 用来监听代码推送事件。",
    "select-repository-search": "搜索仓库",
    "linked": "关联的仓库"
  },
  "workflow": {
    "current-workflow": "当前工作流",
    "ui-workflow": "UI 工作流",
    "ui-workflow-description": "经典的 SQL 审核工作流。开发者直接在 Bytebase 上提交一个 SQL 审核工单，然后等待被指派的 DBA 或者开发同事审核。在审核通过后，Bytebase 会进行相应的 SQL schema 变更。",
    "gitops-workflow": "GitOps 工作流",
    "gitops-workflow-description": "数据库变更脚本保存在 Git 仓库中。为了进行一次 schema 变更，开发者会创建一个变更脚本并且提交至诸如 GitLab 这样的 VCS 进行审核。 当审核通过并且合并到配置的分支后，Bytebase 会自动开启流水线来进行新的 schema 变更。",
    "configure-gitops": "配置 GitOps",
    "configure-gitops-success": "开启「{project}」GitOps 工作流成功",
    "change-gitops-success": "变更「{project}」仓库成功"
  },
  "anomaly": {
    "attention-title": "异常检测",
    "attention-desc": "Bytebase 会定期扫描托管的资源，并在这里列出检测到的异常。\n该列表大约每 10 分钟刷新一次。",
    "table-search-placeholder": "搜索{type}或者环境",
    "table-placeholder": "很棒，没有检测到{type}异常！",
    "tooltip": "{env} 环境有 {criticalCount} 个严重异常, {highCount} 个高等级异常和 {mediumCount} 个中等级异常",
    "types": {
      "connection-failure": "连接失败",
      "missing-migration-schema": "缺少变更 Schema",
      "schema-drift": "Schema 偏差",
      "backup-enforcement-violation": "违反备份策略约束",
      "missing-backup": "缺少备份"
    },
    "action": {
      "check-instance": "检查实例",
      "view-backup": "查看备份",
      "configure-backup": "配置备份",
      "view-diff": "查看差异"
    },
    "last-seen": "上次出现",
    "first-seen": "首次出现"
  },
  "project": {
    "dashboard": {
      "modal": {
        "title": "如何创建您的'@:{'common.project'}' ?",
        "content": "在 Bytebase 中，项目的概念与其他常见的的开发工具类似\n\n一个项目会有属于他的协作成员，并且每一个数据库和工单总是归属于某一个项目\n\n同时，一个项目可以关联一个代码仓库，并以此来开启 GitOps 工作流",
        "cancel": "关闭",
        "confirm": "不再出现"
      },
      "search-bar-placeholder": "搜索项目名称"
    },
    "table": {
      "key": "@:common.key",
      "name": "@:common.name"
    },
    "create-modal": {
      "project-name": "@:{'common.project'}@:{'common.name'}",
      "key": "@:common.key",
      "key-hint": "（请使用大写字母来命名您的项目）",
      "cancel": "@:common.cancel",
      "confirm": "@:common.create",
      "success-prompt": "成功创建 {name}."
    },
    "overview": {
      "view-all": "查看所有",
      "view-all-closed": "查看所有结束的工单",
      "recent-activity": "近期@.lower:{'common.activities'}",
      "in-progress": "进行中",
      "recently-closed": "近期结束",
      "info-slot-content": "Bytebase 会定时同步实例的 schema，新同步的数据库会首先被置于这里，之后您可以再将他们转移到适当的项目中。",
      "no-db-prompt": "没有数据库属于当前项目。您可以通过点击位于上方菜单栏中的 {newDb} 或者 {transferInDb} 来添加数据库。"
    },
    "webhook": {
      "success-created-prompt": "成功创建 {name} webhook.",
      "success-updated-prompt": "成功更新 {name} webhook.",
      "success-deleted-prompt": "成功删除 {name} webhook.",
      "success-tested-prompt": "测试 webhook 事件成功.",
      "fail-tested-title": "测试 webhook 事件失败.",
      "add-a-webhook": "添加 webhook",
      "create-webhook": "创建 webhook",
      "last-updated-by": "最后修改人",
      "destination": "外部应用",
      "webhook-url": "Webhook url",
      "triggering-activity": "触发事件",
      "test-webhook": "测试 Webhook",
      "no-webhook": {
        "title": "当前项目暂未配置 webhook",
        "content": "配置 webhook 来让 Bytebase 在完成任务后向您的外部系统推送通知"
      },
      "creation": {
        "title": "创建 webhook",
        "desc": "为 {destination} 创建一个 webhook",
        "how-to-protect": "您可以通过添加 'Bytebase' 到您的 webhook 关键字白名单中来保护您的 webhook",
        "view-doc": "{destination} 的官方文档"
      },
      "deletion": {
        "btn-text": "删除这个 webhook",
        "confirm-title": "删除 webhook '{title}' 以及所有的执行历史?"
      },
      "activity-item": {
        "issue-creation": {
          "title": "创建@:common.issue",
          "label": "当一个新的工单被创建"
        },
        "issue-status-change": {
          "title": "工单状态变更",
          "label": "当一个工单的状态发生变更"
        },
        "issue-task-status-change": {
          "title": "工单任务状态变更",
          "label": "当一个工单包含的任务状态发生了变更"
        },
        "issue-info-change": {
          "title": "工单信息变更",
          "label": "当一个工单的信息 (比如: 分配人, 标题, 描述) 发生了变更"
        },
        "issue-comment-creation": {
          "title": "工单被评论",
          "label": "当新的工单评论被创建"
        },
        "issue-stage-status-change": {
          "title": "工单阶段状态变更",
          "label": "当一个工单包含的阶段状态发生了变更"
        },
        "issue-approval-notify": {
          "title": "工单待审批",
          "label": "当工单需要审批"
        }
      }
    },
    "settings": {
      "success-updated": "项目设置更新成功",
      "success-member-added-prompt": "成功添加到当前项目中.",
      "success-member-deleted-prompt": "成功将 {name} 从当前项目移除.",
      "member-placeholder": "选择用户",
      "manage-member": "管理成员",
      "owner": "@.upper:common.role.owner",
      "developer": "@.upper:common.role.developer",
      "archive": {
        "title": "归档项目",
        "description": "已归档的项目将不会显示在日常界面，您可以通过点击页面左下方的 \"归档\"来恢复。",
        "btn-text": "归档这个@:common.project",
        "force": {
          "description": "强制归档。所有关联的工单都将被解决，所有关联的工作表都将被删除。"
        }
      },
      "restore": {
        "title": "恢复项目",
        "btn-text": "恢复这个@:common.project"
      },
      "schema-change-type": "Schema 变更类型",
      "select-schema-change-type-ddl": "命令式 - 面向过程的 DDL 命令，如 ALTER TABLE",
      "select-schema-change-type-sdl": "声明式 - 面向终态的 Schema 描述，如 CREATE TABLE",
      "schema-path-template-sdl-description": "Schema 文件描述了完整的数据库结构。"
    },
    "members": {
      "add-member": "添加成员",
      "revoke-member": "撤销成员",
      "edit": "编辑成员 - {member}",
      "view-by-principals": "按负责人查看",
      "view-by-roles": "按角色查看",
      "cannot-remove-last-owner": "无法移除项目的最后一个所有者",
      "revoke-role-from-user": "删除'{user}'{role}的角色",
      "inactive-members": "未激活成员",
      "show-inactive": "显示未激活成员",
      "select-users": "选择用户",
      "assign-role": "分配角色",
      "never-expires": "永不过期",
      "role-never-expires": "此角色没有过期时间。",
      "add-more": "增加更多"
    },
    "mode": {
      "standard": "标准模式",
      "batch": "批量模式"
    },
    "db-name-template": "租户数据库名称模板",
    "select": "选择项目",
    "lgtm-check": {
      "self": "LGTM 检查",
      "disabled": "跳过 LGTM 检查",
      "project-member": "需要来自项目成员的 LGTM",
      "project-owner": "需要来自项目所有者的 LGTM"
    },
    "successfully-updated-db-name-template": "成功更新数据库名称模板。",
    "all": "所有项目"
  },
  "inbox": {
    "mark-all-as-read": "全部标记为已读",
    "view-older": "查看更早"
  },
  "gitops": {
    "setting": {
      "description": "Bytebase 支持 GitOps 工作流。该工作流下，数据库变更脚本存储在版本控制系统上 (VCS)，新创建的变更脚本会自动触发对应的数据库变更。Bytebase 的所有者先在此配置 VCS，在这之后，项目的所有者就可以从所配置的 VCS 中选取他们的 Git 仓库。",
      "description-highlight": "如果您想通过您配置的VCS启用第三方登录，请在SSO中进行配置。",
      "add-git-provider": {
        "self": "添加 Git 提供方",
        "description": "在项目可以启用 GitOps 工作流前，Bytebase 首先需要以在 VCS 中注册为 OAuth 应用的方式和 VCS 进行集成。以下是配置该集成的步骤，您也可以按照我们的{guide}。",
        "gitlab-self-host": "自托管 GitLab",
        "gitlab-self-host-admin-requirement": "您必须是 GitLab 实例的管理员才能进行该配置。否则您需要让您的 GitLab 实例管理员把 Bytebase 先注册为 GitLab 整个实例级别的 OAuth 应用，之后再让对方提供给您注册完成后的应用 ID 以及 Secret，以让您在「OAuth 应用信息」步骤进行填写。",
        "gitlab-com-admin-requirement": "您的账号必须对您打算关联的代码仓库拥有管理员权限。通常这个账号对应的是一个专门的服务账号而非个人账号。",
        "github-com-admin-requirement": "您必须是 GitHub 组织的管理员才能进行该配置。否则您需要让您的 GitHub 组织管理员把 Bytebase 先注册为组织级别的 OAuth 应用，之后再让对方提供给您注册完成后的应用 ID 以及 Secret，以让您在「OAuth 应用信息」步骤进行填写。",
        "bitbucket-admin-requirement": "您必须是 Bitbucket 工作空间的管理员才能进行该配置。否则您需要让您的 Bitbucket 工作空间管理员把 Bytebase 先注册为工作空间级别的 OAuth 应用，之后再让对方提供给您注册完成后的应用 ID 以及 Secret，以让您在「OAuth 应用信息」步骤进行填写。",
        "azure-admin-requirement": "您必须是 Azure DevOps 组织的管理员才能进行该配置。否则您需要让您的 Azure DevOps 组织管理员把 Bytebase 先注册为组织级别的 OAuth 应用，之后再让对方提供给您注册完成后的应用 ID 以及 客户端 Secret，以让您在「OAuth 应用信息」步骤进行填写。",
        "oauth-info-correct": "OAuth 信息验证成功",
        "check-oauth-info-match": "请确认 Secret 和注册在 GitLab 实例上的应用信息匹配。",
        "add-success": "成功添加了 Git 提供方「{vcs}」",
        "choose": "选择 Git 提供方",
        "gitlab-self-host-ce-ee": "自托管 GitLab 企业版 (EE) 或者 社区版 (CE)",
        "basic-info": {
          "self": "基本信息",
          "gitlab-instance-url": "GitLab 实例 URL",
          "gitlab-instance-url-label": "VCS 实例 URL。请确认这个实例和 Bytebase 之间网络是互通的。",
          "github-instance-url": "GitHub 实例 URL",
          "bitbucket-instance-url": "Bitbucket 实例 URL",
          "azure-instance-url": "Azure DevOps 实例 URL",
          "instance-url-error": "实例 URL 必须以 https:// or http:// 开头",
          "display-name": "展示名称",
          "display-name-label": "一个可选的展示名称用以区分不同的 Git 供应方。"
        },
        "oauth-info": {
          "self": "OAuth 应用信息",
          "gitlab-self-host-register-oauth-application": "注册 Bytebase 为一个 GitLab 实例级别 (instance-wide) 的 OAuth 应用。",
          "gitlab-self-host-login-as-admin": "以管理员身份登录 GitLab 实例。这个账号必须是整个 GitLab 实例的管理员 (会看到小扳手在顶栏)。",
          "gitlab-self-host-visit-admin-page": "通过点击小扳手访问管理员界面，然后导航到「应用」分区，再点击「创建应用」。",
          "gitlab-com-register-oauth-application": "注册 Bytebase 为一个 GitLab 用户的 OAuth 应用。",
          "gitlab-com-login": "通过账号登陆 GitLab.com。通常这个账号对应的是一个专门的服务账号而非个人账号。",
          "azure-devops-login": "通过账号登陆 Azure DevOps。通常这个账号对应的是一个专门的服务账号而非个人账号。",
          "gitlab-com-visit-application-page": "访问 Preferences -> Applications 页面。您可以通过右上角的头像下拉菜单访问到该页面。",
          "azure-devops-visit-application-page": "访问 Applications 页面。",
          "gitlab-paste-oauth-info": "从刚创建好的应用上粘贴它的应用 ID 和 Secret 到下面的字段。",
          "azure-paste-oauth-info": "从刚创建好的应用上粘贴它的应用 ID 和 客户端 Secret 到下面的字段。",
          "github-register-oauth-application": "注册 Bytebase 为一个 GitHub 组织级别 (organization-wide) 的 OAuth 应用。",
          "github-login-as-admin": "以组织管理员身份登录 GitHub.com。这个账号必须是 GitHub 组织的管理员 (能够进入组织 Settings 页面)。",
          "github-visit-admin-page": "进入组织 Settings 页面，然后导航到「Developer settings > OAuth Apps」分区，再点击「Register an application」。",
          "github-paste-oauth-info": "从刚创建好的应用上粘贴它的 Client ID 和 Client secret 到下面的字段。",
          "bitbucket-register-oauth-application": "注册 Bytebase 为一个 Bitbucket 工作空间级别 (workspace-wide) 的 OAuth 应用。",
          "azure-register-oauth-application": "注册 Bytebase 为一个 Azure DevOps 组织级别 (organization-wide) 的 OAuth 应用。",
          "bitbucket-login-as-admin": "以工作空间管理员身份登录 Bitbucket.com。这个账号必须是 Bitbucket 工作空间的管理员 (能够进入工作空间 Settings 页面)。",
          "bitbucket-visit-admin-page": "进入工作空间 Settings 页面，然后导航到「APPS AND FEATURES > OAuth consumers」分区，再点击「Add a consumer」。",
          "bitbucket-paste-oauth-info": "从刚创建好的应用上粘贴它的 Key 和 Secret 到下面的字段。",
          "copy-homepage-url": "Homepage URL 已复制到剪切板，请粘贴至 OAuth 应用的对应字段内。",
          "copy-redirect-uri": "Redirect URI 已复制到剪切板，请粘贴至 OAuth 应用的对应字段内。",
          "direct-link": "直达链接",
          "create-oauth-app": "使用如下信息来创建您的 Bytebase OAuth 应用。",
          "gitlab-application-id-error": "应用 ID 必须是 64 个字母长度",
          "gitlab-secret-error": "Secret 必须是 64 个字母长度",
          "github-application-id-error": "应用 ID 必须是 20 个字母长度",
          "github-secret-error": "Secret 必须是 40 个字母长度",
          "bitbucket-application-id-error": "应用 ID 必须是 18 个字母长度",
          "bitbucket-secret-error": "Secret 必须是 32 个字母长度",
          "github-enterprise-login-as-admin": "以组织管理员身份登录您部署的 GitHub Enterprise 站点。这个账号必须是 GitHub 组织的管理员 (能够进入组织 Settings 页面)。"
        },
        "confirm": {
          "confirm-info": "确认信息",
          "confirm-description": "创建完成后，这个 Git 供应方将出现在项目面板「GitOps」Tab 下，可以被项目所有者选中。"
        },
        "github-self-host-ee": "自托管 GitHub 企业版 (EE)"
      },
      "git-provider": {
        "gitlab-self-host-application-id-label": "注册为 GitLab 实例级 OAuth 应用的应用 ID。",
        "gitlab-com-application-id-label": "注册为 GitLab OAuth 应用的应用 ID。",
        "view-in-gitlab": "查看 GitLab",
        "gitlab-self-host-secret-label": "注册为 GitLab 实例级 OAuth 应用的 Secret。",
        "gitlab-com-secret-label": "注册为 GitLab OAuth 应用的 Secret。",
        "github-application-id-label": "注册为 GitHub 组织级别 OAuth 应用的 Client ID。",
        "secret-label-github": "注册为 GitHub 组织级别 OAuth 应用的 Client secret。",
        "delete-forbidden": "删除这个提供方前，需要先解除所有仓库的关联。",
        "delete": "删除 Git 提供方",
        "delete-confirm": "删除 Git 提供方 \"{name}\"？"
      }
    }
  },
  "archive": {
    "archived": "已归档",
    "project-search-bar-placeholder": "搜索@.lower:{'common.project'}的名称",
    "instance-search-bar-placeholder": "搜索@.lower:{'common.instance'}的名称",
    "environment-search-bar-placeholder": "搜索@.lower:{'common.environment'}的名称",
    "sso-search-bar-placeholder": "搜索 SSO 的名称"
  },
  "deployment-config": {
    "stage-n": "阶段 {n}",
    "add-selector": "添加选择条件",
    "update-success": "成功更新部署配置",
    "this-is-example-deployment-config": "这是部署配置的样例，您需要在此基础上编辑并保存。",
    "n-databases": "{n} 个数据库",
    "selectors": "选择条件",
    "add-stage": "添加阶段",
    "confirm-to-revert": "确定撤销编辑？",
    "name-placeholder": "阶段名称…",
    "error": {
      "at-least-one-stage": "至少需要 1 个阶段",
      "stage-name-required": "需要指定阶段名称",
      "at-least-one-selector": "每个阶段至少需要 1 个选择条件",
      "env-in-selector-required": "每个阶段都需要有 \"Environment ID\" 选择条件",
      "env-selector-must-has-one-value": "\"Environment ID\" 必须有且只有 1 个值",
      "key-required": "需要指定 Key",
      "values-required": "需要指定值"
    },
    "project-has-no-deployment-config": "这个项目还没有部署配置。请先{go}。",
    "go-and-config": "去配置",
    "wont-be-deployed-explanation": "这些数据库不会被部署，因为没有命中任何选择条件。",
    "wont-be-deployed": "不参与部署",
    "pipeline-generated-from-deployment-config": "部署的流水线根据项目的{deployment_config}生成。",
    "preview-deployment-pipeline": "预览部署流水线",
    "select-database-group": "选择数据库分组"
  },
  "data-source": {
    "role-type": "权限类型",
    "successfully-deleted-data-source-name": "成功删除数据源'{0}'。",
    "create-data-source": "创建数据源",
    "data-source-list": "数据源列表",
    "all-data-source": "所有数据源",
    "search-name": "搜索名称",
    "search-name-database": "搜索名称，数据库",
    "successfully-created-data-source-datasource-name": "成功创建数据源 '{0}'。",
    "select-database-first": "先选择数据库",
    "select-data-source": "选择数据源",
    "search-user": "搜索用户",
    "user-list": "用户列表",
    "revoke-access": "您确定要取消 '{0}' 对 '{1}' 的访问权限？",
    "grant-data-source": "授予数据源",
    "grant-database": "授权数据库",
    "requested-issue": "申请工单",
    "successfully-revoked-member-principal-name-access-from-props-datasource-name": "成功取消 '{0}' 对 '{1}' 的访问权限。",
    "your-issue-id-e-g-1234": "您的工单 id (例如 1234)",
    "member-principal-name-already-exists": "{0} 已经存在",
    "successfully-granted-datasource-name-to-addedmember-principal-name": "成功授予 '{1}' '{0}'",
    "we-also-linked-the-granted-database-to-the-requested-issue-linkedissue-name": "我们也把被授予的数据库链接到了申请工单 '{0}'。",
    "new-data-source": "新数据源",
    "connection-name-string-copied-to-clipboard": "{0} 字符串已复制到剪贴板。",
    "jdbc-cant-connect-to-socket-database-value-instance-host": "JDBC 无法连接到 socket {0} ",
    "ssl-type": {
      "ca": "@:{'data-source.ssl.ca-cert'}",
      "ca-and-key-and-cert": "@:{'data-source.ssl.ca-cert'} + @:{'data-source.ssl.client-key'} + @:{'data-source.ssl.client-cert'}",
      "none": "不使用"
    },
    "ssl": {
      "ca-cert": "CA 证书",
      "client-key": "客户端密钥",
      "client-cert": "客户端证书"
    },
    "ssh-type": {
      "tunnel": "@:{'data-source.ssh.tunnel'}",
      "tunnel-and-private-key": "@:{'data-source.ssh.tunnel'} + @:{'data-source.ssh.private-key'}",
      "none": "不使用"
    },
    "ssh": {
      "host": "服务器",
      "port": "端口",
      "user": "用户名",
      "password": "密码",
      "ssh-key": "SSH 密钥",
      "tunnel": "隧道",
      "private-key": "私钥"
    },
    "ssl-connection": "SSL 连接",
    "ssh-connection": "SSH 连接",
    "read-replica-host": "只读副本 Host",
    "read-replica-port": "只读副本端口",
    "delete-read-only-data-source": "删除只读数据源",
    "connection-string-schema": "连接串模式"
  },
  "setting": {
    "project": {
      "description": "这里是项目管理员界面，列出了 Bytebase 上的所有项目。",
      "show-archived": "显示已归档的项目"
    },
    "label": {
      "key": "Key",
      "values": "值",
      "value-placeholder": "标签值…"
    }
  },
  "sql-editor": {
    "self": "SQL 编辑器",
    "select-connection": "请选择数据连接",
    "search-databases": "搜索数据库",
    "search-results": "搜索结果",
    "loading-databases": "加载数据库信息...",
    "close-pane": "关闭面板",
    "loading-data": "加载数据中...",
    "table-empty-placeholder": "点击 ”运行“ 执行查询",
    "no-rows-found": "暂无数据",
    "download-as-file": "下载为 {file} 格式",
    "only-select-allowed": "只允许执行 {select} 语句",
    "want-to-action": "如果您想要{action}，点击“{action}”按钮并提交一个工单。",
    "table-schema-placeholder": "选择一个表进行查看 Schema",
    "notify-empty-statement": "请在编辑器中输入 SQL 语句",
    "notify-multiple-statements": "检测到您输入了多条 SQL 语句。SQL 编辑器只支持执行第一条语句。您可以选择其他语句单独执行。",
    "notify-invalid-sql-statement": "请检查您的 SQL 语句。",
    "goto-alter-schema-hint": "请从编辑器顶部选择一个数据库连接",
    "can-not-execute-query": "加载数据时无法执行查询",
    "rows": "条记录",
    "no-history-found": "暂无历史记录",
    "no-sheet-found": "暂无工作表",
    "search-history": "搜索历史记录",
    "search-sheets": "搜索工作表",
    "hint-tips": {
      "confirm-to-delete-this-history": "确定删除这条记录？",
      "confirm-to-close-unsaved-sheet": {
        "title": "确定关闭未保存的工作表？",
        "content": "关闭当前工作表会丢失所有未保存的数据？"
      }
    },
    "please-input-the-tab-label": "请输入标签页名称!",
    "copy-code": "复制代码",
    "notify": {
      "copy-code-succeed": "代码复制成功",
      "copy-share-link": "分享链接已拷贝到剪贴板",
      "sheet-is-read-only": "分享的工作表是只读的，无法编辑。"
    },
    "view-all-tabs": "查看所有标签页",
    "sheets": "工作表",
    "connection-holder": "点击左侧数据库列表中的节点来建立连接",
    "link-access": "链接访问权限",
    "private": "私有",
    "private-desc": "只有您自己可以访问此工作表",
    "project-desc": "工作表所有者或者项目所有者拥有读、写权限，项目开发者拥有只读权限",
    "public": "公开",
    "public-desc": "工作表所有者拥有读写权限，其他人只拥有只读权限.",
    "create-read-only-data-source": "前去创建",
    "go-back": "返回",
    "save-sheet": "保存工作表",
    "save-sheet-input-placeholder": "请输入工作表名称",
    "untitled-sheet": "未命名工作表",
    "format": "格式化",
    "sql-review-result": "SQL 检查结果",
    "alter-table": "修改表结构",
    "visualize-explain": "可视化 Explain",
    "sql-execute-in-production-environment": "小心，您正在操作生产环境下的数据库。",
    "rows-upper-limit": "到达查询结果条数上限",
    "tab-mode": {
      "readonly": "只读",
      "admin": "管理员"
    },
    "close-sheet": "关闭工作表",
    "connect": "连接",
    "connect-in-admin-mode": "以管理员模式连接",
    "admin-mode": {
      "self": "管理员模式"
    },
    "allow-admin-mode-only": "实例{instance}只能通过管理员模式访问。",
    "run-selected": "运行选中的语句",
    "clear-screen": "清屏",
    "query-time": "查询时间",
    "request-query": "申请查询权限",
    "connection-lost": "连接丢失。下一次执行查询时将尝试重新连接。",
    "sheet": {
      "choose-sheet": "选择工作表",
      "self": "工作表"
    }
  },
  "schema-editor": {
    "self": "Schema 编辑器",
    "use-tips": "选择需要编辑的数据库或者表",
    "preview-issue": "预览工单",
    "sync-sql-from-schema-editor": "从 Schema 编辑器中同步 SQL",
    "raw-sql": "SQL 语句",
    "search-database-and-table": "搜索数据库和表",
    "search-table": "搜索表",
    "search-column": "搜索列",
    "actions": {
      "create-schema": "新建 Schema",
      "drop-schema": "删除 Schema",
      "create-table": "新建表",
      "rename": "重命名",
      "drop-table": "删除表",
      "drop": "删除",
      "restore": "恢复",
      "add-column": "添加列",
      "add-from-template": "从模板添加",
      "drop-column": "删除列",
      "sql-preview": "预览 SQL",
      "reset": "重置",
      "save": "保存"
    },
    "database": {
      "name": "名称",
      "row-count": "数据行数",
      "data-size": "数据大小",
      "engine": "引擎",
      "collation": "字符排序规则",
      "comment": "注释"
    },
    "schema": {
      "select": "选择 schema",
      "name": "Schema 名称"
    },
    "tables": "表",
    "table": {
      "select": "选择表",
      "name": "表名"
    },
    "columns": "列",
    "column": {
      "select": "选择列",
      "name": "名称",
      "type": "类型",
      "default": "默认值",
      "comment": "注释",
      "not-null": "不可为空",
      "primary": "主键",
      "foreign-key": "外键"
    },
    "nothing-changed": "无任何改动",
    "message": {
      "invalid-schema-name": "无效的 Schema 名称",
      "duplicated-schema-name": "重复的 Schema 名称",
      "invalid-table-name": "无效的表名",
      "duplicated-table-name": "重复的表名",
      "invalid-column-name": "无效的列名",
      "duplicated-column-name": "重复的列名",
      "invalid-column-type": "无效的列类型",
      "failed-to-fetch-database-schema": "请求数据库 Schema 失败"
    },
    "confirm-to-close": {
      "title": "确定关闭？",
      "description": "关闭后更改将会丢失。"
    },
    "tenant-mode-tips": "点击“预览工单”后，当前更改将会应用于所有选定的租户数据库。",
    "edit-foreign-key": "修改外键",
    "select-reference-schema": "选择外键的 Schema",
    "select-reference-table": "选择外键的表",
    "select-reference-column": "选择外键的列"
  },
  "label": {
    "empty-label-value": "<空值>",
    "no-label": "没有标签",
    "error": {
      "key-necessary": "需要指定 Key",
      "value-necessary": "需要指定值",
      "key-duplicated": "Key 重复了",
      "value-duplicated": "值重复了",
      "max-length-exceeded": "长度不能超过 {len} 字符",
      "max-label-count-exceeded": "不能多于 {count} 个标签",
      "cannot-edit-reserved-label": "不能编辑预留标签 \"{key}\""
    },
    "placeholder": {
      "select-key": "选择 Key…",
      "select-value": "选择值…",
      "select-values": "选择值…"
    },
    "setting": {
      "description": "标签是一组可用于标识数据库租户的键值对。{link}。"
    },
    "db-name-template-tips": "如果您的租户数据库名字遵循命名模版，您可以在这里指定。例如：数据库名字为 db1__SH, db1__BJ, db1__GZ，此时命名模板可以是 {placeholder}。{link}。",
    "confirm-change": "您确定要修改 '{label}' 吗？",
    "parsed-from-template": "从 {name} 中依据模板 {template} 解析得出",
    "cannot-transfer-template-not-match": "数据库 '{name}' 无法转移到这个项目，因为它的名称不符合模板 {template}。"
  },
  "oauth": {
    "unknown-event": "未知的事件类型，认证失败"
  },
  "subscription": {
    "try-for-free": "免费试用",
    "inquire-enterprise-plan": "企业版询价",
    "enterprise-free-trial": "企业版 {days} 天免费试用",
    "button": {
      "free-trial": "{days} 天免费试用",
      "upgrade": "升级",
      "contact-us": "联系我们",
      "view-subscription": "查看订阅"
    },
    "trial-start-modal": {
      "title": "已开启{plan}试用",
      "content": "您的{plan}试用已开启！在 {date} 之前所有{plan}功能将不受限制。",
      "button": "了解",
      "subscription-page": "订阅页面",
      "subscription": "可以在{page}查看我们的订阅方案及付费功能。"
    },
    "description": "您可以在这里上传您购买的 Bytebase 证书来解锁专业版/企业版功能。",
    "upload-license": "上传证书",
    "upgrade-trial-button": "升级试用",
    "start-n-days-trial": "开启 {days} 天试用 (无需信用卡)",
    "successfully-start-trial": "成功开启 {days} 天的免费试用",
    "successfully-upgrade-trial": "成功升级为{plan}试用",
    "require-subscription": "这个功能需要{requiredPlan}订阅，请购买 Bytebase 证书来解锁该功能。",
    "required-plan-with-trial": "这个功能需要{requiredPlan}订阅，但是{startTrial}。",
    "trial-for-plan": "您可以开启{plan}的 {days} 天免费试用 - 无需任何信用卡或预付费",
    "trial-for-days": "您可以开启 {days} 天的免费试用 - 无需任何信用卡或预付费",
    "upgrade-trial": "您可以直接将现有的试用升级到这个版本",
    "contact-to-upgrade": "请联系 DBA 或所有者来升级到试用版",
    "upgrade-now": "现在升级",
    "instance-assignment": {
      "license": "证书",
      "assign-license": "分配证书",
      "require-license": "需要实例证书",
      "missing-license-attention": "请给实例分配证书以解锁该功能。",
      "n-license-remain": "剩余 {n}",
      "manage-license": "管理证书",
      "used-and-total-license": "已分配 / 总实例证书",
      "success-notification": "证书分配更新成功",
      "missing-license-for-instances": "您有 {count} 个实例（{name}）缺失开启该功能的证书。",
      "missing-license-for-feature": "缺少实例证书以启用{feature}。点击去分配证书。"
    },
    "update": {
      "success": {
        "title": "证书更新成功",
        "description": "订阅版高级功能已解锁"
      },
      "failure": {
        "title": "证书更新失败",
        "description": "请检查证书是否有效"
      }
    },
    "plan-features": "{plan}功能",
    "overuse-warning": "{neededPlan}在{currentPlan}将会受限，请尽快升级以确保正常使用。",
    "overuse-modal": {
      "description": "您正在使用当前「{plan}」不包含的功能。立即升级避免影响使用。",
      "instance-count-exceeds": "实例数量 {count} 超出了限制 {limit}"
    },
    "features": {
      "bb-feature-task-schedule-time": {
        "title": "设定任务执行时间",
        "desc": "「设定任务执行时间」可以将任务设定在特定时间执行"
      },
      "bb-feature-instance-count": {
        "title": "实例数量限制",
        "desc": "您已达最大实例数量限制，请付费升级来获取更多实例额度。",
        "remaining": "当前总实例额度为 {total}，目前仅剩 {count} 个份额可用。",
        "runoutof": "已用尽全部 {total} 个实例额度。",
        "upgrade": "@:{'subscription.upgrade'}来获取更多实例额度。"
      },
      "bb-feature-user-count": {
        "title": "用户数量限制",
        "desc": "您已达最大用户数量限制，请付费升级来获取无限的用户额度。",
        "remaining": "当前总用户额度为 {total}，目前仅剩 {count} 个份额可用。",
        "runoutof": "已用尽全部 {total} 个用户额度。",
        "upgrade": "@:{'subscription.upgrade'}来获取无限的用户额度。"
      },
      "bb-feature-multi-tenancy": {
        "title": "批量模式",
        "desc": "批量变更一组属于不同租户或者数据库分库的数据库。"
      },
      "bb-feature-approval-policy": {
        "title": "发布策略",
        "desc": "「发布策略」可以控制数据库 schema 的变更是否需要手动发布"
      },
      "bb-feature-backup-policy": {
        "title": "备份策略",
        "desc": "「备份策略」可以根据指定的周期自动备份数据库"
      },
      "bb-feature-environment-tier-policy": {
        "title": "环境级别",
        "desc": "「环境级别」可以将环境标记为生产环境"
      },
      "bb-feature-sensitive-data": {
        "title": "敏感数据",
        "desc": "将数据表的列标记为敏感数据，它们在查询结果中将会被显示成 \"******\"。"
      },
      "bb-feature-access-control": {
        "title": "数据访问控制",
        "desc": "配置审批流来控制数据的查询和导出。"
      },
      "bb-feature-lgtm": {
        "title": "LGTM 检查",
        "desc": "检查工单是否有 \"LGTM\" 评论。"
      },
      "bb-feature-im-approval": {
        "title": "IM 集成",
        "desc": "通过集成 IM 来批准工单。"
      },
      "bb-feature-sql-review": {
        "title": "解锁 100+ SQL 审核策略",
        "desc": "配置各种 SQL lint 规则，以在研发组织中落地 SQL 最佳实践，保障 Schema 的规范一致性。"
      },
      "bb-feature-custom-approval": {
        "title": "自定义审批",
        "desc": "为不同的任务配置安全风险等级和自定义审批流。"
      },
      "bb-feature-vcs-schema-write-back": {
        "title": "Schema 回写",
        "desc": "当一个 Schema 变更完成后，可以将最新的 Schema 快照回写到 VCS。"
      },
      "bb-feature-vcs-sheet-sync": {
        "title": "从 VCS 同步 SQL 脚本",
        "desc": "将保存在 VCS 中的 SQL 脚本同步到 Sheet 中。"
      },
      "bb-feature-vcs-sql-review": {
        "title": "GitOps 工作流中的 SQL 审核",
        "desc": "在您的 VCS 仓库流水线上添加 SQL 审核 CI，以便在拉取请求中对变动的 SQL 文件进行自动审核。"
      },
      "bb-feature-rbac": {
        "title": "角色管理",
        "desc": "「角色管理」可以赋予成员诸如 DBA 这样的特定角色。"
      },
      "bb-feature-custom-role": {
        "title": "自定义角色",
        "desc": "定义自定义角色，你可以将它们应用到项目成员上。"
      },
      "bb-feature-watermark": {
        "title": "水印设置",
        "desc": "在页面上显示水印，包含用户名、ID 和 Email。"
      },
      "bb-feature-audit-log": {
        "title": "审计日志",
        "desc": "记录和查询工作空间中的用户执行的操作。"
      },
      "bb-feature-schema-drift": {
        "title": "Schema 偏差",
        "desc": "@:{'subscription.upgrade'}来解锁 schema 偏差异常的自动检测。"
      },
      "bb-feature-branding": {
        "title": "自定义品牌信息",
        "desc": "定制 Logo"
      },
      "bb-feature-online-migration": {
        "title": "在线变更",
        "desc": "基于 gh-ost。对于大表，可以把锁表的时间从小时级降低到秒级。"
      },
      "bb-feature-disaster-recovery-pitr": {
        "title": "恢复到指定时间点 (PITR)",
        "desc": "将数据库的状态恢复到一个时间点。"
      },
      "bb-feature-sync-schema-all-versions": {
        "title": "库表同步",
        "desc": "选择某个数据库的任意一个 Schema 版本，并将其同步到目标数据库。"
      },
      "bb-feature-read-replica-connection": {
        "title": "Read replica connection",
        "desc": "使用只读副本连接到只读数据源。"
      },
      "bb-feature-instance-ssh-connection": {
        "title": "SSH 实例连接",
        "desc": "通过 SSH 连接实例。"
      },
      "bb-feature-index-advisor": {
        "title": "索引建议",
        "desc": "索引建议可以找到导致慢查询的索引，并提供相关的优化建议。"
      },
      "bb-feature-sso": {
        "title": "Single Sign-On (SSO)",
        "desc": "使得用户能够通过 SSO 安全地进行登录 Bytebase。"
      },
      "bb-feature-2fa": {
        "title": "双重认证",
        "desc": "双重认证为系统成员提供了一个额外的安全层。在登录时，用户需要输入由认证器应用程序生成的安全代码。"
      },
      "bb-feature-plugin-openai": {
        "title": "AI 增强",
        "desc": "AI 增强的 SQL 编辑器和索引建议功能，基于 OpenAI 技术驱动。"
      },
      "bb-feature-shared-sql-script": {
        "title": "共享 SQL 脚本",
        "desc": "将 SQL 脚本分享给项目成员，或者公开给所有人。"
      },
      "bb-feature-encrypted-secrets": {
        "title": "保密变量",
        "desc": "存储数据库的保密变量，并在工单的 SQL 中使用它们。"
      },
      "bb-feature-database-grouping": {
        "title": "数据库分组",
        "desc": "数据库分组让您可以对数据库分组里的数据库进行批量操作。"
      },
      "bb-feature-disallow-signup": {
        "title": "禁用自助注册",
        "desc": "禁用之后，新用户将无法自助注册，只能通过管理员邀请来创建账户。"
      },
      "bb-feature-schema-template": {
        "title": "Schema 模板",
        "desc": "预定义 Schema 模板，之后可以在变更或设计 Schema 时应用这些模板。"
      }
    },
    "feature-require-subscription": "{feature} 需要 {requiredPlan}。"
  },
  "sheet": {
    "self": "工作表",
    "my-sheets": "我的工作表",
    "shared-with-me": "与我共享",
    "starred": "已加星标",
    "actions": {
      "sync-from-vcs": "从 VCS 同步 SQL 脚本"
    },
    "notifications": {
      "duplicate-success": "已成功拷贝至“我的工作表”"
    },
    "hint-tips": {
      "confirm-to-sync-sheet": "确定要同步工作表?",
      "confirm-to-delete-this-sheet": "确定删除这条工作表?",
      "confirm-to-duplicate-sheet": "确定要复制这条工作表?"
    },
    "linked-issue": "关联工单",
    "from-issue-warning": "这个工作表来自工单 {issue}，处于只读模式。{oversize}",
    "content-oversize-warning": "SQL 过大所以无法直接编辑。"
  },
  "engine": {
    "mysql": "MySQL",
    "common": "通用"
  },
  "sql-review": {
    "title": "SQL 审核策略",
    "description": "SQL 审核策略可以为不同的环境定义不同的 SQL lint 规则集. 它可以帮助团队采用 SQL 最佳使用实践，并在不同的数据库上约束 schema 的一致性。每当您尝试做一个 DDL/DML 变更或者使用 SQL 编辑器来查询数据时， 配置的 SQL 审核规则就会检查相应的执行语句。",
    "disabled": "已禁用",
    "no-policy-set": "没有 SQL 审核策略",
    "create-policy": "创建审核策略",
    "duplicate-policy": "复制审核策略",
    "configure-policy": "配置审核策略",
    "search-rule-name": "搜索规则名称",
    "policy-removed": "审核策略已删除",
    "policy-created": "审核策略已创建",
    "policy-updated": "审核策略已更新",
    "policy-duplicated": "审核策略已复制",
    "rules": "规则",
    "filter": "筛选",
    "no-permission": "仅 DBA 或所有者有权限创建或更新审核策略。",
    "disable": "停用审核策略",
    "enable": "开启审核策略",
    "delete": "删除审核策略",
    "input-then-press-enter": "输入后按下回车来添加",
    "not-available-for-free": "{plan}订阅不能使用该规则",
    "unlock-full-feature": "解锁 100+ SQL Review 规则",
    "create": {
      "breadcrumb": "创建审核策略",
      "basic-info": {
        "name": "基本信息",
        "display-name": "名称",
        "display-name-placeholder": "审核策略名称",
        "display-name-label": "用以区分不同审核策略的名称。",
        "display-name-default": "SQL 审核策略",
        "environments": "环境",
        "environments-label": "将该审核策略应用于哪些环境。一个环境只能关联一个审核策略。",
        "environments-select": "选择环境",
        "no-linked-environments": "没有选择环境",
        "no-available-environment": "没有可供选择的环境",
        "no-available-environment-desc": "没有可供选择的环境。一个环境只能关联一个审核策略。",
        "choose-template": "选择模板"
      },
      "configure-rule": {
        "name": "配置规则",
        "change-template": "更改模板",
        "confirm-override-title": "规则变更",
        "confirm-override-description": "之前的规则将会被覆盖"
      },
      "preview": {
        "name": "预览"
      }
    },
    "edit-rule": {
      "self": "编辑 SQL 审核规则"
    },
    "rule": {
      "active": "开启"
    },
    "enabled-rules": "开启的规则数",
    "rule-detail": "规则详情",
    "view-definition": "查看定义"
  },
  "debug-log": {
    "title": "Debug 日志",
    "no-logs": "暂无 Debug 日志",
    "count-of-logs": "从服务端获取的最新 {count} 条日志。",
    "debug-log-detail": "日志详情",
    "table": {
      "record-ts": "时间",
      "method": "方法",
      "request-path": "请求路径",
      "role": "角色",
      "error": "错误消息",
      "stack-trace": "调用栈",
      "empty": "<无>",
      "operation": {
        "operation": "操作",
        "view-details": "查看详情",
        "copy": "拷贝",
        "copy-all": "拷贝全部",
        "copied": "已拷贝",
        "export": "导出"
      }
    }
  },
  "audit-log": {
    "no-logs": "暂无审计日志",
    "audit-log-detail": "审计详情",
    "table": {
      "created-ts": "时间",
      "created-time": "创建时间",
      "updated-time": "更新时间",
      "actor": "操作者",
      "type": "事件类型",
      "level": "事件等级",
      "comment": "评论",
      "payload": "Payload",
      "empty": "<空>",
      "view-details": "查看详情",
      "select-type": "选择类型"
    },
    "type": {
      "workspace": {
        "member-create": "增加工作空间成员",
        "member-role-update": "更新工作空间成员角色",
        "member-activate": "激活工作空间成员",
        "member-deactivate": "禁用工作空间成员"
      },
      "project": {
        "member-role-update": "更新项目成员角色",
        "database-transfer": "转移数据库"
      },
      "sql-editor-query": "SQL 编辑器查询"
    }
  },
  "onboarding-guide": {
    "create-database-guide": {
      "let-add-a-instance": "让我们先添加一个实例吧",
      "go-to-project-list-page": "前往项目页面",
      "click-new-project": "点击\"创建项目\"按钮",
      "click-new-database": "点击\"创建数据库\"按钮",
      "click-approve": "点击\"批准\"按钮来执行这个工单",
      "wait-issue-finished": "等待工单执行完成...",
      "back-to-home": "回到主页",
      "finished-dialog": {
        "you-have-done": "您成功完成了:",
        "add-an-instance": "添加了一个实例",
        "create-a-project": "创建了一个项目",
        "create-an-issue": "创建了一个工单",
        "create-a-new-database": "创建了一个数据库",
        "keep-going-with-bytebase": "继续使用 Bytebase！"
      }
    }
  },
  "schema-diagram": {
    "self": "Schema 关系图",
    "fit-content-with-view": "自动适应视图"
  },
  "identity-provider": {
    "test-connection": "测试连接",
    "test-modal": {
      "title": "测试 OAuth2 连接性",
      "start-test": "点击登录按钮开始测试"
    }
  },
  "sensitive-data": {
    "self": "敏感数据"
  },
  "resource": {
    "environment": "环境",
    "instance": "实例",
    "project": "项目",
    "idp": "身份提供商",
    "role": "角色",
    "database-group": "数据库分组",
    "schema-group": "表分组"
  },
  "resource-id": {
    "self": "{resource} ID",
    "description": "{resource} ID 是一个唯一的标识符。创建之后无法修改。",
    "cannot-be-changed-later": "创建之后无法修改。",
    "validation": {
      "duplicated": "{resource} ID 已存在。请使用其他 ID。",
      "pattern": "{resource} ID 只能包含小写字母、数字和连字符。它必须以一个小写字母开头。",
      "minlength": "{resource} ID 至少包含 1 个字符。",
      "overflow": "{resource} ID 应该少于 64 个字符。"
    }
  },
  "multi-factor": {
    "self": "多重认证",
    "auth-code": "认证码",
    "recovery-code": "恢复码",
    "other-methods": {
      "self": "其他方法",
      "use-auth-app": {
        "self": "使用身份验证器应用程序",
        "description": "在您的移动设备上打开双重认证器（TOTP）应用程序，查看认证码。"
      },
      "use-recovery-code": {
        "self": "使用恢复码",
        "description": "如果您无法访问您的移动设备，请输入一个恢复码来验证您的身份。"
      }
    }
  },
  "two-factor": {
    "self": "双重认证",
    "description": "双重认证为系统成员提供了一个额外的安全层。在登录时，用户需要输入由认证器应用程序生成的安全代码。",
    "enabled": "双重认证已开启",
    "setup-steps": {
      "setup-auth-app": {
        "self": "设置认证器应用程序",
        "description": "使用像 Google Authenticator、Microsoft Authenticator 或 Authy 这样的手机应用程序来进行双重认证操作。",
        "scan-qr-code": {
          "self": "扫描二维码",
          "description": "使用您手机中的认证器应用程序进行扫描。如果您无法扫描，可以{action}。",
          "enter-the-text": "输入文本"
        },
        "verify-code": "验证应用程序的代码"
      },
      "download-recovery-codes": {
        "self": "下载恢复码",
        "tips": "保持您的恢复码和您的密码一样安全。建议将它们保存在一个密码管理器中，如 Lastpass、1Password 或 Keeper。",
        "keep-safe": {
          "self": "把您的恢复码放在一个安全的地方。",
          "description": "这些代码是在您无法收到双重认证代码的情况下访问您的账户。如果您找不到这些代码，您将失去对您账户的访问。"
        }
      },
      "recovery-codes-saved": "确定已经保存了我的恢复码"
    },
    "recovery-codes": {
      "self": "恢复码",
      "description": "恢复码可以在您无法收到双重认证代码的情况下用于访问您的账户。"
    },
    "disable": {
      "self": "禁用双重认证",
      "description": "您即将禁用您账户的双重认证。您在登录时将不再需要输入由您的 Authenticator 应用程序生成的安全代码。"
    },
    "your-two-factor-secret": {
      "self": "双重认证密钥",
      "description": "复制密钥并在您的应用程序中手动输入。",
      "copy-succeed": "复制成功。请输入到您的应用程序中。"
    },
    "messages": {
      "2fa-enabled": "双重认证开启成功",
      "2fa-disabled": "双重认证禁用成功",
      "recovery-codes-regenerated": "恢复码已经重新生成",
      "2fa-required": "您的管理员要求所有用户配置双重认证。请先配置双重认证，才能继续使用。",
      "cannot-disable": "您的管理员要求所有用户配置双重认证。您无法禁用双重认证。"
    }
  },
  "plugin": {
    "ai": {
      "examples": "例子",
      "text-to-sql-placeholder": "在此输入自然语言后，Bytebase 会马上转换成 SQL 语句",
      "text-to-sql-disabled-placeholder": "提供 OpenAI API 密钥以开启 ChatSQL 能力。",
      "run-automatically": "自动运行",
      "conversation": {
        "conversations": "会话",
        "untitled": "未命名会话",
        "delete": "删除会话",
        "rename": "修改会话名称",
        "select-or-create": "选择或{create}一个会话以开始。",
        "exit-conversation-mode": "退出对话模式",
        "view-history-conversations": "查看历史对话",
        "new-conversation": "开启新对话",
        "tips": {
          "suggest-prompt": "生成提示词...",
          "more": "更多",
          "no-more": "没有了"
        }
      },
      "preset-suggestion": {
        "1": "哪个部门的员工最多？",
        "2": "哪个部门经理的下属最多？",
        "3": "各个部门的性别比例如何？"
      },
      "statement-copied": "语句已复制到剪贴板",
      "dont-show-again": "不再显示"
    }
  },
  "custom-approval": {
    "self": "自定义审批",
    "security-rule": {
      "self": "安全规则",
      "security-rules": "安全规则",
      "x-risk-rules": {
        "low": "低风险规则",
        "moderate": "中风险规则",
        "high": "高风险规则"
      },
      "active": "开启",
      "add-rule": "添加规则",
      "edit-rule": "编辑规则",
      "delete": "删除安全规则",
      "default-rules": {
        "self": "默认规则",
        "description": "当工单不符合自定义规则时，将会执行默认规则。"
      },
      "risk": {
        "self": "风险",
        "select": "选择风险",
        "risk-level": {
          "0": "默认",
          "100": "低",
          "200": "中",
          "300": "高"
        },
        "namespace": {
          "dml": "DML",
          "ddl": "DDL",
          "create_database": "创建数据库",
          "query": "申请查询权限",
          "export": "申请导出数据"
        },
        "factor": {
          "affected_rows": "影响行数",
          "environment_id": "环境 ID",
          "project_id": "项目 ID",
          "database_name": "数据库名称",
          "db_engine": "数据库引擎",
          "sql_type": "SQL 类型",
          "expiration_days": "过期天数",
          "export_rows": "导出行数",
          "table_name": "表名称"
        }
      },
      "condition": {
        "self": "条件",
        "description-tips": "条件是通过表达式配置的规则。例如：条件「环境 为 prod」将会匹配在「prod」环境中执行的工单。",
        "add": "添加条件",
        "add-group": "添加条件组",
        "group": {
          "or": {
            "description": "以下任一为真…"
          },
          "and": {
            "description": "以下全部为真…"
          },
          "tooltip": "条件组是一系列由「与」或「或」运算符连接的条件的集合。"
        },
        "input-value": "输入值",
        "add-condition-in-group-placeholder": "点击{plus}添加条件",
        "select-value": "选择值",
        "input-value-press-enter": "输入值，按回车确认",
        "add-root-condition-placeholder": "点击「添加条件」或「添加条件组」以添加条件"
      },
      "template": {
        "templates": "模板",
        "load": "加载",
        "presets": {
          "environment-prod-high": "生产环境，默认为高风险",
          "environment-dev-low": "开发环境，默认为低风险",
          "dml-in-environment-prod-10k-rows-high": "生产环境中更新或删除的数据行数超过 10000，默认为高风险",
          "create-database-in-environment-prod-moderate": "在生产环境中创建数据库，默认为中风险"
        },
        "load-template": "加载模板",
        "view": "查看模板"
      },
      "rule-name": "规则名称",
      "view-rule": "查看规则",
      "source": {
        "select": "选择类型",
        "self": "类型"
      },
      "input-rule-name": "输入规则名称",
      "search": "搜索规则"
    },
    "approval-flow": {
      "self": "审批流",
      "description": "对每种操作类型，配置自定义条件、风险和审批流。",
      "approval-flows": "审批流",
      "approval-nodes": "审批节点",
      "type": {
        "system": "系统",
        "custom": "自定义"
      },
      "delete": "删除审批流",
      "search": "搜索审批流",
      "select": "选择审批流",
      "create-approval-flow": "创建审批流",
      "edit-approval-flow": "编辑审批流",
      "node": {
        "nodes": "审批节点",
        "description": "当一个节点上有多个审批人时，只需要一次审批通过。",
        "approver": "审批人",
        "group": {
          "WORKSPACE_OWNER": "工作空间所有者",
          "WORKSPACE_DBA": "DBA",
          "PROJECT_OWNER": "项目所有者",
          "PROJECT_MEMBER": "项目成员"
        },
        "add": "增加节点",
        "delete": "删除审批节点",
        "order": "顺序",
        "select-approver": "选择审批人",
        "roles": {
          "system": "系统角色",
          "custom": "自定义角色"
        }
      },
      "presets": {
        "owner-dba": "系统定义的流程。先由项目所有者审批，再由 DBA 审批。",
        "owner": "系统定义的流程。只需要项目所有者审批。",
        "dba": "系统定义的流程。只需要 DBA 审批",
        "admin": "系统定义的流程。只需要管理员审批",
        "owner-dba-admin": "系统定义的流程。先由项目所有者审批，再由 DBA 审批，最后由管理员审批。"
      },
      "view-approval-flow": "查看审批流",
      "skip": "跳过人工审批",
      "risk-not-configured-tips": "确保你已经定义了{link}。",
      "the-related-risk-rules": "相关的风险规则",
      "external-approval": {
        "self": "外部审批",
        "delete": "删除外部审批节点？",
        "endpoint": "Endpoint",
        "view-node": "查看外部审批节点",
        "create-node": "新建外部审批节点",
        "edit-node": "编辑外部审批节点"
      }
    },
    "risk": {
      "self": "风险",
      "risk-center": "风险中心",
      "description": "风险中心定义了不同数据库操作在不同条件下的风险等级。而风险等级则会决定工单的自定义审批流程。"
    },
    "workflow-center": {
      "workflow": "工作流"
    },
    "rule": {
      "rules": "规则"
    },
    "issue-review": {
      "approve-issue": "批准工单？",
      "form": {
        "placeholder": "（可选）添加一段笔记…",
        "note": "笔记"
      },
      "you": "你",
      "generating-approval-flow": "正在生成审批流",
      "approved-issue": "批准工单",
      "disallow-approve-reason": {
        "some-task-checks-didnt-pass": "尚有未通过的任务检查项"
      },
      "send-back": "退回",
      "send-back-issue": "退回工单？",
      "re-request-review": "请求再次审批",
      "re-request-review-issue": "请求再次审批工单？",
      "sent-back-issue": "退回工单",
      "re-requested-review": "再次请求审批工单",
      "no-one-matches-role": "没有符合这个角色的用户，请联系项目管理员分配角色。"
    },
    "send-back": "退回"
  },
  "slow-query": {
    "self": "慢查询",
    "slow-queries": "慢查询",
    "report-slow-query": "报告慢查询",
    "report": "报告",
    "last-query-time": "最近执行时间",
    "database-name": "数据库名",
    "sql-statement": "SQL 语句",
    "total-query-count": "总执行次数",
    "query-count-percent": "执行次数比例",
    "max-query-time": "最大执行时长",
    "avg-query-time": "平均执行时长",
    "query-time-percent": "执行时长比例",
    "max-rows-examined": "最大扫描行数",
    "avg-rows-examined": "平均扫描行数",
    "max-rows-sent": "最大返回行数",
    "avg-rows-sent": "平均返回行数",
    "query-start-time": "执行开始时间",
    "rows-examined": "解析行数",
    "rows-sent": "返回行数",
    "lock-time": "持有锁时长",
    "query-time": "执行时长",
    "attention-description": "Bytebase 定期从实例上同步慢查询日志。\n对 MySQL 实例，需要先开启 {slow_query}。\n对 PostgreSQL 实例，需要先在各个数据库中开启 {pg_stat_statements}。",
    "sync-job-started": "同步作业已启动。请等待同步完成。",
    "detail": "慢查询详情",
    "filter": {
      "from-date": "开始日期",
      "to-date": "结束日期"
    },
    "advise-index": {
      "current-index": "当前索引",
      "suggestion": "建议",
      "create-index": "创建索引",
      "setup-openai-key-to-enable": "设置 OpenAI API Key 以开启索引建议功能。"
    },
    "no-log-placeholder": {
      "admin": "点击「配置」按钮从数据库实例上抓取慢查询日志或点击「立即同步」按钮立即同步慢查询日志",
      "developer": "点击「立即同步」按钮立即同步慢查询日志或联系工作空间所有者或 DBA 配置慢查询功能"
    }
  },
  "schema-template": {
    "self": "Schema 模板",
    "field-template": "字段模板",
    "add-field": "新增字段模板",
    "description": "预定义 Schema 模板，之后可以在变更或设计 Schema 时应用这些模板。",
    "search-by-name-or-comment": "根据名称或备注搜索",
    "form": {
      "category": "分类",
      "category-desc": "选择一个已有分类，或者创建新分类",
      "unclassified": "未分类",
      "column-name": "字段名",
      "column-type": "字段类型",
      "default-value": "默认值",
      "comment": "备注",
      "nullable": "可为空"
    }
  },
  "principal": {
    "select": "选择用户"
  },
  "role": {
    "self": "角色",
    "setting": {
      "description": "定义自定义角色，你可以将它们应用到项目成员上。",
      "add": "添加角色",
      "edit": "编辑角色",
      "name-placeholder": "输入角色名称",
      "title-placeholder": "输入角色称谓",
      "description-placeholder": "输入角色描述",
      "validation": {
        "duplicated": "{resource}已存在",
        "required": "{resource}是必填的",
        "pattern": "{resource}只能包含小写字母、数字和连字符，并以小写字母开头。",
        "max-length": "{resource}至多包含 {length} 个字符"
      },
      "delete": "删除角色"
    },
    "select": "选择角色",
    "select-roles": "选择角色",
    "title": "称谓",
    "owner": {
      "description": "系统定义的项目所有者角色"
    },
    "developer": {
      "description": "系统定义的项目开发者角色"
    },
    "exporter": {
      "description": "系统定义的项目数据导出者角色"
    },
    "querier": {
      "description": "系统定义的项目数据查询者角色"
    },
    "select-role": "选择角色",
    "expired-tip": "该角色可能已经过期。"
  },
  "database-group": {
    "self": "数据库分组",
    "create": "新建数据库分组",
    "edit": "编辑数据库分组",
    "matched-database": "相匹配的数据库",
    "unmatched-database": "不匹配的数据库",
    "matched-table": "相匹配的表",
    "unmatched-table": "不匹配的表",
    "table-group": {
      "self": "表分组",
      "create": "新建表分组",
      "edit": "编辑表分组"
    },
    "factor": {
      "resource_instance_id": "实例 ID",
      "resource_database_name": "数据库名",
      "resource_table_name": "表名"
    },
    "condition": {
      "self": "条件"
    },
    "prev-editor": {
      "description": "您可以在 SQL 中引用表分组来对表分组内的所有表进行批量变更。对于每一张表，Bytebase 都会生成单独的 SQL。"
    }
  },
  "export-center": {
    "self": "导出中心"
  },
  "schema-designer": {
    "self": "Schema 设计器",
    "new-design": "创建 Schema 设计",
    "select-design": "选择一个 Schema 设计",
    "quick-action": "设计 Schema",
    "schema-design": "Schema 设计",
    "schema-design-list": "Schema 设计列表",
    "new-schema-design": "创建 Schema 设计",
    "baseline-database": "基准数据库",
    "schema-version": "Schema 版本",
    "tables": "表",
    "search-tables": "搜索表",
    "use-tips": "选择需要设计的表",
    "apply-to-database": "应用 Schema 设计",
<<<<<<< HEAD
    "delete-this-design": "删除这个设计",
=======
    "select-database-placeholder": "选择数据库 (仅限 MySQL)",
>>>>>>> 50fea860
    "message": {
      "created-succeed": "Schema 设计创建成功",
      "updated-succeed": "Schema 设计更新成功"
    }
  }
}<|MERGE_RESOLUTION|>--- conflicted
+++ resolved
@@ -2713,11 +2713,8 @@
     "search-tables": "搜索表",
     "use-tips": "选择需要设计的表",
     "apply-to-database": "应用 Schema 设计",
-<<<<<<< HEAD
     "delete-this-design": "删除这个设计",
-=======
     "select-database-placeholder": "选择数据库 (仅限 MySQL)",
->>>>>>> 50fea860
     "message": {
       "created-succeed": "Schema 设计创建成功",
       "updated-succeed": "Schema 设计更新成功"
