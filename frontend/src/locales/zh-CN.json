{
  "common": {
    "when": "于何时",
    "view": "查看",
    "you": "您",
    "general": "通用",
    "slack": "Slack",
    "discord": "Discord",
    "teams": "Teams",
    "dingtalk": "钉钉",
    "feishu": "飞书",
    "wecom": "企业微信",
    "custom": "自定义",
    "overview": "概览",
    "migration-history": "迁移历史",
    "webhook": "Webhook",
    "webhooks": "Webhook",
    "key": "键值",
    "workflow": "工作流",
    "activity": "活动",
    "activities": "活动",
    "unread": "未读",
    "read": "已读",
    "inbox": "通知",
    "sign-in": "登录",
    "sign-up": "注册",
    "email": "邮箱",
    "username": "用户名",
    "password": "密码",
    "activate": "激活",
    "save": "保存",
    "cancel": "取消",
    "comment": "评论",
    "home": "主页",
    "setting": "设置",
    "settings": "设置",
    "project": "项目",
    "projects": "项目",
    "default-project": "默认项目",
    "visit-default-project": "@:common.visit@:common.default-project",
    "help": "帮助",
    "database": "数据库",
    "databases": "数据库",
    "description": "描述",
    "instance": "实例",
    "instances": "实例",
    "environment": "环境",
    "environments": "环境",
    "bookmark": "书签",
    "bookmarks": "书签",
    "quick-action": "快捷操作",
    "archive": "归档",
    "quickstart": "快速入门",
    "logout": "登出",
    "close": "关闭",
    "latest": "最新",
    "error": "错误",
    "canceled": "已取消",
    "approval": "批准",
    "approve": "批准",
    "done": "完成",
    "create": "创建",
    "run": "运行",
    "retry": "重试",
    "skip": "跳过",
    "reopen": "重开",
    "dismiss": "关闭",
    "back": "返回",
    "next": "下一步",
    "edit": "编辑",
    "update": "更新",
    "visit": "访问",
    "role": {
      "dba": "DBA",
      "owner": "所有者",
      "developer": "开发者",
      "member": "成员"
    },
    "role-switch": {
      "dba": "切换到 DBA",
      "owner": "切换到所有者",
      "developer": "切换到开发者"
    },
    "assignee": "审核人",
    "revert": "恢复",
    "apply": "应用",
    "reorder": "排序",
    "id": "ID",
    "name": "名称",
    "creator": "创建人",
    "version": "版本",
    "issue": "工单",
    "issues": "工单",
    "duration": "时长",
    "created-at": "创建于",
    "updated-at": "更新于",
    "commit": "提交",
    "statement": "语句",
    "sql-statement": "SQL @:{'common.statement'}",
    "snapshot": "快照",
    "status": "状态",
    "stage": "阶段",
    "task": "任务",
    "sql": "SQL",
    "unassigned": "未指派",
    "new": "创建",
    "add": "添加",
    "confirm-and-add": "确认并添加",
    "confirm-and-update": "确认并更新",
    "query": "查询",
    "transfer": "转移",
    "migration": "迁移",
    "schema": "Schema",
    "anomalies": "异常",
    "do-not-show-again": "不再显示",
    "backups": "备份",
    "detail": "详情",
    "type": "类型",
    "language": "语言",
    "repository": "仓库",
    "change": "变更",
    "branch": "分支",
    "config-guide": "配置指南",
    "required-placeholder": "必需的占位符",
    "optional-placeholder": "可选的占位符",
    "sensitive-placeholder": "敏感数据 - 仅写入",
    "enabled": "开启",
    "default": "默认",
    "version-control": "版本控制",
    "restore": "恢复",
    "detailed-guide": "详细指南",
    "workspace": "工作空间",
    "application": "应用",
    "confirm": "确认",
    "coming-later": "敬请期待",
    "learn-more": "了解更多",
    "schema-version": "Schema 版本",
    "time": "时间",
    "manual": "手动",
    "automatic": "自动",
    "Default": "默认",
    "definition": "定义",
    "empty": "空",
    "creating": "创建中...",
    "updating": "更新中...",
    "Address": "地址",
    "User": "用户",
    "assigned": "已指派",
    "subscribed": "已订阅",
    "created": "已创建",
    "label": "标签",
    "labels": "标签",
    "mode": "模式",
    "roletype": "角色类型",
    "readonly": "只读",
    "user": "用户",
    "added-time": "添加时间",
    "data-source": "数据源",
    "grant": "授予",
    "admin": "管理员",
    "read-only": "只读",
    "connection-string": "连接字符串",
    "agents": "Agents",
    "billings": "计费",
    "all": "全部",
    "deployment-config": "部署配置",
    "by": "由",
    "ok": "OK",
    "share": "分享",
    "others": "其他",
    "or": "或者",
    "export": "导出",
    "tips": "提示信息",
    "template": "模板",
    "delete": "删除",
    "history": "历史记录",
    "loading": "加载中",
    "from": "来自于",
    "copied": "已拷贝",
    "copy": "拷贝",
    "manage": "管理",
    "table": "表",
    "search": "搜索",
    "warning": "警告",
    "edited": "编辑于",
    "preview": "预览",
    "file-selector": {
      "type-limit": "仅支持 {extension} 类型的文件",
      "size-limit": "文件大小需小于 {size} MiB"
    },
    "no-data": "无数据",
    "visibility": "可见性",
    "star": "添加收藏",
    "unstar": "取消收藏",
    "starred": "已收藏",
    "duplicate": "拷贝",
    "clear-search": "清空搜索",
    "enable": "开启",
    "disable": "禁用",
    "view-doc": "查看文档",
    "backup-and-restore": "备份与恢复"
  },
  "error-page": {
    "go-back-home": "回到主页"
  },
  "anomaly-center": "异常中心",
  "kbar": {
    "recently-visited": "最近访问",
    "navigation": "导航",
    "help": {
      "navigate": "选择",
      "perform": "执行",
      "close": "关闭",
      "back": "返回"
    },
    "options": {
      "placeholder": "输入命令或搜索…"
    },
    "preferences": {
      "common": "偏好设置",
      "change-language": "更改语言…"
    }
  },
  "task": {
    "checking": "检查中…",
    "run-task": "运行检查",
    "check-result": {
      "title": "{name} 的检查结果"
    },
    "check-type": {
      "fake": "Fake",
      "syntax": "语法",
      "compatibility": "兼容性",
      "connection": "连接",
      "migration-schema": "迁移 schema",
      "sql-review": "SQL 审查",
      "earliest-allowed-time": "最早执行时间"
    },
    "earliest-allowed-time-hint": "'@:{'common.when'}' 指定了该任务最早允许执行的时间。如果该字段没有被指定，则任务会在满足其他条件后立即执行。",
    "comment": "评论",
    "invoker": "执行者",
    "started": "开始于",
    "ended": "结束于",
    "view-migration": "查看迁移",
    "view-migration-history": "查看迁移历史",
    "earliest-allowed-time-unset": "未设置",
    "status": {
      "running": "运行中",
      "failed": "失败",
      "canceled": "取消",
      "success": "成功",
      "warn": "警告",
      "error": "错误"
    },
    "earliest-allowed-time-no-modify": "您无法修改此字段因为您不是该工单的审核人或者它不在待执行状态。",
    "type": {
      "bb-task-database-schema-update-ghost-sync": "同步数据",
      "bb-task-database-schema-update-ghost-cutover": "切换表",
      "bb-task-database-schema-update-ghost-drop-original-table": "删除原始表"
    }
  },
  "banner": {
    "demo-intro": "这是 Bytebase 的演示版本。",
    "demo-intro-readonly": "这是 Bytebase 的只读演示版本",
    "trial-expires": "您的{plan}试用仅剩 {days} 天",
    "extend-trial": "申请延长试用",
    "action": "5 秒部署您自己的服务",
    "debug": "Debug 模式已开启，您可以通过右上角头像下拉框关闭 Debug。"
  },
  "intro": {
    "content": "Bytebase 是为 DBA 和开发人员进行数据库表结构 (schema) 变更而设计的团队协作工具。用户可以通过一个工作流 (pipeline)，来推进 schema 在多个环境中的变化。同时用户也可以把 schema 保存在 VCS 中 ，再由新的 schema 文件提交来触发工作流。请通过左下角的{quickstart}来熟悉该产品。如果遇到问题，请访问{doc}或在 GitHub 上报告{issue}。",
    "doc": "文档",
    "issue": "工单",
    "quickstart": "快速入门"
  },
  "bbkit": {
    "common": {
      "ok": "确认",
      "cancel": "取消",
      "back": "退回",
      "next": "下一步",
      "finish": "完成",
      "step": "步骤"
    },
    "attention": {
      "default": "特别注意"
    }
  },
  "settings": {
    "sidebar": {
      "account": "账户",
      "profile": "个人信息",
      "workspace": "工作空间",
      "general": "通用",
      "members": "成员",
      "version-control": "版本控制",
      "subscription": "订阅",
      "labels": "标签"
    },
    "profile": {
      "email": "邮箱",
      "role": "角色",
      "password": "密码",
      "password-confirm": "确认密码",
      "password-confirm-placeholder": "再次输入以确认",
      "password-mismatch": "密码输入不一致",
      "subscription": "（升级到付费方案来解锁角色管理）"
    },
    "members": {
      "active": "已激活",
      "inactive": "未激活",
      "helper": "通过邮箱添加或邀请成员",
      "add-more": "+ 增加成员",
      "add": "添加",
      "invites": "发送邀请",
      "invited": "已邀请",
      "yourself": "您自己",
      "upgrade": "升级到付费方案来解锁角色管理",
      "select-role": "选择角色",
      "not-assigned": "未指派",
      "table": {
        "account": "账户",
        "role": "角色",
        "update-time": "更新时间",
        "granted-time": "批准时间"
      },
      "action": {
        "deactivate": "禁用",
        "deactivate-confirm-title": "确定禁用",
        "deactivate-confirm-description": "之后可以重新启用",
        "reactivate": "启用",
        "reactivate-confirm-title": "确定启用"
      },
      "tooltip": {
        "upgrade": "升级到付费方案来解锁角色管理",
        "not-allow-edit": "只有所有者才能改变角色",
        "not-allow-remove": "不能移除最后一个所有者",
        "project-role-provider-gitlab": "同步自对应 GitLab 项目的 {rawRole} 角色",
        "cannot-change-role-of-systembot": "不能修改机器人助手的角色"
      },
      "toggle-role-provider": {
        "title": "您确认吗？"
      },
      "change-role-provider-to-vcs": {
        "content": "开启 VCS 同步将会用 VCS 中对应仓库的成员列表替换现存的所有成员。\n原来的成员将会无效，您之后也可以关闭该 VCS 同步来撤销这一操作。",
        "emphasize": "请注意，该功能需要 VCS 仓库内所有成员均设置了公开邮箱。"
      },
      "change-role-provider-to-bytebase": {
        "content": "将会恢复成以下成员的权限。所有由 VCS 提供的成员将会被移除。"
      },
      "system-bot": "机器人助手"
    },
    "general": {
      "workspace": {
        "branding": "品牌",
        "only-owner-can-edit": "仅管理员可以更新品牌信息",
        "logo": "Logo",
        "logo-aspect": "Logo 建议为 5:2 的宽:高比例（例如 100 x 40 像素）",
        "select-logo": "选择",
        "drag-logo": "或拖拽文件",
        "logo-upload-tip": "支持 {extension} 类型文件，不能大于 {size} MiB",
        "logo-upload-succeed": "Logo 更新完成"
      }
    }
  },
  "activity": {
    "name": "名称",
    "comment": "评论",
    "created": "创建于",
    "invoker": "执行者",
    "type": {
      "issue-create": "创建工单",
      "comment-create": "创建评论",
      "issue-field-update": "更新工单字段",
      "issue-status-update": "更新工单状态",
      "pipeline-task-status-update": "更新工单任务状态",
      "pipeline-task-file-commit": "提交文件",
      "pipeline-task-statement-update": "更新 SQL",
      "member-create": "创建成员",
      "member-role-update": "更新角色",
      "member-activate": "激活成员",
      "member-deactivate": "禁用成员",
      "project-repository-push": "仓库 push 事件",
      "project-database-transfer": "转移数据库",
      "project-member-create": "添加项目成员",
      "project-member-delete": "删除项目成员",
      "project-member-role-update": "变更项目成员角色",
      "pipeline-task-earliest-allowed-time-update": "更新最早允许执行时间"
    },
    "sentence": {
      "created-issue": "创建工单",
      "commented": "评论",
      "reassigned-issue": "将工单由 {oldName} 重新指派给 {newName}",
      "assigned-issue": "将工单指派给 {newName}",
      "unassigned-issue": "将工单由 {oldName} 解除指派",
      "invalid-assignee-update": "无效的指派操作",
      "changed-description": "修改描述",
      "changed-from-to": "将 {name} 从 \"{oldValue}\" 修改为 \"{newValue}\"",
      "unset-from": "撤销 {name} 的值 (从 \"{oldValue}\")",
      "set-to": "将 {name} 设置为 \"{newValue}\"",
      "changed-update": "修改 {name}",
      "reopened-issue": "重开工单",
      "resolved-issue": "解决工单",
      "canceled-issue": "取消工单",
      "empty": "",
      "changed": "修改",
      "updated": "更新",
      "canceled": "取消",
      "approved": "批准",
      "started": "开始",
      "completed": "完成",
      "failed": "失败",
      "task-name": "任务 {name}",
      "committed-to-at": "提交 {file} 到 {branch}{'@'}{repo}"
    },
    "subject-prefix": {
      "task": "任务"
    }
  },
  "issue": {
    "waiting-approval": "等待批准",
    "opened-by-at": "{id} 由 {creator} 开启于 {time}",
    "commit-by-at": "{id} {title} 由 {author} 提交于 {time}",
    "status-transition": {
      "modal": {
        "resolve": "解决工单?",
        "cancel": "取消整个工单?",
        "reopen": "重开工单?"
      },
      "dropdown": {
        "resolve": "解决",
        "cancel": "取消工单",
        "reopen": "重开"
      },
      "form": {
        "note": "笔记",
        "placeholder": "（可选）添加一段笔记…"
      }
    },
    "subscribe": "订阅",
    "unsubscribe": "取消订阅",
    "subscriber": "没有订阅者 | 1 个订阅者 | {n} 个订阅者",
    "apply-to-other-stages": "@:{'common.apply'}到其他@:{'common.stage'}",
    "add-sql-statement": "添加 SQL @:{'common.statement'}…",
    "optional-add-sql-statement": "（可选）添加 SQL @:{'common.statement'}…",
    "edit-description": "编辑描述",
    "add-some-description": "添加一些描述…",
    "add-a-comment": "添加评论",
    "edit-comment": "编辑评论",
    "leave-a-comment": "发表一条评论…",
    "view-commit": "查看提交",
    "search-issue-name": "搜索工单名称",
    "table": {
      "open": "开启中",
      "closed": "已关闭",
      "status": "状态",
      "project": "项目",
      "name": "名称",
      "environment": "环境",
      "db": "数据库",
      "progress": "进度",
      "updated": "更新于",
      "assignee": "审核人"
    },
    "stage-select": {
      "active": "{name}（活动中）"
    },
    "not-allowed-to-single-database-in-tenant-mode": "在多租户模式下无法对单个数据库{operation}",
    "migration-mode": {
      "title": "迁移模式",
      "normal": {
        "title": "普通变更 (适用于正常大小的表)",
        "description": "直接在目标表上执行 schema 变更。"
      },
      "online": {
        "title": "在线变更 (适用于数据量大的表)",
        "description": "在复制的空表上执行 schema 变更，开始从原表同步数据，并在同步完成之后交换表名。如果直接在原表上变更会导致长时间不可用 {link}。"
      }
    },
    "new-issue": "@:common.new@:common.issue",
    "format-on-save": "保存时格式化"
  },
  "alter-schema": {
    "vcs-enabled": "该项目开启了基于 VCS 的版本管理，选择下面的数据库会将您导航到相应的 Git 仓库以发起变更流程。",
    "vcs-info": "代表项目开启了基于 VCS 的版本管理。选择该类项目下的数据库会将您导航到对应的 Git 仓库以发起变更流程。",
    "alter-single-db": "变更单个数据库",
    "alter-multiple-db": "变更多个数据库",
    "alter-multiple-db-info": "针对每个环境，您可以选择一个数据库进行变更或者直接跳过该环境，这样您就可以在一条流水线上把变更逐步作用到多个环境。"
  },
  "quick-action": {
    "create-db": "创建数据库",
    "choose-db": "选择数据库",
    "new-db": "创建数据库",
    "add-instance": "@:common.add@:common.instance",
    "create-instance": "@:common.create@:common.instance",
    "manage-user": "成员管理",
    "add-environment": "@:common.add@:common.environment",
    "create-environment": "@:common.create@:common.environment",
    "new-project": "@:common.new@:common.project",
    "create-project": "@:common.create@:common.project",
    "edit-data": "编辑数据",
    "troubleshoot": "问题排查",
    "transfer-in-db": "转移数据库",
    "request-db": "申请数据库",
    "from-default-project": "从默认项目",
    "from-other-projects": "从其他项目",
    "transfer-in-db-title": "从其他项目转移数据库",
    "default-db-hint": "Bytebase 会定期同步实例的 Schema。新同步的数据库会放在默认项目中。",
    "transfer-in-db-alert": "您确定要转移 \"{ dbName }\" 到我们的项目中吗？"
  },
  "create-db": {
    "new-database-name": "新数据库名称",
    "database-owner-name": "数据库所有者",
    "reserved-db-error": "{databaseName} 是一个预留名称",
    "generated-database-name": "生成的数据库名称",
    "db-name-generated-by-template": "依据模板 \"{template}\" 生成",
    "select-label-value": "选择 {key}"
  },
  "db": {
    "encoding": "字符编码",
    "character-set": "字符集",
    "collation": "字符排序规则",
    "select": "选择数据库",
    "select-instance-first": "先选择实例",
    "select-environment-first": "先选择环境",
    "tables": "表",
    "views": "视图",
    "extensions": "插件",
    "parent": "母",
    "last-successful-sync": "上次成功同步于",
    "sync-status": "同步状态"
  },
  "instance": {
    "select": "选择实例",
    "new-database": "@:common.new@:common.database",
    "syncing": "同步中 ...",
    "sync-now": "现在同步",
    "sync-schema-now": "随即同步 schema",
    "create-migration-schema": "@:common.create@:common.migration @:{'common.schema'}",
    "missing-migration-schema": "缺少@:common.migration @:common.schema",
    "unable-to-connect-instance-to-check-migration-schema": "无法连接到@:{'common.instance'}以检查@:{'common.migration'} @:{'common.schema'}",
    "bytebase-relies-on-migration-schema-to-manage-version-control-based-schema-migration-for-databases-belonged-to-this-instance": "Bytebase 需要依赖「迁移 schema」来记录这个实例上的数据库 schema 迁移。如果没有设置「迁移 schema」，您无法对这个实例上的数据库进行表结构和数据变更。",
    "please-contact-your-dba-to-configure-it": "请联系 DBA 配置。",
    "please-check-the-instance-connection-info-is-correct": "请检查实例连接信息是否正确。",
    "users": "用户",
    "successfully-archived-instance-updatedinstance-name": "成功归档实例'{0}'。",
    "successfully-restored-instance-updatedinstance-name": "成功恢复实例'{0}'。",
    "failed-to-create-migration-schema-for-instance-instance-value-name": "为实例'{0}'创建迁移schema失败。",
    "successfully-created-migration-schema-for-instance-value-name": "成功为'{0}'创建迁移Schema。",
    "failed-to-sync-schema-for-instance-instance-value-name": "为实例'{0}'同步 schema 失败。",
    "successfully-synced-schema-for-instance-instance-value-name": "成功为实例'{0}'同步 schema 。",
    "archive-instance-instance-name": "归档实例'{0}'?",
    "archive-this-instance": "归档该实例",
    "archived-instances-will-not-be-shown-on-the-normal-interface-you-can-still-restore-later-from-the-archive-page": "已归档实例不会在界面上显示。您之后仍可以在归档页中恢复他。",
    "restore-this-instance": "恢复该实例",
    "restore": "恢复",
    "restore-instance-instance-name-to-normal-state": "恢复实例'{0}'到正常状态?",
    "account-name": "@:instance.account@:instance.name",
    "account": "账户",
    "name": "名称",
    "host-or-socket": "Host 或 Socket",
    "your-snowflake-account-name": "您的 Snowflake @:{'instance.account'}@:{'instance.name'}",
    "port": "端口",
    "instance-name": "@:common.instance@:instance.name",
    "snowflake-web-console": "Snowflake @:{'instance.web-console'}",
    "external-link": "外部链接",
    "web-console": "Web 控制台",
    "connection-info": "连接信息",
    "show-how-to-create": "如何创建",
    "below-is-an-example-to-create-user-bytebase-with-password": "创建用户 'bytebase{'@'}%' 及其密码的例子如下",
    "your_db_pwd": "YOUR_DB_PWD",
    "no-read-only-data-source-warn": "该实例没有配置只读用户，请考虑配置。",
    "sentence": {
      "host": {
        "snowflake": "例如 host.docker.internal {'|'} <<ip>> {'|'} <<local socket>>"
      },
      "proxy": {
        "snowflake": "对于代理服务器，加上 {'@'}PROXY_HOST，并在端口里指定 PROXY_PORT"
      },
      "console": {
        "snowflake": "\b管理该@:{'common.instance'}的外部控制台 URL（如 AWS RDS 控制台，您的@:{'common.database'}控制台）"
      },
      "create-admin-user": "这是 Bytebase 用于连接数据库，执行 DDL 和 DML (非 SELECT) 操作的用户。",
      "create-readonly-user": "这是 Bytebase 用于连接数据库，执行诸如 SELECT 的只读操作。",
      "create-user-example": {
        "snowflake": {
          "user": "bytebase{'@'}%",
          "password": "YOUR_DB_PWD",
          "template": "创建用户 bytebase，密码 {password}，warehouse 为{warehouse}，并授予必要权限的例子如下。"
        },
        "mysql": {
          "user": "bytebase{'@'}%",
          "password": "YOUR_DB_PWD",
          "template": "创建用户 {user}，密码 {password}，并授予必要权限的例子如下。"
        },
        "clickhouse": {
          "sql-driven-workflow": "SQL 工作流",
          "template": "创建用户 bytebase，密码 {password}，并授予必要权限的例子如下。您需要首先启用 {link}，才能执行以下创建用户的命令。"
        },
        "postgres": {
          "warn": "如果您将要连接到的实例是由云服务供应商管理的话，那么 SUPERUSER 是不可用的，您需要通过供应商的管理员控制台来创建用户。您所创建的用户会拥有供应商特定的 semi-SUPERUSER 的权限。",
          "template": "创建用户 bytebase，密码 {password}，并授予必要权限的例子如下。如果您将要连接到的实例是自己托管的，那么您可以 grant SUPERUSER。"
        }
      }
    },
    "no-password": "无密码",
    "password-write-only": "YOUR_DB_PWD - 仅写入",
    "test-connection": "测试连接",
    "ignore-and-create": "忽略并创建",
    "connection-info-seems-to-be-incorrect": "连接信息似乎错误",
    "new-instance": "新实例",
    "unable-to-connect": "Bytebase 无法连接到实例。我们推荐您再检查一遍连接信息。但也可以暂时忽略此警告。您在创建后仍能在实例详细页里修复连接信息。\n\n错误详情:{0}",
    "successfully-created-instance-createdinstance-name": "成功创建实例'{0}'。",
    "successfully-updated-instance-instance-name": "成功更新实例'{0}'。",
    "copy-grant-statement": "CREATE USER and GRANT 语句已复制到剪贴板。 粘贴到您的 mysql 客户端。",
    "successfully-connected-instance": "成功连接到实例。",
    "failed-to-connect-instance": "连接到实例失败。",
    "how-to-setup-instance": "如何设置「实例」?",
    "how-to-setup-instance-description": "每个 Bytebase 实例属于一个环境。一个实例通常映射到您的一个由 host:port 地址所代表的数据库实例。这可能是您在诸如 AWS 上的\nRDS 实例，也可能是您私有化部署的 MySQL 实例。\nBytebase 要求实例的读写权限（而不是 super 权限）以代表用户执行数据库操作。",
    "search-instance-name": "搜索实例名称",
    "no-read-only-data-source-support": "暂时不支持 {database} 创建只读连接",
    "grants": "权限"
  },
  "environment": {
    "select": "选择环境",
    "archive": "归档此环境",
    "archive-info": "已归档环境不会显示。您可以从归档界面恢复。",
    "create": "创建环境",
    "how-to-setup-environment": "如何创建「环境」?",
    "how-to-setup-environment-description": "每个环境与您的诸如测试，预发，生产环境一一对应。\n\n环境是一个全局配置，一套 Bytebase 的部署也只包含一套环境配置的集合。\n\n数据库实例是创建在某个特定环境下面的。",
    "restore": "恢复这个环境"
  },
  "quick-start": {
    "bookmark-an-issue": "收藏工单",
    "add-a-comment": "添加评论",
    "visit-project": "@:common.visit@:common.projects",
    "visit-instance": "@:common.visit@:common.instances",
    "visit-database": "@:common.visit@:common.databases",
    "visit-environment": "@:common.visit@:common.environments",
    "add-a-member": "添加成员",
    "use-kbar": "使用 kbar ({shortcut})",
    "notice": {
      "title": "快速入门导览已关闭",
      "desc": "您稍后仍可以从右上角的菜单中再次打开快速入门导览"
    }
  },
  "auth": {
    "sign-up": {
      "title": "注册您的账号",
      "admin-title": "设置 {account}",
      "admin-account": "管理员账号",
      "create-admin-account": "注册管理员",
      "confirm-password": "确认密码",
      "confirm-password-placeholder": "确认您的密码",
      "password-mismatch": "不匹配",
      "existing-user": "已有账号?",
      "accept-terms-and-policy": "我接受 Bytebase 的{terms}和{policy}",
      "terms-of-service": "服务条款",
      "privacy-policy": "隐私政策"
    },
    "sign-in": {
      "title": "登录您的账号",
      "forget-password": "忘记密码?",
      "new-user": "第一次使用 Bytebase?",
      "demo-note": "请使用 demo 账号登录",
      "gitlab": "通过 GitLab 登录",
      "gitlab-demo": "演示模式不支持 GitLab 登录",
      "gitlab-oauth": "您可联系管理员开启 GitLab 登录"
    },
    "password-forget": {
      "title": "忘记了您的密码？",
      "content": "请联系的您的 Bytebase 管理员重置密码",
      "return-to-sign-in": "返回登录"
    },
    "password-forgot": "忘记密码",
    "password-reset": {
      "title": "重置您的密码",
      "content": "我们会将重置密码链接发送到您的邮箱",
      "send-reset-link": "发送重置链接",
      "return-to-sign-in": "返回登录"
    },
    "activate": {
      "title": "激活您的 {type} 账号"
    }
  },
  "policy": {
    "approval": {
      "name": "审批策略",
      "tip": "新策略仅对新建工单生效",
      "info": "要更改数据库 schema，该选项控制了是否需要手动审批。",
      "manual": "需要人工审批",
      "manual-info": "进行中的 schema 改动任务只有被人工审批后才会执行。",
      "auto": "无需审批",
      "auto-info": "进行中的任务无需审核并且会被自动执行。"
    },
    "backup": {
      "name": "数据库备份策略",
      "tip": "新策略仅对新添加的数据库生效",
      "not-enforced": "无策略",
      "not-enforced-info": "无备份策略。",
      "daily": "每日",
      "daily-info": "每日备份数据库。",
      "weekly": "每周",
      "weekly-info": "每周备份数据库。"
    }
  },
  "migration-history": {
    "self": "迁移历史",
    "workflow": "工作流",
    "commit-info": "由 {author} 于 {time}",
    "no-schema-change": "本次迁移没有任何 Schema 的改动",
    "schema-drift": "上次迁移后的 Schema 与本次迁移前不一致",
    "before-left-schema-choice": "比较",
    "left-schema-choice-prev-history-schema": "上次迁移后",
    "left-schema-choice-current-history-schema-prev": "本次迁移前",
    "after-left-schema-choice": "和本次迁移后的 Schema",
    "show-diff": "显示差异",
    "left-vs-right": "之前 (左) vs 当前版本 (右)",
    "schema-snapshot-after-migration": "完成这次迁移后的 schema 快照",
    "list-limit": "对于有迁移历史的数据库，我们会在下面最多列出5条记录。您可以点击数据库名称去进一步查看全部的记录。",
    "no-history-in-project": "这个项目下没有发现任何数据库有迁移历史。",
    "recording-info": "每当数据库 schema 变更时，我们便会记录下迁移历史。",
    "establish-baseline": "建立新的基线",
    "refreshing-history": "刷新历史中 ...",
    "config-instance": "配置实例",
    "establish-baseline-description": "Bytebase 将用当前的 schema 作为新的基线。您应该检查当前的基线确实反映了期望的状态。 对于 VCS 工作流来说，也只有在建立起基线的前提下，才能进行数据库变更。",
    "establish-database-baseline": "建立「{name}」基线",
    "instance-missing-migration-schema": "实例「{name}」缺失用于记录迁移历史的 schema。",
    "instance-bad-connection": "无法连接实例「{name}」以获取迁移历史。",
    "contact-dba": "请联系您的 DBA 进行配置。"
  },
  "database": {
    "the-list-might-be-out-of-date-and-is-refreshed-roughly-every-10-minutes": "该表每隔约10分钟刷新一次，所以展示的可能不是最新信息。",
    "last-successful-sync": "最后一次成功的同步",
    "no-anomalies-detected": "没有检测到异常",
    "sync-status": "同步状态",
    "search-database-name": "搜索数据库名称",
    "how-to-setup-database": "如何设置「数据库」？",
    "show-guide-description": "每个 Bytebase 数据库都映射到由「CREATE DATABASE xxx」创建的一个数据库。\n\n在 Bytebase 中，一个数据库始终属于单个项目。Bytebase 将定期同步每个实例的数据库信息。\n\n您还可以从仪表板创建新数据库。",
    "restored-from": "恢复于",
    "database-name-is-restored-from-another-database-backup": "{0}恢复于另一个数据库备份",
    "transfer-project": "转移项目",
    "alter-schema": "变更 Schema",
    "alter-schema-in-vcs": "变更 Schema (VCS)",
    "change-data": "变更数据",
    "change-data-in-vcs": "变更数据 (VCS)",
    "successfully-transferred-updateddatabase-name-to-project-updateddatabase-project-name": "成功将'{0}'转移到项目'{1}'。",
    "database-backup": "数据库备份",
    "backup-name": "备份名称",
    "create-backup": "创建备份",
    "automatic-weekly-backup": "每周自动备份",
    "disable-automatic-backup": "禁用自动备份",
    "backuppolicy-backup-enforced-and-cant-be-disabled": "强制{0}备份，不能禁用",
    "backup-policy": {
      "DAILY": "每日",
      "WEEKLY": "每周"
    },
    "an-http-post-request-will-be-sent-to-it-after-a-successful-backup": "备份成功后向其发送 HTTP POST 请求。",
    "backup-info": {
      "template": "每{dayOrWeek}{time} 备份"
    },
    "week": {
      "Friday": "周五",
      "Monday": "周一",
      "Saturday": "周六",
      "Sunday": "周日",
      "Thursday": "周四",
      "Wednesday": "周三",
      "Tuesday": "周二",
      "day": "日"
    },
    "enable-backup": "启用备份",
    "backup-now": "现在备份",
    "create-a-manual-backup": "创建手动备份",
    "action-automatic-backup-for-database-props-database-name": "数据库'{1}'{0}自动备份",
    "enabled": "启用",
    "disabled": "禁用",
    "updated-backup-webhook-url-for-database-props-database-name": "更新了数据库'{0}'的 webhook URL。",
    "last-sync-status": "最后一次同步状态",
    "last-sync-status-long": "最后一次同步在{1}，状态为{0}",
    "version-control-enabled": "已启用版本控制",
    "restore-backup": "恢复备份'{0}'到一个新的数据库中",
    "nullable": "可为空",
    "restore": "恢复",
    "backup": {
      "enabled": "已启用",
      "disabled": "已禁用"
    },
    "expression": "表达式",
    "position": "位置",
    "unique": "Unique",
    "visible": "Visible",
    "comment": "注释",
    "engine": "引擎",
    "row-count-estimate": "估计行数",
    "data-size": "数据大小",
    "index-size": "索引大小",
    "columns": "列",
    "indexes": "索引",
    "row-count-est": "估计行数",
    "incorrect-project-warning": "SQL 编辑器只能查询用户可用的项目中的数据库。您应该首先将此数据库转移到一个可用的项目中。",
    "go-to-transfer": "前去转移",
    "pitr": {
      "restore": "@:common.restore@:common.database",
      "no-available-backup": "没有可用的备份",
      "point-in-time": "时间点",
      "help-info": "将数据库的状态恢复到一个时间点。{link}。",
      "minimum-supported-engine-and-version": "需要 {engine} >= {min_version}",
<<<<<<< HEAD
      "restore-to-point-in-time": "恢复到指定时间点"
=======
      "no-earlier-than": "恢复的时间点不能早于 [{earliest}] (最早可用的备份)。",
      "no-later-than-now": "恢复的时间点不能晚于当前时间。"
>>>>>>> b8c922f5
    }
  },
  "repository": {
    "branch-observe-file-change": "Bytebase 跟踪文件变更的分支。",
    "branch-specify-tip": "诀窍: 可以使用诸如 \"feature/*\" 这样的通配符",
    "base-directory": "根目录",
    "base-directory-description": "Bytebase 跟踪文件变更的根目录。如果为空，则他会跟踪整个仓库。",
    "file-path-template": "文件路径模版",
    "file-path-template-description": "Bytebase 仅会跟踪那些文件路径匹配模版 (相对于指定根目录）的文件。",
    "file-path-example-normal-migration": "针对普通迁移类型的文件路径样例",
    "file-path-example-baseline-migration": "针对基线迁移类型的文件路径样例",
    "schema-path-template": "Schema 路径模版",
    "schema-writeback-description": "如果指定，在每一次迁移之后，Bytebase 将把最新的 Schema 回写到本来触发迁移的提交分支，回写的具体路径则是相对于前面指定的根目录。如果您不希望 Bytebase 这样做，则置为空。",
    "schema-writeback-protected-branch": "请保证被变更的分支不是处于保护 (protected) 状态，或者仓库允许他的 maintainer 可以推送变更到保护分支。",
    "if-specified": "如果指定",
    "schema-path-example": "Schema 路径样例",
    "sheet-path-template": "工作表路径模板",
    "sheet-path-template-description": "Bytebase 仅跟踪文件路径匹配模版 (相对于指定根目录）的文件。匹配的文件将被同步到 SQL Editor 以供使用。",
    "git-provider": "Git 提供方",
    "version-control-status": "@.capitalize:common.version-control 已{status}",
    "version-control-description-file-path": "数据库迁移脚本存放在 {fullPath}。为了进行一次变更，开发者需要创建一个匹配 {fullPathTemplate} 文件路径格式的迁移脚本。",
    "version-control-description-branch": "当脚本审核通过并且合并到 {branch} 分支后，Bytebase 将自动发起一条流水线来执行新的 schema 变更。",
    "version-control-description-description-schema-path": "当 schema 变更完成后, Bytebase 会把变更后的最新 schema 回写到指定的 {schemaPathTemplate}。",
    "restore-to-ui-workflow": "恢复到 UI 工作流",
    "restore-ui-workflow-description": "当使用 UI 工作流时，开发者会通过 Bytebase\n\n控制台直接提交一个 SQL 审核工单，让指定的 DBA 或者开发同事审核。当审核通过后，Bytebase 再执行相应的 SQL 变更。",
    "restore-ui-workflow-success": "成功恢复到 UI 工作流",
    "update-version-control-config-success": "成功更新@:common.version-control配置",
    "setup-wizard-guide": "如果您在过程中遇到问题, 请参考{guide}",
    "add-git-provider": "添加 Git 提供方",
    "choose-git-provider": "选择 Git 提供方",
    "select-repository": "选择仓库",
    "configure-deploy": "配置部署",
    "choose-git-provider-description": "选择存放着您数据库 schema 脚本的 Git 提供方。当您把变更脚本推送到 Git 仓库后，Bytebase 会自动创建一条流水线把 schema 变更应用到数据库上。",
    "choose-git-provider-visit-workspace": "访问 {workspace} 设置以添加更多 Git 提供方.",
    "choose-git-provider-contact-workspace-owner": "如果您希望其他 Git 提供方出现在列表中，请联系 Bytebase 实例的所有者。当前 Bytebase 支持自己托管的 GitLab EE/CE，我们之后也会支持 GitLab.com, GitHub Enterprise 以及 GitHub.com。",
    "select-repository-attention-gitlab": "Bytebase 仅列出您至少拥有 'Maintainer' 权限的 GitLab 项目。因为只有至少拥有该权限，才能够配置项目的 webhook 用来监听代码推送事件。",
    "select-repository-search": "搜索仓库",
    "linked": "关联的仓库",
    "role-provider": "项目角色权限提供方",
    "role-provider-description": "Bytebase 将会从选定的角色提供方同步成员角色，所有此前存在的成员将会被替换。"
  },
  "workflow": {
    "current-workflow": "当前工作流",
    "ui-workflow": "UI 工作流",
    "ui-workflow-description": "经典的 SQL 审核工作流。开发者直接在 Bytebase 上提交一个 SQL 审核工单，然后等待被指派的 DBA 或者开发同事审核。在审核通过后，Bytebase 会进行相应的 SQL schema 变更。",
    "gitops-workflow": "GitOps 工作流",
    "gitops-workflow-description": "数据库迁移脚本保存在 Git 仓库中。为了进行一次 schema 变更，开发者会创建一个迁移脚本并且提交至诸如 GitLab 这样的 VCS 进行审核。 当审核通过并且合并到配置的分支后，Bytebase 会自动开启流水线来进行新的 schema 变更。",
    "configure-gitops": "配置 Git",
    "configure-gitops-success": "开启「{project}」GitOps 工作流成功",
    "change-gitops-success": "变更「{project}」仓库成功"
  },
  "anomaly": {
    "attention-title": "异常检测",
    "attention-desc": "Bytebase 会定期扫描托管的资源，并在这里列出检测到的异常。\n该列表大约每 10 分钟刷新一次。",
    "table-search-placeholder": "搜索{type}或者环境",
    "table-placeholder": "很棒，没有检测到{type}异常！",
    "tooltip": "{env} 环境有 {criticalCount} 个严重异常, {highCount} 个高等级异常和 {mediumCount} 个中等级异常",
    "types": {
      "connection-failure": "连接失败",
      "missing-migration-schema": "缺少迁移 Schema",
      "schema-drift": "Schema 偏差",
      "backup-enforcement-viloation": "违反备份策略约束",
      "missing-backup": "缺少备份"
    },
    "action": {
      "check-instance": "检查实例",
      "view-backup": "查看备份",
      "configure-backup": "配置备份",
      "view-diff": "查看差异"
    },
    "last-seen": "上次出现",
    "first-seen": "首次出现"
  },
  "project": {
    "dashboard": {
      "modal": {
        "title": "如何创建您的'@:{'common.project'}' ?",
        "content": "在 Bytebase 中，项目的概念与其他常见的的开发工具类似\n\n一个项目会有属于他的协作成员，并且每一个数据库和工单总是归属于某一个项目\n\n同时，一个项目可以关联一个代码仓库，并以此来进行版本控制",
        "cancel": "关闭",
        "confirm": "不再出现"
      },
      "search-bar-placeholder": "搜索项目名称"
    },
    "table": {
      "key": "@:common.key",
      "name": "@:common.name",
      "created-at": "创建于"
    },
    "create-modal": {
      "project-name": "@:{'common.project'}@:{'common.name'}",
      "key": "@:common.key",
      "key-hint": "（请使用大写字母来命名您的项目）",
      "cancel": "@:common.cancel",
      "confirm": "@:common.create",
      "success-prompt": "成功创建 {name}."
    },
    "overview": {
      "view-all": "查看所有",
      "view-all-closed": "查看所有结束的工单",
      "recent-activity": "近期@.lower:{'common.activities'}",
      "in-progress": "进行中",
      "recently-closed": "近期结束",
      "info-slot-content": "Bytebase 会定时同步实例的 schema，新同步的数据库会首先被置于默认项目中，之后您可以再将他们转移到适当的项目中。",
      "no-db-prompt": "没有数据库属于当前项目。您可以通过点击位于上方菜单栏中的 {newDb} 或者 {transferInDb} 来添加数据库。"
    },
    "webhook": {
      "success-created-prompt": "成功创建 {name} webhook.",
      "success-updated-prompt": "成功更新 {name} webhook.",
      "success-deleted-prompt": "成功删除 {name} webhook.",
      "success-tested-prompt": "测试 webhook 事件成功.",
      "fail-tested-title": "测试 webhook 事件失败.",
      "add-a-webhook": "添加 webhook",
      "create-webhook": "创建 webhook",
      "last-updated-by": "最后修改人",
      "destination": "外部应用",
      "webhook-url": "Webhook url",
      "triggering-activity": "触发事件",
      "test-webhook": "测试 Webhook",
      "no-webhook": {
        "title": "当前项目暂未配置 webhook",
        "content": "配置 webhook 来让 Bytebase 在完成任务后向您的外部系统推送通知"
      },
      "creation": {
        "title": "创建 webhook",
        "desc": "为 {destination} 创建一个 webhook",
        "how-to-protect": "您可以通过添加 'Bytebase' 到您的 webhook 关键字白名单中来保护您的 webhook",
        "view-doc": "{destination} 的官方文档"
      },
      "deletion": {
        "btn-text": "删除这个 webhook"
      },
      "activity-item": {
        "issue-creation": {
          "title": "创建@:common.issue",
          "label": "当一个新的工单被创建"
        },
        "issue-status-change": {
          "title": "工单状态变更",
          "label": "当一个工单的状态发生变更"
        },
        "issue-task-status-change": {
          "title": "工单任务状态变更",
          "label": "当一个工单包含的任务状态发生了变更"
        },
        "issue-info-change": {
          "title": "工单信息变更",
          "label": "当一个工单的信息 (比如: 分配人, 标题, 描述) 发生了变更"
        },
        "issue-comment-creation": {
          "title": "工单被评论",
          "label": "当新的工单评论被创建"
        }
      }
    },
    "settings": {
      "success-updated-prompt": "成功更新 {subject}.",
      "success-member-added-prompt": "成功将 {name} 添加到当前项目中.",
      "success-member-deleted-prompt": "成功将 {name} 从当前项目移除.",
      "member-placeholder": "选择用户",
      "manage-member": "管理成员",
      "add-member": "添加成员",
      "owner": "@.upper:common.role.owner",
      "developer": "@.upper:common.role.developer",
      "archive": {
        "title": "归档项目",
        "description": "已归档的项目将不会显示在日常界面，但您仍然可以从归档页面中恢复他。",
        "btn-text": "归档这个@:common.project"
      },
      "restore": {
        "title": "恢复项目",
        "btn-text": "恢复这个@:common.project"
      },
      "sync-from-vcs": "从 VCS 同步",
      "success-member-sync-prompt": "从 VCS 同步成功",
      "view-vcs-member": "在 VCS 中查看成员",
      "switch-role-provider-to-bytebase-success-prompt": "成功关闭了 VCS 项目成员同步"
    },
    "mode": {
      "standard": "标准",
      "tenant": "多租户"
    },
    "db-name-template": "数据库名称模板"
  },
  "inbox": {
    "mark-all-as-read": "全部标记为已读",
    "view-older": "查看更早"
  },
  "version-control": {
    "setting": {
      "description": "Bytebase 支持 GitOps 工作流。该工作流下，数据库迁移脚本存储在版本控制系统上 (VCS)，新创建的迁移脚本会自动触发对应的数据库变更。Bytebase 的所有者先在此配置 VCS，在这之后，项目的所有者就可以从所配置的 VCS 中选取他们的 Git 仓库。",
      "description-highlight": "配置 VCS 后，在付费版订阅下，Bytebase 将自动开启通过 VCS 的第三方认证登录",
      "add-git-provider": {
        "self": "添加 Git 提供方",
        "description": "在项目可以启用 GitOps 工作流前，Bytebase 首先需要以在 VCS 中注册为 OAuth 应用的方式和 VCS 进行集成。以下是配置该集成的步骤，您也可以按照我们的{guide}。",
        "gitlab-self-host": "自托管 GitLab",
        "gitlab-self-host-admin-requirement": "您必须是 GitLab 实例的管理员才能进行该配置。否则您需要让您的 GitLab 实例管理员把 Bytebase 先注册为 GitLab 整个实例级别的 OAuth 应用，之后再让对方提供给您注册完成后的应用 ID 以及 Secret，以让您在「OAuth 应用信息」步骤进行填写。",
        "github-com-admin-requirement": "您必须是 GitHub 组织的管理员才能进行该配置。否则您需要让您的 GitHub 组织管理员把 Bytebase 先注册为组织级别的 OAuth 应用，之后再让对方提供给您注册完成后的应用 ID 以及 Secret，以让您在「OAuth 应用信息」步骤进行填写。",
        "ouath-info-correct": "OAuth 信息验证成功",
        "check-oauth-info-match": "请确认 Secret 和注册在 GitLab 实例上的应用信息匹配。",
        "add-success": "成功添加了 Git 提供方「{vcs}」",
        "choose": "选择 Git 提供方",
        "gitlab-self-host-ce-ee": "自托管 GitLab 企业版 (EE) 或者 社区版 (CE)",
        "basic-info": {
          "self": "基本信息",
          "gitlab-instance-url": "GitLab 实例 URL",
          "gitlab-instance-url-label": "VCS 实例 URL。请确认这个实例和 Bytebase 之间网络是互通的。",
          "github-instance-url": "GitHub 实例 URL",
          "instance-url-error": "实例 URL 必须以 https:// or http:// 开头",
          "display-name": "展示名称",
          "display-name-label": "一个可选的展示名称用以区分不同的 Git 供应方。"
        },
        "oauth-info": {
          "self": "OAuth 应用信息",
          "gitlab-register-oauth-application": "注册 Bytebase 为一个 GitLab 实例级别 (instance-wide) 的 OAuth 应用。",
          "gitlab-login-as-admin": "以管理员身份登录 GitLab 实例。这个账号必须是整个 GitLab 实例的管理员 (会看到小扳手在顶栏)。",
          "gitlab-visit-admin-page": "通过点击小扳手访问管理员界面，然后导航到「应用」分区，再点击「创建应用」。",
          "gitlab-paste-oauth-info": "从刚创建好的应用上粘贴它的应用 ID 和 Secret 到下面的字段。",
          "github-register-oauth-application": "注册 Bytebase 为一个 GitHub 组织级别 (organization-wide) 的 OAuth 应用。",
          "github-login-as-admin": "以组织管理员身份登录 GitHub.com。这个账号必须是 GitHub 组织的管理员 (能够进入组织 Settings 页面)。",
          "github-visit-admin-page": "进入组织 Settings 页面，然后导航到「Developer settings > OAuth Apps」分区，再点击「Register an application」。",
          "github-paste-oauth-info": "从刚创建好的应用上粘贴它的 Client ID 和 Client secret 到下面的字段。",
          "direct-link": "直达链接",
          "create-oauth-app": "使用如下信息来创建您的 Bytebase OAuth 应用。",
          "gitlab-application-id-error": "应用 ID 必须是 64 个字母长度",
          "gitlab-secret-error": "Secret 必须是 64 个字母长度",
          "github-application-id-error": "应用 ID 必须是 20 个字母长度",
          "github-secret-error": "Secret 必须是 40 个字母长度"
        },
        "confirm": {
          "confirm-info": "确认信息",
          "confirm-description": "创建完成后，这个 Git 供应方将出现在项目面板「版本控制」Tab 下，可以被项目所有者选中。"
        }
      },
      "git-provider": {
        "gitlab-application-id-label": "注册为 GitLab 实例级 OAuth 应用的应用 ID。",
        "view-in-gitlab": "查看 GitLab",
        "secret-label-gitlab": "注册为 GitLab 实例级 OAuth 应用的 Secret。",
        "github-application-id-label": "注册为 GitHub 组织级别 OAuth 应用的 Client ID。",
        "secret-label-github": "注册为 GitHub 组织级别 OAuth 应用的 Client secret。",
        "delete": "删除这个提供方前，需要先解除所有仓库的关联。"
      }
    }
  },
  "archive": {
    "archived": "已归档",
    "project-search-bar-placeholder": "搜索@.lower:{'common.project'}的名称",
    "instance-bar-placeholder": "搜索@.lower:{'common.instance'}的名称",
    "environment-bar-placeholder": "搜索@.lower:{'common.environment'}的名称"
  },
  "deployment-config": {
    "stage-n": "阶段 {n}",
    "add-selector": "添加选择条件",
    "update-success": "成功更新部署配置",
    "this-is-example-deployment-config": "这是部署配置的样例，你需要在此基础上编辑并保存。",
    "n-databases": "{n} 个数据库",
    "selectors": "选择条件",
    "add-stage": "添加阶段",
    "confirm-to-revert": "确定撤销编辑？",
    "name-placeholder": "阶段名称…",
    "error": {
      "at-least-one-stage": "至少需要 1 个阶段",
      "stage-name-required": "需要指定阶段名称",
      "at-least-one-selector": "每个阶段至少需要 1 个选择条件",
      "env-in-selector-required": "每个阶段都需要有 \"Environment in\" 选择条件",
      "env-selector-must-has-one-value": "\"Environment in\" 必须有且只有 1 个值",
      "key-required": "需要指定 Key",
      "values-required": "需要指定值"
    },
    "project-has-no-deployment-config": "这个项目还没有部署配置。请先{go}。",
    "go-and-config": "去配置",
    "wont-be-deployed-explanation": "这些数据库不会被部署，因为没有命中任何选择条件。",
    "wont-be-deployed": "不参与部署",
    "pipeline-generated-from-deployment-config": "部署的流水线根据项目的{deployment_config}生成。",
    "preview-deployment-pipeline": "预览部署流水线",
    "select-database-group": "选择数据库分组"
  },
  "datasource": {
    "role-type": "权限类型",
    "successfully-deleted-data-source-name": "成功删除数据源'{0}'。",
    "create-data-source": "创建数据源",
    "data-source-list": "数据源列表",
    "all-data-source": "所有数据源",
    "search-name": "搜索名称",
    "search-name-database": "搜索名称，数据库",
    "successfully-created-data-source-datasource-name": "成功创建数据源 '{0}'。",
    "select-database-first": "先选择数据库",
    "select-data-source": "选择数据源",
    "search-user": "搜索用户",
    "user-list": "用户列表",
    "revoke-access": "您确定要取消 '{0}' 对 '{1}' 的访问权限？",
    "grant-data-source": "授予数据源",
    "grant-database": "授权数据库",
    "requested-issue": "申请工单",
    "successfully-revoked-member-principal-name-access-from-props-datasource-name": "成功取消 '{0}' 对 '{1}' 的访问权限。",
    "your-issue-id-e-g-1234": "您的工单 id (例如 1234)",
    "member-principal-name-already-exists": "{0} 已经存在",
    "successfully-granted-datasource-name-to-addedmember-principal-name": "成功授予 '{1}' '{0}'",
    "we-also-linked-the-granted-database-to-the-requested-issue-linkedissue-name": "我们也把被授予的数据库链接到了申请工单 '{0}'。",
    "new-data-source": "新数据源",
    "connection-name-string-copied-to-clipboard": "{0} 字符串已复制到剪贴板。",
    "jdbc-cant-connect-to-socket-database-value-instance-host": "JDBC 无法连接到 socket {0} "
  },
  "setting": {
    "project": {
      "description": "这里是项目管理员界面，列出了 Bytebase 上的所有项目。"
    },
    "label": {
      "key": "Key",
      "values": "值",
      "value-placeholder": "标签值…"
    }
  },
  "sql-editor": {
    "self": "SQL 编辑器",
    "select-connection": "请选择数据连接",
    "search-databases": "搜索数据库",
    "search-results": "搜索结果",
    "loading-databases": "加载数据库信息...",
    "close-pane": "关闭面板",
    "loading-data": "加载数据中...",
    "table-empty-placehoder": "点击 ”运行“ 执行查询",
    "no-rows-found": "暂无数据",
    "download-as-csv": "下载为 CSV 格式",
    "download-as-json": "下载为 JSON 格式",
    "only-select-allowed": "只允许执行 {select} 语句",
    "want-to-change-schema": "如果您想要 {changeschema}",
    "change-schema": "变更 Schema",
    "go-to-alter-schema": "您可以点击 “{alterschema}” 按钮，提交一个工单",
    "table-schema-placeholder": "选择一个表进行查看 Schema",
    "notify-empty-statement": "请在编辑器中输入 SQL 语句",
    "notify-multiple-statements": "检测到您输入了多条 SQL 语句。SQL 编辑器只支持执行第一条语句。您可以选择其他语句单独执行。",
    "notify-invalid-sql-statement": "请检查您的 SQL 语句。",
    "goto-alter-schema-hint": "请从编辑器顶部选择一个数据库连接",
    "can-not-execute-query": "加载数据时无法执行查询",
    "rows": "条记录",
    "no-history-found": "暂无历史记录",
    "no-sheet-found": "暂无工作表",
    "search-history": "搜索历史记录",
    "search-sheets": "搜索工作表",
    "hint-tips": {
      "confirm-to-delete-this-history": "确定删除这条记录？",
      "confirm-to-close-unsaved-tab": "确定关闭未保存的标签页？"
    },
    "please-input-the-tab-label": "请输入标签页名称!",
    "copy-code": "复制代码",
    "notify": {
      "copy-code-succeed": "代码复制成功",
      "copy-share-link": "分享链接已拷贝到剪贴板",
      "sheet-is-read-only": "分享的工作表是只读的，无法编辑。"
    },
    "view-all-tabs": "查看所有标签页",
    "sheet": "工作表",
    "sheets": "工作表",
    "connection-holder": "选择一个数据连接以开始",
    "link-access": "链接访问权限",
    "private": "私有",
    "private-desc": "只有您自己可以访问此工作表",
    "project-desc": "工作表所有者或者项目所有者拥有读、写权限，项目开发者拥有只读权限",
    "public": "公开",
    "public-desc": "工作表所有者拥有读写权限，其他人只拥有只读权限.",
    "create-read-only-data-source": "前去创建",
    "go-back": "返回",
    "save-sheet": "保存工作表",
    "save-sheet-input-placeholder": "请输入工作表名称",
    "untitled-sheet": "未命名工作表",
    "format": "格式化"
  },
  "label": {
    "empty-label-value": "<空值>",
    "no-label": "没有标签",
    "error": {
      "key-necessary": "需要指定 Key",
      "value-necessary": "需要指定值",
      "key-duplicated": "Key 重复了",
      "value-duplicated": "值重复了",
      "max-length-exceeded": "长度不能超过 {len} 字符",
      "max-label-count-exceeded": "不能多于 {count} 个标签",
      "cannot-edit-reserved-label": "不能编辑预留标签 \"{key}\""
    },
    "placeholder": {
      "select-key": "选择 Key…",
      "select-value": "选择值…",
      "select-values": "选择值…"
    },
    "setting": {
      "description": "标签是一组可用于标识数据库租户的键值对。{link}。"
    },
    "db-name-template-tips": "让您能够把属于不同租户但是有相同 {placeholder} 的数据库分成一组。{link}。",
    "confirm-change": "您确定要修改 '{label}' 吗？",
    "parsed-from-template": "从 {name} 中依据模板 {template} 解析得出",
    "cannot-transfer-template-not-match": "数据库 '{name}' 无法转移到这个项目，因为它的名称不符合模板 {template}。"
  },
  "oauth": {
    "unknown-event": "未知的事件类型，认证失败"
  },
  "subscription": {
    "description": "您可以在这里上传您购买的 bytebase 证书来解锁团队版/企业版功能。",
    "current": "当前版本",
    "instance-count": "实例数",
    "expires-at": "过期时间",
    "description-highlight": "购买证书",
    "sensitive-placeholder": "粘贴您的证书 - 仅写入",
    "upload-license": "上传证书",
    "plan-compare": "比较不同版本的功能，寻找适合您的方案",
    "disabled-feature": "这是一个订阅版高级功能",
    "trial": "您可以以 $14 的价格试用 14 天",
    "upgrade": "升级订阅",
    "per-month": "/ 月",
    "per-instance": "每个实例",
    "free-price-intro": "最多 5 个实例",
    "team-price-intro": "5 个起步，按年付费",
    "enterprise-price-intro": "自定义实例数，按年付费",
    "deploy": "部署",
    "contact-us": "联系我们",
    "start-trial": "以 {days} 天 {price} 美元的价格试用",
    "subscribe": "开始订阅",
    "current-plan": "当前订阅",
    "buy": "购买{plan}",
    "cancel": "取消订阅",
    "announcement": "您可以随时升级、降级或{cancel}。没有任何隐藏费用。",
    "trialing": "试用期",
    "update": {
      "success": {
        "title": "证书更新成功",
        "description": "订阅版高级功能已解锁"
      },
      "failure": {
        "title": "证书更新失败",
        "description": "请检查证书是否有效"
      }
    },
    "features": {
      "bb-feature-task-schedule-time": {
        "title": "设定任务执行时间",
        "desc": "「设定任务执行时间」可以将任务设定在特定时间执行"
      },
      "bb-feature-instance-count": {
        "title": "实例数量限制",
        "desc": "您已达最大实例数量限制，请付费升级来获取更多实例额度。",
        "remaining": "当前总实例额度为 {total}，目前仅剩 {count} 个份额可用。",
        "runoutof": "已用尽全部 {total} 个实例额度。",
        "upgrade": "@:{'subscription.upgrade'}来获取更多实例额度。"
      },
      "bb-feature-multi-tenancy": {
        "title": "多租户",
        "desc": "「多租户功能」可以同时管理多个属于不同租户的同构数据库，帮您更统一和方便地对多个数据库进行管理和表结构变更。"
      },
      "bb-feature-approval-policy": {
        "title": "审批策略",
        "desc": "「审批策略」可以控制数据库 schema 的变更是否需要手动审批"
      },
      "bb-feature-backup-policy": {
        "title": "备份策略",
        "desc": "「备份策略」可以根据指定的周期自动备份数据库"
      },
      "bb-feature-schema-review-policy": {
        "title": "Schema 审核策略",
        "desc": "给不同的环境定制 schema 审核策略，可以通过@:{'subscription.upgrade'}来开启该功能。"
      },
      "bb-feature-rbac": {
        "title": "角色管理",
        "desc": "「角色管理」可以赋予成员诸如 DBA 这样的特定角色，可以通过@:{'subscription.upgrade'}来开启该功能。"
      },
      "bb-feature-schema-drift": {
        "title": "Schema 偏差",
        "desc": "@:{'subscription.upgrade'}来解锁 schema 偏差异常的自动检测。"
      },
      "bb-feature-3rd-party-auth": {
        "title": "第三方认证 & 授权",
        "desc": "Bytebase 可根据您配置的 VCS 来支持相应的第三方认证 & 授权。请通过@:{'subscription.upgrade'}来开启该功能。",
        "login": "请@:{'subscription.upgrade'}来开启该功能"
      },
      "bb-feature-branding": {
        "title": "自定义品牌信息",
        "desc": "定制 Logo"
      }
    },
    "feature-sections": {
      "database-management": {
        "title": "数据库管理",
        "features": {
          "instance-count": "实例数",
          "instance-upto-5": "不多于 5 个",
          "instance-minimum-5": "5 ~ 无限制",
          "instance-customized": "自定义",
          "schema-change": "Schema 和数据变更",
          "migration-history": "迁移历史",
          "sql-editor": "SQL 编辑器",
          "disaster-recovery": "数据灾备",
          "disaster-recovery-basic": "基础",
          "disaster-recovery-basic-tooltip": "数据库备份和恢复",
          "disaster-recovery-advanced": "高级",
          "disaster-recovery-advanced-tooltip": "数据库备份和恢复 + 恢复到指定时间点 (PITR)",
          "archiving": "归档",
          "sql-check": "SQL 检查 / Schema 审核",
          "sql-check-basic": "基础",
          "sql-check-basic-tooltip": "语法检查、数据库连接检查",
          "sql-check-advanced": "高级",
          "sql-check-advanced-tooltip": "基础版功能 + 自定义 schema 审核规则",
          "anomaly-detection": "异常检测",
          "anomaly-detection-basic": "基础",
          "anomaly-detection-basic-tooltip": "数据库连接异常、备份缺失",
          "anomaly-detection-advanced": "高级",
          "anomaly-detection-advanced-tooltip": "基础版功能 + Schema 偏差检测",
          "schedule-change": "设定任务执行时间",
          "review-and-backup-policy": "审核和备份策略",
          "tenancy": "多地域/多租户部署"
        }
      },
      "collaboration": {
        "title": "团队协作",
        "features": {
          "ui-based-sql-review": "基于 UI 的 SQL 审查",
          "vsc-workflow": "VCS 工作流 #GitOps",
          "shareable-query-link": "分享查询链接",
          "im-integration": "IM 集成",
          "inbox-notification": "站内信通知"
        }
      },
      "admin-and-security": {
        "title": "管理与安全",
        "features": {
          "activity-log": "活动日志",
          "rbac": "RBAC 权限管理",
          "3rd-party-auth": "通过 GitLab 登录",
          "sync-members-from-vcs": "从 GitLab 同步成员信息"
        }
      },
      "branding": {
        "title": "自定义品牌信息",
        "features": {
          "branding-logo": "自定义 Logo"
        }
      }
    },
    "plan": {
      "title": "版本",
      "try": "试用团队版",
      "free": {
        "title": "免费版",
        "label": "",
        "desc": "个人或小团队，无专职 DBA"
      },
      "team": {
        "title": "团队版",
        "label": "Beta",
        "desc": "中型团队，有专职 DBA 或 TL 以提高工程速度"
      },
      "enterprise": {
        "title": "企业版",
        "label": "预览版",
        "desc": "大型组织，有专属 DBA 团队来管理数据库"
      }
    }
  },
  "sheet": {
    "self": "工作表",
    "my-sheets": "我的工作表",
    "shared-with-me": "与我共享",
    "starred": "已加星标",
    "actions": {
      "sync-from-vcs": "从 VCS 同步数据"
    },
    "hint-tips": {
      "confirm-to-sync-sheet": "确定要同步工作表?",
      "confirm-to-delete-this-sheet": "确定删除这条工作表?",
      "confirm-to-duplicate-sheet": "确定要复制这条工作表?"
    }
  },
  "engine": {
    "mysql": "MySQL",
    "common": "通用"
  },
  "schema-review-policy": {
    "title": "Schema 审核策略",
    "disabled": "已禁用",
    "no-policy-set": "没有 schema 审核策略",
    "create-policy": "创建审核策略",
    "configure-policy": "配置审核策略",
    "search-rule-name": "搜索规则名称",
    "policy-removed": "审核策略已删除",
    "policy-created": "审核策略已创建",
    "policy-updated": "审核策略已更新",
    "rules": "规则",
    "filter": "筛选",
    "no-permission": "仅 DBA 或所有者有权限创建或更新审核策略。",
    "disable": "停用审查策略",
    "enable": "开启审查策略",
    "delete": "删除审核策略",
    "category": {
      "engine": "引擎",
      "naming": "命名",
      "statement": "语句",
      "table": "表",
      "column": "列",
      "schema": "Schema"
    },
    "template": {
      "policy-for-prod": {
        "title": "针对生产环境的审核策略模板"
      },
      "policy-for-dev": {
        "title": "针对开发环境的审核策略模板"
      }
    },
    "rule": {
      "engine-mysql-use-innodb": {
        "title": "使用 InnoDB 作为储存引擎",
        "description": "强制要求使用 InnoDB 作为 MySQL 的储存引擎。"
      },
      "table-require-pk": {
        "title": "强制主键",
        "description": "要求每张表必须有一个主键。"
      },
      "naming-table": {
        "title": "表名命名检查",
        "description": "限制表名命名风格，默认为小写字母_下划线。"
      },
      "naming-column": {
        "title": "列名命名检查",
        "description": "限制列名命名风格，默认为小写字母_下划线。"
      },
      "naming-index-uk": {
        "title": "唯一键命名检查",
        "description": "限制唯一键命名风格，默认为 uk_<表名>_<主键包含的字段名组合>。"
      },
      "naming-index-fk": {
        "title": "外键命名检查",
        "description": "限制外键命名风格，默认为 fk_<目标表名>_<目标字段名>_<被引用表名>_<被引用字段名>。"
      },
      "naming-index-idx": {
        "title": "索引命名检查",
        "description": "限制索引命名风格，默认为 idx_<表名>_<索引包含的字段名组合>。"
      },
      "column-required": {
        "title": "必须包含的字段",
        "description": "强制要求表中必须包含某些字段。"
      },
      "column-no-null": {
        "title": "禁止字段为 NULL",
        "description": "表中的字段不允许存在 NULL 值。"
      },
      "statement-select-no-select-all": {
        "title": "禁止 \"SELECT *\"",
        "description": "不允许使用 \"SELECT *\" 语句"
      },
      "statement-where-require": {
        "title": "强制 \"WHERE\"",
        "description": "必须使用 \"WHERE\" 语句"
      },
      "statement-where-no-leading-wildcard-like": {
        "title": "禁止左模糊",
        "description": "WHERE 语句中禁止使用左模糊匹配，例如禁止 LIKE foo = '%x'。"
      },
      "schema-backward-compatibility": {
        "title": "向后兼容",
        "description": "MySQL 和 TiDB 支持检测 schema 变更是否向后兼容"
      }
    },
    "payload-config": {
      "table-name-format": "表命名规则（正则）",
      "column-name-format": "列命名规则（正则）",
      "uk-name-format": "唯一键命名规则",
      "idx-name-format": "索引命名规则",
      "fk-name-format": "外键命名规则",
      "required-column": "必须包含的字段名",
      "input-then-press-enter": "输入后按下回车来添加",
      "template": {
        "table-name": "表名",
        "column-list": "索引包含的字段名，通过 _ 连接",
        "referencing-table": "目标表名",
        "referencing-column": "目标字段名",
        "referenced-table": "被引用的表名",
        "referenced-column": "被引用的字段名"
      }
    },
    "error-level": {
      "name": "错误等级",
      "error": "错误",
      "warning": "警告",
      "disabled": "禁用"
    },
    "create": {
      "breadcrumb": "创建审核策略",
      "basic-info": {
        "name": "基本信息",
        "display-name": "名称",
        "display-name-placeholder": "审核策略名称",
        "display-name-label": "用以区分不同审核策略的名称。",
        "display-name-default": "Schema 审核策略",
        "environments": "环境",
        "environments-label": "将该审核策略应用于哪些环境。一个环境只能关联一个审核策略。",
        "environments-select": "选择环境",
        "no-linked-environments": "没有选择环境",
        "no-available-environment": "没有可供选择的环境",
        "no-available-environment-desc": "没有可供选择的环境。一个环境只能关联一个审核策略。",
        "choose-template": "选择模板"
      },
      "configure-rule": {
        "name": "配置规则",
        "change-template": "更改模板",
        "confirm-override-title": "规则变更",
        "confirm-override-description": "之前的规则将会被覆盖"
      },
      "preview": {
        "name": "预览"
      }
    }
  }
}<|MERGE_RESOLUTION|>--- conflicted
+++ resolved
@@ -806,12 +806,9 @@
       "point-in-time": "时间点",
       "help-info": "将数据库的状态恢复到一个时间点。{link}。",
       "minimum-supported-engine-and-version": "需要 {engine} >= {min_version}",
-<<<<<<< HEAD
-      "restore-to-point-in-time": "恢复到指定时间点"
-=======
+      "restore-to-point-in-time": "恢复到指定时间点",
       "no-earlier-than": "恢复的时间点不能早于 [{earliest}] (最早可用的备份)。",
       "no-later-than-now": "恢复的时间点不能晚于当前时间。"
->>>>>>> b8c922f5
     }
   },
   "repository": {
