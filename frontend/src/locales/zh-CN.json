{
  "common": {
    "view": "查看",
    "you": "您",
    "general": "通用",
    "slack": "Slack",
    "discord": "Discord",
    "teams": "Teams",
    "dingtalk": "钉钉",
    "feishu": "飞书",
    "wecom": "企业微信",
    "system": "系统",
    "custom": "自定义",
    "im": "IM",
    "overview": "概览",
    "change-history": "变更历史",
    "webhook": "Webhook",
    "webhooks": "Webhook",
    "key": "键值",
    "workflow": "工作流",
    "unread": "未读",
    "read": "已读",
    "activity": "活动",
    "activities": "活动",
    "sign-in": "登录",
    "sign-in-as-admin": "以管理员身份登录",
    "sign-up": "注册",
    "email": "邮箱",
    "username": "用户名",
    "credentials": "凭据",
    "password": "密码",
    "activate": "激活",
    "save": "保存",
    "cancel": "取消",
    "cancelled": "已取消",
    "comment": "评论",
    "home": "主页",
    "setting": "设置",
    "settings": "设置",
    "project": "项目",
    "projects": "项目",
    "default-project": "默认项目",
    "visit-default-project": "@:common.visit@:common.default-project",
    "help": "帮助",
    "database": "数据库",
    "databases": "数据库",
    "description": "描述",
    "instance": "实例",
    "instances": "实例",
    "environment": "环境",
    "environments": "环境",
    "environment-name": "环境名",
    "quick-action": "快捷操作",
    "archive": "归档",
    "archived": "已归档",
    "no-license": "无证书",
    "logout": "登出",
    "close": "关闭",
    "latest": "最新",
    "error": "错误",
    "canceled": "已取消",
    "approval": "批准",
    "approve": "批准",
    "done": "完成",
    "create": "创建",
    "run": "运行",
    "retry": "重试",
    "skip": "跳过",
    "reopen": "重开",
    "dismiss": "关闭",
    "back": "返回",
    "next": "下一步",
    "edit": "编辑",
    "update": "更新",
    "updated": "已更新",
    "visit": "访问",
    "role": {
      "self": "角色"
    },
    "revert": "恢复",
    "apply": "应用",
    "reorder": "排序",
    "id": "ID",
    "name": "名称",
    "creator": "创建人",
    "updater": "更新人",
    "version": "版本",
    "issue": "工单",
    "issues": "工单",
    "duration": "时长",
    "created-at": "创建于",
    "updated-at": "更新于",
    "commit": "提交",
    "statement": "语句",
    "sql-statement": "SQL @:{'common.statement'}",
    "snapshot": "快照",
    "status": "状态",
    "stage": "阶段",
    "task": "任务",
    "tasks": "任务",
    "blocking-task": "阻塞任务",
    "sql": "SQL",
    "unassigned": "未指派",
    "new": "创建",
    "add": "添加",
    "confirm-and-add": "确认并添加",
    "confirm-and-update": "确认并更新",
    "query": "查询",
    "transfer": "转移",
    "migration": "变更",
    "schema": "Schema",
    "anomalies": "异常",
    "do-not-show-again": "不再显示",
    "detail": "详情",
    "type": "类型",
    "language": "语言",
    "repository": "仓库",
    "change": "变更",
    "branch": "分支",
    "required-placeholder": "必需的占位符",
    "optional-placeholder": "可选的占位符",
    "optional-directory-wildcard": "可选的目录通配符",
    "sensitive-placeholder": "敏感数据 - 仅写入",
    "enabled": "开启",
    "default": "默认",
    "gitops": "GitOps",
    "restore": "恢复",
    "detailed-guide": "详细指南",
    "workspace": "工作空间",
    "application": "应用",
    "confirm": "确认",
    "coming-later": "敬请期待",
    "learn-more": "了解更多",
    "troubleshoot": "排查问题",
    "schema-version": "Schema 版本",
    "time": "时间",
    "manual": "手动",
    "automatic": "自动",
    "Default": "默认",
    "definition": "定义",
    "empty": "空",
    "connecting": "连接中...",
    "creating": "创建中...",
    "updating": "更新中...",
    "address": "地址",
    "assigned": "已指派",
    "subscribed": "已订阅",
    "created": "已创建",
    "label": "标签",
    "labels": "标签",
    "mode": "模式",
    "roletype": "角色类型",
    "readonly": "只读",
    "user": "用户",
    "users": "用户",
    "added-time": "添加时间",
    "data-source": "数据源",
    "grant": "授予",
    "admin": "管理员",
    "read-only": "只读",
    "connection-string": "连接字符串",
    "agents": "Agents",
    "billings": "计费",
    "all": "全部",
    "recent": "最近访问",
    "deployment-config": "部署配置",
    "by": "由",
    "ok": "OK",
    "share": "分享",
    "others": "其他",
    "or": "或者",
    "export": "导出",
    "tips": "提示信息",
    "template": "模板",
    "delete": "删除",
    "history": "历史记录",
    "loading": "加载中",
    "from": "来自于",
    "copy": "拷贝",
    "copied": "已拷贝",
    "manage": "管理",
    "table": "表",
    "search": "搜索",
    "warning": "警告",
    "edited": "编辑于",
    "preview": "预览",
    "file-selector": {
      "type-limit": "仅支持 {extension} 类型的文件",
      "size-limit": "文件大小需小于 {size} MiB"
    },
    "no-data": "无数据",
    "visibility": "可见性",
    "duplicate": "拷贝",
    "clear-search": "清空搜索",
    "enable": "开启",
    "disable": "禁用",
    "view-doc": "查看文档",
    "write-only": "仅写入",
    "pitr": "PITR",
    "fix": "修复",
    "go-now": "立即前往",
    "sync": "同步",
    "sync-now": "现在同步",
    "show-help": "查看帮助",
    "success": "成功",
    "failed": "失败",
    "load-more": "加载更多",
    "access-denied": "拒绝访问",
    "no": "否",
    "yes": "是",
    "advanced": "高级",
    "restart": "重启",
    "want-help": "加入用户群",
    "operation": "操作",
    "total": "共计",
    "discard-changes": "取消修改",
    "error-message": "错误信息",
    "demo-mode": "演示模式",
    "operations": "操作",
    "on": "开",
    "off": "关",
    "verify": "验证",
    "regenerate": "重新生成",
    "download": "下载",
    "will-lose-unsaved-data": "这会丢失当前所有未保存的数据。",
    "deleted": "已删除",
    "will-override-current-data": "将会覆盖当前数据。",
    "roll-out": "发布",
    "uploading": "上传中",
    "active": "开启",
    "added": "已创建",
    "revoke": "撤销",
    "cannot-undo-this-action": "这个操作无法撤销",
    "expand": "展开",
    "collapse": "收起",
    "select": "选择",
    "optional": "可选",
    "reason": "理由",
    "date": {
      "days": "{days} 天",
      "months": "{months} 月",
      "years": "{years} 年"
    },
    "expiration": "过期时间",
    "configure": "配置",
    "groups": "分组",
    "database-groups": "数据库分组",
    "members": "成员",
    "warehouse": "仓库",
    "schedule": "计划",
    "state": "状态",
    "condition": "条件",
    "search-user": "搜索用户",
    "branches": "分支",
    "merge": "合并",
    "info": "信息",
    "minutes": "分钟",
    "go-to-configure": "去配置",
    "updated-at-by": "由 {user} 更新于 {time}",
    "created-at-by": "由 {user} 创建于 {time}",
    "filter-by-name": "按名称过滤",
    "tenant": "租户",
    "license": "证书",
    "show-all": "显示全部",
    "view-details": "查看详情",
    "force-verb": "强制{verb}",
    "nothing-changed": "没有改变",
    "untitled": "未命名",
    "nickname": "昵称",
    "missing-permission": "缺少必需的权限",
    "continue-anyway": "仍要继续",
    "permissions": "权限",
    "cutover": "切换",
    "baseline": "基线",
    "project-member": "项目成员",
    "leave-without-saving": "不保存变动？",
    "configure-now": "现在配置",
    "connection": "连接",
    "permission-denied": "您没有权限执行此操作",
    "resource": "资源",
    "resources": "资源",
    "closed": "已关闭",
    "options": "配置项",
    "reset": "重置",
    "refresh": "刷新",
    "rollback": "回滚",
    "rows": {
      "self": "行",
      "n-rows": "{n} 行"
    },
    "back-to-workspace": "返回工作空间",
    "override": "覆盖",
    "encoding": "编码",
    "finish": "完成",
    "title": "标题",
    "hide": "隐藏"
  },
  "error-page": {
    "go-back-home": "回到主页"
  },
  "anomaly-center": "异常中心",
  "kbar": {
    "recently-visited": "最近访问",
    "navigation": "导航",
    "help": {
      "navigate": "选择",
      "perform": "执行",
      "close": "关闭",
      "back": "返回"
    },
    "options": {
      "placeholder": "输入命令或搜索…"
    },
    "preferences": {
      "common": "偏好设置",
      "change-language": "更改语言…"
    }
  },
  "task": {
    "checking": "检查中…",
    "run-task": "运行检查",
    "check-result": {
      "title": "{name} 的检查结果",
      "title-general": "检查结果"
    },
    "check-type": {
      "fake": "Fake",
      "syntax": "语法",
      "compatibility": "兼容性",
      "connection": "连接",
      "sql-review": "SQL 审核",
      "earliest-allowed-time": "最早执行时间",
      "ghost-sync": "gh-ost 同步",
      "statement-type": "语句类型",
      "lgtm": "LGTM",
      "pitr": "PITR",
      "affected-rows": "影响行数（基于统计信息估算）",
      "sql-type": "SQL 类型",
      "summary-report": "概要报告"
    },
    "rollout-time": "指定发布时间",
    "earliest-allowed-time-hint": "'@:{'task.rollout-time'}' 是您希望任务运行的时间；如果未指定，任务会在满足条件后立即执行。",
    "earliest-allowed-time-unset": "未设置",
    "comment": "评论",
    "invoker": "执行者",
    "started": "开始于",
    "ended": "结束于",
    "view-change": "查看变更",
    "view-change-history": "查看变更历史",
    "status": {
      "running": "运行中",
      "failed": "失败",
      "canceled": "取消",
      "success": "成功",
      "warn": "警告",
      "error": "错误"
    },
    "type": {
      "bb-task-database-schema-update-ghost-sync": "同步数据",
      "bb-task-database-schema-update-ghost-cutover": "切换表",
      "bb-task-database-schema-update-ghost-drop-original-table": "删除原始表"
    },
    "progress": {
      "completed-units": "已完成{units}",
      "total-units": "总共{units}",
      "eta": "预计完成时间",
      "units": {
        "unit": "单元数",
        "row": "行数"
      },
      "counting": "统计中"
    },
    "n-similar-tasks": "({count} 个相似的任务)",
    "skip": "跳过",
    "skip-modal-title": "跳过任务[{name}]？",
    "task-checks": "任务检查项",
    "prior-backup": "预备份受影响数据",
    "skip-failed-in-current-stage": "跳过当前阶段失败的任务",
    "apply-change-to-all-pending-tasks": {
      "title": "应用到所有未执行任务？",
      "self": "应用到所有未执行任务",
      "current-only": "只应用到当前任务"
    },
    "execution-time": "执行时间",
    "run-checks": "运行检查",
    "run-checks-in-current-stage": "运行当前阶段的所有检查",
    "database-create": {
      "pending": "（待创建）",
      "created": "（已创建）"
    },
    "action-failed-in-current-stage": "{action}当前阶段失败的任务",
    "action-all-tasks-in-current-stage": "{action}当前阶段的所有任务",
    "cancel-task": "取消任务",
    "created": "创建于",
    "online-migration": {
      "self": "在线大表变更",
      "configure-ghost-parameters-for-db": "为数据库「{db}」配置 gh-ost 参数",
      "configure-ghost-parameters": "配置 gh-ost 参数",
      "ghost-parameters": "gh-ost 参数",
      "configure": "配置",
      "error": {
        "some-tasks-are-not-editable-in-batch-mode": "某些任务在批量模式下不可编辑",
        "task-is-not-editable": "该任务不可编辑",
        "x-status-task-is-not-editable": "{status} 的任务不可编辑",
        "nothing-changed": "无任何改变",
        "not-applicable": {
          "some-tasks-dont-meet-ghost-requirement": "部分任务不符合 gh-ost 的要求"
        }
      },
      "show-default-parameters": "显示默认参数",
      "hide-default-parameters": "隐藏默认参数",
      "enable": "启用在线大表变更",
      "disable": "关闭在线大表变更",
      "advice-split-statement-to-single-online-migration-issue": "建议将该语句拆分成单独的在线大表变更工单。"
    },
    "prior-backup-tips": "提前备份受影响的数据"
  },
  "task-run": {
    "status": {
      "enqueued": "等待执行。",
      "enqueued-with-rollout-time": "等待执行，{time}后执行。",
      "dumping-schema-before-executing-sql": "准备执行，正在导出 schema。",
      "preparing-to-export-data": "准备导出数据。",
      "exporting-data": "正在导出数据。",
      "executing-sql": "正在执行 SQL。",
      "executing-sql-detail": "正在执行 SQL {current} of {total}，从 ({startLine}, {startColumn}) 到 ({endLine}, {endColumn})。",
      "dumping-schema-after-executing-sql": "SQL 执行完毕，正在导出 schema。",
      "failed-sql-detail": "从 ({startLine}, {startColumn}) 到 ({endLine}, {endColumn}) 的执行失败：{message}。",
      "waiting-connection": "等待可用的实例连接。实例连接数已达到限制。",
      "waiting-task": "等待另一个任务完成。"
    }
  },
  "banner": {
    "update-license": "更新证书",
    "license-expires": "您的{plan}证书已在 {expireAt} 过期",
    "trial-expires": "您的{plan}试用将在 {days} 天后过期",
    "trial-expired": "您的{plan}试用已过期",
    "extend-trial": "申请延长试用",
    "deploy": "本地部署",
    "cloud": "云服务",
    "request-demo": "预约一个 30 分钟的产品演示。",
    "readonly": "Bytebase 处于只读模式。您仍然可以查看控制台，但任何尝试更改的请求都会失败。",
    "external-url": "Bytebase 还没有配置 --external-url"
  },
  "intro": {
    "doc": "文档",
    "issue": "工单",
    "quickstart": "新手任务"
  },
  "bbkit": {
    "common": {
      "ok": "确认",
      "cancel": "取消",
      "back": "退回",
      "next": "下一步",
      "finish": "完成",
      "step": "步骤"
    },
    "attention": {
      "default": "特别注意"
    },
    "confirm-button": {
      "sure-to-delete": "确定要删除吗？",
      "cannot-undo": "此操作无法撤销。"
    }
  },
  "settings": {
    "sidebar": {
      "account": "账户",
      "profile": "个人信息",
      "workspace": "工作空间",
      "security-and-policy": "安全 & 策略",
      "integration": "集成",
      "general": "通用",
      "members": "成员",
      "users-and-groups": "用户和群组",
      "iam-and-admin": "IAM & 管理",
      "im-integration": "IM",
      "sso": "SSO",
      "gitops": "GitOps",
      "subscription": "订阅",
      "labels": "标签",
      "data-masking": "数据屏蔽",
      "data-classification": "数据分类",
      "access-control": "访问控制",
      "data-access": "数据访问",
      "audit-log": "审计日志",
      "custom-roles": "自定义角色",
      "mail-delivery": "邮件发送"
    },
    "profile": {
      "email": "邮箱",
      "role": "角色",
      "phone": "手机号",
      "phone-tips": "请包含国家代码前缀 +86xxxxxx",
      "country-code": "国家或地区代码",
      "password": "密码",
      "password-hint": "密码应遵循限制设置",
      "password-confirm": "确认密码",
      "password-confirm-placeholder": "确认新密码",
      "password-mismatch": "新密码不匹配",
      "subscription": "（升级到付费方案来解锁角色管理）"
    },
    "members": {
      "active": "已激活",
      "inactive": "未激活",
      "helper": "通过邮箱添加或邀请成员",
      "add-more": "+ 增加成员",
      "add": "添加",
      "invites": "发送邀请",
      "invited": "已邀请",
      "yourself": "您自己",
      "upgrade": "升级到付费方案来解锁角色管理",
      "not-assigned": "未指派",
      "table": {
        "account": "账户",
        "role": "角色",
        "groups": "群组",
        "update-time": "更新时间",
        "granted-time": "批准时间",
        "roles": "角色"
      },
      "groups": {
        "self": "群组",
        "add-group": "添加组",
        "update-group": "更新组",
        "delete-warning": "群组“{name}”将被删除。此操作无法撤消。",
        "delete-warning-with-resources": "以下资源使用了群组“{name}”：",
        "form": {
          "email": "邮箱",
          "email-tips": "邮箱应该是唯一的，并且创建后不能更改。",
          "title": "标题",
          "description": "描述",
          "members": "成员",
          "add-member": "添加成员",
          "role": {
            "owner": "群组所有者",
            "member": "群组成员"
          }
        },
        "n-members": "{n} 位成员",
        "group-members": "小组成员",
        "group-roles": "群组角色",
        "edit-group": "编辑群组",
        "workspace-domain-required": "请先设置工作空间的域名。"
      },
      "action": {
        "deactivate": "禁用",
        "deactivate-confirm-title": "确定禁用",
        "delete-confirm-title": "您确定要删除吗？",
        "deactivate-confirm-description": "之后可以重新启用",
        "reactivate": "启用",
        "reactivate-confirm-title": "确定启用"
      },
      "tooltip": {
        "upgrade": "升级到付费方案来解锁角色管理",
        "not-allow-edit": "只有管理员才能改变角色",
        "not-allow-remove": "不能移除最后一个管理员",
        "project-role-provider-gitlab": "同步自对应 GitLab 项目的 {rawRole} 角色",
        "cannot-change-role-of-systembot-or-service-account": "不能修改机器人助手和服务账号的角色"
      },
      "system-bot": "机器人助手",
      "service-account": "服务账号",
      "copy-service-key": "复制 Service Key",
      "reset-service-key": "重置 Service Key",
      "reset-service-key-alert": "旧 Service Key 将立即被重置，该操作不可逆。确定要重置 Service Key 吗？",
      "service-key-copied": "Service Key 已复制，请勿泄漏",
      "create-as-service-account": "创建为服务账号",
      "show-inactive": "查看未激活的成员",
      "remove-self-admin": {
        "title": "请确认您要移除您的@.lower:role.workspace-admin.self角色。",
        "description": "请确保剩下的@.lower:role.workspace-admin.self员可以登录，否则就无人可以管理用户了。"
      },
      "view-by-roles": "按角色查看",
      "add-member": "添加成员",
      "add-user": "添加用户",
      "entra-sync": {
        "self": "从 Entra ID (Azure AD) 同步",
        "description": "将 Entra ID（前 Azure AD）中的用户和组同步到您的 Bytebase 实例。",
        "endpoint": "Endpoint",
        "endpoint-tip": "将其粘贴到 Entra 中的「Tenant URL」字段。Entra 将通过该 endpoint 将用户和组同步到 Bytebase。",
        "secret-token": "Secret Token",
        "secret-token-tip": "将其粘贴到 Entra 中的「Secret Token」字段。",
        "reset-token": "重置密钥",
        "reset-token-warning": "您需要更新 Entra 应用程序配置。"
      },
      "update-user": "更新用户",
      "workspace-role-at-least-one": "至少选择一个工作空间级别的角色",
      "search-member": "搜索成员",
      "revoked": "已撤销",
      "view-by-members": "按成员查看",
      "revoke-access": "撤销访问权限",
      "revoke-access-alert": "您确定要撤销访问权限吗？",
      "grant-access": "授予访问权限",
      "select-user": "选择用户 | 选择用户",
      "select-group": "选择组 | 选择组",
      "select-in-project": "选择 {project} 内的用户或群组",
      "select-role": "选择角色 | 选择角色",
      "assign-role": "分配角色 | 分配角色"
    },
    "im-integration": {
      "description": "针对特定工单事件向用户推送私信消息。需要与项目 webhook 配合使用。"
    },
    "sso": {
      "create": "创建 SSO",
      "description": "单点登录（SSO）是一种认证方法，使用户能够通过其他应用程序和网站来进行登录。",
      "archive": "归档该 SSO",
      "archive-info": "已归档 SSO 将不再显示。",
      "restore": "恢复该 SSO",
      "form": {
        "type": "类型",
        "learn-more-with-user-doc": "了解更多如何配置",
        "redirect-url": "回调地址",
        "redirect-url-description": "将会用于填写到身份提供商申请表单中的相应字段。",
        "use-template": "使用模版",
        "select-template": "选择模版",
        "basic-information": "基础信息",
        "name": "名称",
        "name-description": "显示给登录用户的名称",
        "resource-id": "资源 ID",
        "resource-id-description": "唯一的字符串，有效字符为 /[a-z][0-9]-/",
        "domain": "域名",
        "domain-description": "OAuth 提供商的域名",
        "identity-provider-information": "身份提供商信息",
        "identity-provider-information-description": "这些信息是由您的身份提供商提供的。",
        "identity-provider-needed-information": "用以下信息创建您的 SSO 应用程序。",
        "endpoints": "链接信息",
        "endpoints-description": "链接信息是由您的 OAuth 提供商提供。",
        "auth-url-description": "登录页面的链接",
        "scopes-description": "访问 Auth URL 时携带的范围参数，使用空格分隔多个值",
        "token-url-description": "用于获取 accessToken 的 API 地址",
        "user-info-url-description": "用于通过 accessToken 获取用户信息的 API 地址",
        "security-protocol": "安全协议",
        "connection-security": "安全性选项",
        "connection-security-skip-tls-verify": "跳过证书验证",
        "user-information-mapping": "用户信息映射",
        "user-information-mapping-description": "字段映射保存了来自 API 用户信息的字段名。",
        "identifier": "Bytebase 用户的邮箱",
        "identifier-tips": "邮箱应该具有唯一性。如果实际值不是邮箱格式，将会和 domain 进行拼接。",
        "display-name": "Bytebase 用户的昵称",
        "phone": "Bytebase 用户的手机号",
        "auth-style": {
          "self": "认证参数传递方式",
          "in-params": {
            "self": "通过请求参数"
          },
          "in-header": {
            "self": "通过请求头"
          }
        }
      },
      "copy-redirect-url": "Redirect URL 已复制到剪切板。"
    },
    "general": {
      "workspace": {
        "id": "工作空间 ID",
        "id-description": "唯一且只读的工作空间 ID",
        "branding": "品牌",
        "only-admin-can-edit": "仅管理员可以更改此设置",
        "logo": "Logo",
        "logo-aspect": "Logo 建议为 5:2 的宽:高比例（例如 100 x 40 像素）",
        "select-logo": "选择",
        "drag-logo": "或拖拽文件",
        "logo-upload-tip": "支持 {extension} 类型文件，不能大于 {size} MiB",
        "logo-upload-succeed": "Logo 更新完成",
        "security": "安全",
        "account": "帐户",
        "watermark": {
          "self": "水印",
          "update-success": "水印设置已更新",
          "description": "在页面上显示水印，包含用户名、ID 和 Email。",
          "only-admin-can-edit": "仅管理员可以更新水印设置",
          "enable": "开启水印"
        },
        "disallow-signup": {
          "enable": "禁用自助注册",
          "description": "禁用之后，新用户将无法自助注册，只能通过管理员邀请来创建账户。"
        },
        "require-2fa": {
          "enable": "要求所有用户配置双重认证",
          "description": "启用之后，没有配置双重认证的用户将被强制要求进行配置操作。",
          "need-all-user-2fa-enabled": "需要所有用户都配置双重认证后才能开启此项。还有 {count} 个用户没有配置双重认证：{users}"
        },
        "disallow-password-signin": {
          "enable": "禁止使用密码登录",
          "description": "用户将无法通过邮箱和密码进行登录，只允许通过所配置的 SSO 进行登录。",
          "require-sso-setup": "开启前必须先要创建 SSO，否则用户将无法正常登录。"
        },
        "network": "网络",
        "external-url": {
          "self": "External URL",
          "description": "用户或回调能访问到的 Bytebase URL，必须以 http:// 或 https:// 开头。"
        },
        "gitops-webhook-url": {
          "self": "GitOps Webhook URL",
          "description": "用于 GitOps 中第三方服务向 Bytebase 发送 Webhook 的 URL。",
          "default-to-external-url": "默认值是 External URL"
        },
        "sign-in-frequency": {
          "self": "登录频率",
          "description": "登录频率定义了用户需要重新验证身份的时间间隔。配置更新需要用户重新登录才能生效。",
          "hours": "小时",
          "days": "天数"
        },
        "maximum-role-expiration": {
          "self": "角色最大过期时间",
          "description": "角色最大过期时间是可以赋予用户角色时所能设置的最大过期时间。(包括数据查询者和导出者)",
          "days": "天数",
          "never-expires": "永不过期"
        },
        "maximum-sql-result": {
          "self": "SQL 输出大小限制",
          "description": "限制输出 SQL 查询结果的大小。"
        },
        "domain-restriction": {
          "self": "工作空间域名",
          "description": "用于指定成员电子邮箱的域名。",
          "domain-input-placeholder": "请输入域名，例如 example.com",
          "members-restriction": {
            "self": "成员邮箱限制",
            "description": "仅允许具有指定域名的电子邮箱的用户进行登录或注册。"
          }
        },
        "password-restriction": {
          "self": "密码限制",
          "min-length": "密码最小长度不得少于 {min} 个字符",
          "require-number": "密码必须至少包含一个数字",
          "require-letter": "密码必须至少包含一个字母（不区分大小写）",
          "require-uppercase-letter": "密码必须至少包含一个大写字母",
          "require-special-character": "密码必须至少包含一个特殊字符",
          "require-reset-password-for-first-login": "要求用户在首次登录后重置密码",
          "password-rotation": "要求用户每 {day} 天重置一次密码"
        },
        "config-updated": "配置已更新。",
        "ai-assistant": {
          "self": "AI 助手",
          "description": "使用 OpenAPI 来辅助数据库开发任务。",
          "openai-key": {
            "self": "OpenAI API Key",
            "description": "提供 OpenAI API Key 以开启 AI 助手。{viewDoc}",
            "find-my-key": "找到我的 Key",
            "placeholder": "OpenAI API Key 通常以 sk-***** 开头"
          },
          "openai-endpoint": {
            "self": "OpenAI API Endpoint",
            "description": "提供私有化部署的 OpenAI API Endpoint。"
          }
        },
        "announcement": {
          "self": "公告",
          "update-success": "公告设置已更新。",
          "admin-or-dba-can-edit": "只有管理员或 DBA 可以更新公告设置。"
        },
        "announcement-alert-level": {
          "description": "等级",
          "field": {
            "info": "普通",
            "warning": "警告",
            "critical": "重要"
          }
        },
        "announcement-text": {
          "self": "标题",
          "description": "如果要隐藏公告，则置为空。",
          "placeholder": "输入公告标题"
        },
        "extra-link": {
          "self": "链接",
          "placeholder": "输入公告链接"
        },
        "confirm-delete-custom-logo": "删除自定义品牌 Logo？",
        "restrict-issue-creation-for-sql-review": {
          "title": "禁止提交包含错误告警的工单",
          "description": "启用后，只有在预览阶段不包含任何“错误”级别告警的工单才能被提交。"
        },
        "database-change-mode": {
          "self": "数据库变更模式",
          "description": "控制用户如何变更数据库",
          "issue-mode": {
            "self": "工单模式（管控）",
            "description": "使用工单来提交，审核，发布，版本化数据库变更。适合团队协同及需要管控的环境。"
          },
          "sql-editor-mode": {
            "self": "SQL 编辑器模式（直接）",
            "description": "使用 SQL 编辑器直接执行数据库变更。适合单人使用或不需要管控的环境。"
          },
          "can-be-changed-later": "此设置以后可以随时更改。",
          "default-view-changed-to-sql-editor": "工作空间的默认视图已更改为 SQL 编辑器。",
          "go-to-sql-editor": "前往 SQL 编辑器"
        }
      }
    },
    "sensitive-data": {
      "description": "以下脱敏列被显示地标记了脱敏等级，优先级高于全局脱敏规则。",
      "remove-sensitive-column-tips": "不再对此列数据脱敏？",
      "sensitive-column-list": "被显式标记的脱敏列",
      "global-masking-rule": "全局脱敏规则",
      "grant-access": "授权访问",
      "never-expires": "无过期时间",
      "global-rules": {
        "self": "全局脱敏规则",
        "description": "全局规则用于批量指定脱敏程度，比如所有列名是 email 的字段都被设置为半脱敏。",
        "condition-order": "条件序列",
        "re-order": "排序",
        "delete-rule-tip": "删除这条规则？",
        "check-rules": "查看全局配置"
      },
      "semantic-types": {
        "self": "语义类型",
        "label": "具有相同语义类型的列会使用相同的脱敏算法。",
        "use-predefined-type": "使用预定义类型",
        "add-from-template": "从模板添加",
        "table": {
          "semantic-type": "语义类型",
          "description": "描述",
          "full-masking-algorithm": "全脱敏算法",
          "partial-masking-algorithm": "半脱敏算法",
          "delete": "删除这个语义类型？"
        },
        "template": {
          "address": {
            "title": "中文详细地址",
            "description": ""
          },
          "secret_key": {
            "title": "加密 Key",
            "description": ""
          },
          "card_number": {
            "title": "银行卡、信用卡",
            "description": ""
          },
          "email": {
            "title": "电子邮箱",
            "description": ""
          },
          "id_number": {
            "title": "身份证号码",
            "description": ""
          },
          "ipv4_address": {
            "title": "IPv4 地址",
            "description": ""
          },
          "license_plate_number": {
            "title": "车牌号码",
            "description": ""
          },
          "mac_address": {
            "title": "MAC 地址",
            "description": ""
          },
          "password": {
            "title": "密码",
            "description": ""
          },
          "phone": {
            "title": "电话号码",
            "description": ""
          }
        }
      },
      "column-detail": {
        "masking-setting-for-column": "\"{column}\" 脱敏设置",
        "access-user-list": "用户访问列表",
        "access-user-list-desc": "被授权的用户可以访问非脱敏的原始数据。",
        "remove-user-permission": "删除该用户权限？",
        "remove-sensitive-warning": "该数据会被设置为明文，不再脱敏。",
        "column-effective-masking-tips": "该字段没有配置自己的脱敏等级。\n在此展示它基于全局规则下的脱敏等级。{link}"
      },
      "algorithms": {
        "self": "脱敏算法",
        "upload": "导入算法",
        "upload-label": "您可以上传 JSON 格式的算法文件。",
        "override-title": "覆盖算法数据",
        "override-desc": "现有的算法将被覆盖，您必须重新配置语义类型的算法。",
        "override-confirm": "继续导入",
        "default": "默认",
        "default-with-semantic-type": "默认（遵循语义类型）",
        "default-desc": "根据脱敏程度使用 * 遮挡所有或者部分数据",
        "table": {
          "title": "名称",
          "description": "描述",
          "masking-type": "算法类型",
          "delete": "删除该算法？"
        },
        "error": {
          "title-required": "请填写算法名称",
          "substitution-required": "请填写遮掩字符串",
          "substitution-length": "遮掩字符串长度不能超过 16 个字符",
          "salt-required": "请填写盐值",
          "slice-required": "遮掩范围不能为空",
          "slice-invalid-number": "遮掩范围起始值和结束值必须是数字",
          "slice-number-range": "遮掩范围结束值必须小于起始值",
          "slice-overlap": "遮掩范围不能有重叠"
        },
        "mask": "遮掩",
        "hash": "哈希",
        "full-mask": {
          "self": "全遮掩",
          "substitution": "遮掩字符串",
          "substitution-label": "遮掩字符串是用来替换原始值的字符串，最大长度不能超过 16 个字符。"
        },
        "range-mask": {
          "self": "范围遮掩",
          "label": "范围遮掩使用遮掩字符串来替换从起始索引到结束索引（不包含结束索引）的原始值，索引从 0 开始。",
          "slice-start": "起始位置",
          "slice-start-label": "起始位置是原始值的起始索引，从 0 开始且小于结束位置。",
          "slice-end": "结束位置",
          "slice-end-label": "结束位置是原始值的停止索引，应小于原始值的长度。",
          "substitution": "遮掩字符串",
          "substitution-label": "遮掩字符串是用来替换从起始位置到结束位置的字符串。"
        },
        "md5-mask": {
          "self": "MD5 哈希",
          "salt": "盐值 (Salt)",
          "salt-label": "盐值 (Salt) 用于通过原始值生成哈希值。"
        },
        "inner-outer-mask": {
          "self": "内/外遮掩",
          "type": "遮掩类型",
          "inner-label": "内遮掩遮蔽字符串的内部部分。前缀和后缀代表数据的未遮蔽部分。",
          "inner-mask": "内遮掩",
          "outer-label": "外遮掩遮蔽字符串的左右两端。前缀和后缀代表数据的遮蔽部分。",
          "outer-mask": "外遮掩",
          "prefix-length": "前缀长度",
          "suffix-length": "后缀长度"
        }
      },
      "masking-level": {
        "self": "脱敏程度",
        "selet-level": "选择脱敏程度",
        "masking_level_unspecified": "遵循全局",
        "none": "明文",
        "partial": "半脱敏",
        "full": "全脱敏"
      },
      "action": {
        "self": "操作类型",
        "query": "查询",
        "export": "导出"
      },
      "classification": {
        "self": "数据分类分级",
        "upload": "导入分类分级",
        "upload-succeed": "导入成功",
        "search": "搜索分类分级",
        "upload-label": "您可以上传数据分类分级的 JSON 格式文件。",
        "copy-succeed": "样例已复制",
        "override-title": "覆盖分类分级数据",
        "override-desc": "已有的分类分级数据将会被覆盖，涉及到的项目都会受到影响。",
        "override-confirm": "继续导入"
      },
      "json-format-example": "JSON 格式样例",
      "view-example": "查看样例"
    },
    "release": {
      "new-version-available": "有新版本可更新",
      "new-version-content": "新版本 {tag} 正式发布！请根据我们的文档来获取新版本。",
      "not-show-till-next-release": "在下次更新前不要提醒我"
    },
    "mail-delivery": {
      "description": "配置邮件信息可以让用户接收到数据库相关报告的电子邮件，如慢查询周报。",
      "field": {
        "smtp-server-host": "SMTP 服务器主机",
        "smtp-server-port": "SMTP 服务器端口",
        "from": "发件人地址",
        "smtp-username": "SMTP 用户名",
        "smtp-password": "SMTP 密码",
        "send-test-email-to": "收件人测试地址",
        "send": "发送",
        "authentication-method": "验证方式",
        "encryption": "加密方式"
      },
      "updated-tip": "邮件传输配置更新成功",
      "tested-tip": "发送成功，请检查 {address} 的收件箱。"
    }
  },
  "activity": {
    "name": "名称",
    "comment": "评论",
    "created": "创建于",
    "invoker": "执行者",
    "type": {
      "issue-create": "创建工单",
      "comment-create": "创建评论",
      "issue-field-update": "更新工单字段",
      "issue-status-update": "更新工单状态",
      "pipeline-stage-status-update": "更新工单阶段状态",
      "pipeline-task-status-update": "更新工单任务状态",
      "pipeline-task-statement-update": "更新 SQL",
      "pipeline-task-prior-backup": "受影响数据预备份",
      "member-create": "创建成员",
      "member-role-update": "更新角色",
      "member-activate": "激活成员",
      "member-deactivate": "禁用成员",
      "project-repository-push": "仓库 push 事件",
      "project-database-transfer": "转移数据库",
      "project-member-create": "添加项目成员",
      "project-member-delete": "删除项目成员",
      "project-member-role-update": "变更项目成员角色",
      "pipeline-task-earliest-allowed-time-update": "更新最早允许执行时间",
      "database-recovery-pitr-done": "将数据库恢复到指定时间点",
      "external-approval-rejected": "拒绝外部审批"
    },
    "sentence": {
      "created-issue": "创建工单",
      "commented": "评论",
      "changed-description": "修改描述",
      "changed-labels": "改变标签",
      "changed-from-to": "将 {name} 从 \"{oldValue}\" 修改为 \"{newValue}\"",
      "unset-from": "撤销 {name} 的值 (从 \"{oldValue}\")",
      "set-to": "将 {name} 设置为 \"{newValue}\"",
      "changed-update": "修改 {name}",
      "reopened-issue": "重开工单",
      "resolved-issue": "完成工单",
      "canceled-issue": "取消工单",
      "empty": "",
      "changed": "修改",
      "updated": "更新",
      "canceled": "取消",
      "approved": "批准",
      "started": "开始",
      "completed": "完成",
      "failed": "失败",
      "task-name": "任务 {name}",
      "committed-to-at": "提交 {file} 到 {branch}{'@'}{repo}",
      "dismissed-stale-approval": "更新了{task}，此前的批准已被撤销",
      "external-approval-rejected": "拒绝阶段 \"{stageName}\" 的{imName}外部审批",
      "skipped": "跳过",
      "rolled-out": "发布",
      "schema-version": "schema 版本 {version}",
      "xxx-automatically": "自动{verb}",
      "verb-type-target-by-people": "{verb}{type} {target}",
      "verb-type-target-by-system-bot": "{type} {target} {verb}",
      "changed-x-link": "修改了 {name}。{link}",
      "failed-to-backup": "数据备份失败：{error}",
      "prior-back-table": "已备份到数据库 {database} 中表 {tables}",
      "prior-back-table-for-line": "数据备份到数据库 {database} 和表 {tables}，用于第 {line} 行的DML"
    },
    "subject-prefix": {
      "task": "任务",
      "stage": "阶段"
    },
    "n-similar-activities": "({count} 个相似的活动)",
    "restore": "恢复"
  },
  "issue": {
    "my-issues": "我的工单",
    "waiting-approval": "等待审批",
    "waiting-rollout": "等待发布",
    "opened-by-at": "{id} 由 {creator} 开启于 {time}",
    "commit-by-at": "{id} {title} 由 {author} 提交于 {time}",
    "status": {
      "open": "开启中",
      "done": "已完成",
      "canceled": "已关闭"
    },
    "status-transition": {
      "modal": {
        "resolve": "完成工单?",
        "cancel": "取消整个工单?",
        "reopen": "重开工单？",
        "title": "{action}{type} [{name}]？",
        "action-to-stage": "{action}阶段（{n}个任务）",
        "close": "关闭工单？"
      },
      "dropdown": {
        "resolve": "完成工单",
        "cancel": "取消工单",
        "reopen": "重开",
        "close": "关闭工单"
      },
      "form": {
        "note": "笔记",
        "placeholder": "（可选）添加一段笔记…"
      },
      "error": {
        "some-tasks-are-still-running": "部分任务仍在运行"
      }
    },
    "subscribe": "订阅",
    "unsubscribe": "取消订阅",
    "subscriber": "没有订阅者 | 1 个订阅者 | {n} 个订阅者",
    "apply-to-other-tasks": "@:{'common.apply'}到其他@:{'common.task'}",
    "add-sql-statement": "添加 SQL @:{'common.statement'}…",
    "optional-add-sql-statement": "（可选）添加 SQL @:{'common.statement'}…",
    "edit-description": "编辑描述",
    "add-some-description": "添加一些描述…",
    "add-a-comment": "添加评论",
    "edit-comment": "编辑评论",
    "leave-a-comment": "发表一条评论…",
    "comment-editor": {
      "write": "编辑",
      "preview": "预览",
      "nothing-to-preview": "暂无预览",
      "toolbar": {
        "header": "插入标题",
        "bold": "插入粗体文本",
        "code": "插入 SQL 代码片段",
        "link": "插入链接",
        "hashtag": "通过 id 插入工单链接。请在\"#\"后填入工单 id"
      }
    },
    "view-commit": "查看提交",
    "advanced-search": {
      "self": "高级搜索",
      "filter": "过滤",
      "scope": {
        "project": {
          "title": "项目",
          "description": "根据项目过滤"
        },
        "instance": {
          "title": "实例",
          "description": "根据实例过滤"
        },
        "environment": {
          "title": "环境",
          "description": "根据环境过滤"
        },
        "database": {
          "title": "数据库",
          "description": "根据数据库过滤"
        },
        "type": {
          "title": "变更类型",
          "description": "根据数据库变更类型搜索"
        },
        "creator": {
          "title": "创建人",
          "description": "根据工单创建人搜索"
        },
        "subscriber": {
          "title": "订阅人",
          "description": "根据工单订阅人搜索"
        },
        "principal": {
          "title": "相关用户",
          "description": "工单的创建人、指派人，或者订阅人"
        },
        "approver": {
          "title": "审批人",
          "description": "根据工单审批人搜索"
        },
        "approval": {
          "value": {
            "pending": "待审批",
            "approved": "审批通过"
          },
          "description": "按工单的审批状态搜索",
          "title": "审批状态"
        },
        "label": {
          "title": "标签",
          "description": "按工单标签过滤"
        }
      },
      "hide": "隐藏高级搜索"
    },
    "table": {
      "open": "开启中",
      "closed": "已关闭",
      "status": "状态",
      "project": "项目",
      "name": "名称",
      "environment": "环境",
      "db": "数据库",
      "progress": "进度",
      "updated": "更新于",
      "approver": "审批人",
      "creator": "创建人",
      "current-approver": "当前审批人"
    },
    "stage-select": {
      "current": "{name}（当前）"
    },
    "not-allowed-to-operate-unassigned-database": "未分配的数据库无法{operation}。\n需要先将它转移到项目里。",
    "migration-mode": {
      "title": "变更模式",
      "normal": {
        "title": "普通变更 (适用于正常大小的表)",
        "description": "直接在目标表上执行 schema 变更，表在整个变更期间会被锁住。"
      },
      "online": {
        "title": "在线大表变更 (适用于大数据量的表)",
        "description": "基于 gh-ost。对于大表，可以把锁表的时间从小时级降低到秒级 {link}。"
      }
    },
    "new-issue": "@:common.new@:common.issue",
    "format-on-save": "保存时格式化",
    "action-to-current-stage": "{action}当前阶段",
    "edit-sql-statement-in-vcs": "该项目开启了基于 VCS 的版本管理。请在对应的 Git 仓库修改 SQL 文件并提交，开启新的工单。",
    "edit-sql-statement": "编辑 SQL 语句",
    "upload-sql": "上传 SQL",
    "upload-sql-as-sheet": "上传 SQL 至工作表",
    "statement-from-sheet-warning": "SQL 过大所以无法直接编辑。你可以上传新的 SQL 文件以将其覆盖。",
    "overwrite-current-statement": "覆盖当前的 SQL 语句",
    "upload-sql-file-max-size-exceeded": "上传文件大小不能超过 {size}。",
    "waiting-earliest-allowed-time": "将于 {time} 之后执行",
    "batch-transition": {
      "not-allowed-tips": "部分选中的工单无法被{operation}",
      "resolve": "完成",
      "resolved": "完成",
      "cancel": "取消",
      "cancelled": "取消",
      "reopen": "重开",
      "reopened": "重开",
      "action-n-issues": "{action} {n} 个工单",
      "successfully-updated-n-issues": "成功更新 {n} 个工单",
      "closed": "关闭",
      "close": "关闭"
    },
    "sql-hint": {
      "change-will-apply-to-all-tasks-in-tenant-mode": "改动将会应用到其他所有任务",
      "dont-apply-to-database-in-baseline-migration": "建立基线只会记录当前的 Schema 到变更历史里，并不会把 SQL 应用到数据库",
      "snowflake": "使用 <<schema>>.<<table>> 来标注一个 SnowFlake 的表"
    },
    "will-rollback": "当前任务将会回滚 {link}",
    "issue-link-with-task": "工单 {issue} - 任务 {task}",
    "sdl": {
      "schema-change": "Schema 变化",
      "generated-ddl-statements": "生成的 DDL 语句",
      "full-schema": "完整 schema",
      "left-schema-may-change": "左边的 schema 在工单执行前可能会发生变化。"
    },
    "approval-flow": {
      "self": "审批流",
      "tooltip": "审批人需要按审批流指定的顺序审核和审批工单。只有审批流中所有步骤都完成审批后工单才可以执行。您可以为每个风险级别自定义审批。",
      "pre-issue-created-tips": "在工单创建后，系统将根据工单的类型和风险等级自动匹配相应的自定义审批。"
    },
    "risk-level": {
      "self": "风险等级",
      "low": "低风险",
      "moderate": "中风险",
      "high": "高风险"
    },
    "waiting-to-rollout": "等待发布",
    "waiting-for-review": "等待审核",
    "issue-name": "工单名称",
    "grant-request": {
      "export-rows": "最大导出行数",
      "expire-days": "过期天数",
      "expired-at": "过期时间",
      "all-databases": "所有数据库",
      "all-databases-tip": "所有当前和未来属于这个项目的数据库。",
      "manually-select": "手动选择",
      "custom": "自定义",
      "data-export-attention": "数据将被导出到一个文件并自动下载。而且您只能完成一次导出操作。",
      "export-method": "导出方式",
      "request-sent": "导出请求已发送",
      "please-select-database-first": "请先选择数据库"
    },
    "review-sent-back": "审核被退回",
    "update-statement": {
      "self": "更新{type}",
      "apply-current-change-to": "应用当前修改到",
      "target": {
        "selected-task": "选中的任务",
        "selected-stage": "选中的阶段",
        "all-tasks": "所有任务"
      },
      "current-change-will-apply-to-all-tasks-in-batch-mode": "在批量模式下，当前更改将应用​​于所有任务。",
      "current-change-will-apply-to-all-tasks": "当前更改将应用​​于所有任务。"
    },
    "not-editable-legacy-issue": "这个工单不可编辑，因为它是在旧版本的 Bytebase 中创建的。",
    "action-anyway": "仍要{action}",
    "disallow-edit-reasons": {
      "issue-is-done": "工单已完成",
      "issue-is-canceled": "工单已取消",
      "task-is-x-status": "任务状态是{status}",
      "task-is-running-cancel-first": "任务运行中，需要取消任务才能修改这项值"
    },
    "you-are-not-allowed-to-change-this-value": "您无权更改这项值",
    "sql-check": {
      "sql-checks": "SQL 检查项",
      "not-executed-yet": "尚未执行",
      "no-configured-sql-review-policy": {
        "admin": "{environment} 环境没有配置 SQL 审核策略。{link}",
        "developer": "{environment} 环境没有配置 SQL 审核策略，请让您的 DBA 配置。"
      },
      "statement-is-too-large": "当前语句大小超过 1MB，将跳过 SQL 检查。",
      "back-to-edit": "返回编辑",
      "continue-anyway": "仍然继续",
      "sql-review-violations": "违反的 SQL 审核规则"
    },
    "error": {
      "issue-is-not-open": "工单不是开启状态",
      "you-don-have-privilege-to-edit-this-issue": "您没有权限编辑此工单",
      "you-are-not-allowed-to-perform-this-action": "您无权执行此操作",
      "cannot-close-issue-with-running-tasks": "无法关闭还存在运行中任务的工单"
    },
    "unfinished-resolved-issue-tips": "该工单被标记为「已完成」，但其中某些任务并未成功执行。",
    "some-tasks-are-not-executed-successfully": "（部分任务并未成功执行）",
    "preview": "预览工单",
    "missing-sql-statement": "SQL 语句缺失。",
    "task-summary-tooltip": "{failed} 个任务失败",
    "data-export": {
      "options": "配置项",
      "format": "导出格式",
      "encrypt": "加密",
      "file-downloaded": "文件已下载"
    },
    "update-rollout-time": {
      "self": "修改指定发布时间"
    },
    "task-run": {
      "logs": "日志",
      "session": "会话",
      "task-run-log": {
        "batch": "批次",
        "affected-rows": "影响行数",
        "entry-type": {
          "command-execute": "执行指令",
          "schema-dump": "导出 schema",
          "task-run-status-update": "状态更新",
          "transaction-control": "事务控制",
          "database-sync": "数据库同步"
        },
        "affected-rows-n": "影响行数：{n}",
        "status-update": {
          "waiting": "准备就绪，等待执行",
          "running": "开始执行"
        }
      },
      "task-run-session": {
        "blocking-sessions": {
          "self": "阻塞会话",
          "description": "当前会话被以下会话阻塞"
        },
        "blocked-sessions": {
          "self": "被阻塞会话",
          "description": "当前会话阻塞了以下会话"
        },
        "no-session-found": "未找到会话。"
      }
    },
    "sql-review": {
      "statement-type": "语句类型"
    },
    "sql-review-only": "仅 SQL 审核",
    "create-issue": "创建变更工单",
    "this-plan-will-be-converted-to-a-new-issue": "该计划将转换为一个变更工单",
    "title": {
      "edit-schema": "变更 Schema",
      "change-data": "变更数据",
      "export-data": "导出数据",
      "create-database": "创建数据库",
      "request-querier-role": "申请查询者角色",
      "request-exporter-role": "申请导出者角色"
    }
  },
  "alter-schema": {
    "vcs-enabled": "该项目开启了基于 VCS 的版本管理，选择下面的数据库会将您导航到相应的 Git 仓库以发起变更流程。",
    "vcs-info": "已开启 VCS 版本管理。选择该数据库会跳转到对应的 Git 仓库以发起变更流程。",
    "alter-single-db": "变更单个数据库",
    "alter-multiple-db": "手动选择数据库",
    "alter-db-group": "按部署的配置",
    "no-databases-in-project": "该项目里没有数据库。点击 创建数据库 或 转移数据库 以添加数据库。"
  },
  "quick-action": {
    "create-db": "创建数据库",
    "new-db": "创建数据库",
    "add-instance": "@:common.add@:common.instance",
    "create-instance": "@:common.create@:common.instance",
    "manage-user": "成员管理",
    "add-environment": "@:common.add@:common.environment",
    "create-environment": "@:common.create@:common.environment",
    "new-project": "@:common.new@:common.project",
    "create-project": "@:common.create@:common.project",
    "edit-data": "编辑数据",
    "troubleshoot": "问题排查",
    "transfer-in-db": "转进数据库",
    "request-db": "申请数据库",
    "from-unassigned-databases": "未分配的数据库",
    "from-projects": "从其他项目",
    "transfer-in-db-title": "转进数据库",
    "unassigned-db-hint": "新同步的数据库起先是未分配的状态，必须移至一个项目以供使用。",
    "transfer-out-db": "转出数据库",
    "transfer-out-db-title": "转出数据库",
    "request-export-data": "申请导出数据"
  },
  "create-db": {
    "new-database-name": "新数据库名称",
    "database-owner-name": "数据库所有者",
    "cluster": "集群",
    "reserved-db-error": "{databaseName} 是一个预留名称",
    "generated-database-name": "生成的数据库名称",
    "db-name-generated-by-template": "依据模板 \"{template}\" 生成",
    "input-label-value": "输入 {key}",
    "new-collection-name": "新集合名称"
  },
  "db": {
    "encoding": "字符编码",
    "character-set": "字符集",
    "collation": "字符排序规则",
    "select": "选择数据库",
    "select-instance-first": "先选择实例",
    "select-environment-first": "先选择环境",
    "tables": "表",
    "collections": "集合",
    "views": "视图",
    "extensions": "插件",
    "external-tables": "外部表",
    "functions": "函数",
    "streams": "Streams",
    "tasks": "任务",
    "parent": "母",
    "labels-for-resource": "{resource}的标签",
    "last-successful-sync": "上次成功同步于",
    "sync-status": "同步状态",
    "failed-to-sync-schema-for-database-database-value-name": "为数据库'{0}'同步 schema 失败。",
    "successfully-synced-schema-for-database-database-value-name": "成功为数据库'{0}'同步 schema 。",
    "start-to-sync-schema": "开始同步 schema",
    "failed-to-sync-schema": "同步 schema 失败",
    "successfully-synced-schema": "Schema 同步完成",
    "create": "创建数据库",
    "procedures": "存储过程",
    "partitions": "分区"
  },
  "instance": {
    "select": "选择实例",
    "select-database-user": "选择数据库用户",
    "new-database": "@:common.new@:common.database",
    "syncing": "同步中 ...",
    "sync": {
      "self": "同步实例",
      "sync-all": "同步所有数据库",
      "sync-new": "仅同步新数据库",
      "sync-all-tip": "数据库同步是异步的，可能需要几秒到几分钟"
    },
    "selected-n-instances": "已选择 {n} 个实例",
    "create-migration-schema": "@:common.create@:common.migration @:{'common.schema'}",
    "missing-migration-schema": "缺少@:common.migration @:common.schema",
    "unable-to-connect-instance-to-check-migration-schema": "无法连接到@:{'common.instance'}以检查@:{'common.migration'} @:{'common.schema'}",
    "bytebase-relies-on-migration-schema-to-manage-gitops-based-schema-migration-for-databases-belonged-to-this-instance": "Bytebase 需要依赖「变更 schema」来记录这个实例上的数据库 schema 变更。如果没有设置「变更 schema」，您无法对这个实例上的数据库进行表结构和数据变更。",
    "please-contact-your-dba-to-configure-it": "请联系 DBA 配置。",
    "please-check-the-instance-connection-info-is-correct": "请检查实例连接信息是否正确。",
    "users": "用户",
    "successfully-archived-instance-updatedinstance-name": "成功归档实例'{0}'。",
    "successfully-restored-instance-updatedinstance-name": "成功恢复实例'{0}'。",
    "failed-to-create-migration-schema-for-instance-instance-value-name": "为实例'{0}'创建变更schema失败。",
    "successfully-created-migration-schema-for-instance-value-name": "成功为'{0}'创建变更Schema。",
    "failed-to-sync-schema-for-instance-instance-value-name": "为实例'{0}'同步 schema 失败。",
    "successfully-synced-schema-for-instance-instance-value-name": "成功为实例'{0}'同步 schema 。",
    "archive-this-instance": "归档该实例",
    "archive-instance-instance-name": "归档实例'{0}'?",
    "archived-instances-will-not-be-displayed": "不再会显示已归档实例。",
    "restore-this-instance": "恢复该实例",
    "restore": "恢复",
    "restore-instance-instance-name-to-normal-state": "恢复实例'{0}'到正常状态?",
    "account-locator": "账户定位符",
    "account": "账户",
    "name": "名称",
    "host-or-socket": "Host 或 Socket",
    "project-id-and-instance-id": "项目 ID 与实例 ID",
    "project-id": "项目 ID",
    "instance-id": "实例 ID",
    "your-snowflake-account-locator": "您的 Snowflake 账户定位符",
    "port": "端口",
    "authentication-database": "认证数据库",
    "instance-name": "@:common.instance@:instance.name",
    "snowflake-web-console": "Snowflake @:{'instance.web-console'}",
    "external-link": "外部链接",
    "web-console": "Web 控制台",
    "connection-info": "连接信息",
    "show-how-to-create": "如何创建",
    "below-is-an-example-to-create-user-bytebase-with-password": "创建用户 'bytebase{'@'}%' 及其密码的例子如下",
    "your_db_pwd": "YOUR_DB_PWD",
    "no-read-only-data-source-warn-for-admin-dba": "该实例没有配置只读连接，请考虑配置。",
    "no-read-only-data-source-warn-for-developer": "该实例没有配置只读连接，请让您的 DBA 配置一个。",
    "sentence": {
      "host": {
        "snowflake": "例如 host.docker.internal {'|'} <<ip>> {'|'} <<local socket>>"
      },
      "proxy": {
        "snowflake": "对于代理服务器，加上 {'@'}PROXY_HOST，并在端口里指定 PROXY_PORT"
      },
      "console": {
        "snowflake": "\b管理该@:{'common.instance'}的外部控制台 URL（如 AWS RDS 控制台，您的@:{'common.database'}控制台）"
      },
      "outbound-ip-list": "如果您的数据库使用了入站 IP 白名单，请将以下 IP 加入白名单以允许 Bytebase Cloud 的连接。",
      "create-admin-user": "这是 Bytebase 用于连接数据库，执行 DDL 和 DML (非 SELECT) 操作的用户。",
      "create-readonly-user": "这是 Bytebase 用于连接数据库，执行诸如 SELECT 的只读操作的用户。",
      "create-admin-user-non-sql": "这是 Bytebase 用于连接数据库，执行写和管理操作的用户。",
      "create-readonly-user-non-sql": "这是 Bytebase 用于连接数据库，执行只读操作的用户。",
      "google-cloud-sql": {
        "instance-name": "实例连接名称",
        "instance-name-tips": "实例连接名称应为 project-id:region:instance-name。",
        "mysql": {
          "template": "创建一个名为 {user} 的服务帐户，然后将其作为 IAM 用户 {user}{'@'}'%' 添加到您的 Google Cloud SQL 中。授予此用户所需的权限。"
        },
        "postgresql": {
          "template": "创建一个名为 {user} 的服务帐户，然后将其作为 IAM 用户 {user}{'@'}project-id.iam 添加到您的 Google Cloud SQL 中。授予用户所需的权限。"
        }
      },
      "aws-rds": {
        "mysql": {
          "template": "下面是创建用户 {user}{'@'}% 并授予该用户所需权限的示例。"
        },
        "postgresql": {
          "template": "下面是创建用户“{user}”并授予该用户所需权限的示例。"
        }
      },
      "create-user-example": {
        "snowflake": {
          "template": "创建用户 {user}，密码 {password}，warehouse 为{warehouse}，并授予必要权限的例子如下。"
        },
        "mysql": {
          "template": "创建用户 {user}，密码 {password}，并授予必要权限的例子如下。"
        },
        "clickhouse": {
          "template": "创建用户 {user}，密码 {password}，并授予必要权限的例子如下。您需要首先启用 {link}，才能执行以下创建用户的命令。",
          "sql-driven-workflow": "SQL 工作流"
        },
        "postgresql": {
          "warn": "如果您将要连接到的实例是由云服务供应商管理的话，那么 SUPERUSER 是不可用的，您需要通过供应商的管理员控制台来创建用户。您所创建的用户会拥有供应商特定的 semi-SUPERUSER 的权限。 您应该对所有 role 用 'GRANT role_name TO bytebase;' 语句赋予 Bytebase 权限，否则 Bytebase 可能没有权限操作已有的数据库或者表导致操作失败。",
          "template": "创建用户 {user}，密码 {password}，并授予必要权限的例子如下。如果您将要连接到的实例是自己托管的，那么您可以 grant SUPERUSER。"
        },
        "redis": {
          "template": "创建用户 {user}，密码 {password}，并授予必要权限的例子如下。"
        }
      }
    },
    "no-password": "无密码",
    "type-or-paste-credentials": "输入或粘贴 CREDENTIALS",
    "type-or-paste-credentials-write-only": "输入或粘贴 CREDENTIALS - 仅写入",
    "password-write-only": "YOUR_DB_PWD - 仅写入",
    "password-type": {
      "password": "密码",
      "password-tip": "您也可以指定外部的密码管理服务 endpoint",
      "google-iam": "Google Cloud SQL IAM",
      "aws-iam": "AWS RDS IAM",
      "external-secret-vault": "Vault (KV v2)",
      "external-secret-aws": "AWS Secrets Manager",
      "external-secret-gcp": "GCP Secret Manager"
    },
    "database-region": "数据库区域",
    "external-secret-gcp": {
      "secret-name": "密钥完整路径",
      "secret-name-tips": "密钥完整路径应类似于 “projects/project-id/secrets/secret-id”。"
    },
    "external-secret-vault": {
      "vault-url": "Vault URL",
      "vault-auth-type": {
        "self": "Vault 验证方式",
        "token": {
          "self": "Token",
          "tips": "没有过期时限的根 token"
        },
        "approle": {
          "self": "AppRole",
          "role-id": "Auth role id",
          "secret-id": "Auth secret id",
          "secret-id-plain-text": "Secret id 明文",
          "secret-id-environment": "储存 secret id 的环境变量名",
          "secret-plain-text": "明文",
          "secret-env-name": "环境变量名",
          "secret-tips": "未封装、无有效期限的 secret id，您可以使用明文、环境变量名或文件路径。{learn_more}"
        }
      },
      "vault-secret-engine-name": "Secret engine name",
      "vault-secret-path": "Secret path",
      "vault-secret-key": "Secret key",
      "vault-secret-engine-tips": "仅支持 KV v2 储存"
    },
    "external-secret": {
      "secret-name": "Secret name",
      "key-name": "Secret key"
    },
    "test-connection": "测试连接",
    "ignore-and-create": "忽略并创建",
    "add-a-postgresql-sample-instance": "添加一个 PostgreSQL 样本实例",
    "successfully-added-postgresql-instance": "成功添加了 PostgreSQL 样本实例。并且填好了连接信息。",
    "connection-info-seems-to-be-incorrect": "连接信息似乎错误",
    "new-instance": "新实例",
    "unable-to-connect": "Bytebase 无法连接到实例。我们推荐您再检查一遍连接信息。但也可以暂时忽略此警告。您在创建后仍能在实例详细页里修复连接信息。\n\n错误详情:{0}",
    "successfully-created-instance-createdinstance-name": "成功创建实例'{0}'。",
    "successfully-updated-instance-instance-name": "成功更新实例'{0}'。",
    "copy-grant-statement": "CREATE USER and GRANT 语句已复制到剪贴板。 粘贴到您的 {engine} 客户端。",
    "successfully-connected-instance": "成功连接到实例。",
    "failed-to-connect-instance": "连接到实例失败。",
    "failed-to-connect-instance-localhost": "如果您使用的 Docker 部署，请尝试使用 \"host.docker.internal\" 作为 Host 地址。",
    "filter-instance-name": "过滤实例名称",
    "grants": "权限",
    "find-gcp-project-id": "查看 GCP 项目 ID 的方法见",
    "find-gcp-project-id-and-instance-id": "查看 GCP 项目 ID 与实例 ID 的方法见",
    "create-gcp-credentials": "创建凭据的方法见",
    "used-for-testing-connection": "仅作测试连接用",
    "all": "所有实例",
    "force-archive-description": "强制归档。所有数据库均将被取消分配。",
    "sync-mode": {
      "self": "同步模式",
      "database": {
        "self": "按数据库管理",
        "description": "将整个数据库作为单一管理对象，CDB 与 PDB 将被视作不同的数据库。（支持 CDB 与非 CDB 模式）"
      },
      "schema": {
        "self": "按 Schema 管理",
        "description": "将每个 Schema 作为管理对象。（仅支持非 CDB 模式）"
      }
    },
    "scan-interval": {
      "self": "扫描间隔",
      "default-never": "默认（永不）",
      "description": "Bytebase 会定期同步实例的 schema 以及进行异常检测。",
      "min-value": "最小值 {value} 分钟"
    },
    "maximum-connections": {
      "self": "最大连接数",
      "default-value": "默认 (10 个连接)",
      "description": "通过设置实例的最大连接数来限制连接和资源的使用。",
      "max-value": "最大连接数 {value} 个"
    },
    "advanced-search": {
      "scope": {
        "address": {
          "title": "地址",
          "description": "按地址过滤"
        }
      }
    }
  },
  "environment": {
    "all": "所有环境",
    "id": "环境 ID",
    "id-description": "环境 ID 是环境的唯一标识符。一旦创建不能修改。",
    "select": "选择环境",
    "archive": "归档此环境",
    "archive-info": "已归档环境将不再显示。",
    "create": "创建环境",
    "restore": "恢复此环境",
    "successfully-updated-environment": "环境'{name}'更新成功",
    "production-environment": "生产环境",
    "access-control": {
      "title": "访问控制",
      "disable-copy-data-from-sql-editor": "限制 SQL 编辑器中的数据复制 (管理员/DBA 可以复制)",
      "restrict-admin-connection": {
        "self": "管理员连接查询限制",
        "disallow": "禁止用管理员连接查询数据",
        "fallback": "如果没有只读连接可用，则回退到管理员连接"
      }
    },
    "statement-execution": {
      "title": "语句执行",
      "allow-ddl": "允许在 SQL 编辑器中运行 DDL 语句",
      "allow-dml": "允许在 SQL 编辑器中运行修改数据的 DML 语句"
    }
  },
  "quick-start": {
    "self": "新手任务",
    "guide": "可点击步骤进行尝试",
    "view-an-issue": "查看工单",
    "visit-project": "@:common.visit@:common.projects",
    "visit-instance": "@:common.visit@:common.instances",
    "visit-database": "@:common.visit@:common.databases",
    "visit-environment": "@:common.visit@:common.environments",
    "visit-member": "@:common.visit@:common.members",
    "use-kbar": "使用 kbar ({shortcut})",
    "query-data": "查询数据",
    "notice": {
      "title": "新手任务已关闭",
      "desc": "您稍后仍可以从右上角的菜单中再次打开新手任务"
    }
  },
  "auth": {
    "sign-up": {
      "title": "注册您的账号",
      "admin-title": "设置 {account}",
      "admin-account": "管理员账号",
      "create-admin-account": "注册管理员",
      "confirm-password": "确认密码",
      "confirm-password-placeholder": "确认您的密码",
      "password-mismatch": "不匹配",
      "existing-user": "已有账号?",
      "accept-terms-and-policy": "我接受 Bytebase 的{terms}和{policy}",
      "terms-of-service": "服务条款",
      "privacy-policy": "隐私政策"
    },
    "sign-in": {
      "title": "登录您的账号",
      "forget-password": "忘记密码?",
      "new-user": "第一次使用 Bytebase?",
      "demo-note": "邮箱:{username} 密码:{password}",
      "gitlab": "通过 GitLab 登录",
      "github": "通过 GitHub 登录",
      "gitlab-oauth": "您可联系管理员开启 GitLab 登录",
      "sign-in-with-idp": "通过 {idp} 登录"
    },
    "password-forget": {
      "title": "忘记了您的密码？",
      "selfhost": "请联系的您的 Bytebase 管理员重置密码",
      "cloud": "请登录 {link} 并重置密码",
      "return-to-sign-in": "返回登录"
    },
    "password-forgot": "忘记密码",
    "password-reset": {
      "title": "重置您的密码",
      "content": "依据密码限制策略，您需要重置登录密码。",
      "send-reset-link": "发送重置链接",
      "return-to-sign-in": "返回登录"
    },
    "activate": {
      "title": "激活您的 {type} 账号"
    },
    "login-as-another": {
      "title": "您已以其他用户身份登录",
      "content": "我们将把您重定向到主页。"
    }
  },
  "policy": {
    "rollout": {
      "name": "发布策略",
      "tip": "新策略对旧工单也生效",
      "info": "当要发布对数据库的变更时，该选项控制了是否需要人工发布。",
      "auto": "自动发布",
      "auto-info": "如果预检查都通过的话，会自动发布，执行变更。",
      "manual-by-last-approver": "自定义审批的最后一个审批人发布",
      "manual-by-dedicated-roles": "特定角色手工发布",
      "manual-by-dedicated-roles-info": "允许以下任一选中角色，点击「发布」按钮后，执行变更。"
    },
    "environment-tier": {
      "name": "环境级别",
      "description": "使该环境在显示上不同于其他环境。",
      "mark-env-as-production": "标记为生产环境"
    }
  },
  "change-history": {
    "self": "变更历史",
    "select": "Schema 版本是在每次通过 Bytebase 执行 Schema 变更后被记录下来的",
    "workflow": "工作流",
    "change-type": "类型",
    "commit-info": "由 {author} 于 {time}",
    "no-schema-change": "本次变更没有任何 Schema 的改动",
    "schema-drift": "Schema 偏差",
    "schema-drift-detected": "上次变更后的 Schema 与本次变更前不一致。",
    "view-drift": "查看偏差",
    "before-left-schema-choice": "比较",
    "left-schema-choice-prev-history-schema": "上次变更后",
    "left-schema-choice-current-history-schema-prev": "本次变更前",
    "after-left-schema-choice": "和本次变更后的 Schema",
    "show-diff": "显示差异",
    "left-vs-right": "之前{prevLink} vs 当前版本",
    "schema-snapshot-after-change": "完成这次变更后的 schema 快照",
    "current-schema-empty": "当前 schema 为空",
    "list-limit": "对于有变更历史的数据库，我们会在下面最多列出5条记录。您可以点击数据库名称去进一步查看全部的记录。",
    "no-history-in-project": "这个项目下没有发现任何数据库有变更历史。",
    "recording-info": "每当数据库 schema 变更时，我们便会记录下变更历史。",
    "establish-baseline": "建立新的基线",
    "refreshing-history": "刷新历史中 ...",
    "config-instance": "配置实例",
    "establish-baseline-description": "Bytebase 将用当前的 schema 作为新的基线。这将会把数据库当前的 schema 状态同步到 Bytebase 记录的 schema 状态，并且解决 schema 偏差的问题。在进行此操作前，您应该检查当前的基线确实反映了期望的状态。",
    "establish-database-baseline": "建立「{name}」基线",
    "instance-missing-change-schema": "实例「{name}」缺失用于记录变更历史的 schema。",
    "instance-bad-connection": "无法连接实例「{name}」以获取变更历史。",
    "contact-dba": "请联系您的 DBA 进行配置。",
    "export": "导出变更历史",
    "need-to-select-first": "需要先选择变更历史",
    "all-tables": "所有表",
    "affected-tables": "受影响的表",
    "select-affection-tables": "选择受影响的表",
    "view-full": "查看全部",
    "rollback-tip": "选择要回滚到的某个 DDL 历史记录。"
  },
  "database": {
    "sync-database": "同步数据库",
    "select": "选择数据库",
    "no-anomalies-detected": "没有检测到异常",
    "sync-status": "同步状态",
    "last-successful-sync": "最后一次成功的同步",
    "filter-database": "过滤数据库",
    "filter-database-group": "过滤数据库分组",
    "transfer-project": "转移项目",
    "unassign": "取消分配",
    "unassign-alert-title": "取消分配数据库",
    "unassign-alert-description": "选定的数据库将从项目中移除",
    "edit-schema": "变更 Schema",
    "edit-schema-in-vcs": "变更 Schema (VCS)",
    "edit-labels": "编辑标签",
    "mixed-values-for-label": "该标签拥有不同的值",
    "mixed-label-values-warning": "某些标签拥有不同的值，编辑标签将会批量应用",
    "change-data": "变更数据",
    "change-data-in-vcs": "变更数据 (VCS)",
    "branch": "分支",
    "branches": "分支",
    "branching": "分支",
    "new-branch": "新建分支",
    "branch-name": "分支名称",
    "select-branch": "选择一个分支",
    "delete-this-branch": "删除这个分支",
    "table-detail": "表详情",
    "batch-action-not-support-alter-schema": "一些数据库不支持修改表结构",
    "batch-action-permission-denied": "没有权限对数据库{action}",
    "batch-action-disabled": "无法对来自不同项目的数据库{action}",
    "batch-action-disabled-for-unassigned": "无法对未分配的数据库{action}",
    "data-export-action-disabled": "无法对多个数据库进行数据导出",
    "successfully-transferred-databases": "数据库转移完成",
    "successfully-transferred-updateddatabase-name-to-project-updateddatabase-project-name": "成功将'{0}'转移到项目'{1}'。",
    "last-sync-status": "最后一次同步状态",
    "last-sync-status-long": "最后一次同步在{1}，状态为{0}",
    "gitops-enabled": "已启用 GitOps",
    "nullable": "可为空",
    "expression": "表达式",
    "position": "位置",
    "unique": "Unique",
    "visible": "Visible",
    "comment": "注释",
    "engine": "引擎",
    "row-count-estimate": "估计行数",
    "data-size": "数据大小",
    "index-size": "索引大小",
    "column": "列",
    "columns": "列",
    "data-type": "数据类型",
    "indexes": "索引",
    "row-count-est": "估计行数",
    "incorrect-project-warning": "SQL 编辑器只能查询用户可用的项目中的数据库。您应该首先将此数据库转移到一个可用的项目中。",
    "go-to-transfer": "前去转移",
    "show-reserved-tables": "显示 Bytebase 保留的表",
    "show-reserved-databases": "显示 Bytebase 保留的数据库",
    "synced-at": "同步于 {time}",
    "not-found-last-successful-sync-was": "未找到，上次成功同步于 {time}",
    "view-unassigned-databases": "查看未分配的数据库",
    "unassigned-databases": "未分配的数据库",
    "restore-database": "恢复数据库",
    "selected-n-databases": "已选择 {n} 个数据库",
    "n-databases": "{n} 个数据库",
    "select-databases-from-same-project": "请选择同一个项目下的数据库",
    "sync-schema": {
      "title": "库表同步",
      "description": "Bytebase 支持将一个指定的 Schema 同步到一个或多个目标数据库。（支持 MySQL、PostgreSQL、TiDB 以及 Oracle）",
      "schema-history-version": "Schema 历史版本",
      "copy-schema": "粘贴 Schema 文本",
      "select-source-schema": "选择源 Schema",
      "select-target-databases": "选择目标数据库",
      "select-project": "选择项目",
      "source-database": "源数据库",
      "source-schema": "源 Schema",
      "schema-version": {
        "self": "Schema 版本",
        "description": "每次通过 Bytebase 应用模式变更时，都会记录模式版本。"
      },
      "target-databases": "目标数据库",
      "with-diff": "有差异",
      "no-diff": "无差异",
      "message": {
        "select-a-target-database-first": "请先选择一个目标数据库。",
        "no-target-databases": "无目标数据库",
        "no-diff-found": "未发现差异。"
      },
      "to-database": "选择待同步的数据库",
      "from-database": "选择源数据库",
      "schema-change-preview": "预览 '{database}' 的 Schema 变更",
      "schema-change-preview-no-database": "预览 Schema 变更",
      "synchronize-statements": "对应生成的 DDL 语句",
      "synchronize-statements-description": "您可以继续编辑生成的 Schema DDL 语句",
      "select-from-database-and-schema-tip": "选择源数据库和 Schema 版本",
      "select-to-database-tip": "选择待同步的数据库",
      "no-difference-tip": "没有发现差异",
      "more-version": "更多...",
      "character-sets-diff-found": "Schema 之间的字符集不同",
      "preview-issue": "预览工单",
      "schema-change": "Schema 变化",
      "generated-ddl-statement": "生成的 DDL 语句"
    },
    "sensitive": "敏感",
    "access-denied": "您无权访问该数据库",
    "schema": {
      "select": "选择 schema",
      "unspecified": "未指定"
    },
    "show-missing-databases": "显示未找到的数据库",
    "n-selected-m-in-total": "（已选择 {selected}，共计 {total}）",
    "doesnt-match-database-name-template": "不符合租户数据库名称模板",
    "doesnt-match-tenant-value": "与租户标签值不匹配",
    "should-follow-database-name-template": "需要遵循租户数据库名称模板",
    "all": "所有数据库",
    "unassigned": "不再分配",
    "show-schemaless-databases": "显示无模式的数据库。（变更 Schema 不适用于无 schema 的数据库. ）",
    "secret": {
      "self": "保密变量",
      "new": "添加保密变量",
      "edit": "编辑保密变量",
      "name-placeholder": "输入保密变量名称",
      "validation": {
        "cannot-be-changed-later": "创建之后无法修改",
        "duplicated-name": "保密变量名称重复",
        "name-is-required": "变量名必需",
        "name-pattern-mismatch": "秘密名称应该只由大写字母，数字和 _（下划线）组成",
        "name-cannot-prefix-with-bytebase": "秘密名称不能以 'BYTEBASE_' 为前缀",
        "name-cannot-start-with-number": "秘密名称不能以数字开头"
      },
      "description-placeholder": "输入描述",
      "value": "值",
      "value-placeholder": "输入值（仅写入）",
      "delete-tips": "删除保密变量",
      "description": "您可以在变更脚本中使用保密变量，来隐藏敏感信息, 请参考{guide}"
    },
    "transfer": {
      "source-project": "源项目",
      "target-project": "目标项目",
      "errors": {
        "select-target-project": "选择目标项目",
        "select-at-least-one-database": "至少选择一个数据库"
      },
      "select-databases": "选择数据库",
      "select-target-project": "选择目标项目"
    },
    "transfer-database-to": "将数据库转移到目标项目",
    "transfer-database-from-to": "将数据库从源项目转移到目标项目",
    "classification": {
      "self": "分类分级",
      "description": "通过分类分级，来批量管理列的脱敏规则。",
      "sync-from-comment": "从注释中同步分类分级",
      "sync-from-comment-tip": "启用后，分类分级将从表或列的注释同步。注释应遵循“{format}”格式。",
      "sync-from-comment-enable-warning": "分类分级将随着 DDL 而改变，并与原始注释同步。",
      "sync-from-comment-disable-warning": "分类分级不会随着DDL而改变，您可以在数据库详细信息页面上随时更改它。"
    },
    "recent": "最近访问",
    "partitioned": "分区",
    "partition-tables": "分区表",
    "external-server-name": "外部服务器名称",
    "external-database-name": "外部数据库名称",
    "foreign-table-detail": "外部表详情",
    "view-definition": "查看定义",
    "foreign-keys": "外键",
    "foreign-key": {
      "reference": "引用"
    },
    "create-target-database-or-schema-for-backup": "请先创建备份的目标数据库或 Schema",
    "revision": {
      "self": "修改",
      "applied-at": "应用时间",
      "filename": "文件名",
      "delete-confirm-dialog": {
        "title": "确定要删除吗？",
        "content": "这将删除这些已应用的修改，但不会影响数据库 Schema。此操作无法撤消。"
      }
    }
  },
  "repository": {
    "our-webhook-link": "Bytebase 创建的 webhook 可以在 {webhookLink} 中找到。",
    "branch-observe-file-change": "Bytebase 跟踪文件变更的分支。",
    "database-group-description": "默认情况下，更改将应用于项目中的所有数据库。或者，也可以应用于指定的数据库分组。",
    "base-directory": "根目录",
    "base-directory-description": "Bytebase 观察文件变化的根目录。如果文件存储在存储库根目录中，请使用“/”。",
    "merge-request": "合并请求",
    "pull-request": "拉取请求",
    "git-provider": "Git 提供方",
    "gitops-naming-format": "命名格式",
    "gitops-description-file-path": "数据库变更脚本存放在 {fullPath}。为了进行一次变更，开发者需要创建一个匹配 {naming} 的变更脚本。",
    "gitops-description-branch": "当脚本审核通过并且合并到 {branch} 分支后，Bytebase 将自动创建工单来进行数据库变更。",
    "setup-wizard-guide": "如果您在过程中遇到问题, 请参考 {guide}",
    "add-git-provider": "添加 Git 提供方",
    "choose-git-provider": "选择 Git 提供方",
    "select-repository": "选择仓库",
    "configure-deploy": "配置部署",
    "choose-git-provider-description": "选择存放着您数据库 schema 脚本的 Git 提供方。当您把变更脚本推送到 Git 仓库后，Bytebase 会自动创建工单把数据库变更应用到数据库上。",
    "choose-git-provider-visit-workspace": "访问 {workspace} 设置以添加更多 Git 提供方.",
    "choose-git-provider-contact-workspace-admin": "如果您希望其他 Git 提供方出现在列表中，请联系 Bytebase 工作空间管理员。当前 Bytebase 支持自己托管的 GitLab EE/CE，我们之后也会支持 GitLab.com 和 GitHub Enterprise",
    "select-repository-attention-gitlab": "Bytebase 仅列出您至少拥有 'Maintainer' 权限的 GitLab 项目。因为只有至少拥有该权限，才能够配置项目的 webhook 用来监听代码推送事件。",
    "select-repository-attention-github": "Bytebase 仅列出您拥有管理员权限的 GitHub 仓库。因为只有拥有该权限，才能够配置仓库的 webhook 用来监听代码推送事件。",
    "select-repository-attention-bitbucket": "Bytebase 仅列出您拥有管理员权限的 Bitbucket 仓库。因为只有拥有该权限，才能够配置仓库的 webhook 用来监听代码推送事件。",
    "select-repository-attention-azure-devops": "Bytebase 仅列出授予第三方应用程序通过 OAuth 访问的组织下的 Azure DevOps 存储库。\n如果您没有看到所需的存储库，请转到组织 -> 组织设置 -> 策略 以启用第三方应用程序访问。",
    "select-repository-search": "搜索仓库",
    "linked": "关联的仓库"
  },
  "workflow": {
    "gitops-workflow": "GitOps 工作流",
    "gitops-workflow-description": "数据库变更脚本保存在 Git 仓库中。为了进行一次数据库变更，开发者会创建一个变更脚本并且提交至诸如 GitLab 这样的 VCS 进行审核。 当审核通过并且合并到配置的分支后，Bytebase 会自动生成工单来进行数据库变更。"
  },
  "anomaly": {
    "attention-title": "异常检测",
    "attention-desc": "Bytebase 会根据实例配置的扫描间隔检测异常，并且展示在这里。",
    "table-search-placeholder": "搜索{type}或者环境",
    "table-placeholder": "很棒，没有检测到{type}异常！",
    "tooltip": "{env} 环境有 {criticalCount} 个严重异常, {highCount} 个高等级异常和 {mediumCount} 个中等级异常",
    "types": {
      "connection-failure": "连接失败",
      "missing-migration-schema": "缺少变更 Schema",
      "backup-enforcement-violation": "违反备份策略约束",
      "missing-backup": "缺少备份",
      "schema-drift": "Schema 偏差"
    },
    "action": {
      "check-instance": "检查实例",
      "view-diff": "查看差异"
    },
    "last-seen": "上次出现",
    "first-seen": "首次出现"
  },
  "project": {
    "dashboard": {
      "modal": {
        "title": "如何创建您的'@:{'common.project'}' ?",
        "content": "在 Bytebase 中，项目的概念与其他常见的的开发工具类似\n\n一个项目会有属于他的协作成员，并且每一个数据库和工单总是归属于某一个项目\n\n同时，一个项目可以关联一个代码仓库，并以此来开启 GitOps 工作流",
        "cancel": "关闭",
        "confirm": "不再出现"
      }
    },
    "table": {
      "key": "@:common.key",
      "name": "@:common.name"
    },
    "create-modal": {
      "project-name": "@:{'common.project'}@:{'common.name'}",
      "key": "@:common.key",
      "cancel": "@:common.cancel",
      "confirm": "@:common.create",
      "success-prompt": "成功创建 {name}."
    },
    "overview": {
      "info-slot-content": "Bytebase 会定时同步实例的 schema，新同步的数据库会首先被置于这里，之后您可以再将他们转移到适当的项目中。",
      "no-db-prompt": "没有数据库属于当前项目。您可以通过点击位于上方菜单栏中的 {newDb} 或者 {transferInDb} 来添加数据库。"
    },
    "webhook": {
      "success-created-prompt": "成功创建 {name} webhook.",
      "success-updated-prompt": "成功更新 {name} webhook.",
      "success-deleted-prompt": "成功删除 {name} webhook.",
      "success-tested-prompt": "测试 webhook 事件成功.",
      "fail-tested-title": "测试 webhook 事件失败.",
      "add-a-webhook": "添加 webhook",
      "create-webhook": "创建 webhook",
      "last-updated-by": "最后修改人",
      "destination": "外部应用",
      "webhook-url": "Webhook URL",
      "triggering-activity": "触发事件",
      "test-webhook": "测试 Webhook",
      "no-webhook": {
        "title": "当前项目暂未配置 webhook",
        "content": "配置 webhook 来让 Bytebase 在完成任务后向您的外部系统推送通知"
      },
      "creation": {
        "title": "创建 webhook",
        "desc": "为 {destination} 创建一个 webhook",
        "how-to-protect": "您可以通过添加 'Bytebase' 到您的 webhook 关键字白名单中来保护您的 webhook",
        "view-doc": "{destination} 的官方文档"
      },
      "deletion": {
        "btn-text": "删除这个 webhook",
        "confirm-title": "删除 webhook '{title}' 以及所有的执行历史?"
      },
      "direct-messages": "私信通知",
      "enable-direct-messages": "启用私信通知",
      "direct-messages-tip": "启用后，Bytebase 将私信通知相关用户（通过电子邮箱匹配）。",
      "direct-messages-warning": "您需要配置 {im} 才能使其正常工作。",
      "activity-support-direct-message": "支持向相关用户发送私信通知",
      "activity-item": {
        "issue-creation": {
          "title": "创建@:common.issue",
          "label": "当一个新的工单被创建"
        },
        "issue-status-change": {
          "title": "工单状态变更",
          "label": "当一个工单的状态发生变更"
        },
        "issue-stage-status-change": {
          "title": "工单阶段状态变更",
          "label": "当一个工单包含的阶段状态发生了变更"
        },
        "issue-task-status-change": {
          "title": "工单任务状态变更",
          "label": "当一个工单包含的任务状态发生了变更"
        },
        "issue-info-change": {
          "title": "工单信息变更",
          "label": "当一个工单的信息 (比如: 标题, 描述) 发生了变更"
        },
        "issue-comment-creation": {
          "title": "工单被评论",
          "label": "当新的工单评论被创建"
        },
        "issue-approval-notify": {
          "title": "工单待审批",
          "label": "当工单需要审批"
        },
        "issue-task-run-status-change": {
          "title": "工单任务执行状态变更",
          "label": "当一个工单包含的任务执行状态发生了变更"
        },
        "notify-issue-approved": {
          "title": "工单审批通过",
          "label": "当工单审批通过"
        },
        "notify-pipeline-rollout": {
          "title": "工单待发布",
          "label": "当工单待发布时"
        }
      }
    },
    "settings": {
      "success-updated": "项目设置更新成功",
      "success-member-added-prompt": "成功添加到当前项目中.",
      "success-member-deleted-prompt": "成功将 {name} 从当前项目移除.",
      "member-placeholder": "选择用户",
      "manage-member": "管理成员",
      "owner": "@.upper:role.project-owner.self",
      "developer": "@.upper:role.project-member.self",
      "archive": {
        "title": "归档项目",
        "description": "已归档项目将不再显示。",
        "btn-text": "归档这个@:common.project"
      },
      "restore": {
        "title": "恢复项目",
        "btn-text": "恢复这个@:common.project"
      },
      "schema-change-type": "Schema 变更类型",
      "select-schema-change-type-ddl": "命令式 - 使用任意的 DDL 语句，描述变更命令。",
      "select-schema-change-type-sdl": "声明式 - 仅使用 CREATE TABLE/INDEX，直接描述最终期望的 Schema。",
      "schema-path-template-sdl-description": "Schema 文件描述了完整的数据库结构。",
      "branch-protection-rules": {
        "self": "分支保护规则",
        "add-rule": "添加分支",
        "branch-name-pattern": {
          "self": "分支名称模式",
          "description": "支持通配符，如 feature/* 或 *-stable。留空则匹配所有分支。"
        },
        "applies-to-n-branches": "应用到了 {n} 个分支",
        "only-allow-specified-roles-to-create-branch": "只允许指定角色创建分支",
        "no-protection-rule-configured": "没有配置分支保护规则。",
        "only-apply-to-main-branches": "只对主分支生效"
      },
      "issue-related": {
        "self": "工单相关",
        "labels": {
          "self": "标签",
          "configure-labels": "配置标签",
          "force-issue-labels": {
            "self": "要求所有工单都必须有标签",
            "description": "创建工单时必须添加至少一个标签。"
          }
        },
        "allow-modify-statement": {
          "self": "允许工单创建后修改语句",
          "description": "允许用户在创建工单后修改该变更语句。"
        },
        "auto-resolve-issue": {
          "self": "自动完成工单",
          "description": "所有任务执行成功后自动完成工单。"
        },
        "enforce-issue-title": {
          "self": "要求手动输入工单标题",
          "description": "工单标题必须由用户输入而不是自动生成。"
        },
        "default-backup-behavior": {
          "self": "默认备份行为",
          "description": "创建数据更改问题时的默认备份行为。",
          "default_backup_behavior_no_backup": "禁用备份",
          "default_backup_behavior_backup_on_error_stop": "启用备份，但在发生错误时停止任务",
          "default_backup_behavior_backup_on_error_skip": "启用备份，失败时跳过备份错误"
        },
        "auto-enable-backup": {
          "self": "自动启用备份",
          "description": "自动为所有数据更改工单启用备份。"
        },
        "skip-backup-errors": {
          "self": "跳过备份失败的错误",
          "description": "当备份失败时，跳过错误并且变更数据任务将继续执行。"
        }
      }
    },
    "members": {
      "description": "项目成员角色决定了操作项目中的数据库和工单的权限。项目的所有者，工作空间管理员和 DBA 都具有项目所有的权限。",
      "edit": "编辑成员 - {member}",
      "view-by-members": "按成员查看",
      "view-by-roles": "按角色查看",
      "cannot-remove-last-owner": "无法移除项目的最后一个所有者",
      "revoke-role-from-user": "删除'{user}'{role}的角色",
      "inactive-members": "未激活成员",
      "show-inactive": "显示未激活成员",
      "assign-reason": "（可选）理由",
      "never-expires": "永不过期",
      "expired": "已过期",
      "role-description": "角色描述",
      "role-never-expires": "此角色没有过期时间。",
      "add-more": "增加更多",
      "role-name": "角色名称",
      "condition-name": "条件名称",
      "users": "用户",
      "roles": "角色",
      "clean-up-expired-roles": "清除过期的角色",
      "workspace-level-roles": "工作空间级别角色",
      "project-level-roles": "项目级别角色"
    },
    "mode": {
      "standard": "标准模式",
      "batch": "批量模式"
    },
    "db-name-template": "租户数据库名称模板",
    "select": "选择项目",
    "lgtm-check": {
      "self": "LGTM 检查",
      "disabled": "跳过 LGTM 检查",
      "project-member": "需要来自项目成员的 LGTM",
      "project-owner": "需要来自项目所有者的 LGTM"
    },
    "successfully-updated-db-name-template": "成功更新数据库名称模板。",
    "all": "所有项目",
    "key-hint": "简短且有辨识度的字母数字组合用于识别该项目。",
    "gitops-connector": {
      "self": "GitOps 连接",
      "add": "新增 GitOps 连接",
      "delete": "删除 GitOps 连接",
      "update-success": "GitOps 连接已更新",
      "create-success": "GitOps 连接已创建",
      "delete-success": "GitOps 连接已删除"
    },
    "masking-access": {
      "self": "数据访问",
      "grant-access": "授予访问权限"
    }
  },
  "gitops": {
    "setting": {
      "description": "在 Bytebase GitOps 工作流程中，开发人员将迁移脚本存储在 VCS 中。拉取请求触发 SQL 审查，合并后启动迁移计划。管理员配置 VCS 提供商，而项目所有者在项目内建立 VCS 连接。",
      "add-git-provider": {
        "self": "添加 Git 提供方",
        "description": "在项目可以启用 GitOps 工作流前，Bytebase 首先需要以在 VCS 中注册为 OAuth 应用的方式和 VCS 进行集成。",
        "gitlab-self-host": "自托管 GitLab",
        "gitlab-self-host-admin-requirement": "您必须是 GitLab 实例的管理员。",
        "gitlab-com-admin-requirement": "您必须是项目或组的管理员。",
        "github-self-host": "自托管 GitHub",
        "github-com-admin-requirement": "您必须是 GitHub 组织的管理员。",
        "bitbucket-admin-requirement": "您必须是 Bitbucket 工作区的管理员。",
        "azure-devops-service": "Azure DevOps 服务",
        "azure-admin-requirement": "您必须是 Azure DevOps 组织的管理员。",
        "add-success": "成功添加了 Git 提供方「{vcs}」",
        "choose": "选择 Git 提供方",
        "basic-info": {
          "self": "基本信息",
          "gitlab-instance-url": "GitLab 实例 URL",
          "gitlab-instance-url-label": "VCS 实例 URL。请确认这个实例和 Bytebase 之间网络是互通的。",
          "github-instance-url": "GitHub 实例 URL",
          "bitbucket-instance-url": "Bitbucket 实例 URL",
          "azure-instance-url": "Azure DevOps 实例 URL",
          "instance-url-error": "实例 URL 必须以 https:// or http:// 开头",
          "display-name": "展示名称",
          "display-name-label": "一个可选的展示名称用以区分不同的 Git 供应方。"
        },
        "access-token": {
          "self": "OAuth 应用信息",
          "personal-access-token": "个人访问令牌",
          "github-fine-grained-token": "细粒度的个人访问令牌",
          "gitlab-personal-access-token": "创建专用服务用户并生成具有维护者角色的{token}，并且至少具有要管理的组或项目的以下权限。您可以生成项目访问令牌来管理单个项目，或生成组访问令牌来管理组内的所有项目。",
          "github-personal-access-token": "创建一个专用服务用户，并为组织或所有需要管理的项目生成一个具有成员角色的{token}。",
          "bitbucket-app-access-token": "生成特定服务用户并创建一个至少具有以下权限的 {app_password}，以便管理相关组织、项目或存储库。",
          "bitbucket-app-access-token-tips": "在下面插入‘{secret}’。",
          "bitbucket-app-password": "应用程序密码",
          "azure-devops-personal-access-token": "创建专用服务用户并为具有以下范围的所有可访问组织生成具有成员角色的{token}。 “组织”字段应设置为“所有可访问的组织”。"
        },
        "confirm": {
          "confirm-info": "确认信息",
          "confirm-description": "创建完成后，这个 Git 供应方将出现在项目面板「GitOps」Tab 下，可以被项目所有者选中。"
        }
      },
      "git-provider": {
        "gitlab-self-host-application-id-label": "注册为 GitLab 实例级 OAuth 应用的应用 ID。",
        "gitlab-com-application-id-label": "注册为 GitLab OAuth 应用的应用 ID。",
        "view-in-gitlab": "查看 GitLab App",
        "view-in-azure": "查看 Azure App",
        "gitlab-self-host-secret-label": "注册为 GitLab 实例级 OAuth 应用的 Secret。",
        "gitlab-com-secret-label": "注册为 GitLab OAuth 应用的 Secret。",
        "azure-secret-label": "注册为 Azure OAuth 应用的 Client Secret。",
        "github-application-id-label": "注册为 GitHub 组织级别 OAuth 应用的 Client ID。",
        "azure-application-id-label": "注册为 Azure 组织级别 OAuth 应用的 Client ID。",
        "secret-label-github": "注册为 GitHub 组织级别 OAuth 应用的 Client secret。",
        "delete-forbidden": "删除这个提供方前，需要先解除所有仓库的关联。",
        "delete": "删除 Git 提供方",
        "delete-confirm": "删除 Git 提供方 \"{name}\"？"
      }
    }
  },
  "deployment-config": {
    "stage-n": "阶段 {n}",
    "add-selector": "添加选择条件",
    "update-success": "成功更新部署配置",
    "this-is-example-deployment-config": "这是部署配置的样例，您需要在此基础上编辑并保存。",
    "n-databases": "{n} 个数据库",
    "selectors": "选择条件",
    "add-stage": "添加阶段",
    "confirm-to-revert": "确定撤销编辑？",
    "confirm-to-reset": "确认重置为默认值吗？",
    "name-placeholder": "阶段名称…",
    "error": {
      "at-least-one-stage": "至少需要 1 个阶段",
      "stage-name-required": "需要指定阶段名称",
      "at-least-one-selector": "每个阶段至少需要 1 个选择条件",
      "env-in-selector-required": "每个阶段都需要有 \"Environment\" 选择条件",
      "env-selector-must-has-one-value": "\"Environment ID\" 必须有且只有 1 个值",
      "key-required": "需要指定 Key",
      "values-required": "需要指定值"
    },
    "project-has-no-deployment-config": "这个项目还没有部署配置。请先{go}。",
    "go-and-config": "去配置",
    "wont-be-deployed-explanation": "这些数据库不会被部署，因为没有命中任何选择条件。",
    "wont-be-deployed": "不参与部署",
    "pipeline-generated-from-deployment-config": "部署的流水线根据项目的{deployment_config}生成。",
    "preview-deployment-pipeline": "预览部署流水线",
    "select-database-group": "选择数据库分组",
    "matched-databases": {
      "all": "所有匹配的数据库",
      "n": "{n} 个匹配的数据库 | {n} 个匹配的数据库",
      "show-more": "显示更多"
    }
  },
  "data-source": {
    "role-type": "权限类型",
    "successfully-deleted-data-source-name": "成功删除数据源'{0}'。",
    "create-data-source": "创建数据源",
    "data-source-list": "数据源列表",
    "all-data-source": "所有数据源",
    "search-name": "搜索名称",
    "search-name-database": "搜索名称，数据库",
    "successfully-created-data-source-datasource-name": "成功创建数据源 '{0}'。",
    "select-database-first": "先选择数据库",
    "search-user": "搜索用户",
    "user-list": "用户列表",
    "revoke-access": "您确定要取消 '{0}' 对 '{1}' 的访问权限？",
    "grant-data-source": "授予数据源",
    "grant-database": "授权数据库",
    "requested-issue": "申请工单",
    "successfully-revoked-member-principal-name-access-from-props-datasource-name": "成功取消 '{0}' 对 '{1}' 的访问权限。",
    "your-issue-id-e-g-1234": "您的工单 id (例如 1234)",
    "member-principal-name-already-exists": "{0} 已经存在",
    "successfully-granted-datasource-name-to-addedmember-principal-name": "成功授予 '{1}' '{0}'",
    "we-also-linked-the-granted-database-to-the-requested-issue-linkedissue-name": "我们也把被授予的数据库链接到了申请工单 '{0}'。",
    "new-data-source": "新数据源",
    "connection-name-string-copied-to-clipboard": "{0} 字符串已复制到剪贴板。",
    "jdbc-cant-connect-to-socket-database-value-instance-host": "JDBC 无法连接到 socket {0} ",
    "snowflake-keypair-tip": "密钥对认证",
    "ssl-type": {
      "ca": "@:{'data-source.ssl.ca-cert'}",
      "ca-and-key-and-cert": "@:{'data-source.ssl.ca-cert'} + @:{'data-source.ssl.client-key'} + @:{'data-source.ssl.client-cert'}",
      "none": "不使用"
    },
    "ssl": {
      "ca-cert": "CA 证书",
      "client-key": "客户端密钥",
      "client-cert": "客户端证书"
    },
    "ssh-type": {
      "tunnel": "@:{'data-source.ssh.tunnel'}",
      "tunnel-and-private-key": "@:{'data-source.ssh.tunnel'} + @:{'data-source.ssh.private-key'}",
      "none": "不使用"
    },
    "ssh": {
      "host": "服务器",
      "port": "端口",
      "user": "用户名",
      "password": "密码",
      "ssh-key": "SSH 密钥",
      "tunnel": "隧道",
      "private-key": "私钥"
    },
    "ssl-connection": "SSL 连接",
    "ssh-connection": "SSH 连接",
    "read-replica-host": "只读副本 Host",
    "read-replica-port": "只读副本端口",
    "delete-read-only-data-source": "删除只读数据源",
    "connection-string-schema": "连接串模式",
    "connection-type": "连接类型",
    "additional-node-addresses": "附加节点地址",
    "replica-set": "副本集",
    "admin": "管理员",
    "read-only": "只读",
    "direct-connection": "Direct Connection",
    "select-query-data-source": "选择查询数据源"
  },
  "setting": {
    "project": {
      "description": "这里是项目管理员界面，列出了 Bytebase 上的所有项目。",
      "show-archived": "显示已归档的项目"
    },
    "label": {
      "key": "Key",
      "values": "值",
      "value-placeholder": "标签值…",
      "key-placeholder": "标签 key..."
    }
  },
  "sql-editor": {
    "self": "SQL 编辑器",
    "select-connection": "请选择数据连接",
    "search-databases": "搜索数据库",
    "search-results": "搜索结果",
    "loading-databases": "加载数据库信息...",
    "show-databases-without-query-permission": "显示没有查询权限的数据库",
    "close-pane": "关闭面板",
    "loading-data": "加载数据中...",
    "table-empty-placeholder": "点击 ”运行“ 执行查询",
    "no-data-available": "暂无数据",
    "download-as-file": "下载为 {file} 格式",
    "only-select-allowed": "只允许执行 {select} 语句",
    "enable-ddl-for-environment": "您可以为环境 {environment} 启用 DDL/DML 语句。",
    "want-to-action": "如果您想要{want}，点击“{action}”按钮{reaction}。",
    "and-submit-an-issue": "并提交一个工单",
    "to-enable-admin-mode": "来开启管理员模式",
    "table-schema-placeholder": "选择一个表进行查看 Schema",
    "notify-empty-statement": "请在编辑器中输入 SQL 语句",
    "notify-multiple-statements": "检测到您输入了多条 SQL 语句。SQL 编辑器只支持执行第一条语句。您可以选择其他语句单独执行。",
    "goto-edit-schema-hint": "请从编辑器顶部选择一个数据库连接",
    "notify-invalid-sql-statement": "请检查您的 SQL 语句。",
    "can-not-execute-query": "加载数据时无法执行查询",
    "rows": "条记录",
    "vertical-display": "竖向展示",
    "no-history-found": "暂无历史记录",
    "no-sheet-found": "暂无工作表",
    "search-history": "搜索历史记录",
    "search-sheets": "搜索工作表",
    "hint-tips": {
      "confirm-to-delete-this-history": "确定删除这条记录？",
      "confirm-to-close-unsaved-sheet": {
        "title": "确定关闭未保存的工作表？",
        "content": "关闭当前工作表会丢失所有未保存的数据？"
      }
    },
    "please-input-the-tab-label": "请输入标签页名称!",
    "copy-code": "复制代码",
    "copy-url": "复制 URL",
    "notify": {
      "copy-code-succeed": "代码复制成功",
      "copy-share-link": "分享链接已拷贝到剪贴板",
      "sheet-is-read-only": "分享的工作表是只读的，无法编辑。"
    },
    "view-all-tabs": "查看所有标签页",
    "sheets": "工作表",
    "connect-to-a-database": "连接到数据库",
    "link-access": "链接访问权限",
    "private": "私有",
    "private-desc": "只有您自己可以访问此工作表",
    "project-read": "项目内可读",
    "project-read-desc": "工作表所有者或者项目所有者拥有读、写权限，其他成员拥有只读权限",
    "project-write": "项目内读写",
    "project-write-desc": "工作表所有者和项目内成员都有读写权限",
    "create-read-only-data-source": "前去创建",
    "go-back": "返回",
    "save-sheet": "保存工作表",
    "save-sheet-input-placeholder": "请输入工作表名称",
    "untitled-sheet": "未命名工作表",
    "format": "格式化",
    "sql-review-result": "SQL 检查结果",
    "alter-table": "修改表结构",
    "visualize-explain": "可视化 Explain",
    "sql-execute-in-production-environment": "小心，您正在操作生产环境下的数据库。",
    "rows-upper-limit": "到达查询结果条数上限",
    "tab-mode": {
      "readonly": "只读",
      "admin": "管理员",
      "standard": "标准",
      "description": {
        "standard": "支持 DDL 和 DML 语句。",
        "readonly": "支持 SELECT、SHOW 和 SET 语句。"
      }
    },
    "close-sheet": "关闭工作表",
    "connect": "连接",
    "connect-in-admin-mode": "以管理员模式连接",
    "admin-mode": {
      "self": "管理员模式",
      "exit": "退出管理员模式"
    },
    "allow-admin-mode-only": "实例{instance}只能通过管理员模式访问。",
    "run-selected": "运行选中的语句",
    "clear-screen": "清屏",
    "query-time": "查询时间",
    "connection-lost": "连接丢失。下一次执行查询时将尝试重新连接。",
    "sheet": {
      "choose-sheet": "选择工作表",
      "self": "工作表",
      "connection": "连接"
    },
    "tab": {
      "unsaved": "未保存",
      "context-menu": {
        "actions": {
          "close": "关闭",
          "close-others": "关闭其他",
          "close-to-the-right": "关闭右侧所有的",
          "close-saved": "关闭已保存的",
          "close-all": "关闭所有",
          "rename": "重命名"
        }
      }
    },
    "batch-query": {
      "batch": "批量",
      "select-database": "选择下面的数据库",
      "description": "批量查询 {project} 下的 {count} 个数据库。",
      "show-or-hide-empty-query-results": "显示/隐藏空查询结果"
    },
    "executing-query": "执行查询",
    "request-query": "请求查询",
    "grouping": "分组",
    "previous-row": "上一行",
    "next-row": "下一行",
    "copy-success": "复制成功",
    "missing-permission-to-load-db-metadata": "缺少加载数据库 {db} 元数据所需的权限。",
    "connect-in-new-tab": "在新选项卡中连接",
    "copy-name": "复制名称",
    "copy-select-statement": "复制 SELECT 语句",
    "preview-table-data": "预览表数据",
    "view-table-detail": "查看表详情",
    "view-database-detail": "查看数据库详情",
    "copy-all-column-names": "复制所有列名",
    "view-schema-text": "查看文本 Schema",
    "override-current-statement": "覆盖当前语句",
    "last-synced": "上次同步时间：{time}",
    "click-to-sync-now": "点击立即同步",
    "sync-in-progress": "正在同步",
    "create-a-worksheet": "新建工作表",
    "select-a-database-to-start": "选择数据库以开始",
    "select-encoding": "选择编码",
    "result-limit": {
      "n-rows": "{n} 行",
      "rows": "行"
    },
    "n-per-page": "{n} / 页",
    "customize-tree-structure": "自定义树结构",
    "will-override-current-editing-statement": "将会覆盖当前的编辑中语句。",
    "standard-mode": {
      "self": "标准模式"
    },
    "to-enable-standard-mode": "来开启标准模式",
    "add-a-new-instance": "添加实例",
    "web-socket": {
      "errors": {
        "title": "WebSocket 连接失败",
        "description": "自动补全功能可能会受到限制或无效。",
        "disconnected": "WebSocket 已断开连接"
      }
    },
    "query-context": {
      "admin-data-source-is-disallowed-to-query": "禁止查询管理员数据源。",
      "admin-data-source-is-disallowed-to-query-when-read-only-data-source-is-available": "当只读数据源可用时，不允许查询管理员数据源。"
    },
    "manage-connections": "管理连接",
    "view-detail": "查看详情",
    "generate-sql": "生成 SQL",
    "current-editing-statement-is-not-empty": "当前编辑中的语句不为空。",
    "run-anyway": "仍要运行",
    "no-project": {
      "not-member-of-any-projects": "你不是任何项目的成员。",
      "go-to-create": "去创建",
      "contact-the-admin-to-grant-access": "联系管理员以授予访问权限。"
    },
<<<<<<< HEAD
    "query-mode": {
      "query": {
        "self": "Query（只读）",
        "description": "支持 SELECT、SHOW 和 SET 语句。"
      },
      "execute": {
        "self": "Execute（读 / 写）",
        "description": "支持 DDL 和 DML 语句。",
        "disabled-by-policy": "因{policy}被禁用。",
        "environment-policy": "环境策略"
      }
    }
=======
    "upload-file": "上传文件"
>>>>>>> 217d943c
  },
  "schema-editor": {
    "self": "Schema 编辑器",
    "use-tips": "选择需要编辑的数据库或者表",
    "preview-issue": "预览工单",
    "sync-sql-from-schema-editor": "从 Schema 编辑器中同步 SQL",
    "raw-sql": "SQL 语句",
    "search-database-and-table": "搜索数据库和表",
    "search-table": "搜索表",
    "search-column": "搜索列",
    "actions": {
      "create-schema": "新建 Schema",
      "drop-schema": "删除 Schema",
      "create-table": "新建表",
      "rename": "重命名",
      "drop-table": "删除表",
      "restore": "恢复",
      "add-column": "添加列",
      "add-from-template": "从模板添加",
      "drop-column": "删除列",
      "sql-preview": "预览 SQL",
      "reset": "重置",
      "save": "保存",
      "create-procedure": "新建存储过程",
      "create-function": "新建函数",
      "drop": "删除",
      "create-view": "创建视图"
    },
    "database": {
      "name": "名称",
      "row-count": "数据行数",
      "data-size": "数据大小",
      "engine": "引擎",
      "collation": "字符排序规则",
      "comment": "注释"
    },
    "schema": {
      "select": "选择 schema",
      "name": "Schema 名称"
    },
    "tables": "表",
    "table": {
      "select": "选择表",
      "name": "表名"
    },
    "columns": "列",
    "column": {
      "select": "选择列",
      "name": "名称",
      "type": "类型",
      "default": "默认值",
      "comment": "注释",
      "not-null": "不可为空",
      "primary": "主键",
      "foreign-key": "外键",
      "classification": "分类分级",
      "on-update": "更新时"
    },
    "default": {
      "no-default": "无默认值",
      "empty-string": "空字符串",
      "expression": "表达式",
      "zero": "0",
      "true": "True",
      "false": "False",
      "null": "NULL",
      "string": "字符串",
      "value": "值"
    },
    "nothing-changed-for-database": "数据库 {database} 无任何改动",
    "message": {
      "invalid-schema-name": "无效的 Schema 名称",
      "duplicated-schema-name": "重复的 Schema 名称",
      "invalid-table-name": "无效的表名",
      "duplicated-table-name": "重复的表名",
      "invalid-column-name": "无效的列名",
      "duplicated-column-name": "重复的列名",
      "invalid-column-type": "无效的列类型",
      "schema-not-found": "找不到 Schema",
      "failed-to-fetch-database-schema": "请求数据库 Schema 失败",
      "invalid-schema": "无效的 Schema",
      "cannot-drop-the-last-column": "不能删除最后一列",
      "cannot-change-config": "数据库配置必须同 Schema 一起变更",
      "duplicated-procedure-name": "重复的存储过程名称",
      "invalid-procedure-name": "无效的存储过程名称",
      "duplicated-function-name": "重复的函数名称",
      "invalid-function-name": "无效的函数名称",
      "invalid-view-name": "无效的视图名称",
      "duplicated-view-name": "重复的视图名称"
    },
    "confirm-to-close": {
      "title": "确定关闭？",
      "description": "关闭后更改将会丢失。"
    },
    "tenant-mode-tips": "点击“预览工单”后，当前更改将会应用于所有选定的租户数据库。",
    "foreign-key": {
      "edit": "修改外键",
      "name-description": "外键的名称应该是唯一的"
    },
    "select-reference-schema": "选择外键的 Schema",
    "select-reference-table": "选择外键的表",
    "select-reference-column": "选择外键的列",
    "index": {
      "indexes": "索引",
      "edit-indexes": "编辑索引",
      "unique": "唯一",
      "dependent-columns": "依赖列"
    },
    "generated-ddl-is-empty": "生成的 DDL 为空",
    "table-partition": {
      "partitions": "分区",
      "edit-partitions": "编辑分区",
      "expression": "表达式",
      "value": "值",
      "add-sub-partition": "添加子分区",
      "type": "类型"
    },
    "views": "视图",
    "procedures": "存储过程",
    "functions": "函数",
    "preview-schema-text": "预览文本 schema",
    "preview-view-definition": "预览视图定义"
  },
  "label": {
    "empty-label-value": "空",
    "no-label": "没有标签",
    "error": {
      "key-necessary": "需要指定 Key",
      "value-necessary": "需要指定值",
      "key-duplicated": "Key 重复了",
      "value-duplicated": "值重复了",
      "max-length-exceeded": "长度不能超过 {len} 字符",
      "max-label-count-exceeded": "不能多于 {count} 个标签",
      "cannot-edit-reserved-label": "不能编辑预留标签 \"{key}\"",
      "max-value-length-exceeded": "值长的度不能超过 {length} 字符",
      "key-format": "仅允许使用字母和数字 ([a-z0-9A-Z])、连字符 (-)、下划线 (_) 和点 (.)。\n并且必须以字母和数字开头和结尾。",
      "x-is-reserved-key": "\"{key}\" 是系统保留 Key"
    },
    "placeholder": {
      "select-key": "选择 Key…",
      "select-value": "选择值…",
      "select-values": "选择值…"
    },
    "setting": {
      "description": "标签是一组可用于标识数据库租户的键值对。{link}。"
    },
    "db-name-template-tips": "使用模版来约束数据库命名。例如：您的数据库 db1 是按照地域分割为 US，Asia，Europe 并且您希望它们的名字是 db1__US, db1__ASIA, db1__EU，那么模版可以指定为 {placeholder}。{link}。",
    "confirm-change": "您确定要修改 '{label}' 吗？",
    "parsed-from-template": "从 {name} 中依据模板 {template} 解析得出",
    "cannot-transfer-template-not-match": "数据库 '{name}' 无法转移到这个项目，因为它的名称不符合模板 {template}。",
    "add-label": "添加标签",
    "filter-by-label": "按标签过滤"
  },
  "oauth": {
    "unknown-event": "未知的事件类型，认证失败"
  },
  "subscription": {
    "try-for-free": "免费试用",
    "inquire-enterprise-plan": "企业版询价",
    "enterprise-free-trial": "企业版 {days} 天免费试用",
    "button": {
      "free-trial": "{days} 天免费试用",
      "upgrade": "升级",
      "contact-us": "联系我们",
      "view-subscription": "查看订阅"
    },
    "trial-start-modal": {
      "title": "已开启{plan}试用",
      "content": "您的{plan}试用已开启！在 {date} 之前所有{plan}功能将不受限制。",
      "button": "了解",
      "subscription-page": "订阅页面",
      "subscription": "可以在{page}查看我们的订阅方案及付费功能。"
    },
    "description": "您可以在这里上传您购买的 Bytebase 证书来解锁专业版/企业版功能。",
    "upload-license": "上传证书",
    "upgrade-trial-button": "升级试用",
    "request-n-days-trial": "申请 {days} 天试用 (无需信用卡)",
    "request-with-qr": "扫描二维码申请试用",
    "successfully-start-trial": "成功开启 {days} 天的免费试用",
    "successfully-upgrade-trial": "成功升级为{plan}试用",
    "require-subscription": "这个功能需要{requiredPlan}订阅，请购买 Bytebase 证书来解锁该功能。",
    "feature-require-subscription": "{feature} 需要 {requiredPlan}。",
    "required-plan-with-trial": "这个功能需要{requiredPlan}订阅，{startTrial}",
    "trial-for-plan": "您可以开启{plan}的 {days} 天免费试用 - 无需任何信用卡或预付费。",
    "trial-for-days": "您可以开启 {days} 天的免费试用 - 无需任何信用卡或预付费。",
    "upgrade-trial": "您可以直接将现有的试用升级到这个版本。",
    "contact-to-upgrade": "请联系工作空间所有者来升级到试用版。",
    "upgrade-now": "现在升级",
    "instance-assignment": {
      "license": "证书",
      "assign-license": "分配证书",
      "require-license": "需要实例证书",
      "missing-license-attention": "请给实例分配证书以解锁该功能。",
      "n-license-remain": "剩余 {n}",
      "manage-license": "管理证书",
      "used-and-total-license": "已分配 / 总实例证书",
      "success-notification": "证书分配更新成功",
      "missing-license-for-instances": "您有 {count} 个实例（{name}）缺失开启该功能的证书。",
      "missing-license-for-feature": "缺少实例证书以启用{feature}。点击去分配证书。"
    },
    "update": {
      "success": {
        "title": "证书更新成功",
        "description": "订阅版高级功能已解锁"
      },
      "failure": {
        "title": "证书更新失败",
        "description": "请检查证书是否有效"
      }
    },
    "plan-features": "{plan}功能",
    "overuse-warning": "{neededPlan}在{currentPlan}将会受限，请尽快升级以确保正常使用。",
    "overuse-modal": {
      "description": "您正在使用当前「{plan}」不包含的功能。立即升级避免影响使用。",
      "instance-count-exceeds": "实例数量 {count} 超出了限制 {limit}"
    },
    "features": {
      "bb-feature-external-secret-manager": {
        "title": "设置外部密钥",
        "desc": "设置 Vault 或自定义 URL 作为数据库密码的外部密钥"
      },
      "bb-feature-task-schedule-time": {
        "title": "设定任务执行时间",
        "desc": "「设定任务执行时间」可以将任务设定在特定时间执行"
      },
      "bb-feature-instance-count": {
        "title": "实例数量限制",
        "desc": "您已达最大实例数量限制，请付费升级来获取更多实例额度。",
        "remaining": "当前总实例额度为 {total}，目前仅剩 {count} 个份额可用。",
        "runoutof": "已用尽全部 {total} 个实例额度。",
        "upgrade": "@:{'subscription.upgrade'}来获取更多实例额度。"
      },
      "bb-feature-user-count": {
        "title": "用户数量限制",
        "desc": "您已达最大用户数量限制，请付费升级来获取无限的用户额度。",
        "remaining": "当前总用户额度为 {total}，目前仅剩 {count} 个份额可用。",
        "runoutof": "已用尽全部 {total} 个用户额度。",
        "upgrade": "@:{'subscription.upgrade'}来获取无限的用户额度。"
      },
      "bb-feature-multi-tenancy": {
        "title": "批量模式",
        "desc": "批量变更一组属于不同租户或者数据库分库的数据库。"
      },
      "bb-feature-rollout-policy": {
        "title": "发布策略",
        "desc": "「发布策略」可以控制数据库 schema 的变更是否需要手动发布"
      },
      "bb-feature-environment-tier-policy": {
        "title": "环境级别",
        "desc": "「环境级别」可以将环境标记为生产环境"
      },
      "bb-feature-sensitive-data": {
        "title": "敏感数据",
        "desc": "将数据表的列标记为敏感数据，它们在查询结果中将会被显示成 \"******\"。"
      },
      "bb-feature-access-control": {
        "title": "数据访问控制",
        "desc": "限制用户对数据的访问权限，例如禁止用户复制数据查询结果"
      },
      "bb-feature-lgtm": {
        "title": "LGTM 检查",
        "desc": "检查工单是否有 \"LGTM\" 评论。"
      },
      "bb-feature-im-approval": {
        "title": "IM 集成",
        "desc": "通过集成 IM 来批准工单。"
      },
      "bb-feature-sql-review": {
        "title": "解锁 100+ SQL 审核策略",
        "desc": "配置各种 SQL lint 规则，以在研发组织中落地 SQL 最佳实践，保障 Schema 的规范一致性。"
      },
      "bb-feature-custom-approval": {
        "title": "自定义审批",
        "desc": "为不同的任务配置风险等级和自定义审批流。"
      },
      "bb-feature-vcs-sql-review": {
        "title": "GitOps 工作流中的 SQL 审核",
        "desc": "在您的 VCS 仓库流水线上添加 SQL 审核 CI，以便在拉取请求中对变动的 SQL 文件进行自动审核。"
      },
      "bb-feature-rbac": {
        "title": "角色管理",
        "desc": "「角色管理」可以赋予成员诸如 DBA 这样的特定角色。"
      },
      "bb-feature-custom-role": {
        "title": "自定义角色",
        "desc": "定义自定义角色，你可以将它们应用到项目成员上，用于配置自定义审批。"
      },
      "bb-feature-watermark": {
        "title": "水印设置",
        "desc": "在页面上显示水印，包含用户名、ID 和 Email。"
      },
      "bb-feature-audit-log": {
        "title": "审计日志",
        "desc": "记录和查询工作空间中的用户执行的操作。"
      },
      "bb-feature-schema-drift": {
        "title": "Schema 偏差",
        "desc": "检测非预期的 schema 变更并且报告 schema 偏差。"
      },
      "bb-feature-branding": {
        "title": "自定义品牌信息",
        "desc": "定制 Logo"
      },
      "bb-feature-online-migration": {
        "title": "在线大表变更",
        "desc": "基于 gh-ost。对于大表，可以把锁表的时间从小时级降低到秒级。"
      },
      "bb-feature-sync-schema-all-versions": {
        "title": "库表同步",
        "desc": "选择某个数据库的任意一个 Schema 版本，并将其同步到目标数据库。"
      },
      "bb-feature-read-replica-connection": {
        "title": "Read replica connection",
        "desc": "使用只读副本连接到只读数据源。"
      },
      "bb-feature-instance-ssh-connection": {
        "title": "SSH 实例连接",
        "desc": "通过 SSH 连接实例。"
      },
      "bb-feature-custom-instance-scan-interval": {
        "title": "自定义实例扫描间隔",
        "desc": "自定义实例的 schema 和异常扫描间隔"
      },
      "bb-feature-index-advisor": {
        "title": "索引建议",
        "desc": "索引建议可以找到导致慢查询的索引，并提供相关的优化建议。"
      },
      "bb-feature-sso": {
        "title": "Single Sign-On (SSO)",
        "desc": "使得用户能够通过 SSO 安全地进行登录 Bytebase。"
      },
      "bb-feature-2fa": {
        "title": "双重认证",
        "desc": "双重认证为系统成员提供了一个额外的安全层。在登录时，用户需要输入由认证器应用程序生成的安全代码。"
      },
      "bb-feature-plugin-openai": {
        "title": "AI 增强",
        "desc": "AI 增强的 SQL 编辑器和索引建议功能，基于 OpenAI 技术驱动。"
      },
      "bb-feature-batch-query": {
        "title": "批量查询",
        "desc": "在 SQL Editor 中对多个数据库进行批量查询。"
      },
      "bb-feature-shared-sql-script": {
        "title": "共享 SQL 脚本",
        "desc": "将 SQL 脚本分享给项目成员，或者公开给所有人。"
      },
      "bb-feature-announcement": {
        "title": "公告",
        "desc": "配置公告横幅。"
      },
      "bb-feature-encrypted-secrets": {
        "title": "保密变量",
        "desc": "存储数据库的保密变量，并在工单的 SQL 中使用它们。"
      },
      "bb-feature-database-grouping": {
        "title": "数据库分组",
        "desc": "数据库分组让您可以对数据库分组里的数据库进行批量操作。"
      },
      "bb-feature-disallow-signup": {
        "title": "禁用自助注册",
        "desc": "禁用之后，新用户将无法自助注册，只能通过管理员邀请来创建账户。"
      },
      "bb-feature-disallow-password-signin": {
        "title": "禁止使用密码登录",
        "desc": "用户将无法通过邮箱和密码进行登录，只允许通过所配置的 SSO 进行登录。"
      },
      "bb-feature-schema-template": {
        "title": "Schema 模板",
        "desc": "预定义 Schema 模板，之后可以在变更或设计 Schema 时应用这些模板。"
      },
      "bb-feature-secure-token": {
        "title": "登录频率",
        "desc": "登录频率指定用户必须再次登录的间隔。"
      },
      "bb-feature-issue-advanced-search": {
        "title": "工单高级搜索",
        "desc": "通过高级搜索来访问无限制的历史工单。"
      },
      "bb-feature-issue-project-setting": {
        "title": "工单项目设置",
        "desc": "自定义高级工单项目设置。包括创建工单限制以及默认备份设置等。"
      },
      "bb-feature-password-restriction": {
        "title": "密码限制",
        "desc": "允许配置用户密码的规则"
      },
      "bb-feature-directory-sync": {
        "title": "目录同步",
        "desc": "将 Entra ID（以前称为 Azure AD）中的用户和组同步到您的 Bytebase 实例"
      }
    }
  },
  "sheet": {
    "self": "工作表",
    "my-sheets": "我的工作表",
    "mine": "我的",
    "star": "添加收藏",
    "unstar": "取消收藏",
    "starred": "收藏的",
    "shared": "共享的",
    "actions": {
      "sync-from-vcs": "从 VCS 同步 SQL 脚本"
    },
    "notifications": {
      "duplicate-success": "已成功拷贝至“我的工作表”"
    },
    "hint-tips": {
      "confirm-to-sync-sheet": "确定要同步工作表?",
      "confirm-to-delete-this-sheet": "确定删除这条工作表?",
      "confirm-to-duplicate-sheet": "确定要复制这条工作表?"
    },
    "linked-issue": "关联工单",
    "from-issue-warning": "这个工作表来自工单 {issue}，处于只读模式。{oversize}",
    "content-oversize-warning": "SQL 过大所以无法直接编辑。",
    "sheets": "工作表",
    "search-sheets": "搜索工作表",
    "sheet": "工作表",
    "unconnected": "未连接",
    "draft": "草稿"
  },
  "engine": {
    "mysql": "MySQL",
    "common": "通用"
  },
  "sql-review": {
    "title": "SQL 审核策略",
    "description": "SQL 审核策略可以为不同的环境定义不同的 SQL lint 规则集. 它可以帮助团队采用 SQL 最佳使用实践，并在不同的数据库上约束 schema 的一致性。每当您尝试做一个 DDL/DML 变更或者使用 SQL 编辑器来查询数据时， 配置的 SQL 审核规则就会检查相应的执行语句。",
    "disabled": "SQL 审核策略已禁用",
    "no-policy-set": "没有 SQL 审核策略",
    "create-policy": "创建审核策略",
    "select-review": "选择 SQL 审核",
    "select-review-label": "您可以将现有的 SQL 审核策略附加到资源，或者 {create}。",
    "duplicate-policy": "复制审核策略",
    "configure-policy": "配置审核策略",
    "policy-removed": "审核策略已删除",
    "policy-created": "审核策略已创建",
    "policy-create-failed": "审核策略创建失败",
    "policy-updated": "审核策略已更新",
    "policy-duplicated": "审核策略已复制",
    "rules": "规则",
    "add-rules": "添加规则",
    "add-or-remove-rules": "添加或删除规则",
    "filter": "筛选",
    "no-permission": "仅管理员或 DBA 有权限创建或更新审核策略。",
    "disable": "停用审核策略",
    "enable": "开启审核策略",
    "delete": "删除审核策略",
    "input-then-press-enter": "输入后按下回车来添加",
    "not-available-for-free": "{plan}订阅不能使用该规则",
    "unlock-full-feature": "解锁 100+ SQL Review 规则",
    "search-by-name": "按名称搜索",
    "attach-resource": {
      "no-linked-resources": "没有绑定的资源",
      "change-resources": "更改绑定的资源",
      "self": "绑定到资源",
      "label": "审核策略需要绑定到环境资源或项目资源上，并影响对应资源下所有数据库。若一个数据库同时受到项目级别与环境级别策略影响，则只有项目级别策略生效。",
      "label-environment": "SQL 审查策略将影响属于所选环境的所有数据库。",
      "label-project": "SQL 审核策略将影响所选项目下的所有数据库。数据库所属环境的 SQL 审核策略将被忽略。",
      "override-warning": "以下资源已与其他 SQL 审核策略绑定。点击“{button}”将覆盖配置。"
    },
    "create": {
      "breadcrumb": "创建审核策略",
      "basic-info": {
        "name": "基本信息",
        "display-name": "名称",
        "display-name-placeholder": "审核策略名称",
        "display-name-default": "SQL 审核策略",
        "display-name-label": "用以区分不同审核策略的名称。",
        "choose-template": "选择模板"
      },
      "configure-rule": {
        "name": "配置规则",
        "change-template": "更改模板",
        "confirm-override-title": "规则变更",
        "confirm-override-description": "之前的规则将会被覆盖"
      },
      "preview": {
        "name": "预览"
      }
    },
    "edit-rule": {
      "self": "编辑 SQL 审核规则",
      "readonly": "SQL 审核规则"
    },
    "rule": {
      "active": "开启"
    },
    "enabled-rules": "开启的规则数",
    "rule-detail": "规则详情",
    "view-definition": "查看定义",
    "other-engines": "其他数据库类型"
  },
  "audit-log": {
    "no-logs": "暂无审计日志",
    "audit-log-detail": "审计详情",
    "table": {
      "created-ts": "时间",
      "created-time": "创建时间",
      "updated-time": "更新时间",
      "actor": "操作者",
      "type": "事件类型",
      "level": "事件等级",
      "comment": "评论",
      "payload": "Payload",
      "empty": "<空>",
      "view-details": "查看详情",
      "select-type": "选择类型",
      "method": "操作",
      "request": "请求信息",
      "response": "响应信息",
      "status": "状态",
      "service-data": "服务数据"
    },
    "type": {
      "workspace": {
        "member-create": "增加工作空间成员",
        "member-role-update": "更新工作空间成员角色",
        "member-activate": "激活工作空间成员",
        "member-deactivate": "禁用工作空间成员"
      },
      "project": {
        "member-role-update": "更新项目成员角色",
        "database-transfer": "转移数据库"
      },
      "sql-editor-query": "SQL 编辑器查询",
      "sql-export": "SQL 导出"
    },
    "advanced-search": {
      "scope": {
        "actor": {
          "title": "操作者",
          "description": "按审计日志操作者搜索"
        },
        "method": {
          "title": "操作",
          "description": "按审计日志操作搜索"
        },
        "level": {
          "title": "事件等级",
          "description": "按审计日志事件等级搜索"
        }
      }
    }
  },
  "onboarding-guide": {
    "create-database-guide": {
      "let-add-a-instance": "让我们先添加一个实例吧",
      "go-to-project-list-page": "前往项目页面",
      "click-new-project": "点击\"创建项目\"按钮",
      "click-new-database": "点击\"创建数据库\"按钮",
      "click-approve": "点击\"批准\"按钮来执行这个工单",
      "wait-issue-finished": "等待工单执行完成...",
      "back-to-home": "回到主页",
      "finished-dialog": {
        "you-have-done": "您成功完成了:",
        "add-an-instance": "添加了一个实例",
        "create-a-project": "创建了一个项目",
        "create-an-issue": "创建了一个工单",
        "create-a-new-database": "创建了一个数据库",
        "keep-going-with-bytebase": "继续使用 Bytebase！"
      }
    }
  },
  "schema-diagram": {
    "self": "Schema 关系图",
    "fit-content-with-view": "自动适应视图"
  },
  "identity-provider": {
    "test-connection": "测试连接",
    "test-modal": {
      "title": "测试 OAuth2 连接性",
      "start-test": "点击登录按钮开始测试"
    }
  },
  "sensitive-data": {
    "self": "敏感数据"
  },
  "resource": {
    "environment": "环境",
    "instance": "实例",
    "project": "项目",
    "idp": "身份提供商",
    "role": "角色",
    "database-group": "数据库分组",
    "schema-group": "表分组",
    "changelist": "变更列表",
    "vcs-provider": "GitOps 提供方",
    "vcs-connector": "GitOps 连接",
    "review-config": "审查配置"
  },
  "resource-id": {
    "self": "{resource} ID",
    "description": "{resource} ID 是一个唯一的标识符。创建之后无法修改。",
    "cannot-be-changed-later": "创建之后无法修改。",
    "validation": {
      "duplicated": "{resource} ID 已存在。请使用其他 ID。",
      "pattern": "{resource} ID 只能包含小写字母、数字和连字符。它必须以一个小写字母开头。",
      "minlength": "{resource} ID 至少包含 1 个字符。",
      "overflow": "{resource} ID 应该少于 64 个字符。"
    }
  },
  "multi-factor": {
    "self": "多重认证",
    "auth-code": "认证码",
    "recovery-code": "恢复码",
    "other-methods": {
      "self": "其他方法",
      "use-auth-app": {
        "self": "使用身份验证器应用程序",
        "description": "在您的移动设备上打开双重认证器（TOTP）应用程序，查看认证码。"
      },
      "use-recovery-code": {
        "self": "使用恢复码",
        "description": "如果您无法访问您的移动设备，请输入一个恢复码来验证您的身份。"
      }
    }
  },
  "two-factor": {
    "self": "双重认证",
    "description": "双重认证为系统成员提供了一个额外的安全层。在登录时，用户需要输入由认证器应用程序生成的安全代码。",
    "enabled": "双重认证已开启",
    "setup-steps": {
      "setup-auth-app": {
        "self": "设置认证器应用程序",
        "description": "使用像 Google Authenticator、Microsoft Authenticator 或 Authy 这样的手机应用程序来进行双重认证操作。",
        "scan-qr-code": {
          "self": "扫描二维码",
          "description": "使用您手机中的认证器应用程序进行扫描。如果您无法扫描，可以{action}。",
          "enter-the-text": "输入文本"
        },
        "verify-code": "验证应用程序的代码"
      },
      "download-recovery-codes": {
        "self": "下载恢复码",
        "tips": "保持您的恢复码和您的密码一样安全。建议将它们保存在一个密码管理器中，如 Lastpass、1Password 或 Keeper。",
        "keep-safe": {
          "self": "把您的恢复码放在一个安全的地方。",
          "description": "这些代码是在您无法收到双重认证代码的情况下访问您的账户。如果您找不到这些代码，您将失去对您账户的访问。"
        }
      },
      "recovery-codes-saved": "确定已经保存了我的恢复码"
    },
    "recovery-codes": {
      "self": "恢复码",
      "description": "恢复码可以在您无法收到双重认证代码的情况下用于访问您的账户。"
    },
    "disable": {
      "self": "禁用双重认证",
      "description": "您即将禁用您账户的双重认证。您在登录时将不再需要输入由您的 Authenticator 应用程序生成的安全代码。"
    },
    "your-two-factor-secret": {
      "self": "双重认证密钥",
      "description": "复制密钥并在您的应用程序中手动输入。",
      "copy-succeed": "复制成功。请输入到您的应用程序中。"
    },
    "messages": {
      "2fa-enabled": "双重认证开启成功",
      "2fa-disabled": "双重认证禁用成功",
      "recovery-codes-regenerated": "恢复码已经重新生成",
      "2fa-required": "您的管理员要求所有用户配置双重认证。请先配置双重认证，才能继续使用。",
      "cannot-disable": "您的管理员要求所有用户配置双重认证。您无法禁用双重认证。"
    }
  },
  "plugin": {
    "ai": {
      "examples": "例子",
      "text-to-sql-placeholder": "在此输入自然语言后，Bytebase 会马上转换成 SQL 语句",
      "text-to-sql-disabled-placeholder": "提供 OpenAI API 密钥以开启 Text2SQL 能力。",
      "run-automatically": "自动运行",
      "conversation": {
        "conversations": "会话",
        "untitled": "未命名会话",
        "delete": "删除会话",
        "rename": "修改会话名称",
        "select-or-create": "选择或{create}一个会话以开始。",
        "exit-conversation-mode": "退出对话模式",
        "history-conversations": "历史对话",
        "view-history-conversations": "查看历史对话",
        "new-conversation": "开启新对话",
        "no-message": "无消息",
        "tips": {
          "suggest-prompt": "生成提示词...",
          "more": "更多",
          "no-more": "没有了"
        }
      },
      "preset-suggestion": {
        "1": "哪个部门的员工最多？",
        "2": "哪个部门经理的下属最多？",
        "3": "各个部门的性别比例如何？"
      },
      "statement-copied": "语句已复制到剪贴板",
      "dont-show-again": "不再显示",
      "text2sql": "Text2SQL",
      "disable-text2sql": "关闭 Text2SQL",
      "enable-text2sql": "开启 Text2SQL",
      "actions": {
        "chat": "对话",
        "explain-code": "解释代码",
        "find-problems": "找出问题",
        "new-chat": "开启新对话",
        "insert-at-caret": "在光标处插入"
      },
      "send": "发送",
      "new-line": "换行",
      "ai-assistant": "AI 助手",
      "not-configured": {
        "self": "AI 助手尚未配置。",
        "contact-admin-to-configure": "请联系您的组织管理员。",
        "go-to-configure": "前往配置"
      }
    }
  },
  "custom-approval": {
    "self": "自定义审批",
    "risk-rule": {
      "self": "安全规则",
      "risk-rules": "安全规则",
      "x-risk-rules": {
        "low": "低风险规则",
        "moderate": "中风险规则",
        "high": "高风险规则"
      },
      "active": "开启",
      "edit-rule": "编辑规则",
      "delete": "删除安全规则",
      "default-rules": {
        "self": "默认规则",
        "description": "当工单不符合自定义规则时，将会执行默认规则。"
      },
      "risk": {
        "self": "风险",
        "select": "选择风险",
        "risk-level": {
          "0": "默认",
          "100": "低",
          "200": "中",
          "300": "高"
        },
        "namespace": {
          "dml": "DML",
          "ddl": "DDL",
          "create_database": "创建数据库",
          "data_export": "导出数据",
          "request_query": "申请查询权限",
          "request_export": "申请导出权限"
        }
      },
      "template": {
        "templates": "模板",
        "load": "加载",
        "presets": {
          "environment-prod-high": "生产环境，默认为高风险",
          "environment-dev-low": "开发环境，默认为低风险",
          "dml-in-environment-prod-10k-rows-high": "生产环境中更新或删除的数据行数超过 10000，默认为高风险",
          "create-database-in-environment-prod-moderate": "在生产环境中创建数据库，默认为中风险"
        },
        "load-template": "加载模板",
        "view": "查看模板"
      },
      "rule-name": "规则名称",
      "view-rule": "查看规则",
      "source": {
        "select": "选择类型",
        "self": "类型"
      },
      "input-rule-name": "输入规则名称",
      "search": "搜索规则"
    },
    "approval-flow": {
      "self": "审批流",
      "description": "对每种操作类型，配置自定义条件、风险和审批流。",
      "approval-flows": "审批流",
      "approval-nodes": "审批节点",
      "delete": "删除审批流",
      "search": "搜索审批流",
      "select": "选择审批流",
      "create-approval-flow": "创建审批流",
      "edit-approval-flow": "编辑审批流",
      "node": {
        "nodes": "审批节点",
        "description": "当一个节点上有多个审批人时，只需要一次审批通过。",
        "order": "顺序",
        "approver": "审批人",
        "group": {
          "WORKSPACE_OWNER": "工作空间管理员",
          "WORKSPACE_DBA": "DBA",
          "PROJECT_OWNER": "项目所有者",
          "PROJECT_MEMBER": "项目成员"
        },
        "add": "增加节点",
        "delete": "删除审批节点",
        "select-approver": "选择审批人",
        "roles": {
          "system": "系统角色",
          "custom": "自定义角色"
        }
      },
      "presets": {
        "owner-dba": "系统定义的流程。先由项目所有者审批，再由 DBA 审批。",
        "owner": "系统定义的流程。只需要项目所有者审批。",
        "dba": "系统定义的流程。只需要 DBA 审批。",
        "admin": "系统定义的流程。只需要管理员审批。",
        "owner-dba-admin": "系统定义的流程。先由项目所有者审批，再由 DBA 审批，最后由管理员审批。"
      },
      "view-approval-flow": "查看审批流",
      "skip": "跳过人工审批",
      "risk-not-configured-tips": "确保你已经定义了{link}。",
      "the-related-risk-rules": "相关的风险规则",
      "external-approval": {
        "self": "外部审批",
        "delete": "删除外部审批节点？",
        "endpoint": "Endpoint",
        "view-node": "查看外部审批节点",
        "create-node": "新建外部审批节点",
        "edit-node": "编辑外部审批节点"
      },
      "issue-review": {
        "sent-back": "被退回",
        "review-sent-back-by": "审批被 {user} 退回"
      }
    },
    "risk": {
      "self": "风险",
      "risk-center": "风险中心",
      "description": "风险中心定义了不同数据库操作在不同条件下的风险等级。而风险等级则会决定工单的自定义审批流程。"
    },
    "workflow-center": {
      "workflow": "工作流"
    },
    "rule": {
      "rules": "规则"
    },
    "issue-review": {
      "approve-issue": "批准工单？",
      "form": {
        "placeholder": "（可选）添加一段笔记…",
        "note": "笔记"
      },
      "you": "你",
      "generating-approval-flow": "正在生成审批流",
      "approved-issue": "批准工单",
      "disallow-approve-reason": {
        "some-task-checks-didnt-pass": "尚有未通过的任务检查项",
        "some-task-checks-are-still-running": "尚有运行中的任务检查项",
        "x-field-is-required": "{field}为必填项"
      },
      "send-back": "退回",
      "send-back-issue": "退回工单？",
      "re-request-review": "请求再次审批",
      "re-request-review-issue": "请求再次审批工单？",
      "sent-back-issue": "退回工单",
      "re-requested-review": "再次请求审批工单",
      "no-one-matches-role": "没有符合这个角色的用户，请联系项目管理员分配角色。",
      "any-n-role-can-approve": "任意 {role} 可审批",
      "approved-by-n": "已由 {approver} 批准"
    },
    "send-back": "退回"
  },
  "slow-query": {
    "self": "慢查询",
    "slow-queries": "慢查询",
    "report": "报告",
    "last-query-time": "最近执行时间",
    "database-name": "数据库名",
    "sql-statement": "SQL 语句",
    "total-query-count": "总执行次数",
    "query-count-percent": "执行次数比例",
    "max-query-time": "最大执行时长",
    "avg-query-time": "平均执行时长",
    "query-time-percent": "执行时长比例",
    "max-rows-examined": "最大扫描行数",
    "avg-rows-examined": "平均扫描行数",
    "max-rows-sent": "最大返回行数",
    "avg-rows-sent": "平均返回行数",
    "query-start-time": "执行开始时间",
    "rows-examined": "解析行数",
    "rows-sent": "返回行数",
    "lock-time": "持有锁时长",
    "query-time": "执行时长",
    "attention-description": "Bytebase 定期从实例上同步慢查询日志。对 MySQL 实例，需要先开启 slow_query。对 PostgreSQL 实例，只有开启 pg_stat_statements 的数据库才会收集慢查询。",
    "sync-job-started": "同步作业已启动。请等待同步完成。",
    "detail": "慢查询详情",
    "filter": {
      "from-date": "开始日期",
      "to-date": "结束日期"
    },
    "advise-index": {
      "current-index": "当前索引",
      "suggestion": "建议",
      "create-index": "创建索引",
      "setup-openai-key-to-enable": "设置 OpenAI API Key 以开启索引建议功能。"
    },
    "no-log-placeholder": {
      "admin": "点击「配置」按钮从数据库实例上抓取慢查询日志或点击「立即同步」按钮立即同步慢查询日志",
      "developer": "点击「立即同步」按钮立即同步慢查询日志或联系工作空间管理员或 DBA 配置慢查询功能"
    }
  },
  "schema-template": {
    "self": "Schema 模板",
    "field-template": {
      "self": "字段模板",
      "description": "预定义字段模板，之后可以在变更或设计 Schema 时应用这些模板。"
    },
    "column-type-restriction": {
      "self": "列类型约束",
      "description": "在每一个数据库引擎上，您可以限制允许使用的列类型。",
      "allow-all": "允许所有类型",
      "allow-limited-types": "只允许部分类型",
      "back-to-edit": "返回编辑",
      "add-and-save": "添加并保存",
      "messages": {
        "unable-to-update": "无法更新限制",
        "following-column-types-are-used": "以下列类型仍在字段模板中使用。",
        "one-allowed-type-per-line": "每行放一个允许的数据类型"
      }
    },
    "table-template": {
      "self": "表模板",
      "description": "预定义表模板，之后可以在变更或设计 Schema 时应用这些模板。"
    },
    "search-by-name-or-comment": "根据名称或备注搜索",
    "form": {
      "category": "分类",
      "category-desc": "选择一个已有分类，或者创建新分类",
      "unclassified": "未分类",
      "column-name": "字段名",
      "column-type": "字段类型",
      "default-value": "默认值",
      "comment": "备注",
      "nullable": "可为空",
      "table-name": "表名",
      "on-update": "更新时"
    },
    "classification": {
      "self": "数据分类分级",
      "select": "选择分类",
      "search": "搜索分类"
    }
  },
  "principal": {
    "select": "选择用户"
  },
  "role": {
    "self": "角色",
    "setting": {
      "description": "定义自定义角色，你可以将它们应用到项目成员和自定义审批。",
      "add": "添加角色",
      "edit": "编辑角色",
      "title-placeholder": "输入角色称谓",
      "name-placeholder": "输入角色名称",
      "description-placeholder": "输入角色描述",
      "validation": {
        "duplicated": "{resource}已存在",
        "required": "{resource}是必填的",
        "pattern": "{resource}只能包含小写字母、数字和连字符，并以小写字母开头。",
        "max-length": "{resource}至多包含 {length} 个字符"
      },
      "delete": "删除角色",
      "delete-warning": "角色“{name}”将被删除。此操作无法撤消。",
      "delete-warning-with-resources": "角色“{name}”已分配给以下用户：",
      "delete-warning-retry": "请从这些用户中删除角色然后重试。"
    },
    "default-workspace-role": "用户将默认获得“工作区成员”角色",
    "title": "称谓",
    "select-role": "选择角色",
    "expired-tip": "该角色可能已经过期。",
    "import-from-role": "从角色导入",
    "workspace-roles": {
      "self": "工作空间角色"
    },
    "project-roles": {
      "self": "项目角色",
      "apply-to-all-projects": "应用到所有项目"
    },
    "custom-roles": {
      "self": "自定义角色"
    },
    "workspace-admin": {
      "self": "工作空间管理员",
      "description": "工作空间内的所有权限。"
    },
    "workspace-dba": {
      "self": "工作空间 DBA",
      "description": "可以管理工作空间的所有数据库和实例"
    },
    "workspace-member": {
      "self": "工作空间成员",
      "description": "工作空间中的普通用户"
    },
    "project-owner": {
      "self": "项目所有者",
      "description": "项目内的所有权限。"
    },
    "project-developer": {
      "self": "项目开发者",
      "description": "可查看项目基本信息，并可自助发起数据库变更、数据查询、数据导出请求。"
    },
    "project-releaser": {
      "self": "项目发布者",
      "description": "可查看项目基本信息，并可在指定流程中发布变更。"
    },
    "project-querier": {
      "self": "项目查询者",
      "description": "可查询指定范围的数据。"
    },
    "project-exporter": {
      "self": "项目导出者",
      "description": "可导出指定范围的数据。"
    },
    "project-executor": {
      "self": "项目执行者",
      "description": "可对指定范围的数据库执行 DML/DDL。"
    },
    "project-viewer": {
      "self": "项目查看者",
      "description": "可查看项目基本信息，并可自助发起数据查询、数据导出请求。"
    },
    "issue-creator": {
      "self": "工单创建者"
    }
  },
  "database-group": {
    "self": "数据库分组",
    "select": "选择数据库分组",
    "create": "新建数据库分组",
    "edit": "编辑数据库分组",
    "matched-database": "相匹配的数据库",
    "unmatched-database": "不匹配的数据库",
    "multitenancy": {
      "self": "多租户",
      "description": "支持管理跨不同租户的多个同构数据库。"
    },
    "condition": {
      "self": "条件"
    },
    "prev-editor": {
      "description": "您可以在 SQL 中引用表分组来对表分组内的所有表进行批量变更。对于每一张表，Bytebase 都会生成单独的 SQL。"
    }
  },
  "export-center": {
    "self": "导出中心",
    "permission-denied": "您没有权限执行此操作"
  },
  "review-center": {
    "self": "SQL 审核中心",
    "review-sql": "审核 SQL"
  },
  "schema-designer": {
    "self": "Schema 设计器",
    "schema-design": "Schema 设计",
    "schema-design-list": "Schema 设计列表",
    "new-schema-design": "创建 Schema 设计",
    "baseline-database": "基准数据库",
    "schema-version": "Schema 版本",
    "personal-draft": "个人草稿",
    "baseline-version": "基线版本",
    "baseline-version-from-parent": "父分支基线版本",
    "new-branch": "新建分支",
    "parent-branch": "父分支",
    "save-draft": "保存草稿",
    "merge-branch": "合并分支",
    "raw-sql-preview": "原始 SQL 预览",
    "diff-editor": {
      "self": "Diff 编辑器",
      "resolve": "解决",
      "auto-merge-failed": "自动合并失败",
      "need-to-resolve-conflicts": "父分支已经被其他用户更新，您需要先解决可能存在的冲突。",
      "resolve-and-merge-again": "解决冲突并再次合并",
      "discard-changes": "丢弃修改",
      "action-confirm": "确认操作",
      "duplicated-branch-name-found": "发现重复的分支名称。",
      "discard-changes-confirm": "您确定要丢弃所有修改吗？"
    },
    "tables": "表",
    "search-tables": "搜索表",
    "use-tips": "选择需要设计的表",
    "apply-to-database": "应用变更到数据库",
    "select-database-placeholder": "选择数据库（仅限 MySQL、PostgreSQL、TiDB 和 Oracle）",
    "message": {
      "created-succeed": "分支创建成功",
      "updated-succeed": "分支更新成功",
      "merge-to-main-successfully": "成功合并到主版本",
      "updated-time-by-user": "由 {user} 于 {time} 更新"
    },
    "action": {
      "use-the-existing-branch": "使用已有分支",
      "create-new-branch": "创建新分支"
    }
  },
  "cel": {
    "factor": {
      "affected_rows": "影响行数",
      "table_rows": "表行数",
      "environment_id": "环境 ID",
      "project_id": "项目 ID",
      "instance_id": "实例 ID",
      "database_name": "数据库名称",
      "db_engine": "数据库引擎",
      "sql_type": "SQL 类型",
      "expiration_days": "过期天数",
      "export_rows": "导出行数",
      "table_name": "表名称",
      "column_name": "字段名称",
      "classification_level": "数据分级",
      "resource_instance_id": "实例 ID",
      "resource_environment_name": "环境",
      "resource_database_name": "数据库名",
      "resource_table_name": "表名"
    },
    "condition": {
      "self": "条件",
      "description-tips": "条件是通过表达式配置的规则。例如：条件「环境 为 prod」将会匹配在「prod」环境中执行的工单。",
      "add": "添加条件",
      "add-group": "添加条件组",
      "add-raw-expression": "添加 Raw 表达式",
      "group": {
        "or": {
          "description": "以下任一为真…"
        },
        "and": {
          "description": "以下全部为真…"
        },
        "tooltip": "条件组是一系列由「与」或「或」运算符连接的条件的集合。"
      },
      "input-value": "输入值",
      "add-condition-in-group-placeholder": "点击{plus}添加条件",
      "select-value": "选择值",
      "input-value-press-enter": "输入值，按回车确认",
      "add-root-condition-placeholder": "点击「添加条件」或「添加条件组」以添加条件"
    }
  },
  "changelist": {
    "self": "变更列表",
    "changelists": "变更列表",
    "change-center": "变更中心",
    "new": "新建变更列表",
    "name": "变更列表名称",
    "name-placeholder": "我的变更列表",
    "error": {
      "project-is-required": "项目不能为空",
      "name-is-required": "变更列表名称不能为空",
      "invalid-resource-id": "无效的资源 ID",
      "nothing-changed": "无任何改变",
      "sql-cannot-be-empty": "SQL 不能为空",
      "select-at-least-one-change": "选择至少一条变更",
      "select-at-least-one-change-to-export": "至少选择一项要导出的变更",
      "add-at-least-one-change": "添加至少一项变更",
      "select-at-least-one-database": "至少选择一个数据库",
      "you-are-not-allowed-to-perform-this-action": "你无权执行此操作"
    },
    "apply-to-database": "应用到数据库",
    "add-change": {
      "self": "添加变更",
      "change-history": {
        "select-at-least-one-history-below": "请在下方选择至少一条记录"
      },
      "branch": {
        "select-at-least-one-branch-below": "请在下方选择至少一条记录"
      }
    },
    "change-source": {
      "self": "变更来源",
      "raw-sql": "SQL 语句",
      "change-history": {
        "tables": "表"
      },
      "source": "来源",
      "filter": "按工单或版本过滤"
    },
    "confirm-remove-change": "移除这项变更？",
    "delete-this-changelist": "删除这个变更列表",
    "confirm-delete-changelist": "删除变更列表？",
    "import": {
      "no-file-to-upload": "没有可以上传的文件",
      "upload-sql-or-zip-file": "上传 .sql 或 .zip 文件",
      "optional-upload-sql-or-zip-file": "（可选）上传 .sql 或 .zip 文件"
    },
    "change-type": "更改类型"
  },
  "release": {
    "self": "发布",
    "releases": "发布",
    "files": "文件",
    "tasks-to-apply": "待应用的任务",
    "out-of-order-files": "无序文件",
    "applied-but-modifed-files": "已应用但已修改的文件",
    "no-tasks-to-apply": {
      "self": "没有可应用的任务"
    }
  },
  "export-data": {
    "export-rows": "导出行数",
    "error": {
      "export-rows-required": "需要指定导出行数",
      "export-rows-must-gt-zero": "导出行数必须大于 0"
    },
    "export-format": "导出格式",
    "password-optional": "设置密码加密（可选）",
    "password-info": "提供密码来对导出的文件进行加密"
  },
  "branch": {
    "rollout": {
      "select-target-database": "选择目标数据库"
    },
    "select-tables-to-rollout": "选择要发布的表",
    "branch-is-protected": "该分支已被保护",
    "default-branches": "默认分支",
    "your-branches": "你的分支",
    "active-branches": "活跃的分支",
    "select-branch": "选择分支",
    "merge-rebase": {
      "select-branches-to-merge": "选择要合并的分支",
      "select-branches-to-rebase": "选择要 rebase 的分支",
      "validating-branch": "正在验证分支",
      "able-to-merge": "可以合并",
      "able-to-rebase": "可以 rebase",
      "cannot-automatically-merge": "无法自动合并，请先 {rebase_branch}。",
      "cannot-automatically-rebase": "无法自动 rebase，请手动解决冲突。",
      "go-rebase": "rebase 分支",
      "changes-of-branch": "{branch} 的变更",
      "merge-succeeded": "合并成功",
      "rebase-succeeded": "Rebase 成功",
      "delete-branch-after-merged": "合并后删除分支",
      "merge-branch": "合并分支",
      "rebase-branch": "Rebase 分支",
      "confirm-rebase": "确认 rebase？",
      "conflict-not-resolved": "似乎还有尚未解决的冲突。",
      "resolve-conflicts-to-rebase": "解决冲突以进行 rebase",
      "preview-merge-result": "预览合并后 {branch} 上的更改",
      "preview-rebase-result": "预览 rebase 后 {branch} 上的修改",
      "diffs-between": "{left} 和 {right}的差异",
      "base-branch": "Base 分支",
      "head-branch": "Head 分支",
      "preview": "预览",
      "before-merge": "合并前",
      "after-merge": "合并后",
      "before-rebase": "rebase 前",
      "after-rebase": "rebase 后",
      "post-merge-action": {
        "rebase": "合并且同步分支",
        "delete": "合并且删除分支"
      }
    },
    "source": {
      "baseline-version": "基线版本",
      "parent-branch": "父分支",
      "self": "来源"
    },
    "index": {
      "drop-index-confirm": "删除索引？"
    },
    "force-delete": "强制删除",
    "deleting-parent-branch": "将要删除一个父分支。",
    "visualized-schema": "可视化 Schema",
    "schema-text": "文本 Schema",
    "baseline": "基线",
    "head": "当前",
    "show-diff-with-branch-baseline": "显示与分支基线之间的差异",
    "table-partition": {
      "drop-partition-confirm": "删除表分区？",
      "drop-partition-with-subpartitions-confirm": "将会同时删除其所有子分区。"
    },
    "last-update": {
      "self": "最后更新"
    },
    "source-branch": {
      "self": "源分支"
    }
  },
  "worksheet": {
    "self": "工作表"
  },
  "setup": {
    "self": "设置"
  }
}<|MERGE_RESOLUTION|>--- conflicted
+++ resolved
@@ -2544,7 +2544,6 @@
       "go-to-create": "去创建",
       "contact-the-admin-to-grant-access": "联系管理员以授予访问权限。"
     },
-<<<<<<< HEAD
     "query-mode": {
       "query": {
         "self": "Query（只读）",
@@ -2556,10 +2555,8 @@
         "disabled-by-policy": "因{policy}被禁用。",
         "environment-policy": "环境策略"
       }
-    }
-=======
+    },
     "upload-file": "上传文件"
->>>>>>> 217d943c
   },
   "schema-editor": {
     "self": "Schema 编辑器",
