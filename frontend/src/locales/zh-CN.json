{
  "common": {
    "view": "查看",
    "you": "您",
    "general": "通用",
    "slack": "Slack",
    "discord": "Discord",
    "teams": "Teams",
    "dingtalk": "钉钉",
    "feishu": "飞书",
    "wecom": "企业微信",
    "system": "系统",
    "custom": "自定义",
    "im": "IM",
    "overview": "概览",
    "change-history": "变更历史",
    "webhook": "Webhook",
    "webhooks": "Webhook",
    "key": "键值",
    "workflow": "工作流",
    "unread": "未读",
    "read": "已读",
    "activity": "活动",
    "activities": "活动",
    "sign-in": "登录",
    "sign-up": "注册",
    "email": "邮箱",
    "username": "用户名",
    "credentials": "凭据",
    "password": "密码",
    "activate": "激活",
    "save": "保存",
    "cancel": "取消",
    "cancelled": "已取消",
    "comment": "评论",
    "home": "主页",
    "setting": "设置",
    "settings": "设置",
    "project": "项目",
    "projects": "项目",
    "default-project": "默认项目",
    "visit-default-project": "@:common.visit@:common.default-project",
    "help": "帮助",
    "database": "数据库",
    "databases": "数据库",
    "description": "描述",
    "instance": "实例",
    "instances": "实例",
    "environment": "环境",
    "environments": "环境",
    "environment-name": "环境名",
    "quick-action": "快捷操作",
    "archive": "归档",
    "archived": "已归档",
    "no-license": "无证书",
    "logout": "登出",
    "close": "关闭",
    "latest": "最新",
    "error": "错误",
    "canceled": "已取消",
    "approval": "批准",
    "approve": "批准",
    "done": "完成",
    "create": "创建",
    "run": "运行",
    "retry": "重试",
    "skip": "跳过",
    "reopen": "重开",
    "dismiss": "关闭",
    "back": "返回",
    "next": "下一步",
    "edit": "编辑",
    "update": "更新",
    "updated": "已更新",
    "visit": "访问",
    "role": {
      "self": "角色"
    },
    "assignee": "指派人",
    "revert": "恢复",
    "apply": "应用",
    "reorder": "排序",
    "id": "ID",
    "name": "名称",
    "creator": "创建人",
    "updater": "更新人",
    "version": "版本",
    "issue": "工单",
    "issues": "工单",
    "duration": "时长",
    "created-at": "创建于",
    "updated-at": "更新于",
    "commit": "提交",
    "statement": "语句",
    "sql-statement": "SQL @:{'common.statement'}",
    "snapshot": "快照",
    "status": "状态",
    "stage": "阶段",
    "task": "任务",
    "tasks": "任务",
    "sql": "SQL",
    "unassigned": "未指派",
    "new": "创建",
    "add": "添加",
    "confirm-and-add": "确认并添加",
    "confirm-and-update": "确认并更新",
    "query": "查询",
    "transfer": "转移",
    "migration": "变更",
    "schema": "Schema",
    "anomalies": "异常",
    "do-not-show-again": "不再显示",
    "detail": "详情",
    "type": "类型",
    "language": "语言",
    "repository": "仓库",
    "change": "变更",
    "branch": "分支",
    "required-placeholder": "必需的占位符",
    "optional-placeholder": "可选的占位符",
    "optional-directory-wildcard": "可选的目录通配符",
    "sensitive-placeholder": "敏感数据 - 仅写入",
    "enabled": "开启",
    "default": "默认",
    "gitops": "GitOps",
    "restore": "恢复",
    "detailed-guide": "详细指南",
    "workspace": "工作空间",
    "application": "应用",
    "confirm": "确认",
    "coming-later": "敬请期待",
    "learn-more": "了解更多",
    "troubleshoot": "排查问题",
    "schema-version": "Schema 版本",
    "time": "时间",
    "manual": "手动",
    "automatic": "自动",
    "Default": "默认",
    "definition": "定义",
    "empty": "空",
    "connecting": "连接中...",
    "creating": "创建中...",
    "updating": "更新中...",
    "Address": "地址",
    "User": "用户",
    "assigned": "已指派",
    "subscribed": "已订阅",
    "created": "已创建",
    "label": "标签",
    "labels": "标签",
    "mode": "模式",
    "roletype": "角色类型",
    "readonly": "只读",
    "user": "用户",
    "added-time": "添加时间",
    "data-source": "数据源",
    "grant": "授予",
    "admin": "管理员",
    "read-only": "只读",
    "connection-string": "连接字符串",
    "agents": "Agents",
    "billings": "计费",
    "all": "全部",
    "recent": "最近访问",
    "deployment-config": "部署配置",
    "by": "由",
    "ok": "OK",
    "share": "分享",
    "others": "其他",
    "or": "或者",
    "export": "导出",
    "tips": "提示信息",
    "template": "模板",
    "delete": "删除",
    "history": "历史记录",
    "loading": "加载中",
    "from": "来自于",
    "copy": "拷贝",
    "copied": "已拷贝",
    "manage": "管理",
    "table": "表",
    "search": "搜索",
    "warning": "警告",
    "edited": "编辑于",
    "preview": "预览",
    "file-selector": {
      "type-limit": "仅支持 {extension} 类型的文件",
      "size-limit": "文件大小需小于 {size} MiB"
    },
    "no-data": "无数据",
    "visibility": "可见性",
    "duplicate": "拷贝",
    "clear-search": "清空搜索",
    "enable": "开启",
    "disable": "禁用",
    "view-doc": "查看文档",
    "write-only": "仅写入",
    "pitr": "PITR",
    "fix": "修复",
    "go-now": "立即前往",
    "sync": "同步",
    "sync-now": "现在同步",
    "show-help": "查看帮助",
    "success": "成功",
    "failed": "失败",
    "load-more": "加载更多",
    "access-denied": "拒绝访问",
    "no": "否",
    "yes": "是",
    "advanced": "高级",
    "restart": "重启",
    "want-help": "加入用户群",
    "operation": "操作",
    "rollback": "回滚",
    "total": "共计",
    "discard-changes": "取消修改",
    "error-message": "错误信息",
    "demo-mode": "演示模式",
    "operations": "操作",
    "on": "开",
    "off": "关",
    "verify": "验证",
    "regenerate": "重新生成",
    "download": "下载",
    "will-lose-unsaved-data": "这会丢失当前所有未保存的数据。",
    "deleted": "已删除",
    "will-override-current-data": "将会覆盖当前数据。",
    "rollout": "发布",
    "uploading": "上传中",
    "active": "开启",
    "added": "已创建",
    "revoke": "撤销",
    "cannot-undo-this-action": "这个操作无法撤销",
    "expand": "展开",
    "collapse": "收起",
    "select": "选择",
    "optional": "可选",
    "reason": "理由",
    "date": {
      "days": "{days} 天",
      "months": "{months} 月",
      "years": "{years} 年"
    },
    "expiration": "过期时间",
    "configure": "配置",
    "groups": "分组",
    "database-groups": "数据库分组",
    "members": "成员",
    "warehouse": "仓库",
    "schedule": "计划",
    "state": "状态",
    "condition": "条件",
    "search-user": "搜索用户",
    "branches": "分支",
    "merge": "合并",
    "info": "信息",
    "minutes": "分钟",
    "go-to-configure": "去配置",
    "updated-at-by": "由 {user} 更新于 {time}",
    "created-at-by": "由 {user} 创建于 {time}",
    "filter-by-name": "按名称过滤",
    "tenant": "租户",
    "license": "证书",
    "show-all": "显示全部",
    "view-details": "查看详情",
    "force-verb": "强制{verb}",
    "nothing-changed": "没有改变",
    "untitled": "未命名",
    "nickname": "昵称",
    "missing-permission": "缺少必需的权限",
    "continue-anyway": "仍要继续",
    "permissions": "权限",
    "cutover": "切换",
    "baseline": "基线",
    "project-member": "项目成员",
    "leave-without-saving": "不保存变动？",
    "configure-now": "现在配置",
    "connection": "连接"
  },
  "error-page": {
    "go-back-home": "回到主页"
  },
  "anomaly-center": "异常中心",
  "kbar": {
    "recently-visited": "最近访问",
    "navigation": "导航",
    "help": {
      "navigate": "选择",
      "perform": "执行",
      "close": "关闭",
      "back": "返回"
    },
    "options": {
      "placeholder": "输入命令或搜索…"
    },
    "preferences": {
      "common": "偏好设置",
      "change-language": "更改语言…"
    }
  },
  "task": {
    "checking": "检查中…",
    "run-task": "运行检查",
    "check-result": {
      "title": "{name} 的检查结果",
      "title-general": "检查结果"
    },
    "check-type": {
      "fake": "Fake",
      "syntax": "语法",
      "compatibility": "兼容性",
      "connection": "连接",
      "sql-review": "SQL 审核",
      "earliest-allowed-time": "最早执行时间",
      "ghost-sync": "gh-ost 同步",
      "statement-type": "语句类型",
      "lgtm": "LGTM",
      "pitr": "PITR",
      "affected-rows": "影响行数（基于统计信息估算）",
      "sql-type": "SQL 类型",
      "summary-report": "概要报告"
    },
    "rollout-time": "指定发布时间",
    "earliest-allowed-time-hint": "'@:{'task.rollout-time'}' 是您希望任务运行的时间；如果未指定，任务会在满足条件后立即执行。",
    "earliest-allowed-time-unset": "未设置",
    "comment": "评论",
    "invoker": "执行者",
    "started": "开始于",
    "ended": "结束于",
    "view-change": "查看变更",
    "view-change-history": "查看变更历史",
    "status": {
      "running": "运行中",
      "failed": "失败",
      "canceled": "取消",
      "success": "成功",
      "warn": "警告",
      "error": "错误"
    },
    "earliest-allowed-time-no-modify": "您无法修改此字段，因为您不是该工单的审核人或者它不在待执行状态。",
    "type": {
      "bb-task-database-schema-update-ghost-sync": "同步数据",
      "bb-task-database-schema-update-ghost-cutover": "切换表",
      "bb-task-database-schema-update-ghost-drop-original-table": "删除原始表"
    },
    "progress": {
      "completed-units": "已完成{units}",
      "total-units": "总共{units}",
      "eta": "预计完成时间",
      "units": {
        "unit": "单元数",
        "row": "行数"
      },
      "counting": "统计中"
    },
    "n-similar-tasks": "({count} 个相似的任务)",
    "skip": "跳过",
    "skip-modal-title": "跳过任务[{name}]？",
    "task-checks": "任务检查项",
    "prior-backup": "数据预前备份",
    "rollback": {
      "sql-rollback": "SQL 回滚",
      "failed": "失败",
      "preview-rollback-issue": "预览回滚工单",
      "generating": "生成中",
      "empty-rollback-statement": "回滚语句为空",
      "cancel-generating": "取消生成回滚语句",
      "sql-rollback-tips": "开启时会保留数据变更的回滚日志，可以用于创建一个新的工单来回滚这次变更。\n警告：如果你的数据表没有主键，回滚语句可能会影响重复的行。执行前请注意确认。\n{link}",
      "maximum-size-tips": "支持的最大回滚数据量为 32MB"
    },
    "skip-failed-in-current-stage": "跳过当前阶段失败的任务",
    "apply-change-to-all-pending-tasks": {
      "title": "应用到所有未执行任务？",
      "self": "应用到所有未执行任务",
      "current-only": "只应用到当前任务"
    },
    "execution-time": "执行时间",
    "run-checks": "运行检查",
    "run-checks-in-current-stage": "运行当前阶段的所有检查",
    "database-create": {
      "pending": "（待创建）",
      "created": "（已创建）"
    },
    "action-failed-in-current-stage": "{action}当前阶段失败的任务",
    "action-all-tasks-in-current-stage": "{action}当前阶段的所有任务",
    "cancel-task": "取消任务",
    "created": "创建于",
    "online-migration": {
      "self": "在线大表变更",
      "configure-ghost-parameters-for-db": "为数据库「{db}」配置 gh-ost 参数",
      "configure-ghost-parameters": "配置 gh-ost 参数",
      "ghost-parameters": "gh-ost 参数",
      "configure": "配置",
      "error": {
        "some-tasks-are-not-editable-in-batch-mode": "某些任务在批量模式下不可编辑",
        "task-is-not-editable": "该任务不可编辑",
        "x-status-task-is-not-editable": "{status} 的任务不可编辑",
        "nothing-changed": "无任何改变",
        "not-applicable": {
          "some-tasks-dont-meet-ghost-requirement": "部分任务不符合 gh-ost 的要求"
        }
      },
      "show-default-parameters": "显示默认参数",
      "hide-default-parameters": "隐藏默认参数",
      "enable": "启用在线大表变更"
    },
    "prior-backup-tips": "提前备份受影响的数据"
  },
  "task-run": {
    "status": {
      "enqueued": "等待执行。",
      "enqueued-with-rollout-time": "等待执行，{time}后执行。",
      "dumping-schema-before-executing-sql": "准备执行，正在导出 schema。",
      "executing-sql": "正在执行 SQL。",
      "executing-sql-detail": "正在执行 SQL {current} of {total}，从 ({startLine}, {startColumn}) 到 ({endLine}, {endColumn})。",
      "dumping-schema-after-executing-sql": "SQL 执行完毕，正在导出 schema。",
      "failed-sql-detail": "从 ({startLine}, {startColumn}) 到 ({endLine}, {endColumn}) 的执行失败：{message}。"
    }
  },
  "banner": {
    "update-license": "更新证书",
    "license-expires": "您的{plan}证书已在 {expireAt} 过期",
    "trial-expires": "您的{plan}试用将在 {days} 天后过期",
    "trial-expired": "您的{plan}试用已过期",
    "extend-trial": "申请延长试用",
    "deploy": "本地部署",
    "cloud": "云服务",
    "request-demo": "预约一个 30 分钟的产品演示。",
    "readonly": "Bytebase 处于只读模式。您仍然可以查看控制台，但任何尝试更改的请求都会失败。",
    "external-url": "Bytebase 还没有配置 --external-url"
  },
  "intro": {
    "doc": "文档",
    "issue": "工单",
    "quickstart": "新手任务"
  },
  "bbkit": {
    "common": {
      "ok": "确认",
      "cancel": "取消",
      "back": "退回",
      "next": "下一步",
      "finish": "完成",
      "step": "步骤"
    },
    "attention": {
      "default": "特别注意"
    },
    "confirm-button": {
      "sure-to-delete": "确定要删除吗？",
      "cannot-undo": "此操作无法撤销。"
    }
  },
  "settings": {
    "sidebar": {
      "account": "账户",
      "profile": "个人信息",
      "workspace": "工作空间",
      "security-and-policy": "安全 & 策略",
      "integration": "集成",
      "general": "通用",
      "members": "成员",
      "im-integration": "IM",
      "sso": "SSO",
      "gitops": "GitOps",
      "subscription": "订阅",
      "labels": "标签",
      "debug-log": "Debug 日志",
      "sensitive-data": "数据脱敏",
      "access-control": "数据访问控制",
      "audit-log": "审计日志",
      "custom-roles": "自定义角色",
      "mail-delivery": "邮件发送"
    },
    "profile": {
      "email": "邮箱",
      "role": "角色",
      "phone": "手机号",
      "country-code": "国家或地区代码",
      "password": "密码",
      "password-confirm": "确认密码",
      "password-confirm-placeholder": "再次输入以确认",
      "password-mismatch": "密码输入不一致",
      "subscription": "（升级到付费方案来解锁角色管理）"
    },
    "members": {
      "active": "已激活",
      "inactive": "未激活",
      "helper": "通过邮箱添加或邀请成员",
      "add-more": "+ 增加成员",
      "add": "添加",
      "invites": "发送邀请",
      "invited": "已邀请",
      "yourself": "您自己",
      "upgrade": "升级到付费方案来解锁角色管理",
      "select-role": "选择角色",
      "not-assigned": "未指派",
      "table": {
        "account": "账户",
        "role": "角色",
        "update-time": "更新时间",
        "granted-time": "批准时间",
        "roles": "角色"
      },
      "action": {
        "deactivate": "禁用",
        "deactivate-confirm-title": "确定禁用",
        "deactivate-confirm-description": "之后可以重新启用",
        "reactivate": "启用",
        "reactivate-confirm-title": "确定启用"
      },
      "tooltip": {
        "upgrade": "升级到付费方案来解锁角色管理",
        "not-allow-edit": "只有管理员才能改变角色",
        "not-allow-remove": "不能移除最后一个管理员",
        "project-role-provider-gitlab": "同步自对应 GitLab 项目的 {rawRole} 角色",
        "cannot-change-role-of-systembot-or-service-account": "不能修改机器人助手和服务账号的角色"
      },
      "system-bot": "机器人助手",
      "service-account": "服务账号",
      "copy-service-key": "复制 Service Key",
      "reset-service-key": "重置 Service Key",
      "reset-service-key-alert": "旧 Service Key 将立即被重置，该操作不可逆。确定要重置 Service Key 吗？",
      "service-key-copied": "Service Key 已复制，请勿泄漏",
      "create-as-service-account": "创建为服务账号",
      "show-inactive": "查看未激活的成员",
      "remove-self-admin": {
        "title": "请确认您要移除您的@.lower:role.workspace-admin.self角色。",
        "description": "请确保剩下的@.lower:role.workspace-admin.self员可以登录，否则就无人可以管理用户了。"
      },
      "view-by-principals": "按成员查看",
      "view-by-roles": "按角色查看",
      "add-member": "添加成员",
      "update-member": "更新成员",
      "workspace-role-at-least-one": "至少选择一个工作空间级别的角色"
    },
    "im-integration": {
      "enable": "启用",
      "description": "可以让用户在 IM 里直接审批工单。",
      "feishu-updated-tip": "飞书配置更新成功"
    },
    "sso": {
      "create": "创建 SSO",
      "description": "单点登录（SSO）是一种认证方法，使用户能够通过其他应用程序和网站来进行登录。",
      "archive": "归档该 SSO",
      "archive-info": "已归档 SSO 将不再显示。",
      "restore": "恢复该 SSO",
      "form": {
        "type": "类型",
        "learn-more-with-user-doc": "了解更多如何配置",
        "redirect-url": "回调地址",
        "redirect-url-description": "将会用于填写到身份提供商申请表单中的相应字段。",
        "use-template": "使用模版",
        "select-template": "选择模版",
        "basic-information": "基础信息",
        "name": "名称",
        "name-description": "显示给登录用户的名称",
        "resource-id": "资源 ID",
        "resource-id-description": "唯一的字符串，有效字符为 /[a-z][0-9]-/",
        "domain": "域名",
        "domain-description": "OAuth 提供商的域名",
        "identity-provider-information": "身份提供商信息",
        "identity-provider-information-description": "这些信息是由您的身份提供商提供的。",
        "identity-provider-needed-information": "用以下信息创建您的 SSO 应用程序。",
        "endpoints": "链接信息",
        "endpoints-description": "链接信息是由您的 OAuth 提供商提供。",
        "auth-url-description": "登录页面的链接",
        "scopes-description": "访问 Auth URL 时携带的范围参数，使用空格分隔多个值",
        "token-url-description": "用于获取 accessToken 的 API 地址",
        "user-info-url-description": "用于通过 accessToken 获取用户信息的 API 地址",
        "security-protocol": "安全协议",
        "connection-security": "安全性选项",
        "connection-security-skip-tls-verify": "跳过自签名证书验证",
        "user-information-mapping": "用户信息映射",
        "user-information-mapping-description": "字段映射保存了来自 API 用户信息的字段名。",
        "identifier": "Bytebase 用户的邮箱",
        "identifier-tips": "邮箱应该具有唯一性。如果实际值不是邮箱格式，将会和 domain 进行拼接。",
        "display-name": "Bytebase 用户的昵称",
        "phone": "Bytebase 用户的手机号",
        "auth-style": {
          "self": "认证参数传递方式",
          "in-params": {
            "self": "通过请求参数"
          },
          "in-header": {
            "self": "通过请求头"
          }
        }
      },
      "copy-redirect-url": "Redirect URL 已复制到剪切板。"
    },
    "general": {
      "workspace": {
        "id": "工作空间 ID",
        "id-description": "唯一且只读的工作空间 ID",
        "branding": "品牌",
        "only-admin-can-edit": "仅管理员可以更改此设置",
        "logo": "Logo",
        "logo-aspect": "Logo 建议为 5:2 的宽:高比例（例如 100 x 40 像素）",
        "select-logo": "选择",
        "drag-logo": "或拖拽文件",
        "logo-upload-tip": "支持 {extension} 类型文件，不能大于 {size} MiB",
        "logo-upload-succeed": "Logo 更新完成",
        "security": "安全",
        "watermark": {
          "self": "水印",
          "update-success": "水印设置已更新",
          "description": "在页面上显示水印，包含用户名、ID 和 Email。",
          "only-admin-can-edit": "仅管理员可以更新水印设置",
          "enable": "开启水印"
        },
        "disallow-signup": {
          "enable": "禁用自助注册",
          "description": "禁用之后，新用户将无法自助注册，只能通过管理员邀请来创建账户。"
        },
        "require-2fa": {
          "enable": "要求所有用户配置双重认证",
          "description": "启用之后，没有配置双重认证的用户将被强制要求进行配置操作。",
          "need-all-user-2fa-enabled": "需要所有用户都配置双重认证后才能开启此项。还有 {count} 个用户没有配置双重认证：{users}"
        },
        "network": "网络",
        "external-url": {
          "self": "External URL",
          "description": "用户或回调能访问到的 Bytebase URL，必须以 http:// 或 https:// 开头。"
        },
        "gitops-webhook-url": {
          "self": "GitOps Webhook URL",
          "description": "用于 GitOps 中第三方服务向 Bytebase 发送 Webhook 的 URL。",
          "default-to-external-url": "默认值是 External URL"
        },
        "sign-in-frequency": {
          "self": "登录频率",
          "description": "登录频率指定用户必须再次登录的间隔。",
          "hours": "小时",
          "days": "天数",
          "config-updated": "配置已更新，需要重新启动 Bytebase 以及重新登录后生效。"
        },
        "config-updated": "配置已更新。",
        "plugin": {
          "openai": {
            "ai-augmentation": "AI 增强",
            "openai-key": {
              "self": "OpenAI API Key",
              "description": "提供 OpenAI API Key 以在 SQL 编辑器中开启 ChatSQL 的能力。{viewDoc}",
              "find-my-key": "找到我的 Key",
              "placeholder": "OpenAI API Key 通常以 sk-***** 开头"
            },
            "openai-endpoint": {
              "self": "OpenAI API Endpoint",
              "description": "提供私有化部署的 OpenAI API Endpoint。"
            }
          }
        },
        "announcement": {
          "self": "公告",
          "update-success": "公告设置已更新。",
          "admin-or-dba-can-edit": "只有管理员或 DBA 可以更新公告设置。"
        },
        "announcement-alert-level": {
          "description": "等级",
          "field": {
            "info": "普通",
            "warning": "警告",
            "critical": "重要"
          }
        },
        "announcement-text": {
          "self": "标题",
          "description": "如果要隐藏公告，则置为空。",
          "placeholder": "输入公告标题"
        },
        "extra-link": {
          "self": "链接",
          "placeholder": "输入公告链接"
        },
        "confirm-delete-custom-logo": "删除自定义品牌 Logo？",
        "restrict-issue-creation-for-sql-review": {
          "title": "禁止提交包含错误告警的工单",
          "description": "启用后，只有在预览阶段不包含任何“错误”级别告警的工单才能被提交。"
        }
      }
    },
    "sensitive-data": {
      "description": "以下脱敏列被显示地标记了脱敏等级，优先级高于全局脱敏规则。",
      "remove-sensitive-column-tips": "不再对此列数据脱敏？",
      "sensitive-column-list": "被显式标记的脱敏列",
      "global-masking-rule": "全局脱敏规则",
      "grant-access": "授权访问",
      "never-expires": "无过期时间",
      "global-rules": {
        "self": "全局脱敏规则",
        "description": "全局规则用于批量指定脱敏程度，比如所有列名是 email 的字段都被设置为半脱敏。",
        "condition-order": "条件序列",
        "re-order": "排序",
        "delete-rule-tip": "删除这条规则？",
        "check-rules": "查看全局配置"
      },
      "semantic-types": {
        "self": "语义类型",
        "label": "具有相同语义类型的列会使用相同的脱敏算法。",
        "use-predefined-type": "使用预定义类型",
        "add-from-template": "从模板添加",
        "table": {
          "semantic-type": "语义类型",
          "description": "描述",
          "full-masking-algorithm": "全脱敏算法",
          "partial-masking-algorithm": "半脱敏算法",
          "delete": "删除这个语义类型？"
        },
        "template": {
          "address": {
            "title": "中文详细地址",
            "description": ""
          },
          "secret_key": {
            "title": "加密 Key",
            "description": ""
          },
          "card_number": {
            "title": "银行卡、信用卡",
            "description": ""
          },
          "email": {
            "title": "电子邮箱",
            "description": ""
          },
          "id_number": {
            "title": "身份证号码",
            "description": ""
          },
          "ipv4_address": {
            "title": "IPv4 地址",
            "description": ""
          },
          "license_plate_number": {
            "title": "车牌号码",
            "description": ""
          },
          "mac_address": {
            "title": "MAC 地址",
            "description": ""
          },
          "password": {
            "title": "密码",
            "description": ""
          },
          "phone": {
            "title": "电话号码",
            "description": ""
          }
        }
      },
      "column-detail": {
        "masking-setting-for-column": "\"{column}\" 脱敏设置",
        "access-user-list": "用户访问列表",
        "access-user-list-desc": "被授权的用户可以访问非脱敏的原始数据。",
        "remove-user-permission": "删除该用户权限？",
        "remove-sensitive-warning": "该数据会被设置为明文，不再脱敏。",
        "column-effective-masking-tips": "该字段没有配置自己的脱敏等级。\n在此展示它基于全局规则下的脱敏等级。{link}"
      },
      "algorithms": {
        "self": "脱敏算法",
        "default": "默认",
        "default-desc": "使用 *** 为数据遮挡",
        "table": {
          "title": "名称",
          "description": "描述",
          "masking-type": "算法类型",
          "delete": "删除该算法？"
        },
        "error": {
          "title-required": "请填写算法名称",
          "substitution-required": "请填写遮掩字符串",
          "substitution-length": "遮掩字符串长度不能超过 16 个字符",
          "salt-required": "请填写盐值",
          "slice-required": "遮掩范围不能为空",
          "slice-invalid-number": "遮掩范围起始值和结束值必须是数字",
          "slice-number-range": "遮掩范围结束值必须小于起始值",
          "slice-overlap": "遮掩范围不能有重叠"
        },
        "mask": "遮掩",
        "hash": "哈希",
        "full-mask": {
          "self": "全遮掩",
          "substitution": "遮掩字符串",
          "substitution-label": "遮掩字符串是用来替换原始值的字符串，最大长度不能超过 16 个字符。"
        },
        "range-mask": {
          "self": "范围遮掩",
          "label": "范围遮掩使用遮掩字符串来替换从起始索引到结束索引（不包含结束索引）的原始值。",
          "slice-start": "起始位置",
          "slice-start-label": "起始位置是原始值的起始索引，从 0 开始且小于结束位置。",
          "slice-end": "结束位置",
          "slice-end-label": "结束位置是原始值的停止索引，应小于原始值的长度。",
          "substitution": "遮掩字符串",
          "substitution-label": "遮掩字符串是用来替换从起始位置到结束位置的字符串。"
        },
        "md5-mask": {
          "self": "MD5 哈希",
          "salt": "盐值 (Salt)",
          "salt-label": "盐值 (Salt) 用于通过原始值生成哈希值。"
        }
      },
      "masking-level": {
        "self": "脱敏程度",
        "selet-level": "选择脱敏程度",
        "masking_level_unspecified": "遵循全局",
        "none": "明文",
        "partial": "半脱敏",
        "full": "全脱敏"
      },
      "action": {
        "self": "操作类型",
        "query": "查询",
        "export": "导出"
      },
      "classification": {
        "self": "数据分类分级",
        "upload": "导入分类分级",
        "upload-succeed": "导入成功",
        "search": "搜索分类分级",
        "label": "您可以上传数据分类分级的 JSON 格式文件。",
        "view-example": "查看样例",
        "json-format-example": "分类分级 JSON 格式样例",
        "copy-succeed": "样例已复制",
        "override-title": "覆盖分类分级数据",
        "override-desc": "已有的分类分级数据将会被覆盖，涉及到的项目都会受到影响。",
        "override-confirm": "继续导入"
      }
    },
    "release": {
      "new-version-available": "有新版本可更新",
      "new-version-content": "新版本 {tag} 正式发布！请根据我们的文档来获取新版本。",
      "not-show-till-next-release": "在下次更新前不要提醒我"
    },
    "mail-delivery": {
      "description": "配置邮件信息可以让用户接收到数据库相关报告的电子邮件，如慢查询周报。",
      "field": {
        "smtp-server-host": "SMTP 服务器主机",
        "smtp-server-port": "SMTP 服务器端口",
        "from": "发件人地址",
        "smtp-username": "SMTP 用户名",
        "smtp-password": "SMTP 密码",
        "send-test-email-to": "收件人测试地址",
        "send": "发送",
        "authentication-method": "验证方式",
        "encryption": "加密方式"
      },
      "updated-tip": "邮件传输配置更新成功",
      "tested-tip": "发送成功，请检查 {address} 的收件箱。"
    }
  },
  "activity": {
    "name": "名称",
    "comment": "评论",
    "created": "创建于",
    "invoker": "执行者",
    "type": {
      "issue-create": "创建工单",
      "comment-create": "创建评论",
      "issue-field-update": "更新工单字段",
      "issue-status-update": "更新工单状态",
      "pipeline-stage-status-update": "更新工单阶段状态",
      "pipeline-task-status-update": "更新工单任务状态",
      "pipeline-task-statement-update": "更新 SQL",
      "pipeline-task-prior-backup": "数据预前备份",
      "member-create": "创建成员",
      "member-role-update": "更新角色",
      "member-activate": "激活成员",
      "member-deactivate": "禁用成员",
      "project-repository-push": "仓库 push 事件",
      "project-database-transfer": "转移数据库",
      "project-member-create": "添加项目成员",
      "project-member-delete": "删除项目成员",
      "project-member-role-update": "变更项目成员角色",
      "pipeline-task-earliest-allowed-time-update": "更新最早允许执行时间",
      "database-recovery-pitr-done": "将数据库恢复到指定时间点",
      "external-approval-rejected": "拒绝外部审批"
    },
    "sentence": {
      "created-issue": "创建工单",
      "commented": "评论",
      "reassigned-issue": "将工单由 {oldName} 重新指派给 {newName}",
      "assigned-issue": "将工单指派给 {newName}",
      "unassigned-issue": "将工单由 {oldName} 解除指派",
      "invalid-assignee-update": "无效的指派操作",
      "changed-description": "修改描述",
      "changed-from-to": "将 {name} 从 \"{oldValue}\" 修改为 \"{newValue}\"",
      "unset-from": "撤销 {name} 的值 (从 \"{oldValue}\")",
      "set-to": "将 {name} 设置为 \"{newValue}\"",
      "changed-update": "修改 {name}",
      "reopened-issue": "重开工单",
      "resolved-issue": "完成工单",
      "canceled-issue": "取消工单",
      "empty": "",
      "changed": "修改",
      "updated": "更新",
      "canceled": "取消",
      "approved": "批准",
      "started": "开始",
      "completed": "完成",
      "failed": "失败",
      "task-name": "任务 {name}",
      "committed-to-at": "提交 {file} 到 {branch}{'@'}{repo}",
      "dismissed-stale-approval": "更新了{task}，此前的批准已被撤销",
      "external-approval-rejected": "拒绝阶段 \"{stageName}\" 的{imName}外部审批",
      "skipped": "跳过",
      "rolled-out": "发布",
      "schema-version": "schema 版本 {version}",
      "xxx-automatically": "自动{verb}",
      "verb-type-target-by-people": "{verb}{type} {target}",
      "verb-type-target-by-system-bot": "{type} {target} {verb}",
      "changed-x-link": "修改了 {name}。{link}",
      "prior-back-table": "已备份到数据库 {database} 中表 {tables}"
    },
    "subject-prefix": {
      "task": "任务",
      "stage": "阶段"
    },
    "n-similar-activities": "({count} 个相似的活动)"
  },
  "issue": {
    "my-issues": "我的工单",
    "waiting-approval": "等待审批",
    "waiting-rollout": "等待发布",
    "opened-by-at": "{id} 由 {creator} 开启于 {time}",
    "commit-by-at": "{id} {title} 由 {author} 提交于 {time}",
    "status-transition": {
      "modal": {
        "resolve": "完成工单?",
        "cancel": "取消整个工单?",
        "reopen": "重开工单？",
        "title": "{action}{type} [{name}]？",
        "action-to-stage": "{action}阶段（{n}个任务）"
      },
      "dropdown": {
        "resolve": "完成工单",
        "cancel": "取消工单",
        "reopen": "重开"
      },
      "form": {
        "note": "笔记",
        "placeholder": "（可选）添加一段笔记…"
      },
      "error": {
        "some-tasks-are-still-running": "部分任务仍在运行"
      }
    },
    "subscribe": "订阅",
    "unsubscribe": "取消订阅",
    "subscriber": "没有订阅者 | 1 个订阅者 | {n} 个订阅者",
    "apply-to-other-tasks": "@:{'common.apply'}到其他@:{'common.task'}",
    "add-sql-statement": "添加 SQL @:{'common.statement'}…",
    "optional-add-sql-statement": "（可选）添加 SQL @:{'common.statement'}…",
    "edit-description": "编辑描述",
    "add-some-description": "添加一些描述…",
    "add-a-comment": "添加评论",
    "edit-comment": "编辑评论",
    "leave-a-comment": "发表一条评论…",
    "comment-editor": {
      "write": "编辑",
      "preview": "预览",
      "nothing-to-preview": "暂无预览",
      "toolbar": {
        "header": "插入标题",
        "bold": "插入粗体文本",
        "code": "插入 SQL 代码片段",
        "link": "插入链接",
        "hashtag": "通过 id 插入工单链接。请在\"#\"后填入工单 id"
      }
    },
    "view-commit": "查看提交",
    "advanced-search": {
      "self": "高级搜索",
      "filter": "过滤",
      "scope": {
        "project": {
          "title": "项目",
          "description": "根据项目过滤"
        },
        "instance": {
          "title": "实例",
          "description": "根据实例过滤"
        },
        "environment": {
          "title": "环境",
          "description": "根据环境过滤"
        },
        "database": {
          "title": "数据库",
          "description": "根据数据库过滤"
        },
        "type": {
          "title": "变更类型",
          "description": "根据数据库变更类型搜索"
        },
        "creator": {
          "title": "创建人",
          "description": "根据工单创建人搜索"
        },
        "assignee": {
          "title": "指派人",
          "description": "根据工单指派人搜索"
        },
        "subscriber": {
          "title": "订阅人",
          "description": "根据工单订阅人搜索"
        },
        "principal": {
          "title": "相关用户",
          "description": "工单的创建人、指派人，或者订阅人"
        },
        "approver": {
          "title": "审批人",
          "description": "根据工单审批人搜索"
        },
        "approval": {
          "value": {
            "pending": "待审批",
            "approved": "审批通过"
          },
          "description": "按工单的审批状态搜索",
          "title": "审批状态"
        },
        "project-assigned": {
          "title": "已分配项目",
          "description": "按数据库的项目分配状态搜索",
          "value": {
            "yes": "是",
            "no": "否"
          }
        }
      },
      "hide": "隐藏高级搜索"
    },
    "table": {
      "open": "开启中",
      "closed": "已关闭",
      "status": "状态",
      "project": "项目",
      "name": "名称",
      "environment": "环境",
      "db": "数据库",
      "progress": "进度",
      "updated": "更新于",
      "approver": "审批人",
      "creator": "创建人",
      "assignee": "指派人"
    },
    "stage-select": {
      "active": "{name}（活动中）"
    },
    "not-allowed-to-operate-unassigned-database": "未分配的数据库无法{operation}。\n需要先将它转移到项目里。",
    "migration-mode": {
      "title": "变更模式",
      "normal": {
        "title": "普通变更 (适用于正常大小的表)",
        "description": "直接在目标表上执行 schema 变更，表在整个变更期间会被锁住。"
      },
      "online": {
        "title": "在线大表变更 (适用于大数据量的表)",
        "description": "基于 gh-ost。对于大表，可以把锁表的时间从小时级降低到秒级 {link}。"
      }
    },
    "new-issue": "@:common.new@:common.issue",
    "format-on-save": "保存时格式化",
    "action-to-current-stage": "{action}当前阶段",
    "edit-sql-statement-in-vcs": "该项目开启了基于 VCS 的版本管理。请在对应的 Git 仓库修改 SQL 文件并提交，开启新的工单。",
    "edit-sql-statement": "编辑 SQL 语句",
    "upload-sql": "上传 SQL",
    "upload-sql-as-sheet": "上传 SQL 至工作表",
    "statement-from-sheet-warning": "SQL 过大所以无法直接编辑。你可以上传新的 SQL 文件以将其覆盖。",
    "overwrite-current-statement": "覆盖当前的 SQL 语句",
    "upload-sql-file-max-size-exceeded": "上传文件大小不能超过 {size}。",
    "waiting-earliest-allowed-time": "将于 {time} 之后执行",
    "batch-transition": {
      "not-allowed-tips": "部分选中的工单无法被{operation}",
      "resolve": "完成",
      "resolved": "完成",
      "cancel": "取消",
      "cancelled": "取消",
      "reopen": "重开",
      "reopened": "重开",
      "action-n-issues": "{action} {n} 个工单",
      "successfully-updated-n-issues": "成功更新 {n} 个工单"
    },
    "sql-hint": {
      "change-will-apply-to-all-tasks-in-tenant-mode": "改动将会应用到其他所有任务",
      "dont-apply-to-database-in-baseline-migration": "建立基线只会记录当前的 Schema 到变更历史里，并不会把 SQL 应用到数据库",
      "snowflake": "使用 <<schema>>.<<table>> 来标注一个 SnowFlake 的表"
    },
    "will-rollback": "当前任务将会回滚 {link}",
    "issue-link-with-task": "工单 {issue} - 任务 {task}",
    "assignee-attention": {
      "send-approval-request-successfully": "{im}审批请求发送成功",
      "send-attention-request-successfully": "审核人 {principal} 已收到关注请求",
      "needs-attention": "需要关注",
      "click-to-mark": "点击以请求审核人关注"
    },
    "sdl": {
      "schema-change": "Schema 变化",
      "generated-ddl-statements": "生成的 DDL 语句",
      "full-schema": "完整 schema",
      "left-schema-may-change": "左边的 schema 在工单执行前可能会发生变化。"
    },
    "assignee-tooltip": "被指派人是负责处理问题的人，当问题分配给他们时，它会显示在他们的已分配问题列表中。",
    "approval-flow": {
      "self": "审批流",
      "tooltip": "审批人需要按审批流指定的顺序审核和审批工单。只有审批流中所有步骤都完成审批后工单才可以执行。您可以为每个风险级别自定义审批。",
      "pre-issue-created-tips": "在工单创建后，系统将根据工单的类型和风险等级自动匹配相应的自定义审批。"
    },
    "waiting-to-rollout": "等待发布",
    "waiting-for-review": "等待审核",
    "issue-name": "工单名称",
    "grant-request": {
      "export-rows": "最大导出行数",
      "expire-days": "过期天数",
      "expired-at": "过期时间",
      "all-databases": "所有数据库",
      "all-databases-tip": "所有当前和未来属于这个项目的数据库。",
      "manually-select": "手动选择",
      "custom": "自定义",
      "data-export-attention": "数据将被导出到一个文件并自动下载。而且您只能完成一次导出操作。",
      "export-method": "导出方式",
      "request-sent": "导出请求已发送",
      "please-select-database-first": "请先选择数据库"
    },
    "review-sent-back": "审核被退回",
    "update-statement": {
      "self": "更新{type}",
      "apply-current-change-to": "应用当前修改到",
      "target": {
        "selected-task": "选中的任务",
        "selected-stage": "选中的阶段",
        "all-tasks": "所有任务"
      },
      "current-change-will-apply-to-all-tasks-in-batch-mode": "在批量模式下，当前更改将应用​​于所有任务。"
    },
    "not-editable-legacy-issue": "这个工单不可编辑，因为它是在旧版本的 Bytebase 中创建的。",
    "action-anyway": "仍要{action}",
    "disallow-edit-reasons": {
      "issue-is-done": "工单已完成",
      "issue-is-canceled": "工单已取消",
      "task-is-x-status": "任务状态是{status}",
      "task-is-running-cancel-first": "任务运行中，需要取消任务才能修改这项值"
    },
    "you-are-not-allowed-to-change-this-value": "您无权更改这项值",
    "sql-check": {
      "sql-checks": "SQL 检查项",
      "not-executed-yet": "尚未执行",
      "no-configured-sql-review-policy": {
        "admin": "{environment} 环境没有配置 SQL 审核策略。{link}",
        "developer": "{environment} 环境没有配置 SQL 审核策略，请让您的 DBA 配置。"
      },
      "statement-is-too-large": "语句过大",
      "back-to-edit": "返回编辑",
      "continue-anyway": "仍然继续",
      "sql-review-violations": "违反的 SQL 审核规则"
    },
    "error": {
      "issue-is-not-open": "工单不是开启状态",
      "you-don-have-privilege-to-edit-this-issue": "您没有权限编辑此工单",
      "you-are-not-allowed-to-perform-this-action": "您无权执行此操作"
    },
    "approval-requested": "审批请求",
    "assignee": {
      "current-assignee": "当前指派人",
      "workspace-admins": "Bytebase 工作空间管理员",
      "workspace-dbas": "DBA",
      "project-owners": "项目所有者",
      "releasers-of-current-stage": "当前阶段的发布人",
      "approvers-of-current-step": "当前步骤的审批人"
    },
    "unfinished-resolved-issue-tips": "该工单被标记为「已完成」，但其中某些任务并未成功执行。",
    "some-tasks-are-not-executed-successfully": "（部分任务并未成功执行）",
    "preview": "预览工单",
    "missing-sql-statement": "SQL 语句缺失。要将此更改应用于所有任务，请单击 “@:{'issue.apply-to-other-tasks'}” 按钮。",
    "task-summary-tooltip": "{failed} 个任务失败",
    "data-export": {
      "title": "数据导出",
      "options": "配置项",
      "format": "导出格式",
      "encrypt": "加密",
      "exported-file-downloaded": "导出结果已下载"
    }
  },
  "alter-schema": {
    "vcs-enabled": "该项目开启了基于 VCS 的版本管理，选择下面的数据库会将您导航到相应的 Git 仓库以发起变更流程。",
    "vcs-info": "已开启 VCS 版本管理。选择该数据库会跳转到对应的 Git 仓库以发起变更流程。",
    "alter-single-db": "变更单个数据库",
    "alter-multiple-db": "手动选择数据库",
    "alter-db-group": "按部署的配置",
    "no-databases-in-project": "该项目里没有数据库。点击 创建数据库 或 转移数据库 以添加数据库。"
  },
  "quick-action": {
    "create-db": "创建数据库",
    "new-db": "创建数据库",
    "add-instance": "@:common.add@:common.instance",
    "create-instance": "@:common.create@:common.instance",
    "manage-user": "成员管理",
    "add-environment": "@:common.add@:common.environment",
    "create-environment": "@:common.create@:common.environment",
    "new-project": "@:common.new@:common.project",
    "create-project": "@:common.create@:common.project",
    "edit-data": "编辑数据",
    "troubleshoot": "问题排查",
    "transfer-in-db": "转进数据库",
    "request-db": "申请数据库",
    "from-unassigned-databases": "转移未分配的数据库",
    "from-projects": "从其他项目转移",
    "transfer-in-db-title": "转进数据库",
    "transfer-in-db-alert": "您确定要转进 \"{ dbName }\" 到我们的项目中吗？",
    "unassigned-db-hint": "新同步的数据库起先是未分配的状态，必须移至一个项目以供使用。",
    "transfer-out-db": "转出数据库",
    "transfer-out-db-title": "转出数据库",
    "request-query-permission": "申请查询权限",
    "request-export-permission": "申请导出权限",
    "request-export-data": "申请导出数据"
  },
  "create-db": {
    "new-database-name": "新数据库名称",
    "database-owner-name": "数据库所有者",
    "cluster": "集群",
    "reserved-db-error": "{databaseName} 是一个预留名称",
    "generated-database-name": "生成的数据库名称",
    "db-name-generated-by-template": "依据模板 \"{template}\" 生成",
    "input-label-value": "输入 {key}",
    "new-collection-name": "新集合名称"
  },
  "db": {
    "encoding": "字符编码",
    "character-set": "字符集",
    "collation": "字符排序规则",
    "select": "选择数据库",
    "select-instance-first": "先选择实例",
    "select-environment-first": "先选择环境",
    "tables": "表",
    "collections": "集合",
    "views": "视图",
    "extensions": "插件",
    "external-tables": "外部表",
    "functions": "函数",
    "streams": "Streams",
    "tasks": "任务",
    "parent": "母",
    "labels-for-resource": "{resource}的标签",
    "last-successful-sync": "上次成功同步于",
    "sync-status": "同步状态",
    "failed-to-sync-schema-for-database-database-value-name": "为数据库'{0}'同步 schema 失败。",
    "successfully-synced-schema-for-database-database-value-name": "成功为数据库'{0}'同步 schema 。",
    "start-to-sync-schema": "开始同步 schema",
    "failed-to-sync-schema": "同步 schema 失败",
    "successfully-synced-schema": "Schema 同步完成",
    "create": "创建数据库"
  },
  "instance": {
    "select": "选择实例",
    "select-database-user": "选择数据库用户",
    "new-database": "@:common.new@:common.database",
    "syncing": "同步中 ...",
    "selected-n-instances": "已选择 {n} 个实例",
    "create-migration-schema": "@:common.create@:common.migration @:{'common.schema'}",
    "missing-migration-schema": "缺少@:common.migration @:common.schema",
    "unable-to-connect-instance-to-check-migration-schema": "无法连接到@:{'common.instance'}以检查@:{'common.migration'} @:{'common.schema'}",
    "bytebase-relies-on-migration-schema-to-manage-gitops-based-schema-migration-for-databases-belonged-to-this-instance": "Bytebase 需要依赖「变更 schema」来记录这个实例上的数据库 schema 变更。如果没有设置「变更 schema」，您无法对这个实例上的数据库进行表结构和数据变更。",
    "please-contact-your-dba-to-configure-it": "请联系 DBA 配置。",
    "please-check-the-instance-connection-info-is-correct": "请检查实例连接信息是否正确。",
    "users": "用户",
    "successfully-archived-instance-updatedinstance-name": "成功归档实例'{0}'。",
    "successfully-restored-instance-updatedinstance-name": "成功恢复实例'{0}'。",
    "failed-to-create-migration-schema-for-instance-instance-value-name": "为实例'{0}'创建变更schema失败。",
    "successfully-created-migration-schema-for-instance-value-name": "成功为'{0}'创建变更Schema。",
    "failed-to-sync-schema-for-instance-instance-value-name": "为实例'{0}'同步 schema 失败。",
    "successfully-synced-schema-for-instance-instance-value-name": "成功为实例'{0}'同步 schema 。",
    "archive-this-instance": "归档该实例",
    "archive-instance-instance-name": "归档实例'{0}'?",
    "archived-instances-will-not-be-displayed": "不再会显示已归档实例。",
    "restore-this-instance": "恢复该实例",
    "restore": "恢复",
    "restore-instance-instance-name-to-normal-state": "恢复实例'{0}'到正常状态?",
    "account-locator": "账户定位符",
    "account": "账户",
    "name": "名称",
    "host-or-socket": "Host 或 Socket",
    "project-id-and-instance-id": "项目 ID 与实例 ID",
    "project-id": "项目 ID",
    "instance-id": "实例 ID",
    "your-snowflake-account-locator": "您的 Snowflake 账户定位符",
    "port": "端口",
    "authentication-database": "认证数据库",
    "instance-name": "@:common.instance@:instance.name",
    "snowflake-web-console": "Snowflake @:{'instance.web-console'}",
    "external-link": "外部链接",
    "web-console": "Web 控制台",
    "connection-info": "连接信息",
    "show-how-to-create": "如何创建",
    "below-is-an-example-to-create-user-bytebase-with-password": "创建用户 'bytebase{'@'}%' 及其密码的例子如下",
    "your_db_pwd": "YOUR_DB_PWD",
    "no-read-only-data-source-warn-for-admin-dba": "该实例没有配置只读连接，请考虑配置。",
    "no-read-only-data-source-warn-for-developer": "该实例没有配置只读连接，请让您的 DBA 配置一个。",
    "sentence": {
      "host": {
        "snowflake": "例如 host.docker.internal {'|'} <<ip>> {'|'} <<local socket>>"
      },
      "proxy": {
        "snowflake": "对于代理服务器，加上 {'@'}PROXY_HOST，并在端口里指定 PROXY_PORT"
      },
      "console": {
        "snowflake": "\b管理该@:{'common.instance'}的外部控制台 URL（如 AWS RDS 控制台，您的@:{'common.database'}控制台）"
      },
      "outbound-ip-list": "如果您的数据库使用了入站 IP 白名单，请将以下 IP 加入白名单以允许 Bytebase Cloud 的连接。",
      "create-admin-user": "这是 Bytebase 用于连接数据库，执行 DDL 和 DML (非 SELECT) 操作的用户。",
      "create-readonly-user": "这是 Bytebase 用于连接数据库，执行诸如 SELECT 的只读操作的用户。",
      "create-admin-user-non-sql": "这是 Bytebase 用于连接数据库，执行写和管理操作的用户。",
      "create-readonly-user-non-sql": "这是 Bytebase 用于连接数据库，执行只读操作的用户。",
      "create-user-example": {
        "snowflake": {
          "user": "bytebase{'@'}%",
          "password": "YOUR_DB_PWD",
          "template": "创建用户 bytebase，密码 {password}，warehouse 为{warehouse}，并授予必要权限的例子如下。"
        },
        "mysql": {
          "password": "YOUR_DB_PWD",
          "user": "bytebase{'@'}%",
          "template": "创建用户 {user}，密码 {password}，并授予必要权限的例子如下。"
        },
        "clickhouse": {
          "template": "创建用户 bytebase，密码 {password}，并授予必要权限的例子如下。您需要首先启用 {link}，才能执行以下创建用户的命令。",
          "sql-driven-workflow": "SQL 工作流"
        },
        "postgresql": {
          "warn": "如果您将要连接到的实例是由云服务供应商管理的话，那么 SUPERUSER 是不可用的，您需要通过供应商的管理员控制台来创建用户。您所创建的用户会拥有供应商特定的 semi-SUPERUSER 的权限。 您应该对所有 role 用 'GRANT role_name TO bytebase;' 语句赋予 Bytebase 权限，否则 Bytebase 可能没有权限操作已有的数据库或者表导致操作失败。",
          "template": "创建用户 bytebase，密码 {password}，并授予必要权限的例子如下。如果您将要连接到的实例是自己托管的，那么您可以 grant SUPERUSER。"
        },
        "redis": {
          "password": "YOUR_DB_PWD",
          "user": "bytebase",
          "template": "创建用户 {user}，密码 {password}，并授予必要权限的例子如下。"
        }
      }
    },
    "no-password": "无密码",
    "type-or-paste-credentials": "输入或粘贴 CREDENTIALS",
    "type-or-paste-credentials-write-only": "输入或粘贴 CREDENTIALS - 仅写入",
    "password-write-only": "YOUR_DB_PWD - 仅写入",
    "password-type": {
      "password": "密码",
      "password-tip": "您也可以指定外部的密码管理服务 endpoint",
      "external-secret": "外部密码管理 (Vault)"
    },
    "external-secret": {
      "vault-url": "Vault URL",
      "vault-auth-type": {
        "self": "Vault 验证方式",
        "token": {
          "self": "Token",
          "api-token": "Vault API token",
          "tips": "没有过期时限的根 token"
        },
        "app-role": {
          "self": "App role",
          "role-id": "Auth role id",
          "secret-id": "Auth secret id",
          "secret-id-plain-text": "Secret id 明文",
          "secret-id-environment": "储存 secret id 的环境变量名",
          "secret-plain-text": "明文",
          "secret-env-name": "环境变量名",
          "secret-tips": "未封装、无有效期限的 secret id，您可以使用明文、环境变量名或文件路径。{learn_more}"
        }
      },
      "vault-secret-engine-name": "Vault secret engine name",
      "vault-secret-engine-tips": "仅支持 KV v2 储存",
      "vault-secret-name": "Vault secret name",
      "vault-key-name": "Vault key name for password"
    },
    "test-connection": "测试连接",
    "ignore-and-create": "忽略并创建",
    "add-a-postgresql-sample-instance": "添加一个 PostgreSQL 样本实例",
    "successfully-added-postgresql-instance": "成功添加了 PostgreSQL 样本实例。并且填好了连接信息。",
    "connection-info-seems-to-be-incorrect": "连接信息似乎错误",
    "new-instance": "新实例",
    "unable-to-connect": "Bytebase 无法连接到实例。我们推荐您再检查一遍连接信息。但也可以暂时忽略此警告。您在创建后仍能在实例详细页里修复连接信息。\n\n错误详情:{0}",
    "successfully-created-instance-createdinstance-name": "成功创建实例'{0}'。",
    "successfully-updated-instance-instance-name": "成功更新实例'{0}'。",
    "copy-grant-statement": "CREATE USER and GRANT 语句已复制到剪贴板。 粘贴到您的 {engine} 客户端。",
    "successfully-connected-instance": "成功连接到实例。",
    "failed-to-connect-instance": "连接到实例失败。",
    "failed-to-connect-instance-localhost": "连接到实例失败。\n如果您使用的 Docker 部署，请尝试使用 \"host.docker.internal\" 作为 Host 地址。",
    "filter-instance-name": "过滤实例名称",
    "grants": "权限",
    "find-gcp-project-id-and-instance-id": "查看 GCP 项目 ID 与实例 ID 的方法见",
    "create-gcp-credentials": "创建凭据的方法见",
    "used-for-testing-connection": "仅作测试连接用",
    "all": "所有实例",
    "force-archive-description": "强制归档。所有关联的工单都将被标记为完成，所有关联的工作表都将被删除。",
    "sync-mode": {
      "self": "同步模式",
      "database": {
        "self": "按数据库管理",
        "description": "将整个数据库作为单一管理对象，CDB 与 PDB 将被视作不同的数据库。（支持 CDB 与非 CDB 模式）"
      },
      "schema": {
        "self": "按 Schema 管理",
        "description": "将每个 Schema 作为管理对象。（仅支持非 CDB 模式）"
      }
    },
    "scan-interval": {
      "self": "扫描间隔",
      "default-never": "默认（永不）",
      "description": "Bytebase 会定期同步实例的 schema 以及进行异常检测。",
      "min-value": "最小值 {value} 分钟"
    },
    "maximum-connections": {
      "self": "最大连接数",
      "default-value": "默认 (10 个连接)",
      "description": "通过设置实例的最大连接数来限制连接和资源的使用。",
      "max-value": "最大连接数 {value} 个"
    }
  },
  "environment": {
    "all": "所有环境",
    "id": "环境 ID",
    "id-description": "环境 ID 是环境的唯一标识符。一旦创建不能修改。",
    "select": "选择环境",
    "archive": "归档此环境",
    "archive-info": "已归档环境将不再显示。",
    "create": "创建环境",
    "restore": "恢复此环境",
    "successfully-updated-environment": "环境'{name}'更新成功",
    "production-environment": "生产环境",
    "access-control": {
      "title": "访问控制",
      "disable-copy-data-from-sql-editor": "禁止从 SQL 编辑器复制数据"
    }
  },
  "quick-start": {
    "self": "新手任务",
    "guide": "可点击步骤进行尝试",
    "view-an-issue": "查看工单",
    "visit-project": "@:common.visit@:common.projects",
    "visit-instance": "@:common.visit@:common.instances",
    "visit-database": "@:common.visit@:common.databases",
    "visit-environment": "@:common.visit@:common.environments",
    "visit-member": "@:common.visit@:common.members",
    "use-kbar": "使用 kbar ({shortcut})",
    "query-data": "查询数据",
    "notice": {
      "title": "新手任务已关闭",
      "desc": "您稍后仍可以从右上角的菜单中再次打开新手任务"
    }
  },
  "auth": {
    "sign-up": {
      "title": "注册您的账号",
      "admin-title": "设置 {account}",
      "admin-account": "管理员账号",
      "create-admin-account": "注册管理员",
      "confirm-password": "确认密码",
      "confirm-password-placeholder": "确认您的密码",
      "password-mismatch": "不匹配",
      "existing-user": "已有账号?",
      "accept-terms-and-policy": "我接受 Bytebase 的{terms}和{policy}",
      "terms-of-service": "服务条款",
      "privacy-policy": "隐私政策"
    },
    "sign-in": {
      "title": "登录您的账号",
      "forget-password": "忘记密码?",
      "new-user": "第一次使用 Bytebase?",
      "demo-note": "邮箱:{username} 密码:{password}",
      "gitlab": "通过 GitLab 登录",
      "github": "通过 GitHub 登录",
      "gitlab-oauth": "您可联系管理员开启 GitLab 登录",
      "sign-in-with-idp": "通过 {idp} 登录"
    },
    "password-forget": {
      "title": "忘记了您的密码？",
      "selfhost": "请联系的您的 Bytebase 管理员重置密码",
      "cloud": "请登录 {link} 并重置密码",
      "return-to-sign-in": "返回登录"
    },
    "password-forgot": "忘记密码",
    "password-reset": {
      "title": "重置您的密码",
      "content": "我们会将重置密码链接发送到您的邮箱",
      "send-reset-link": "发送重置链接",
      "return-to-sign-in": "返回登录"
    },
    "activate": {
      "title": "激活您的 {type} 账号"
    }
  },
  "policy": {
    "rollout": {
      "name": "发布策略",
      "tip": "新策略对旧工单也生效",
      "info": "当要发布对数据库的变更时，该选项控制了是否需要人工发布。",
      "auto": "自动发布",
      "auto-info": "如果预检查都通过的话，会自动发布，执行变更。",
      "manual-by-project-owner": "项目所有者",
      "manual-by-project-releaser": "项目的发布者",
      "manual-by-issue-creator": "工单的创建者",
      "manual-by-last-approver": "自定义审批的最后一个审批人发布",
      "manual-by-dedicated-roles": "特定角色手工发布",
      "manual-by-dedicated-roles-info": "允许以下任一选中角色，点击「发布」按钮后，执行变更。",
      "manual-by-dba": "DBA",
      "manual-by-workspace-admin": "Bytebase 工作空间管理员",
      "manual-by-custom-project-roles": "自定义项目角色"
    },
    "environment-tier": {
      "name": "环境级别",
      "description": "使该环境在显示上不同于其他环境。",
      "mark-env-as-production": "标记为生产环境"
    }
  },
  "change-history": {
    "self": "变更历史",
    "select": "Schema 版本是在每次通过 Bytebase 执行 Schema 变更后被记录下来的",
    "workflow": "工作流",
    "change-type": "类型",
    "commit-info": "由 {author} 于 {time}",
    "no-schema-change": "本次变更没有任何 Schema 的改动",
    "schema-drift": "Schema 偏差",
    "schema-drift-detected": "上次变更后的 Schema 与本次变更前不一致。",
    "view-drift": "查看偏差",
    "before-left-schema-choice": "比较",
    "left-schema-choice-prev-history-schema": "上次变更后",
    "left-schema-choice-current-history-schema-prev": "本次变更前",
    "after-left-schema-choice": "和本次变更后的 Schema",
    "show-diff": "显示差异",
    "left-vs-right": "之前{prevLink} vs 当前版本",
    "schema-snapshot-after-change": "完成这次变更后的 schema 快照",
    "current-schema-empty": "当前 schema 为空",
    "list-limit": "对于有变更历史的数据库，我们会在下面最多列出5条记录。您可以点击数据库名称去进一步查看全部的记录。",
    "no-history-in-project": "这个项目下没有发现任何数据库有变更历史。",
    "recording-info": "每当数据库 schema 变更时，我们便会记录下变更历史。",
    "establish-baseline": "建立新的基线",
    "refreshing-history": "刷新历史中 ...",
    "config-instance": "配置实例",
    "establish-baseline-description": "Bytebase 将用当前的 schema 作为新的基线。这将会把数据库当前的 schema 状态同步到 Bytebase 记录的 schema 状态，并且解决 schema 偏差的问题。在进行此操作前，您应该检查当前的基线确实反映了期望的状态。",
    "establish-database-baseline": "建立「{name}」基线",
    "instance-missing-change-schema": "实例「{name}」缺失用于记录变更历史的 schema。",
    "instance-bad-connection": "无法连接实例「{name}」以获取变更历史。",
    "contact-dba": "请联系您的 DBA 进行配置。",
    "export": "导出变更历史",
    "need-to-select-first": "需要先选择变更历史",
    "all-tables": "所有表",
    "affected-tables": "受影响的表",
    "view-full": "查看全部"
  },
  "database": {
    "select": "选择数据库",
    "the-list-might-be-out-of-date-and-is-refreshed-roughly-every-10-minutes": "该表每隔约10分钟刷新一次，所以展示的可能不是最新信息。",
    "no-anomalies-detected": "没有检测到异常",
    "sync-status": "同步状态",
    "last-successful-sync": "最后一次成功的同步",
    "filter-database": "过滤数据库",
    "transfer-project": "转移项目",
    "unassign": "取消分配",
    "unassign-alert-title": "取消分配数据库",
    "unassign-alert-description": "选定的数据库将从项目中移除",
    "edit-schema": "变更 Schema",
    "edit-schema-in-vcs": "变更 Schema (VCS)",
    "edit-labels": "编辑标签",
    "mixed-values-for-label": "该标签拥有不同的值",
    "mixed-label-values-warning": "某些标签拥有不同的值，编辑标签将会批量应用",
    "change-data": "变更数据",
    "change-data-in-vcs": "变更数据 (VCS)",
    "branch": "分支",
    "branches": "分支",
    "branching": "分支",
    "new-branch": "新建分支",
    "branch-name": "分支名称",
    "select-branch": "选择一个分支",
    "delete-this-branch": "删除这个分支",
    "table-detail": "表详情",
    "batch-action-not-support-alter-schema": "一些数据库不支持修改表结构",
    "batch-action-permission-denied": "没有权限对数据库{action}",
    "batch-action-disabled": "无法对来自不同项目的数据库{action}",
    "batch-action-disabled-for-unassigned": "无法对未分配的数据库{action}",
    "data-export-action-disabled": "无法对多个数据库进行数据导出",
    "successfully-transferred-databases": "数据库转移完成",
    "successfully-transferred-updateddatabase-name-to-project-updateddatabase-project-name": "成功将'{0}'转移到项目'{1}'。",
    "last-sync-status": "最后一次同步状态",
    "last-sync-status-long": "最后一次同步在{1}，状态为{0}",
    "gitops-enabled": "已启用 GitOps",
    "nullable": "可为空",
    "expression": "表达式",
    "position": "位置",
    "unique": "Unique",
    "visible": "Visible",
    "comment": "注释",
    "engine": "引擎",
    "row-count-estimate": "估计行数",
    "data-size": "数据大小",
    "index-size": "索引大小",
    "column": "列",
    "columns": "列",
    "data-type": "数据类型",
    "indexes": "索引",
    "row-count-est": "估计行数",
    "incorrect-project-warning": "SQL 编辑器只能查询用户可用的项目中的数据库。您应该首先将此数据库转移到一个可用的项目中。",
    "go-to-transfer": "前去转移",
    "pitr": {
      "restore": "@:common.restore@:common.database",
      "no-available-backup": "没有可用的备份",
      "point-in-time": "时间点",
      "help-info": "将数据库的状态恢复到一个时间点。{link}。",
      "minimum-supported-engine-and-version": "需要 {engine} >= {min_version}",
      "restore-to-point-in-time": "恢复到指定时间点",
      "no-earlier-than": "恢复的时间点不能早于 [{earliest}] (最早可用的备份)。",
      "no-later-than-now": "恢复的时间点不能晚于当前时间。",
      "will-overwrite-current-database": "会覆盖现有数据库",
      "restore-before-last-migration": "恢复到上次变更历史之前",
      "restore-before-last-migration-help-info": "@:{'database.pitr.restore-before-last-migration'}。{link}。",
      "restore-to": "恢复到",
      "restore-to-new-db": "新数据库",
      "restore-to-in-place": "原数据库"
    },
    "show-reserved-tables": "显示 Bytebase 保留的表",
    "show-reserved-databases": "显示 Bytebase 保留的数据库",
    "synced-at": "同步于 {time}",
    "not-found-last-successful-sync-was": "未找到，上次成功同步于 {time}",
    "view-unassigned-databases": "查看未分配的数据库",
    "unassigned-databases": "未分配的数据库",
    "restore-database": "恢复数据库",
    "selected-n-databases": "已选择 {n} 个数据库",
    "n-databases": "{n} 个数据库",
    "select-databases-from-same-project": "请选择同一个项目下的数据库",
    "sync-schema": {
      "title": "库表同步",
      "description": "Bytebase 支持将一个指定的 Schema 同步到一个或多个目标数据库。",
      "schema-history-version": "Schema 历史版本",
      "copy-schema": "粘贴 Schema 文本",
      "select-source-schema": "选择源 Schema",
      "select-target-databases": "选择目标数据库",
      "select-project": "选择项目",
      "select-database-placeholder": "选择数据库 (仅限 MySQL, PostgreSQL, TiDB, Oracle)",
      "source-database": "源数据库",
      "source-schema": "源 Schema",
      "schema-version": {
        "self": "Schema 版本",
        "description": "每次通过 Bytebase 应用模式变更时，都会记录模式版本。"
      },
      "target-databases": "目标数据库",
      "with-diff": "有差异",
      "no-diff": "无差异",
      "message": {
        "select-a-target-database-first": "请先选择一个目标数据库。",
        "no-target-databases": "无目标数据库",
        "no-diff-found": "未发现差异。"
      },
      "to-database": "选择待同步的数据库",
      "from-database": "选择源数据库",
      "schema-change-preview": "预览 '{database}' 的 Schema 变更",
      "schema-change-preview-no-database": "预览 Schema 变更",
      "synchronize-statements": "对应生成的 DDL 语句",
      "synchronize-statements-description": "您可以继续编辑生成的 Schema DDL 语句",
      "select-from-database-and-schema-tip": "选择源数据库和 Schema 版本",
      "select-to-database-tip": "选择待同步的数据库",
      "no-difference-tip": "没有发现差异",
      "more-version": "更多...",
      "character-sets-diff-found": "Schema 之间的字符集不同",
      "preview-issue": "预览工单",
      "schema-change": "Schema 变化",
      "generated-ddl-statement": "生成的 DDL 语句"
    },
    "sensitive": "敏感",
    "access-denied": "您没有访问该数据库的权限",
    "schema": {
      "select": "选择 schema"
    },
    "show-missing-databases": "显示未找到的数据库",
    "n-selected-m-in-total": "（已选择 {selected}，共计 {total}）",
    "doesnt-match-database-name-template": "不符合租户数据库名称模板",
    "doesnt-match-tenant-value": "与租户标签值不匹配",
    "should-follow-database-name-template": "需要遵循租户数据库名称模板",
    "all": "所有数据库",
    "unassigned": "不再分配",
    "show-schemaless-databases": "显示无模式的数据库。（变更 Schema 不适用于无 schema 的数据库. ）",
    "secret": {
      "self": "保密变量",
      "new": "添加保密变量",
      "edit": "编辑保密变量",
      "name-placeholder": "输入保密变量名称",
      "validation": {
        "cannot-be-changed-later": "创建之后无法修改",
        "duplicated-name": "保密变量名称重复",
        "name-is-required": "变量名必需",
        "name-pattern-mismatch": "秘密名称应该只由大写字母，数字和 _（下划线）组成",
        "name-cannot-prefix-with-bytebase": "秘密名称不能以 'BYTEBASE_' 为前缀",
        "name-cannot-start-with-number": "秘密名称不能以数字开头"
      },
      "description-placeholder": "输入描述",
      "value": "值",
      "value-placeholder": "输入值（仅写入）",
      "delete-tips": "删除保密变量",
      "description": "您可以在变更脚本中使用保密变量，来隐藏敏感信息, 请参考{guide}"
    },
    "transfer": {
      "source-project": "源项目",
      "target-project": "目标项目",
      "errors": {
        "select-target-project": "选择目标项目",
        "select-at-least-one-database": "至少选择一个数据库"
      },
      "select-databases": "选择数据库",
      "select-target-project": "选择目标项目"
    },
    "transfer-database-to": "将数据库转移到目标项目",
    "transfer-database-from-to": "将数据库从源项目转移到目标项目",
    "classification": {
      "self": "分类分级"
    },
    "recent": "最近访问",
    "partitioned": "分区",
    "partition-tables": "分区表",
    "external-server-name": "外部服务器名称",
    "external-database-name": "外部数据库名称",
    "foreign-table-detail": "外部表详情",
    "view-definition": "查看定义"
  },
  "repository": {
    "our-webhook-link": "Bytebase 创建的 webhook 可以在 {webhookLink} 中找到。",
    "branch-observe-file-change": "Bytebase 跟踪文件变更的分支。",
    "base-directory": "根目录",
    "base-directory-description": "Bytebase 跟踪文件变更的根目录。如果为空，则他会跟踪整个仓库。",
    "file-path-template": "文件路径模版",
    "file-path-template-description": "Bytebase 仅会跟踪那些文件路径匹配模版 (相对于指定根目录）的文件。",
    "file-path-example-schema-migration": "针对 schema 变更类型的文件路径样例",
    "file-path-example-data-migration": "针对数据变更类型的文件路径样例",
    "if-specified": "如果指定",
    "sql-review-ci": "SQL 审核 CI",
    "sql-review-ci-enable": "开启 SQL 审核 CI",
    "sql-review-ci-enable-gitlab": "基于 GitLab CI 开启 SQL 审核",
    "sql-review-ci-enable-github": "基于 GitHub Action 开启 SQL 审核",
    "sql-review-ci-enable-azure": "基于 Azure DevOps Pipeline 开启 SQL 审核",
    "sql-review-ci-enable-title": "基于 pipeline 开启 SQL 审核",
    "sql-review-ci-description": "Bytebase 会发起{pr}为您的代码仓库配置 SQL 审核 CI。在每一个{pr}中，任何匹配上「{pathTemplate}」的文件修改将被赋予对应环境的 SQL 审核策略。",
    "sql-review-ci-setup": "配置 SQL 审核 CI",
    "sql-review-ci-setup-failed": "SQL 审核 CI 创建失败",
    "sql-review-ci-setup-pr": "查看{pr}",
    "merge-request": "合并请求",
    "pull-request": "拉取请求",
    "sql-review-ci-loading-modal": "我们正在为您准备{pr}来配置 SQL 审核 CI。完成之后您将会被重定向到{pr}页面。",
    "sql-review-ci-setup-modal": "我们为您的代码仓库创建了一个{pr}来配置 SQL 审核 CI。请审核并合并该{pr}。",
    "sql-review-ci-remove": "清除 SQL 审核 CI",
    "sql-review-ci-remove-modal": "SQL 审核 CI 已禁用。您可以手动删除 {repository} 的 {vcs} 文件。",
    "sql-review-ci-restore-modal": "恢复到 UI 工作流后，SQL 审核 CI 将会被禁用，您可以手动删除 {repository} 的 {vcs} 文件。",
    "git-provider": "Git 提供方",
    "gitops-status": "@.capitalize:common.gitops 已{status}",
    "gitops-description-file-path": "数据库变更脚本存放在 {fullPath}。为了进行一次变更，开发者需要创建一个匹配 {fullPathTemplate} 文件路径格式的变更脚本。",
    "gitops-description-branch": "当脚本审核通过并且合并到 {branch} 分支后，Bytebase 将自动发起一条流水线来执行新的 schema 变更。",
    "restore-to-ui-workflow": "恢复到 UI 工作流",
    "restore-ui-workflow-description": "当使用 UI 工作流时，开发者会通过 Bytebase\n\n控制台直接提交一个 SQL 审核工单，让指定的 DBA 或者开发同事审核。当审核通过后，Bytebase 再执行相应的 SQL 变更。",
    "restore-ui-workflow-success": "成功恢复到 UI 工作流",
    "update-gitops-config-success": "成功更新 @:common.gitops 配置",
    "setup-wizard-guide": "如果您在过程中遇到问题, 请参考 {guide}",
    "add-git-provider": "添加 Git 提供方",
    "choose-git-provider": "选择 Git 提供方",
    "select-repository": "选择仓库",
    "configure-deploy": "配置部署",
    "choose-git-provider-description": "选择存放着您数据库 schema 脚本的 Git 提供方。当您把变更脚本推送到 Git 仓库后，Bytebase 会自动创建一条流水线把 schema 变更应用到数据库上。",
    "choose-git-provider-visit-workspace": "访问 {workspace} 设置以添加更多 Git 提供方.",
    "choose-git-provider-contact-workspace-admin": "如果您希望其他 Git 提供方出现在列表中，请联系 Bytebase 工作空间管理员。当前 Bytebase 支持自己托管的 GitLab EE/CE，我们之后也会支持 GitLab.com 和 GitHub Enterprise",
    "select-repository-attention-gitlab": "Bytebase 仅列出您至少拥有 'Maintainer' 权限的 GitLab 项目。因为只有至少拥有该权限，才能够配置项目的 webhook 用来监听代码推送事件。",
    "select-repository-attention-github": "Bytebase 仅列出您拥有管理员权限的 GitHub 仓库。因为只有拥有该权限，才能够配置仓库的 webhook 用来监听代码推送事件。",
    "select-repository-attention-bitbucket": "Bytebase 仅列出您拥有管理员权限的 Bitbucket 仓库。因为只有拥有该权限，才能够配置仓库的 webhook 用来监听代码推送事件。",
    "select-repository-attention-azure-devops": "Bytebase 仅列出授予第三方应用程序通过 OAuth 访问的组织下的 Azure DevOps 存储库。\n如果您没有看到所需的存储库，请转到组织 -> 组织设置 -> 策略 以启用第三方应用程序访问。",
    "select-repository-search": "搜索仓库",
    "linked": "关联的仓库"
  },
  "workflow": {
    "current-workflow": "当前工作流",
    "ui-workflow": "UI 工作流",
    "ui-workflow-description": "经典的 SQL 审核工作流。开发者直接在 Bytebase 上提交一个 SQL 审核工单，然后等待被指派的 DBA 或者开发同事审核。在审核通过后，Bytebase 会进行相应的 SQL schema 变更。",
    "gitops-workflow": "GitOps 工作流",
    "gitops-workflow-description": "数据库变更脚本保存在 Git 仓库中。为了进行一次 schema 变更，开发者会创建一个变更脚本并且提交至诸如 GitLab 这样的 VCS 进行审核。 当审核通过并且合并到配置的分支后，Bytebase 会自动开启流水线来进行新的 schema 变更。",
    "configure-gitops": "配置 GitOps",
    "configure-gitops-success": "开启「{project}」GitOps 工作流成功",
    "change-gitops-success": "变更「{project}」仓库成功"
  },
  "anomaly": {
    "attention-title": "异常检测",
    "attention-desc": "Bytebase 会根据实例配置的扫描间隔检测异常，并且展示在这里。",
    "table-search-placeholder": "搜索{type}或者环境",
    "table-placeholder": "很棒，没有检测到{type}异常！",
    "tooltip": "{env} 环境有 {criticalCount} 个严重异常, {highCount} 个高等级异常和 {mediumCount} 个中等级异常",
    "types": {
      "connection-failure": "连接失败",
      "missing-migration-schema": "缺少变更 Schema",
      "backup-enforcement-violation": "违反备份策略约束",
      "missing-backup": "缺少备份",
      "schema-drift": "Schema 偏差"
    },
    "action": {
      "check-instance": "检查实例",
      "view-diff": "查看差异"
    },
    "last-seen": "上次出现",
    "first-seen": "首次出现"
  },
  "project": {
    "dashboard": {
      "modal": {
        "title": "如何创建您的'@:{'common.project'}' ?",
        "content": "在 Bytebase 中，项目的概念与其他常见的的开发工具类似\n\n一个项目会有属于他的协作成员，并且每一个数据库和工单总是归属于某一个项目\n\n同时，一个项目可以关联一个代码仓库，并以此来开启 GitOps 工作流",
        "cancel": "关闭",
        "confirm": "不再出现"
      }
    },
    "table": {
      "key": "@:common.key",
      "name": "@:common.name"
    },
    "create-modal": {
      "project-name": "@:{'common.project'}@:{'common.name'}",
      "key": "@:common.key",
      "cancel": "@:common.cancel",
      "confirm": "@:common.create",
      "success-prompt": "成功创建 {name}."
    },
    "overview": {
      "view-all": "查看所有",
      "view-all-closed": "查看所有结束的工单",
      "recent-activity": "近期@.lower:{'common.activities'}",
      "in-progress": "进行中",
      "recently-closed": "近期结束",
      "info-slot-content": "Bytebase 会定时同步实例的 schema，新同步的数据库会首先被置于这里，之后您可以再将他们转移到适当的项目中。",
      "no-db-prompt": "没有数据库属于当前项目。您可以通过点击位于上方菜单栏中的 {newDb} 或者 {transferInDb} 来添加数据库。"
    },
    "webhook": {
      "success-created-prompt": "成功创建 {name} webhook.",
      "success-updated-prompt": "成功更新 {name} webhook.",
      "success-deleted-prompt": "成功删除 {name} webhook.",
      "success-tested-prompt": "测试 webhook 事件成功.",
      "fail-tested-title": "测试 webhook 事件失败.",
      "add-a-webhook": "添加 webhook",
      "create-webhook": "创建 webhook",
      "last-updated-by": "最后修改人",
      "destination": "外部应用",
      "webhook-url": "Webhook url",
      "triggering-activity": "触发事件",
      "test-webhook": "测试 Webhook",
      "no-webhook": {
        "title": "当前项目暂未配置 webhook",
        "content": "配置 webhook 来让 Bytebase 在完成任务后向您的外部系统推送通知"
      },
      "creation": {
        "title": "创建 webhook",
        "desc": "为 {destination} 创建一个 webhook",
        "how-to-protect": "您可以通过添加 'Bytebase' 到您的 webhook 关键字白名单中来保护您的 webhook",
        "view-doc": "{destination} 的官方文档"
      },
      "deletion": {
        "btn-text": "删除这个 webhook",
        "confirm-title": "删除 webhook '{title}' 以及所有的执行历史?"
      },
      "activity-item": {
        "issue-creation": {
          "title": "创建@:common.issue",
          "label": "当一个新的工单被创建"
        },
        "issue-status-change": {
          "title": "工单状态变更",
          "label": "当一个工单的状态发生变更"
        },
        "issue-stage-status-change": {
          "title": "工单阶段状态变更",
          "label": "当一个工单包含的阶段状态发生了变更"
        },
        "issue-task-status-change": {
          "title": "工单任务状态变更",
          "label": "当一个工单包含的任务状态发生了变更"
        },
        "issue-info-change": {
          "title": "工单信息变更",
          "label": "当一个工单的信息 (比如: 指派人, 标题, 描述) 发生了变更"
        },
        "issue-comment-creation": {
          "title": "工单被评论",
          "label": "当新的工单评论被创建"
        },
        "issue-approval-notify": {
          "title": "工单待审批",
          "label": "当工单需要审批"
        },
        "issue-task-run-status-change": {
          "title": "工单任务执行状态变更",
          "label": "当一个工单包含的任务执行状态发生了变更"
        },
        "notify-issue-approved": {
          "title": "工单审批通过",
          "label": "当工单审批通过"
        },
        "notify-pipeline-rollout": {
          "title": "工单待发布",
          "label": "当工单待发布时"
        }
      }
    },
    "settings": {
      "success-updated": "项目设置更新成功",
      "success-member-added-prompt": "成功添加到当前项目中.",
      "success-member-deleted-prompt": "成功将 {name} 从当前项目移除.",
      "member-placeholder": "选择用户",
      "manage-member": "管理成员",
      "owner": "@.upper:role.project-owner.self",
      "developer": "@.upper:role.project-member.self",
      "archive": {
        "title": "归档项目",
        "description": "已归档项目将不再显示。",
        "btn-text": "归档这个@:common.project"
      },
      "restore": {
        "title": "恢复项目",
        "btn-text": "恢复这个@:common.project"
      },
      "schema-change-type": "Schema 变更类型",
      "select-schema-change-type-ddl": "命令式 - 使用任意的 DDL 语句，描述变更命令。",
      "select-schema-change-type-sdl": "声明式 - 仅使用 CREATE TABLE/INDEX，直接描述最终期望的 Schema。",
      "schema-path-template-sdl-description": "Schema 文件描述了完整的数据库结构。",
      "branch-protection-rules": {
        "self": "分支保护规则",
        "add-rule": "添加分支",
        "branch-name-pattern": {
          "self": "分支名称模式",
          "description": "支持通配符，如 feature/* 或 *-stable。留空则匹配所有分支。"
        },
        "applies-to-n-branches": "应用到了 {n} 个分支",
        "only-allow-specified-roles-to-create-branch": "只允许指定角色创建分支",
        "no-protection-rule-configured": "没有配置分支保护规则。",
        "only-apply-to-main-branches": "只对主分支生效"
      }
    },
    "members": {
      "description": "项目成员角色决定了操作项目中的数据库和工单的权限。项目的所有者，工作空间管理员和 DBA 都具有项目所有的权限。",
      "add-member": "添加成员",
      "revoke-member": "撤销成员",
      "revoke-access": "撤销访问",
      "grant-access": "授权访问",
      "edit": "编辑成员 - {member}",
      "view-by-principals": "按负责人查看",
      "view-by-roles": "按角色查看",
      "cannot-remove-last-owner": "无法移除项目的最后一个所有者",
      "revoke-role-from-user": "删除'{user}'{role}的角色",
      "inactive-members": "未激活成员",
      "show-inactive": "显示未激活成员",
      "select-users": "选择用户",
      "assign-role": "分配角色",
      "assign-reason": "（可选）理由",
      "never-expires": "永不过期",
      "expired": "已过期",
      "role-description": "角色描述",
      "role-never-expires": "此角色没有过期时间。",
      "add-more": "增加更多",
      "role-name": "角色名称",
      "condition-name": "条件名称",
      "users": "用户",
      "roles": "角色",
      "search-member": "搜索成员",
      "revoke-members": "撤销成员",
      "clean-up-expired-roles": "清除过期的角色",
      "workspace-level-roles": "工作空间级别角色",
      "project-level-roles": "项目级别角色"
    },
    "mode": {
      "standard": "标准模式",
      "batch": "批量模式"
    },
    "db-name-template": "租户数据库名称模板",
    "select": "选择项目",
    "lgtm-check": {
      "self": "LGTM 检查",
      "disabled": "跳过 LGTM 检查",
      "project-member": "需要来自项目成员的 LGTM",
      "project-owner": "需要来自项目所有者的 LGTM"
    },
    "successfully-updated-db-name-template": "成功更新数据库名称模板。",
    "all": "所有项目",
    "key-hint": "简短且有辨识度的字母数字组合用于识别该项目。",
    "gitops-connector": {
      "self": "GitOps 连接",
      "add": "新增 GitOps 连接",
      "delete": "删除 GitOps 连接",
      "update-success": "GitOps 连接已更新",
      "create-success": "GitOps 连接已创建",
      "delete-success": "GitOps 连接已删除"
    }
  },
  "gitops": {
    "setting": {
      "description": "在 Bytebase GitOps 工作流程中，开发人员将迁移脚本存储在 VCS 中。拉取请求触发 SQL 审查，合并后启动迁移计划。管理员配置 VCS 提供商，而项目所有者在项目内建立 VCS 连接。",
      "add-git-provider": {
        "self": "添加 Git 提供方",
        "description": "在项目可以启用 GitOps 工作流前，Bytebase 首先需要以在 VCS 中注册为 OAuth 应用的方式和 VCS 进行集成。以下是配置该集成的步骤，您也可以按照我们的{guide}。",
        "gitlab-self-host": "自托管 GitLab",
        "gitlab-self-host-admin-requirement": "您必须是 GitLab 实例的管理员。",
        "gitlab-com-admin-requirement": "您必须是项目或组的管理员。",
        "github-self-host": "自托管 GitHub",
        "github-com-admin-requirement": "您必须是 GitHub 组织的管理员。",
        "bitbucket-admin-requirement": "您必须是 Bitbucket 工作区的管理员。",
        "azure-devops-service": "Azure DevOps 服务",
        "azure-admin-requirement": "您必须是 Azure DevOps 组织的管理员。",
        "add-success": "成功添加了 Git 提供方「{vcs}」",
        "choose": "选择 Git 提供方",
        "basic-info": {
          "self": "基本信息",
          "gitlab-instance-url": "GitLab 实例 URL",
          "gitlab-instance-url-label": "VCS 实例 URL。请确认这个实例和 Bytebase 之间网络是互通的。",
          "github-instance-url": "GitHub 实例 URL",
          "bitbucket-instance-url": "Bitbucket 实例 URL",
          "azure-instance-url": "Azure DevOps 实例 URL",
          "instance-url-error": "实例 URL 必须以 https:// or http:// 开头",
          "display-name": "展示名称",
          "display-name-label": "一个可选的展示名称用以区分不同的 Git 供应方。"
        },
        "access-token": {
          "self": "OAuth 应用信息",
<<<<<<< HEAD
          "personal-access-token": "个人访问令牌",
          "gitlab-personal-access-token": "创建专用服务用户并生成具有维护者角色的个人访问令牌，并且至少具有要管理的组或项目的以下权限。您可以生成项目访问令牌来管理单个项目，或生成组访问令牌来管理组内的所有项目。",
          "github-personal-access-token": "创建一个专用服务用户，并为组织或所有需要管理的项目生成一个具有成员角色的{token}。",
          "bitbucket-app-access-token": "生成特定服务用户并创建至少具有以下权限的 {app_password}。在下面插入“<bitbucket 用户名>:<生成的应用程序密码>”。",
          "bitbucket-app-password": "应用程序密码",
          "azure-devops-personal-access-token": "创建一个专用的服务用户，并为所有组织生成一个有下列权限的个人访问令牌"
=======
          "gitlab-project-access-token": "为管理单个项目生成一个项目访问令牌。",
          "gitlab-group-access-token": "生成一个群组访问令牌来管理群组内的所有项目。",
          "gitlab-personal-access-token": "创建一个专用服务用户，并生成一个具有组或所有待管理项目的维护者角色的个人访问令牌。",
          "github-personal-access-token": "创建一个专用的服务用户，并为组织或所有需要管理的项目生成一个成员角色的个人访问令牌。",
          "bitbucket-personal-access-token": "生成一个特定的服务用户，并创建一个应用程序密码，为相关的组织、项目或仓库授予读写权限以进行管理。在下方插入 '<bitbucket用户名>:<生成的应用程序密码>'。",
          "azure-devops-personal-access-token": "创建一个专用的服务用户，并为所有组织生成一个有下列权限的个人访问令牌。“组织” 字段应设置为 “所有可访问的组织”。"
>>>>>>> 0794a430
        },
        "confirm": {
          "confirm-info": "确认信息",
          "confirm-description": "创建完成后，这个 Git 供应方将出现在项目面板「GitOps」Tab 下，可以被项目所有者选中。"
        }
      },
      "git-provider": {
        "gitlab-self-host-application-id-label": "注册为 GitLab 实例级 OAuth 应用的应用 ID。",
        "gitlab-com-application-id-label": "注册为 GitLab OAuth 应用的应用 ID。",
        "view-in-gitlab": "查看 GitLab App",
        "view-in-azure": "查看 Azure App",
        "gitlab-self-host-secret-label": "注册为 GitLab 实例级 OAuth 应用的 Secret。",
        "gitlab-com-secret-label": "注册为 GitLab OAuth 应用的 Secret。",
        "azure-secret-label": "注册为 Azure OAuth 应用的 Client Secret。",
        "github-application-id-label": "注册为 GitHub 组织级别 OAuth 应用的 Client ID。",
        "azure-application-id-label": "注册为 Azure 组织级别 OAuth 应用的 Client ID。",
        "secret-label-github": "注册为 GitHub 组织级别 OAuth 应用的 Client secret。",
        "delete-forbidden": "删除这个提供方前，需要先解除所有仓库的关联。",
        "delete": "删除 Git 提供方",
        "delete-confirm": "删除 Git 提供方 \"{name}\"？"
      }
    }
  },
  "deployment-config": {
    "stage-n": "阶段 {n}",
    "add-selector": "添加选择条件",
    "update-success": "成功更新部署配置",
    "this-is-example-deployment-config": "这是部署配置的样例，您需要在此基础上编辑并保存。",
    "n-databases": "{n} 个数据库",
    "selectors": "选择条件",
    "add-stage": "添加阶段",
    "confirm-to-revert": "确定撤销编辑？",
    "name-placeholder": "阶段名称…",
    "error": {
      "at-least-one-stage": "至少需要 1 个阶段",
      "stage-name-required": "需要指定阶段名称",
      "at-least-one-selector": "每个阶段至少需要 1 个选择条件",
      "env-in-selector-required": "每个阶段都需要有 \"Environment\" 选择条件",
      "env-selector-must-has-one-value": "\"Environment ID\" 必须有且只有 1 个值",
      "key-required": "需要指定 Key",
      "values-required": "需要指定值"
    },
    "project-has-no-deployment-config": "这个项目还没有部署配置。请先{go}。",
    "go-and-config": "去配置",
    "wont-be-deployed-explanation": "这些数据库不会被部署，因为没有命中任何选择条件。",
    "wont-be-deployed": "不参与部署",
    "pipeline-generated-from-deployment-config": "部署的流水线根据项目的{deployment_config}生成。",
    "preview-deployment-pipeline": "预览部署流水线",
    "select-database-group": "选择数据库分组"
  },
  "data-source": {
    "role-type": "权限类型",
    "successfully-deleted-data-source-name": "成功删除数据源'{0}'。",
    "create-data-source": "创建数据源",
    "data-source-list": "数据源列表",
    "all-data-source": "所有数据源",
    "search-name": "搜索名称",
    "search-name-database": "搜索名称，数据库",
    "successfully-created-data-source-datasource-name": "成功创建数据源 '{0}'。",
    "select-database-first": "先选择数据库",
    "select-data-source": "选择数据源",
    "search-user": "搜索用户",
    "user-list": "用户列表",
    "revoke-access": "您确定要取消 '{0}' 对 '{1}' 的访问权限？",
    "grant-data-source": "授予数据源",
    "grant-database": "授权数据库",
    "requested-issue": "申请工单",
    "successfully-revoked-member-principal-name-access-from-props-datasource-name": "成功取消 '{0}' 对 '{1}' 的访问权限。",
    "your-issue-id-e-g-1234": "您的工单 id (例如 1234)",
    "member-principal-name-already-exists": "{0} 已经存在",
    "successfully-granted-datasource-name-to-addedmember-principal-name": "成功授予 '{1}' '{0}'",
    "we-also-linked-the-granted-database-to-the-requested-issue-linkedissue-name": "我们也把被授予的数据库链接到了申请工单 '{0}'。",
    "new-data-source": "新数据源",
    "connection-name-string-copied-to-clipboard": "{0} 字符串已复制到剪贴板。",
    "jdbc-cant-connect-to-socket-database-value-instance-host": "JDBC 无法连接到 socket {0} ",
    "snowflake-keypair-tip": "密钥对认证",
    "ssl-type": {
      "ca": "@:{'data-source.ssl.ca-cert'}",
      "ca-and-key-and-cert": "@:{'data-source.ssl.ca-cert'} + @:{'data-source.ssl.client-key'} + @:{'data-source.ssl.client-cert'}",
      "none": "不使用"
    },
    "ssl": {
      "ca-cert": "CA 证书",
      "client-key": "客户端密钥",
      "client-cert": "客户端证书"
    },
    "ssh-type": {
      "tunnel": "@:{'data-source.ssh.tunnel'}",
      "tunnel-and-private-key": "@:{'data-source.ssh.tunnel'} + @:{'data-source.ssh.private-key'}",
      "none": "不使用"
    },
    "ssh": {
      "host": "服务器",
      "port": "端口",
      "user": "用户名",
      "password": "密码",
      "ssh-key": "SSH 密钥",
      "tunnel": "隧道",
      "private-key": "私钥"
    },
    "ssl-connection": "SSL 连接",
    "ssh-connection": "SSH 连接",
    "read-replica-host": "只读副本 Host",
    "read-replica-port": "只读副本端口",
    "delete-read-only-data-source": "删除只读数据源",
    "connection-string-schema": "连接串模式",
    "admin": "主库",
    "read-only": "从库"
  },
  "setting": {
    "project": {
      "description": "这里是项目管理员界面，列出了 Bytebase 上的所有项目。",
      "show-archived": "显示已归档的项目"
    },
    "label": {
      "key": "Key",
      "values": "值",
      "value-placeholder": "标签值…",
      "key-placeholder": "标签 key..."
    }
  },
  "sql-editor": {
    "self": "SQL 编辑器",
    "select-connection": "请选择数据连接",
    "search-databases": "搜索数据库",
    "search-results": "搜索结果",
    "loading-databases": "加载数据库信息...",
    "close-pane": "关闭面板",
    "loading-data": "加载数据中...",
    "table-empty-placeholder": "点击 ”运行“ 执行查询",
    "no-data-available": "暂无数据",
    "download-as-file": "下载为 {file} 格式",
    "only-select-allowed": "只允许执行 {select} 语句",
    "want-to-action": "如果您想要{want}，点击“{action}”按钮{reaction}。",
    "and-submit-an-issue": "并提交一个工单",
    "to-enable-admin-mode": "来开启管理员模式",
    "table-schema-placeholder": "选择一个表进行查看 Schema",
    "notify-empty-statement": "请在编辑器中输入 SQL 语句",
    "notify-multiple-statements": "检测到您输入了多条 SQL 语句。SQL 编辑器只支持执行第一条语句。您可以选择其他语句单独执行。",
    "goto-edit-schema-hint": "请从编辑器顶部选择一个数据库连接",
    "notify-invalid-sql-statement": "请检查您的 SQL 语句。",
    "can-not-execute-query": "加载数据时无法执行查询",
    "rows": "条记录",
    "vertical-display": "竖向展示",
    "no-history-found": "暂无历史记录",
    "no-sheet-found": "暂无工作表",
    "search-history": "搜索历史记录",
    "search-sheets": "搜索工作表",
    "hint-tips": {
      "confirm-to-delete-this-history": "确定删除这条记录？",
      "confirm-to-close-unsaved-sheet": {
        "title": "确定关闭未保存的工作表？",
        "content": "关闭当前工作表会丢失所有未保存的数据？"
      }
    },
    "please-input-the-tab-label": "请输入标签页名称!",
    "copy-code": "复制代码",
    "copy-url": "复制 URL",
    "notify": {
      "copy-code-succeed": "代码复制成功",
      "copy-share-link": "分享链接已拷贝到剪贴板",
      "sheet-is-read-only": "分享的工作表是只读的，无法编辑。"
    },
    "view-all-tabs": "查看所有标签页",
    "sheets": "工作表",
    "connection-holder": "选择数据库以开始",
    "link-access": "链接访问权限",
    "private": "私有",
    "private-desc": "只有您自己可以访问此工作表",
    "project-read": "项目内可读",
    "project-read-desc": "工作表所有者或者项目所有者拥有读、写权限，其他成员拥有只读权限",
    "project-write": "项目内读写",
    "project-write-desc": "工作表所有者和项目内成员都有读写权限",
    "create-read-only-data-source": "前去创建",
    "go-back": "返回",
    "save-sheet": "保存工作表",
    "save-sheet-input-placeholder": "请输入工作表名称",
    "untitled-sheet": "未命名工作表",
    "format": "格式化",
    "sql-review-result": "SQL 检查结果",
    "alter-table": "修改表结构",
    "visualize-explain": "可视化 Explain",
    "sql-execute-in-production-environment": "小心，您正在操作生产环境下的数据库。",
    "rows-upper-limit": "到达查询结果条数上限",
    "tab-mode": {
      "readonly": "只读",
      "admin": "管理员"
    },
    "close-sheet": "关闭工作表",
    "connect": "连接",
    "connect-in-admin-mode": "以管理员模式连接",
    "admin-mode": {
      "self": "管理员模式"
    },
    "allow-admin-mode-only": "实例{instance}只能通过管理员模式访问。",
    "run-selected": "运行选中的语句",
    "clear-screen": "清屏",
    "query-time": "查询时间",
    "request-query-permission": "申请查询权限",
    "connection-lost": "连接丢失。下一次执行查询时将尝试重新连接。",
    "sheet": {
      "choose-sheet": "选择工作表",
      "self": "工作表",
      "connection": "连接"
    },
    "tab": {
      "unsaved": "未保存",
      "context-menu": {
        "actions": {
          "close": "关闭",
          "close-others": "关闭其他",
          "close-to-the-right": "关闭右侧所有的",
          "close-saved": "关闭已保存的",
          "close-all": "关闭所有",
          "rename": "重命名"
        }
      }
    },
    "batch-query": {
      "batch": "批量",
      "select-database": "选择下面的数据库",
      "description": "批量查询 {project} 下的 {count} 个数据库。"
    },
    "executing-query": "执行查询",
    "grouping": "分组",
    "previous-row": "上一行",
    "next-row": "下一行",
    "copy-success": "复制成功",
    "missing-permission-to-load-db-metadata": "缺少加载数据库 {db} 元数据所需的权限。",
    "connect-in-new-tab": "在新选项卡中连接",
    "copy-name": "复制名称",
    "copy-select-statement": "复制 SELECT 语句",
    "preview-table-data": "预览表数据",
    "view-table-detail": "查看表详情",
    "view-database-detail": "查看数据库详情",
    "copy-all-column-names": "复制所有列名",
    "view-schema-text": "查看文本 Schema"
  },
  "schema-editor": {
    "self": "Schema 编辑器",
    "use-tips": "选择需要编辑的数据库或者表",
    "preview-issue": "预览工单",
    "sync-sql-from-schema-editor": "从 Schema 编辑器中同步 SQL",
    "raw-sql": "SQL 语句",
    "search-database-and-table": "搜索数据库和表",
    "search-table": "搜索表",
    "search-column": "搜索列",
    "actions": {
      "create-schema": "新建 Schema",
      "drop-schema": "删除 Schema",
      "create-table": "新建表",
      "rename": "重命名",
      "drop-table": "删除表",
      "restore": "恢复",
      "add-column": "添加列",
      "add-from-template": "从模板添加",
      "drop-column": "删除列",
      "sql-preview": "预览 SQL",
      "reset": "重置",
      "save": "保存"
    },
    "database": {
      "name": "名称",
      "row-count": "数据行数",
      "data-size": "数据大小",
      "engine": "引擎",
      "collation": "字符排序规则",
      "comment": "注释"
    },
    "schema": {
      "select": "选择 schema",
      "name": "Schema 名称"
    },
    "tables": "表",
    "table": {
      "select": "选择表",
      "name": "表名"
    },
    "columns": "列",
    "column": {
      "select": "选择列",
      "name": "名称",
      "type": "类型",
      "default": "默认值",
      "comment": "注释",
      "not-null": "不可为空",
      "primary": "主键",
      "foreign-key": "外键",
      "classification": "分类分级",
      "on-update": "更新时"
    },
    "default": {
      "no-default": "无默认值",
      "empty-string": "空字符串",
      "expression": "表达式",
      "zero": "0",
      "true": "True",
      "false": "False"
    },
    "nothing-changed-for-database": "数据库 {database} 无任何改动",
    "message": {
      "invalid-schema-name": "无效的 Schema 名称",
      "duplicated-schema-name": "重复的 Schema 名称",
      "invalid-table-name": "无效的表名",
      "duplicated-table-name": "重复的表名",
      "invalid-column-name": "无效的列名",
      "duplicated-column-name": "重复的列名",
      "invalid-column-type": "无效的列类型",
      "schema-not-found": "找不到 Schema",
      "failed-to-fetch-database-schema": "请求数据库 Schema 失败",
      "invalid-schema": "无效的 Schema",
      "cannot-drop-the-last-column": "不能删除最后一列",
      "cannot-change-config": "数据库配置必须同 Schema 一起变更"
    },
    "confirm-to-close": {
      "title": "确定关闭？",
      "description": "关闭后更改将会丢失。"
    },
    "tenant-mode-tips": "点击“预览工单”后，当前更改将会应用于所有选定的租户数据库。",
    "edit-foreign-key": "修改外键",
    "select-reference-schema": "选择外键的 Schema",
    "select-reference-table": "选择外键的表",
    "select-reference-column": "选择外键的列",
    "index": {
      "indexes": "索引",
      "edit-indexes": "编辑索引",
      "unique": "唯一"
    },
    "generated-ddl-is-empty": "生成的 DDL 为空"
  },
  "label": {
    "empty-label-value": "空",
    "no-label": "没有标签",
    "error": {
      "key-necessary": "需要指定 Key",
      "value-necessary": "需要指定值",
      "key-duplicated": "Key 重复了",
      "value-duplicated": "值重复了",
      "max-length-exceeded": "长度不能超过 {len} 字符",
      "max-label-count-exceeded": "不能多于 {count} 个标签",
      "cannot-edit-reserved-label": "不能编辑预留标签 \"{key}\"",
      "max-value-length-exceeded": "值长的度不能超过 {length} 字符",
      "key-format": "仅允许使用字母和数字 ([a-z0-9A-Z])、连字符 (-)、下划线 (_) 和点 (.)。\n并且必须以字母和数字开头和结尾。",
      "x-is-reserved-key": "\"{key}\" 是系统保留 Key"
    },
    "placeholder": {
      "select-key": "选择 Key…",
      "select-value": "选择值…",
      "select-values": "选择值…"
    },
    "setting": {
      "description": "标签是一组可用于标识数据库租户的键值对。{link}。"
    },
    "db-name-template-tips": "使用模版来约束数据库命名。例如：您的数据库 db1 是按照地域分割为 US，Asia，Europe 并且您希望它们的名字是 db1__US, db1__ASIA, db1__EU，那么模版可以指定为 {placeholder}。{link}。",
    "confirm-change": "您确定要修改 '{label}' 吗？",
    "parsed-from-template": "从 {name} 中依据模板 {template} 解析得出",
    "cannot-transfer-template-not-match": "数据库 '{name}' 无法转移到这个项目，因为它的名称不符合模板 {template}。",
    "add-label": "添加标签",
    "filter-by-label": "按标签过滤"
  },
  "oauth": {
    "unknown-event": "未知的事件类型，认证失败"
  },
  "subscription": {
    "try-for-free": "免费试用",
    "inquire-enterprise-plan": "企业版询价",
    "enterprise-free-trial": "企业版 {days} 天免费试用",
    "button": {
      "free-trial": "{days} 天免费试用",
      "upgrade": "升级",
      "contact-us": "联系我们",
      "view-subscription": "查看订阅"
    },
    "trial-start-modal": {
      "title": "已开启{plan}试用",
      "content": "您的{plan}试用已开启！在 {date} 之前所有{plan}功能将不受限制。",
      "button": "了解",
      "subscription-page": "订阅页面",
      "subscription": "可以在{page}查看我们的订阅方案及付费功能。"
    },
    "description": "您可以在这里上传您购买的 Bytebase 证书来解锁专业版/企业版功能。",
    "upload-license": "上传证书",
    "upgrade-trial-button": "升级试用",
    "request-n-days-trial": "申请 {days} 天试用 (无需信用卡)",
    "request-with-qr": "扫描二维码申请试用",
    "successfully-start-trial": "成功开启 {days} 天的免费试用",
    "successfully-upgrade-trial": "成功升级为{plan}试用",
    "require-subscription": "这个功能需要{requiredPlan}订阅，请购买 Bytebase 证书来解锁该功能。",
    "feature-require-subscription": "{feature} 需要 {requiredPlan}。",
    "required-plan-with-trial": "这个功能需要{requiredPlan}订阅，{startTrial}",
    "trial-for-plan": "您可以开启{plan}的 {days} 天免费试用 - 无需任何信用卡或预付费。",
    "trial-for-days": "您可以开启 {days} 天的免费试用 - 无需任何信用卡或预付费。",
    "upgrade-trial": "您可以直接将现有的试用升级到这个版本。",
    "contact-to-upgrade": "请联系工作空间所有者来升级到试用版。",
    "upgrade-now": "现在升级",
    "instance-assignment": {
      "license": "证书",
      "assign-license": "分配证书",
      "require-license": "需要实例证书",
      "missing-license-attention": "请给实例分配证书以解锁该功能。",
      "n-license-remain": "剩余 {n}",
      "manage-license": "管理证书",
      "used-and-total-license": "已分配 / 总实例证书",
      "success-notification": "证书分配更新成功",
      "missing-license-for-instances": "您有 {count} 个实例（{name}）缺失开启该功能的证书。",
      "missing-license-for-feature": "缺少实例证书以启用{feature}。点击去分配证书。"
    },
    "update": {
      "success": {
        "title": "证书更新成功",
        "description": "订阅版高级功能已解锁"
      },
      "failure": {
        "title": "证书更新失败",
        "description": "请检查证书是否有效"
      }
    },
    "plan-features": "{plan}功能",
    "overuse-warning": "{neededPlan}在{currentPlan}将会受限，请尽快升级以确保正常使用。",
    "overuse-modal": {
      "description": "您正在使用当前「{plan}」不包含的功能。立即升级避免影响使用。",
      "instance-count-exceeds": "实例数量 {count} 超出了限制 {limit}"
    },
    "features": {
      "bb-feature-external-secret-manager": {
        "title": "设置外部密钥",
        "desc": "设置 Vault 或自定义 URL 作为数据库密码的外部密钥"
      },
      "bb-feature-task-schedule-time": {
        "title": "设定任务执行时间",
        "desc": "「设定任务执行时间」可以将任务设定在特定时间执行"
      },
      "bb-feature-instance-count": {
        "title": "实例数量限制",
        "desc": "您已达最大实例数量限制，请付费升级来获取更多实例额度。",
        "remaining": "当前总实例额度为 {total}，目前仅剩 {count} 个份额可用。",
        "runoutof": "已用尽全部 {total} 个实例额度。",
        "upgrade": "@:{'subscription.upgrade'}来获取更多实例额度。"
      },
      "bb-feature-user-count": {
        "title": "用户数量限制",
        "desc": "您已达最大用户数量限制，请付费升级来获取无限的用户额度。",
        "remaining": "当前总用户额度为 {total}，目前仅剩 {count} 个份额可用。",
        "runoutof": "已用尽全部 {total} 个用户额度。",
        "upgrade": "@:{'subscription.upgrade'}来获取无限的用户额度。"
      },
      "bb-feature-multi-tenancy": {
        "title": "批量模式",
        "desc": "批量变更一组属于不同租户或者数据库分库的数据库。"
      },
      "bb-feature-approval-policy": {
        "title": "发布策略",
        "desc": "「发布策略」可以控制数据库 schema 的变更是否需要手动发布"
      },
      "bb-feature-environment-tier-policy": {
        "title": "环境级别",
        "desc": "「环境级别」可以将环境标记为生产环境"
      },
      "bb-feature-sensitive-data": {
        "title": "敏感数据",
        "desc": "将数据表的列标记为敏感数据，它们在查询结果中将会被显示成 \"******\"。"
      },
      "bb-feature-access-control": {
        "title": "数据访问控制",
        "desc": "限制用户对数据的访问权限，例如禁止用户复制数据查询结果"
      },
      "bb-feature-lgtm": {
        "title": "LGTM 检查",
        "desc": "检查工单是否有 \"LGTM\" 评论。"
      },
      "bb-feature-im-approval": {
        "title": "IM 集成",
        "desc": "通过集成 IM 来批准工单。"
      },
      "bb-feature-sql-review": {
        "title": "解锁 100+ SQL 审核策略",
        "desc": "配置各种 SQL lint 规则，以在研发组织中落地 SQL 最佳实践，保障 Schema 的规范一致性。"
      },
      "bb-feature-custom-approval": {
        "title": "自定义审批",
        "desc": "为不同的任务配置风险等级和自定义审批流。"
      },
      "bb-feature-vcs-sql-review": {
        "title": "GitOps 工作流中的 SQL 审核",
        "desc": "在您的 VCS 仓库流水线上添加 SQL 审核 CI，以便在拉取请求中对变动的 SQL 文件进行自动审核。"
      },
      "bb-feature-rbac": {
        "title": "角色管理",
        "desc": "「角色管理」可以赋予成员诸如 DBA 这样的特定角色。"
      },
      "bb-feature-custom-role": {
        "title": "自定义角色",
        "desc": "定义自定义角色，你可以将它们应用到项目成员上，用于配置自定义审批。"
      },
      "bb-feature-watermark": {
        "title": "水印设置",
        "desc": "在页面上显示水印，包含用户名、ID 和 Email。"
      },
      "bb-feature-audit-log": {
        "title": "审计日志",
        "desc": "记录和查询工作空间中的用户执行的操作。"
      },
      "bb-feature-schema-drift": {
        "title": "Schema 偏差",
        "desc": "检测非预期的 schema 变更并且报告 schema 偏差。"
      },
      "bb-feature-branding": {
        "title": "自定义品牌信息",
        "desc": "定制 Logo"
      },
      "bb-feature-online-migration": {
        "title": "在线大表变更",
        "desc": "基于 gh-ost。对于大表，可以把锁表的时间从小时级降低到秒级。"
      },
      "bb-feature-sync-schema-all-versions": {
        "title": "库表同步",
        "desc": "选择某个数据库的任意一个 Schema 版本，并将其同步到目标数据库。"
      },
      "bb-feature-read-replica-connection": {
        "title": "Read replica connection",
        "desc": "使用只读副本连接到只读数据源。"
      },
      "bb-feature-instance-ssh-connection": {
        "title": "SSH 实例连接",
        "desc": "通过 SSH 连接实例。"
      },
      "bb-feature-custom-instance-scan-interval": {
        "title": "自定义实例扫描间隔",
        "desc": "自定义实例的 schema 和异常扫描间隔"
      },
      "bb-feature-index-advisor": {
        "title": "索引建议",
        "desc": "索引建议可以找到导致慢查询的索引，并提供相关的优化建议。"
      },
      "bb-feature-sso": {
        "title": "Single Sign-On (SSO)",
        "desc": "使得用户能够通过 SSO 安全地进行登录 Bytebase。"
      },
      "bb-feature-2fa": {
        "title": "双重认证",
        "desc": "双重认证为系统成员提供了一个额外的安全层。在登录时，用户需要输入由认证器应用程序生成的安全代码。"
      },
      "bb-feature-plugin-openai": {
        "title": "AI 增强",
        "desc": "AI 增强的 SQL 编辑器和索引建议功能，基于 OpenAI 技术驱动。"
      },
      "bb-feature-batch-query": {
        "title": "批量查询",
        "desc": "在 SQL Editor 中对多个数据库进行批量查询。"
      },
      "bb-feature-shared-sql-script": {
        "title": "共享 SQL 脚本",
        "desc": "将 SQL 脚本分享给项目成员，或者公开给所有人。"
      },
      "bb-feature-announcement": {
        "title": "公告",
        "desc": "配置公告横幅。"
      },
      "bb-feature-encrypted-secrets": {
        "title": "保密变量",
        "desc": "存储数据库的保密变量，并在工单的 SQL 中使用它们。"
      },
      "bb-feature-database-grouping": {
        "title": "数据库分组",
        "desc": "数据库分组让您可以对数据库分组里的数据库进行批量操作。"
      },
      "bb-feature-disallow-signup": {
        "title": "禁用自助注册",
        "desc": "禁用之后，新用户将无法自助注册，只能通过管理员邀请来创建账户。"
      },
      "bb-feature-schema-template": {
        "title": "Schema 模板",
        "desc": "预定义 Schema 模板，之后可以在变更或设计 Schema 时应用这些模板。"
      },
      "bb-feature-secure-token": {
        "title": "登录频率",
        "desc": "登录频率指定用户必须再次登录的间隔。"
      },
      "bb-feature-issue-advanced-search": {
        "title": "工单高级搜索",
        "desc": "通过高级搜索来访问无限制的历史工单。"
      }
    }
  },
  "sheet": {
    "self": "工作表",
    "my-sheets": "我的工作表",
    "mine": "我的",
    "star": "添加收藏",
    "unstar": "取消收藏",
    "starred": "收藏的",
    "shared-with-me": "共享给我的",
    "actions": {
      "sync-from-vcs": "从 VCS 同步 SQL 脚本"
    },
    "notifications": {
      "duplicate-success": "已成功拷贝至“我的工作表”"
    },
    "hint-tips": {
      "confirm-to-sync-sheet": "确定要同步工作表?",
      "confirm-to-delete-this-sheet": "确定删除这条工作表?",
      "confirm-to-duplicate-sheet": "确定要复制这条工作表?"
    },
    "linked-issue": "关联工单",
    "from-issue-warning": "这个工作表来自工单 {issue}，处于只读模式。{oversize}",
    "content-oversize-warning": "SQL 过大所以无法直接编辑。",
    "sheets": "工作表",
    "search-sheets": "搜索工作表",
    "sheet": "工作表",
    "unconnected": "未连接"
  },
  "engine": {
    "mysql": "MySQL",
    "common": "通用"
  },
  "sql-review": {
    "title": "SQL 审核策略",
    "description": "SQL 审核策略可以为不同的环境定义不同的 SQL lint 规则集. 它可以帮助团队采用 SQL 最佳使用实践，并在不同的数据库上约束 schema 的一致性。每当您尝试做一个 DDL/DML 变更或者使用 SQL 编辑器来查询数据时， 配置的 SQL 审核规则就会检查相应的执行语句。",
    "disabled": "已禁用",
    "no-policy-set": "没有 SQL 审核策略",
    "create-policy": "创建审核策略",
    "duplicate-policy": "复制审核策略",
    "configure-policy": "配置审核策略",
    "policy-removed": "审核策略已删除",
    "policy-created": "审核策略已创建",
    "policy-updated": "审核策略已更新",
    "policy-duplicated": "审核策略已复制",
    "rules": "规则",
    "filter": "筛选",
    "no-permission": "仅管理员或 DBA 有权限创建或更新审核策略。",
    "disable": "停用审核策略",
    "enable": "开启审核策略",
    "delete": "删除审核策略",
    "input-then-press-enter": "输入后按下回车来添加",
    "not-available-for-free": "{plan}订阅不能使用该规则",
    "unlock-full-feature": "解锁 100+ SQL Review 规则",
    "create": {
      "breadcrumb": "创建审核策略",
      "basic-info": {
        "name": "基本信息",
        "display-name": "名称",
        "display-name-placeholder": "审核策略名称",
        "display-name-default": "SQL 审核策略",
        "display-name-label": "用以区分不同审核策略的名称。",
        "environments": "环境",
        "environments-label": "将该审核策略应用于哪些环境。一个环境只能关联一个审核策略。",
        "environments-select": "选择环境",
        "no-linked-environments": "没有选择环境",
        "no-available-environment": "没有可供选择的环境",
        "no-available-environment-desc": "没有可供选择的环境。一个环境只能关联一个审核策略。",
        "choose-template": "选择模板"
      },
      "configure-rule": {
        "name": "配置规则",
        "change-template": "更改模板",
        "confirm-override-title": "规则变更",
        "confirm-override-description": "之前的规则将会被覆盖"
      },
      "preview": {
        "name": "预览"
      }
    },
    "edit-rule": {
      "self": "编辑 SQL 审核规则",
      "readonly": "SQL 审核规则"
    },
    "rule": {
      "active": "开启"
    },
    "enabled-rules": "开启的规则数",
    "rule-detail": "规则详情",
    "view-definition": "查看定义",
    "other-engines": "其他数据库类型"
  },
  "debug-log": {
    "title": "Debug 日志",
    "no-logs": "暂无 Debug 日志",
    "count-of-logs": "从服务端获取的最新 {count} 条日志。",
    "debug-log-detail": "日志详情",
    "enabled": "Debug 模式已开启",
    "open-debug-mode": "开启 Debug 模式",
    "table": {
      "record-ts": "时间",
      "method": "方法",
      "request-path": "请求路径",
      "role": "角色",
      "error": "错误消息",
      "stack-trace": "调用栈",
      "empty": "<无>",
      "operation": {
        "operation": "操作",
        "view-details": "查看详情",
        "copy": "拷贝",
        "copy-all": "拷贝全部",
        "copied": "已拷贝",
        "export": "导出"
      }
    }
  },
  "audit-log": {
    "no-logs": "暂无审计日志",
    "audit-log-detail": "审计详情",
    "table": {
      "created-ts": "时间",
      "created-time": "创建时间",
      "updated-time": "更新时间",
      "actor": "操作者",
      "type": "事件类型",
      "level": "事件等级",
      "comment": "评论",
      "payload": "Payload",
      "empty": "<空>",
      "view-details": "查看详情",
      "select-type": "选择类型"
    },
    "type": {
      "workspace": {
        "member-create": "增加工作空间成员",
        "member-role-update": "更新工作空间成员角色",
        "member-activate": "激活工作空间成员",
        "member-deactivate": "禁用工作空间成员"
      },
      "project": {
        "member-role-update": "更新项目成员角色",
        "database-transfer": "转移数据库"
      },
      "sql-editor-query": "SQL 编辑器查询",
      "sql-export": "SQL 导出"
    }
  },
  "onboarding-guide": {
    "create-database-guide": {
      "let-add-a-instance": "让我们先添加一个实例吧",
      "go-to-project-list-page": "前往项目页面",
      "click-new-project": "点击\"创建项目\"按钮",
      "click-new-database": "点击\"创建数据库\"按钮",
      "click-approve": "点击\"批准\"按钮来执行这个工单",
      "wait-issue-finished": "等待工单执行完成...",
      "back-to-home": "回到主页",
      "finished-dialog": {
        "you-have-done": "您成功完成了:",
        "add-an-instance": "添加了一个实例",
        "create-a-project": "创建了一个项目",
        "create-an-issue": "创建了一个工单",
        "create-a-new-database": "创建了一个数据库",
        "keep-going-with-bytebase": "继续使用 Bytebase！"
      }
    }
  },
  "schema-diagram": {
    "self": "Schema 关系图",
    "fit-content-with-view": "自动适应视图"
  },
  "identity-provider": {
    "test-connection": "测试连接",
    "test-modal": {
      "title": "测试 OAuth2 连接性",
      "start-test": "点击登录按钮开始测试"
    }
  },
  "sensitive-data": {
    "self": "敏感数据"
  },
  "resource": {
    "environment": "环境",
    "instance": "实例",
    "project": "项目",
    "idp": "身份提供商",
    "role": "角色",
    "database-group": "数据库分组",
    "schema-group": "表分组",
    "changelist": "变更列表",
    "vcs-provider": "GitOps 提供方",
    "vcs-connector": "GitOps 连接"
  },
  "resource-id": {
    "self": "{resource} ID",
    "description": "{resource} ID 是一个唯一的标识符。创建之后无法修改。",
    "cannot-be-changed-later": "创建之后无法修改。",
    "validation": {
      "duplicated": "{resource} ID 已存在。请使用其他 ID。",
      "pattern": "{resource} ID 只能包含小写字母、数字和连字符。它必须以一个小写字母开头。",
      "minlength": "{resource} ID 至少包含 1 个字符。",
      "overflow": "{resource} ID 应该少于 64 个字符。"
    }
  },
  "multi-factor": {
    "self": "多重认证",
    "auth-code": "认证码",
    "recovery-code": "恢复码",
    "other-methods": {
      "self": "其他方法",
      "use-auth-app": {
        "self": "使用身份验证器应用程序",
        "description": "在您的移动设备上打开双重认证器（TOTP）应用程序，查看认证码。"
      },
      "use-recovery-code": {
        "self": "使用恢复码",
        "description": "如果您无法访问您的移动设备，请输入一个恢复码来验证您的身份。"
      }
    }
  },
  "two-factor": {
    "self": "双重认证",
    "description": "双重认证为系统成员提供了一个额外的安全层。在登录时，用户需要输入由认证器应用程序生成的安全代码。",
    "enabled": "双重认证已开启",
    "setup-steps": {
      "setup-auth-app": {
        "self": "设置认证器应用程序",
        "description": "使用像 Google Authenticator、Microsoft Authenticator 或 Authy 这样的手机应用程序来进行双重认证操作。",
        "scan-qr-code": {
          "self": "扫描二维码",
          "description": "使用您手机中的认证器应用程序进行扫描。如果您无法扫描，可以{action}。",
          "enter-the-text": "输入文本"
        },
        "verify-code": "验证应用程序的代码"
      },
      "download-recovery-codes": {
        "self": "下载恢复码",
        "tips": "保持您的恢复码和您的密码一样安全。建议将它们保存在一个密码管理器中，如 Lastpass、1Password 或 Keeper。",
        "keep-safe": {
          "self": "把您的恢复码放在一个安全的地方。",
          "description": "这些代码是在您无法收到双重认证代码的情况下访问您的账户。如果您找不到这些代码，您将失去对您账户的访问。"
        }
      },
      "recovery-codes-saved": "确定已经保存了我的恢复码"
    },
    "recovery-codes": {
      "self": "恢复码",
      "description": "恢复码可以在您无法收到双重认证代码的情况下用于访问您的账户。"
    },
    "disable": {
      "self": "禁用双重认证",
      "description": "您即将禁用您账户的双重认证。您在登录时将不再需要输入由您的 Authenticator 应用程序生成的安全代码。"
    },
    "your-two-factor-secret": {
      "self": "双重认证密钥",
      "description": "复制密钥并在您的应用程序中手动输入。",
      "copy-succeed": "复制成功。请输入到您的应用程序中。"
    },
    "messages": {
      "2fa-enabled": "双重认证开启成功",
      "2fa-disabled": "双重认证禁用成功",
      "recovery-codes-regenerated": "恢复码已经重新生成",
      "2fa-required": "您的管理员要求所有用户配置双重认证。请先配置双重认证，才能继续使用。",
      "cannot-disable": "您的管理员要求所有用户配置双重认证。您无法禁用双重认证。"
    }
  },
  "plugin": {
    "ai": {
      "examples": "例子",
      "text-to-sql-placeholder": "在此输入自然语言后，Bytebase 会马上转换成 SQL 语句",
      "text-to-sql-disabled-placeholder": "提供 OpenAI API 密钥以开启 ChatSQL 能力。",
      "run-automatically": "自动运行",
      "conversation": {
        "conversations": "会话",
        "untitled": "未命名会话",
        "delete": "删除会话",
        "rename": "修改会话名称",
        "select-or-create": "选择或{create}一个会话以开始。",
        "exit-conversation-mode": "退出对话模式",
        "history-conversations": "历史对话",
        "view-history-conversations": "查看历史对话",
        "new-conversation": "开启新对话",
        "no-message": "无消息",
        "tips": {
          "suggest-prompt": "生成提示词...",
          "more": "更多",
          "no-more": "没有了"
        }
      },
      "preset-suggestion": {
        "1": "哪个部门的员工最多？",
        "2": "哪个部门经理的下属最多？",
        "3": "各个部门的性别比例如何？"
      },
      "statement-copied": "语句已复制到剪贴板",
      "dont-show-again": "不再显示",
      "chat-sql": "ChatSQL",
      "disable-chat-sql": "关闭 ChatSQL",
      "enable-chat-sql": "开启 ChatSQL"
    }
  },
  "custom-approval": {
    "self": "自定义审批",
    "risk-rule": {
      "self": "安全规则",
      "risk-rules": "安全规则",
      "x-risk-rules": {
        "low": "低风险规则",
        "moderate": "中风险规则",
        "high": "高风险规则"
      },
      "active": "开启",
      "edit-rule": "编辑规则",
      "delete": "删除安全规则",
      "default-rules": {
        "self": "默认规则",
        "description": "当工单不符合自定义规则时，将会执行默认规则。"
      },
      "risk": {
        "self": "风险",
        "select": "选择风险",
        "risk-level": {
          "0": "默认",
          "100": "低",
          "200": "中",
          "300": "高"
        },
        "namespace": {
          "dml": "DML",
          "ddl": "DDL",
          "create_database": "创建数据库",
          "data_export": "数据导出",
          "request_query": "申请查询权限",
          "request_export": "申请导出权限"
        }
      },
      "template": {
        "templates": "模板",
        "load": "加载",
        "presets": {
          "environment-prod-high": "生产环境，默认为高风险",
          "environment-dev-low": "开发环境，默认为低风险",
          "dml-in-environment-prod-10k-rows-high": "生产环境中更新或删除的数据行数超过 10000，默认为高风险",
          "create-database-in-environment-prod-moderate": "在生产环境中创建数据库，默认为中风险"
        },
        "load-template": "加载模板",
        "view": "查看模板"
      },
      "rule-name": "规则名称",
      "view-rule": "查看规则",
      "source": {
        "select": "选择类型",
        "self": "类型"
      },
      "input-rule-name": "输入规则名称",
      "search": "搜索规则"
    },
    "approval-flow": {
      "self": "审批流",
      "description": "对每种操作类型，配置自定义条件、风险和审批流。",
      "approval-flows": "审批流",
      "approval-nodes": "审批节点",
      "delete": "删除审批流",
      "search": "搜索审批流",
      "select": "选择审批流",
      "create-approval-flow": "创建审批流",
      "edit-approval-flow": "编辑审批流",
      "node": {
        "nodes": "审批节点",
        "description": "当一个节点上有多个审批人时，只需要一次审批通过。",
        "order": "顺序",
        "approver": "审批人",
        "group": {
          "WORKSPACE_OWNER": "工作空间管理员",
          "WORKSPACE_DBA": "DBA",
          "PROJECT_OWNER": "项目所有者",
          "PROJECT_MEMBER": "项目成员"
        },
        "add": "增加节点",
        "delete": "删除审批节点",
        "select-approver": "选择审批人",
        "roles": {
          "system": "系统角色",
          "custom": "自定义角色"
        }
      },
      "presets": {
        "owner-dba": "系统定义的流程。先由项目所有者审批，再由 DBA 审批。",
        "owner": "系统定义的流程。只需要项目所有者审批。",
        "dba": "系统定义的流程。只需要 DBA 审批。",
        "admin": "系统定义的流程。只需要管理员审批。",
        "owner-dba-admin": "系统定义的流程。先由项目所有者审批，再由 DBA 审批，最后由管理员审批。"
      },
      "view-approval-flow": "查看审批流",
      "skip": "跳过人工审批",
      "risk-not-configured-tips": "确保你已经定义了{link}。",
      "the-related-risk-rules": "相关的风险规则",
      "external-approval": {
        "self": "外部审批",
        "delete": "删除外部审批节点？",
        "endpoint": "Endpoint",
        "view-node": "查看外部审批节点",
        "create-node": "新建外部审批节点",
        "edit-node": "编辑外部审批节点"
      },
      "issue-review": {
        "sent-back": "被退回",
        "review-sent-back-by": "审批被 {user} 退回"
      }
    },
    "risk": {
      "self": "风险",
      "risk-center": "风险中心",
      "description": "风险中心定义了不同数据库操作在不同条件下的风险等级。而风险等级则会决定工单的自定义审批流程。"
    },
    "workflow-center": {
      "workflow": "工作流"
    },
    "rule": {
      "rules": "规则"
    },
    "issue-review": {
      "approve-issue": "批准工单？",
      "form": {
        "placeholder": "（可选）添加一段笔记…",
        "note": "笔记"
      },
      "you": "你",
      "generating-approval-flow": "正在生成审批流",
      "approved-issue": "批准工单",
      "disallow-approve-reason": {
        "some-task-checks-didnt-pass": "尚有未通过的任务检查项",
        "some-task-checks-are-still-running": "尚有运行中的任务检查项",
        "x-field-is-required": "{field}为必填项"
      },
      "send-back": "退回",
      "send-back-issue": "退回工单？",
      "re-request-review": "请求再次审批",
      "re-request-review-issue": "请求再次审批工单？",
      "sent-back-issue": "退回工单",
      "re-requested-review": "再次请求审批工单",
      "no-one-matches-role": "没有符合这个角色的用户，请联系项目管理员分配角色。",
      "any-n-role-can-approve": "任意 {role} 可审批",
      "approved-by-n": "已由 {approver} 批准"
    },
    "send-back": "退回"
  },
  "slow-query": {
    "self": "慢查询",
    "slow-queries": "慢查询",
    "report": "报告",
    "last-query-time": "最近执行时间",
    "database-name": "数据库名",
    "sql-statement": "SQL 语句",
    "total-query-count": "总执行次数",
    "query-count-percent": "执行次数比例",
    "max-query-time": "最大执行时长",
    "avg-query-time": "平均执行时长",
    "query-time-percent": "执行时长比例",
    "max-rows-examined": "最大扫描行数",
    "avg-rows-examined": "平均扫描行数",
    "max-rows-sent": "最大返回行数",
    "avg-rows-sent": "平均返回行数",
    "query-start-time": "执行开始时间",
    "rows-examined": "解析行数",
    "rows-sent": "返回行数",
    "lock-time": "持有锁时长",
    "query-time": "执行时长",
    "attention-description": "Bytebase 定期从实例上同步慢查询日志。对 MySQL 实例，需要先开启 slow_query。对 PostgreSQL 实例，只有开启 pg_stat_statements 的数据库才会收集慢查询。",
    "sync-job-started": "同步作业已启动。请等待同步完成。",
    "detail": "慢查询详情",
    "filter": {
      "from-date": "开始日期",
      "to-date": "结束日期"
    },
    "advise-index": {
      "current-index": "当前索引",
      "suggestion": "建议",
      "create-index": "创建索引",
      "setup-openai-key-to-enable": "设置 OpenAI API Key 以开启索引建议功能。"
    },
    "no-log-placeholder": {
      "admin": "点击「配置」按钮从数据库实例上抓取慢查询日志或点击「立即同步」按钮立即同步慢查询日志",
      "developer": "点击「立即同步」按钮立即同步慢查询日志或联系工作空间管理员或 DBA 配置慢查询功能"
    }
  },
  "schema-template": {
    "self": "Schema 模板",
    "field-template": {
      "self": "字段模板",
      "description": "预定义字段模板，之后可以在变更或设计 Schema 时应用这些模板。"
    },
    "column-type-restriction": {
      "self": "列类型约束",
      "description": "在每一个数据库引擎上，您可以限制允许使用的列类型。",
      "allow-all": "允许所有类型",
      "allow-limited-types": "只允许部分类型",
      "back-to-edit": "返回编辑",
      "add-and-save": "添加并保存",
      "messages": {
        "unable-to-update": "无法更新限制",
        "following-column-types-are-used": "以下列类型仍在字段模板中使用。",
        "one-allowed-type-per-line": "每行放一个允许的数据类型"
      }
    },
    "table-template": {
      "self": "表模板",
      "description": "预定义表模板，之后可以在变更或设计 Schema 时应用这些模板。"
    },
    "search-by-name-or-comment": "根据名称或备注搜索",
    "form": {
      "category": "分类",
      "category-desc": "选择一个已有分类，或者创建新分类",
      "unclassified": "未分类",
      "column-name": "字段名",
      "column-type": "字段类型",
      "default-value": "默认值",
      "comment": "备注",
      "nullable": "可为空",
      "table-name": "表名",
      "on-update": "更新时"
    },
    "classification": {
      "self": "数据分类分级",
      "select": "选择分类",
      "search": "搜索分类"
    }
  },
  "principal": {
    "select": "选择用户"
  },
  "role": {
    "self": "角色",
    "setting": {
      "description": "定义自定义角色，你可以将它们应用到项目成员和自定义审批。",
      "add": "添加角色",
      "edit": "编辑角色",
      "title-placeholder": "输入角色称谓",
      "name-placeholder": "输入角色名称",
      "description-placeholder": "输入角色描述",
      "validation": {
        "duplicated": "{resource}已存在",
        "required": "{resource}是必填的",
        "pattern": "{resource}只能包含小写字母、数字和连字符，并以小写字母开头。",
        "max-length": "{resource}至多包含 {length} 个字符"
      },
      "delete": "删除角色"
    },
    "select": "选择角色",
    "select-roles": "选择角色",
    "title": "称谓",
    "select-role": "选择角色",
    "expired-tip": "该角色可能已经过期。",
    "import-from-role": "从角色导入",
    "workspace-roles": "工作空间角色",
    "project-roles": {
      "self": "项目角色",
      "apply-to-all-projects": "应用到所有项目"
    },
    "custom-roles": "自定义角色",
    "workspace-admin": {
      "self": "工作空间管理员",
      "description": "工作空间内的所有权限。"
    },
    "workspace-dba": {
      "self": "工作空间 DBA",
      "description": "可以管理工作空间的所有数据库和实例"
    },
    "workspace-member": {
      "self": "工作空间成员",
      "description": "工作空间中的普通用户"
    },
    "project-owner": {
      "self": "项目所有者",
      "description": "项目内的所有权限。"
    },
    "project-developer": {
      "self": "项目开发者",
      "description": "可查看项目基本信息，并可自助发起数据库变更、数据查询、数据导出请求。"
    },
    "project-releaser": {
      "self": "项目发布者",
      "description": "可查看项目基本信息，并可在指定流程中发布变更。"
    },
    "project-querier": {
      "self": "项目查询者",
      "description": "可查询指定范围的数据。"
    },
    "project-exporter": {
      "self": "项目导出者",
      "description": "可导出指定范围的数据。"
    },
    "project-viewer": {
      "self": "项目查看者",
      "description": "可查看项目基本信息，并可自助发起数据查询、数据导出请求。"
    }
  },
  "database-group": {
    "self": "数据库分组",
    "select": "选择数据库分组",
    "create": "新建数据库分组",
    "edit": "编辑数据库分组",
    "matched-database": "相匹配的数据库",
    "unmatched-database": "不匹配的数据库",
    "matched-table": "相匹配的表",
    "unmatched-table": "不匹配的表",
    "table-group": {
      "self": "表分组",
      "create": "新建表分组",
      "edit": "编辑表分组"
    },
    "condition": {
      "self": "条件"
    },
    "prev-editor": {
      "description": "您可以在 SQL 中引用表分组来对表分组内的所有表进行批量变更。对于每一张表，Bytebase 都会生成单独的 SQL。"
    }
  },
  "export-center": {
    "self": "导出中心"
  },
  "schema-designer": {
    "self": "Schema 设计器",
    "schema-design": "Schema 设计",
    "schema-design-list": "Schema 设计列表",
    "new-schema-design": "创建 Schema 设计",
    "baseline-database": "基准数据库",
    "schema-version": "Schema 版本",
    "personal-draft": "个人草稿",
    "baseline-version": "基线版本",
    "baseline-version-from-parent": "父分支基线版本",
    "new-branch": "新建分支",
    "parent-branch": "父分支",
    "save-draft": "保存草稿",
    "merge-branch": "合并分支",
    "raw-sql-preview": "原始 SQL 预览",
    "diff-editor": {
      "self": "Diff 编辑器",
      "resolve": "解决",
      "auto-merge-failed": "自动合并失败",
      "need-to-resolve-conflicts": "父分支已经被其他用户更新，您需要先解决可能存在的冲突。",
      "resolve-and-merge-again": "解决冲突并再次合并",
      "discard-changes": "丢弃修改",
      "action-confirm": "确认操作",
      "duplicated-branch-name-found": "发现重复的分支名称。",
      "discard-changes-confirm": "您确定要丢弃所有修改吗？"
    },
    "tables": "表",
    "search-tables": "搜索表",
    "use-tips": "选择需要设计的表",
    "apply-to-database": "应用变更到数据库",
    "select-database-placeholder": "选择数据库（仅限 MySQL、PostgreSQL、TiDB 和 Oracle）",
    "message": {
      "created-succeed": "分支创建成功",
      "updated-succeed": "分支更新成功",
      "merge-to-main-successfully": "成功合并到主版本",
      "updated-time-by-user": "由 {user} 于 {time} 更新"
    },
    "action": {
      "use-the-existing-branch": "使用已有分支",
      "create-new-branch": "创建新分支"
    }
  },
  "cel": {
    "factor": {
      "affected_rows": "影响行数",
      "table_rows": "表行数",
      "environment_id": "环境 ID",
      "project_id": "项目 ID",
      "instance_id": "实例 ID",
      "database_name": "数据库名称",
      "db_engine": "数据库引擎",
      "sql_type": "SQL 类型",
      "expiration_days": "过期天数",
      "export_rows": "导出行数",
      "table_name": "表名称",
      "column_name": "字段名称",
      "classification_level": "数据分级",
      "resource_instance_id": "实例 ID",
      "resource_database_name": "数据库名",
      "resource_table_name": "表名"
    },
    "condition": {
      "self": "条件",
      "description-tips": "条件是通过表达式配置的规则。例如：条件「环境 为 prod」将会匹配在「prod」环境中执行的工单。",
      "add": "添加条件",
      "add-group": "添加条件组",
      "group": {
        "or": {
          "description": "以下任一为真…"
        },
        "and": {
          "description": "以下全部为真…"
        },
        "tooltip": "条件组是一系列由「与」或「或」运算符连接的条件的集合。"
      },
      "input-value": "输入值",
      "add-condition-in-group-placeholder": "点击{plus}添加条件",
      "select-value": "选择值",
      "input-value-press-enter": "输入值，按回车确认",
      "add-root-condition-placeholder": "点击「添加条件」或「添加条件组」以添加条件"
    }
  },
  "changelist": {
    "self": "变更列表",
    "changelists": "变更列表",
    "change-center": "变更中心",
    "new": "新建变更列表",
    "name": "变更列表名称",
    "name-placeholder": "我的变更列表",
    "error": {
      "project-is-required": "项目不能为空",
      "name-is-required": "变更列表名称不能为空",
      "invalid-resource-id": "无效的资源 ID",
      "nothing-changed": "无任何改变",
      "sql-cannot-be-empty": "SQL 不能为空",
      "select-at-least-one-change": "选择至少一条变更",
      "select-at-least-one-change-to-export": "至少选择一项要导出的变更",
      "add-at-least-one-change": "添加至少一项变更",
      "select-at-least-one-database": "至少选择一个数据库",
      "you-are-not-allowed-to-perform-this-action": "你无权执行此操作"
    },
    "apply-to-database": "应用到数据库",
    "add-change": {
      "self": "添加变更",
      "change-history": {
        "select-at-least-one-history-below": "请在下方选择至少一条记录"
      },
      "branch": {
        "select-at-least-one-branch-below": "请在下方选择至少一条记录"
      }
    },
    "change-source": {
      "self": "变更来源",
      "raw-sql": "SQL 语句",
      "change-history": {
        "tables": "表"
      },
      "source": "来源"
    },
    "confirm-remove-change": "移除这项变更？",
    "delete-this-changelist": "删除这个变更列表",
    "confirm-delete-changelist": "删除变更列表？"
  },
  "export-data": {
    "self": "导出数据",
    "export-rows": "导出行数",
    "error": {
      "export-rows-required": "需要指定导出行数",
      "export-rows-must-gt-zero": "导出行数必须大于 0"
    },
    "export-format": "导出格式",
    "password-optional": "设置密码加密（可选）",
    "password-info": "提供密码来对导出的文件进行加密"
  },
  "branch": {
    "rollout": {
      "select-target-database": "选择目标数据库"
    },
    "select-tables-to-rollout": "选择要发布的表",
    "branch-is-protected": "该分支已被保护",
    "default-branches": "默认分支",
    "your-branches": "你的分支",
    "active-branches": "活跃的分支",
    "select-branch": "选择分支",
    "merge-rebase": {
      "select-branches-to-merge": "选择要合并的分支",
      "select-branches-to-rebase": "选择要 rebase 的分支",
      "validating-branch": "正在验证分支",
      "able-to-merge": "可以合并",
      "able-to-rebase": "可以 rebase",
      "cannot-automatically-merge": "无法自动合并，请先 {rebase_branch}。",
      "cannot-automatically-rebase": "无法自动 rebase，请手动解决冲突。",
      "go-rebase": "rebase 分支",
      "changes-of-branch": "{branch} 的变更",
      "merge-succeeded": "合并成功",
      "rebase-succeeded": "Rebase 成功",
      "delete-branch-after-merged": "合并后删除分支",
      "merge-branch": "合并分支",
      "rebase-branch": "Rebase 分支",
      "confirm-rebase": "确认 rebase？",
      "conflict-not-resolved": "似乎还有尚未解决的冲突。",
      "resolve-conflicts-to-rebase": "解决冲突以进行 rebase",
      "preview-merge-result": "预览合并后 {branch} 上的更改",
      "preview-rebase-result": "预览 rebase 后 {branch} 上的修改",
      "diffs-between": "{left} 和 {right}的差异",
      "base-branch": "Base 分支",
      "head-branch": "Head 分支",
      "preview": "预览",
      "before-merge": "合并前",
      "after-merge": "合并后",
      "before-rebase": "rebase 前",
      "after-rebase": "rebase 后",
      "post-merge-action": {
        "rebase": "合并且同步分支",
        "delete": "合并且删除分支"
      }
    },
    "source": {
      "baseline-version": "基线版本",
      "parent-branch": "父分支",
      "self": "来源"
    },
    "index": {
      "drop-index-confirm": "删除索引？"
    },
    "force-delete": "强制删除",
    "deleting-parent-branch": "将要删除一个父分支。",
    "visualized-schema": "可视化 Schema",
    "schema-text": "文本 Schema",
    "baseline": "基线",
    "head": "当前",
    "show-diff-with-branch-baseline": "显示与分支基线之间的差异"
  }
}<|MERGE_RESOLUTION|>--- conflicted
+++ resolved
@@ -2017,21 +2017,12 @@
         },
         "access-token": {
           "self": "OAuth 应用信息",
-<<<<<<< HEAD
           "personal-access-token": "个人访问令牌",
           "gitlab-personal-access-token": "创建专用服务用户并生成具有维护者角色的个人访问令牌，并且至少具有要管理的组或项目的以下权限。您可以生成项目访问令牌来管理单个项目，或生成组访问令牌来管理组内的所有项目。",
           "github-personal-access-token": "创建一个专用服务用户，并为组织或所有需要管理的项目生成一个具有成员角色的{token}。",
           "bitbucket-app-access-token": "生成特定服务用户并创建至少具有以下权限的 {app_password}。在下面插入“<bitbucket 用户名>:<生成的应用程序密码>”。",
           "bitbucket-app-password": "应用程序密码",
           "azure-devops-personal-access-token": "创建一个专用的服务用户，并为所有组织生成一个有下列权限的个人访问令牌"
-=======
-          "gitlab-project-access-token": "为管理单个项目生成一个项目访问令牌。",
-          "gitlab-group-access-token": "生成一个群组访问令牌来管理群组内的所有项目。",
-          "gitlab-personal-access-token": "创建一个专用服务用户，并生成一个具有组或所有待管理项目的维护者角色的个人访问令牌。",
-          "github-personal-access-token": "创建一个专用的服务用户，并为组织或所有需要管理的项目生成一个成员角色的个人访问令牌。",
-          "bitbucket-personal-access-token": "生成一个特定的服务用户，并创建一个应用程序密码，为相关的组织、项目或仓库授予读写权限以进行管理。在下方插入 '<bitbucket用户名>:<生成的应用程序密码>'。",
-          "azure-devops-personal-access-token": "创建一个专用的服务用户，并为所有组织生成一个有下列权限的个人访问令牌。“组织” 字段应设置为 “所有可访问的组织”。"
->>>>>>> 0794a430
         },
         "confirm": {
           "confirm-info": "确认信息",
