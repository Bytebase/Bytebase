{
  "common": {
    "view": "查看",
    "you": "您",
    "general": "通用",
    "slack": "Slack",
    "discord": "Discord",
    "teams": "Teams",
    "dingtalk": "钉钉",
    "feishu": "飞书",
    "wecom": "企业微信",
    "custom": "自定义",
    "im": "IM",
    "overview": "概览",
    "change-history": "变更历史",
    "webhook": "Webhook",
    "webhooks": "Webhook",
    "key": "键值",
    "workflow": "工作流",
    "activity": "活动",
    "activities": "活动",
    "unread": "未读",
    "read": "已读",
    "inbox": "通知",
    "sign-in": "登录",
    "sign-up": "注册",
    "email": "邮箱",
    "username": "用户名",
    "credentials": "凭据",
    "password": "密码",
    "activate": "激活",
    "save": "保存",
    "cancel": "取消",
    "cancelled": "已取消",
    "comment": "评论",
    "home": "主页",
    "setting": "设置",
    "settings": "设置",
    "project": "项目",
    "projects": "项目",
    "default-project": "默认项目",
    "visit-default-project": "@:common.visit@:common.default-project",
    "help": "帮助",
    "database": "数据库",
    "databases": "数据库",
    "description": "描述",
    "instance": "实例",
    "instances": "实例",
    "environment": "环境",
    "environments": "环境",
    "environment-name": "环境名",
    "bookmark": "书签",
    "bookmarks": "书签",
    "quick-action": "快捷操作",
    "archive": "归档",
    "archived": "已归档",
    "no-license": "无证书",
    "logout": "登出",
    "close": "关闭",
    "latest": "最新",
    "error": "错误",
    "canceled": "已取消",
    "approval": "批准",
    "approve": "批准",
    "done": "完成",
    "create": "创建",
    "run": "运行",
    "retry": "重试",
    "skip": "跳过",
    "reopen": "重开",
    "dismiss": "关闭",
    "back": "返回",
    "next": "下一步",
    "edit": "编辑",
    "update": "更新",
    "updated": "已更新",
    "visit": "访问",
    "role": {
      "self": "角色",
      "dba": "DBA",
      "owner": "所有者",
      "developer": "开发者",
      "member": "成员",
      "exporter": "数据导出者",
      "querier": "数据查询者"
    },
    "assignee": "发布人",
    "revert": "恢复",
    "apply": "应用",
    "reorder": "排序",
    "id": "ID",
    "name": "名称",
    "creator": "创建人",
    "updater": "更新人",
    "version": "版本",
    "issue": "工单",
    "issues": "工单",
    "duration": "时长",
    "created-at": "创建于",
    "updated-at": "更新于",
    "commit": "提交",
    "statement": "语句",
    "sql-statement": "SQL @:{'common.statement'}",
    "snapshot": "快照",
    "status": "状态",
    "stage": "阶段",
    "task": "任务",
    "tasks": "任务",
    "sql": "SQL",
    "unassigned": "未指派",
    "new": "创建",
    "add": "添加",
    "confirm-and-add": "确认并添加",
    "confirm-and-update": "确认并更新",
    "query": "查询",
    "transfer": "转移",
    "migration": "变更",
    "schema": "Schema",
    "anomalies": "异常",
    "do-not-show-again": "不再显示",
    "backups": "备份",
    "detail": "详情",
    "type": "类型",
    "language": "语言",
    "repository": "仓库",
    "change": "变更",
    "branch": "分支",
    "required-placeholder": "必需的占位符",
    "optional-placeholder": "可选的占位符",
    "optional-directory-wildcard": "可选的目录通配符",
    "sensitive-placeholder": "敏感数据 - 仅写入",
    "enabled": "开启",
    "default": "默认",
    "gitops": "GitOps",
    "restore": "恢复",
    "detailed-guide": "详细指南",
    "workspace": "工作空间",
    "application": "应用",
    "confirm": "确认",
    "coming-later": "敬请期待",
    "learn-more": "了解更多",
    "schema-version": "Schema 版本",
    "time": "时间",
    "manual": "手动",
    "automatic": "自动",
    "Default": "默认",
    "definition": "定义",
    "empty": "空",
    "connecting": "连接中...",
    "creating": "创建中...",
    "updating": "更新中...",
    "Address": "地址",
    "User": "用户",
    "assigned": "已指派",
    "subscribed": "已订阅",
    "created": "已创建",
    "label": "标签",
    "labels": "标签",
    "mode": "模式",
    "roletype": "角色类型",
    "readonly": "只读",
    "user": "用户",
    "added-time": "添加时间",
    "data-source": "数据源",
    "grant": "授予",
    "admin": "管理员",
    "read-only": "只读",
    "connection-string": "连接字符串",
    "agents": "Agents",
    "billings": "计费",
    "all": "全部",
    "deployment-config": "部署配置",
    "by": "由",
    "ok": "OK",
    "share": "分享",
    "others": "其他",
    "or": "或者",
    "export": "导出",
    "tips": "提示信息",
    "template": "模板",
    "delete": "删除",
    "history": "历史记录",
    "loading": "加载中",
    "from": "来自于",
    "copied": "已拷贝",
    "copy": "拷贝",
    "manage": "管理",
    "table": "表",
    "search": "搜索",
    "warning": "警告",
    "edited": "编辑于",
    "preview": "预览",
    "file-selector": {
      "type-limit": "仅支持 {extension} 类型的文件",
      "size-limit": "文件大小需小于 {size} MiB"
    },
    "no-data": "无数据",
    "visibility": "可见性",
    "duplicate": "拷贝",
    "clear-search": "清空搜索",
    "enable": "开启",
    "disable": "禁用",
    "view-doc": "查看文档",
    "backup-and-restore": "备份与恢复",
    "write-only": "仅写入",
    "pitr": "PITR",
    "fix": "修复",
    "go-now": "立即前往",
    "sync-now": "现在同步",
    "show-help": "查看帮助",
    "success": "成功",
    "failed": "失败",
    "load-more": "加载更多",
    "access-denied": "拒绝访问",
    "no": "否",
    "yes": "是",
    "advanced": "高级",
    "restart": "重启",
    "want-help": "加入用户群",
    "operation": "操作",
    "rollback": "回滚",
    "total": "共计",
    "discard-changes": "取消修改",
    "error-message": "错误信息",
    "demo-mode": "演示模式",
    "operations": "操作",
    "on": "开",
    "off": "关",
    "verify": "验证",
    "regenerate": "重新生成",
    "download": "下载",
    "will-lose-unsaved-data": "这会丢失当前所有未保存的数据。",
    "deleted": "已删除",
    "will-override-current-data": "将会覆盖当前数据。",
    "rollout": "发布",
    "uploading": "上传中",
    "active": "开启",
    "added": "已创建",
    "revoke": "撤销",
    "cannot-undo-this-action": "这个操作无法撤销",
    "expand": "展开",
    "collapse": "收起",
    "select": "选择",
    "optional": "可选",
    "reason": "理由",
    "date": {
      "days": "{days} 天",
      "months": "{months} 月",
      "years": "{years} 年"
    },
    "expiration": "过期时间",
    "configure": "配置",
    "database-groups": "数据库分组",
    "members": "成员",
    "warehouse": "仓库",
    "schedule": "计划",
    "state": "状态",
    "condition": "条件",
    "search-user": "搜索用户",
    "branches": "分支",
    "merge": "合并",
    "info": "信息",
    "minutes": "分钟"
  },
  "error-page": {
    "go-back-home": "回到主页"
  },
  "anomaly-center": "异常中心",
  "kbar": {
    "recently-visited": "最近访问",
    "navigation": "导航",
    "help": {
      "navigate": "选择",
      "perform": "执行",
      "close": "关闭",
      "back": "返回"
    },
    "options": {
      "placeholder": "输入命令或搜索…"
    },
    "preferences": {
      "common": "偏好设置",
      "change-language": "更改语言…"
    }
  },
  "task": {
    "checking": "检查中…",
    "run-task": "运行检查",
    "check-result": {
      "title": "{name} 的检查结果",
      "title-general": "检查结果"
    },
    "check-type": {
      "fake": "Fake",
      "syntax": "语法",
      "compatibility": "兼容性",
      "connection": "连接",
      "sql-review": "SQL 审核",
      "earliest-allowed-time": "最早执行时间",
      "ghost-sync": "gh-ost 同步",
      "statement-type": "语句类型",
      "lgtm": "LGTM",
      "pitr": "PITR",
      "affected-rows": "影响行数",
      "sql-type": "SQL 类型",
      "summary-report": "概要报告"
    },
    "rollout-time": "指定发布时间",
    "earliest-allowed-time-hint": "'@:{'task.rollout-time'}' 指定了该任务最早允许执行的时间。如果该字段没有被指定，则任务会在满足其他条件后立即执行。",
    "comment": "评论",
    "invoker": "执行者",
    "started": "开始于",
    "ended": "结束于",
    "view-change": "查看变更",
    "view-change-history": "查看变更历史",
    "earliest-allowed-time-unset": "未设置",
    "status": {
      "running": "运行中",
      "failed": "失败",
      "canceled": "取消",
      "success": "成功",
      "warn": "警告",
      "error": "错误"
    },
    "earliest-allowed-time-no-modify": "您无法修改此字段，因为您不是该工单的审核人或者它不在待执行状态。",
    "type": {
      "bb-task-database-schema-update-ghost-sync": "同步数据",
      "bb-task-database-schema-update-ghost-cutover": "切换表",
      "bb-task-database-schema-update-ghost-drop-original-table": "删除原始表"
    },
    "progress": {
      "completed-units": "已完成{units}",
      "total-units": "总共{units}",
      "eta": "预计完成时间",
      "units": {
        "unit": "单元数",
        "row": "行数"
      },
      "counting": "统计中"
    },
    "n-similar-tasks": "({count} 个相似的任务)",
    "skip": "跳过",
    "skip-modal-title": "跳过任务[{name}]？",
    "task-checks": "任务检查项",
    "rollback": {
      "sql-rollback": "SQL 回滚",
      "failed": "失败",
      "preview-rollback-issue": "预览回滚工单",
      "generating": "生成中",
      "empty-rollback-statement": "回滚语句为空",
      "cancel-generating": "取消生成回滚语句",
      "sql-rollback-tips": "开启时，Bytebase 会保留数据变更的回滚日志，\n可以用于创建一个新的工单来回滚这次变更。\n警告：如果你的数据表没有主键，回滚语句可能\n会影响重复的行。执行前请注意确认。\n{link}"
    },
    "skip-failed-in-current-stage": "跳过当前阶段失败的任务",
    "apply-change-to-all-pending-tasks": {
      "title": "应用到所有未执行任务？",
      "self": "应用到所有未执行任务",
      "current-only": "只应用到当前任务"
    },
    "execution-time": "执行时间",
    "run-checks": "运行检查",
    "run-checks-in-current-stage": "运行当前阶段的所有检查",
    "database-create": {
      "pending": "（待创建）",
      "created": "（已创建）"
    },
    "action-failed-in-current-stage": "{action}当前阶段失败的任务",
    "action-all-tasks-in-current-stage": "{action}当前阶段的所有任务",
    "cancel-task": "取消任务"
  },
  "banner": {
    "update-license": "更新证书",
    "license-expires": "您的{plan}证书已在 {expireAt} 过期",
    "trial-expires": "您的{plan}试用将在 {days} 天后过期",
    "trial-expired": "您的{plan}试用将在已过期",
    "extend-trial": "申请延长试用",
    "deploy": "部署到本地",
    "cloud": "注册云服务",
    "request-demo": "和我们的产品专家预约 30 分钟产品演示",
    "debug": "Debug 模式已开启，您可以通过右上角头像下拉框关闭 Debug。",
    "readonly": "Bytebase 处于只读模式。您仍然可以查看控制台，但任何尝试更改的请求都会失败。",
    "external-url": "Bytebase 还没有配置 --external-url",
    "configure-now": "现在配置"
  },
  "intro": {
    "doc": "文档",
    "issue": "工单",
    "quickstart": "新手任务"
  },
  "bbkit": {
    "common": {
      "ok": "确认",
      "cancel": "取消",
      "back": "退回",
      "next": "下一步",
      "finish": "完成",
      "step": "步骤"
    },
    "attention": {
      "default": "特别注意"
    },
    "confirm-button": {
      "sure-to-delete": "确定要删除吗？",
      "cannot-undo": "此操作无法撤销。"
    }
  },
  "settings": {
    "sidebar": {
      "account": "账户",
      "profile": "个人信息",
      "workspace": "工作空间",
      "security-and-policy": "安全 & 策略",
      "integration": "集成",
      "general": "通用",
      "members": "成员",
      "im-integration": "IM",
      "sso": "SSO",
      "gitops": "GitOps",
      "subscription": "订阅",
      "labels": "标签",
      "debug-log": "Debug 日志",
      "sensitive-data": "数据脱敏",
      "access-control": "数据访问控制",
      "audit-log": "审计日志",
      "custom-roles": "自定义角色",
      "mail-delivery": "邮件发送"
    },
    "profile": {
      "email": "邮箱",
      "role": "角色",
      "phone": "手机号",
      "country-code": "国家或地区代码",
      "password": "密码",
      "password-confirm": "确认密码",
      "password-confirm-placeholder": "再次输入以确认",
      "password-mismatch": "密码输入不一致",
      "subscription": "（升级到付费方案来解锁角色管理）"
    },
    "members": {
      "active": "已激活",
      "inactive": "未激活",
      "helper": "通过邮箱添加或邀请成员",
      "add-more": "+ 增加成员",
      "add": "添加",
      "invites": "发送邀请",
      "invited": "已邀请",
      "yourself": "您自己",
      "upgrade": "升级到付费方案来解锁角色管理",
      "select-role": "选择角色",
      "not-assigned": "未指派",
      "table": {
        "account": "账户",
        "role": "角色",
        "update-time": "更新时间",
        "granted-time": "批准时间",
        "roles": "角色"
      },
      "action": {
        "deactivate": "禁用",
        "deactivate-confirm-title": "确定禁用",
        "deactivate-confirm-description": "之后可以重新启用",
        "reactivate": "启用",
        "reactivate-confirm-title": "确定启用"
      },
      "tooltip": {
        "upgrade": "升级到付费方案来解锁角色管理",
        "not-allow-edit": "只有所有者才能改变角色",
        "not-allow-remove": "不能移除最后一个所有者",
        "project-role-provider-gitlab": "同步自对应 GitLab 项目的 {rawRole} 角色",
        "cannot-change-role-of-systembot-or-service-account": "不能修改机器人助手和服务账号的角色"
      },
      "system-bot": "机器人助手",
      "service-account": "服务账号",
      "copy-service-key": "复制 Service Key",
      "reset-service-key": "重置 Service Key",
      "reset-service-key-alert": "旧 Service Key 将立即被重置，该操作不可逆。确定要重置 Service Key 吗？",
      "service-key-copied": "Service Key 已复制，请勿泄漏",
      "create-as-service-account": "创建为服务账号",
      "show-inactive": "查看未激活的成员",
      "remove-self-owner": {
        "title": "请确认您要移除您的 OWNER 角色。",
        "description": "请确保剩下的 Owner 成员可以登录，否则就无人可以管理用户了。"
      }
    },
    "im-integration": {
      "enable": "启用",
      "description": "可以让用户在 IM 里直接审批工单。",
      "feishu-updated-tip": "飞书配置更新成功"
    },
    "sso": {
      "create": "创建 SSO",
      "description": "单点登录（SSO）是一种认证方法，使用户能够通过其他应用程序和网站来进行登录。",
      "archive": "归档该 SSO",
      "archive-info": "已归档 SSO 不会显示，您可以通过点击页面左下方的 \"归档\"来恢复。",
      "restore": "恢复该 SSO",
      "form": {
        "type": "类型",
        "learn-more-with-user-doc": "了解更多如何配置",
        "redirect-url": "回调地址",
        "redirect-url-description": "将会用于填写到身份提供商申请表单中的相应字段。",
        "use-template": "使用模版",
        "select-template": "选择模版",
        "basic-information": "基础信息",
        "name": "名称",
        "name-description": "显示给登录用户的名称",
        "resource-id": "资源 ID",
        "resource-id-description": "唯一的字符串，有效字符为 /[a-z][0-9]-/",
        "domain": "域名",
        "domain-description": "OAuth 提供商的域名",
        "identity-provider-information": "身份提供商信息",
        "identity-provider-information-description": "这些信息是由您的身份提供商提供的。",
        "identity-provider-needed-information": "用以下信息创建您的 SSO 应用程序。",
        "endpoints": "链接信息",
        "endpoints-description": "链接信息是由您的 OAuth 提供商提供。",
        "auth-url-description": "登录页面的链接",
        "scopes-description": "访问 Auth URL 时携带的范围参数，使用空格分隔多个值",
        "token-url-description": "用于获取 accessToken 的 API 地址",
        "user-info-url-description": "用于通过 accessToken 获取用户信息的 API 地址",
        "user-information-mapping": "用户信息映射",
        "user-information-mapping-description": "字段映射保存了来自 API 用户信息的字段名。",
        "security-protocol": "安全协议",
        "connection-security": "安全性选项",
        "connection-security-skip-tls-verify": "跳过自签名证书验证",
        "identifier": "Bytebase 用户的邮箱",
        "identifier-tips": "邮箱应该具有唯一性。如果实际值不是邮箱格式，将会和 domain 进行拼接。",
        "display-name": "Bytebase 用户的昵称",
        "phone": "Bytebase 用户的手机号",
        "auth-style": {
          "self": "认证参数传递方式",
          "in-params": {
            "self": "通过请求参数"
          },
          "in-header": {
            "self": "通过请求头"
          }
        }
      },
      "copy-redirect-url": "Redirect URL 已复制到剪切板。"
    },
    "general": {
      "workspace": {
        "branding": "品牌",
        "only-owner-can-edit": "仅管理员可以更改此设置",
        "logo": "Logo",
        "logo-aspect": "Logo 建议为 5:2 的宽:高比例（例如 100 x 40 像素）",
        "select-logo": "选择",
        "drag-logo": "或拖拽文件",
        "logo-upload-tip": "支持 {extension} 类型文件，不能大于 {size} MiB",
        "logo-upload-succeed": "Logo 更新完成",
        "security": "安全",
        "watermark": {
          "self": "水印",
          "update-success": "水印设置已更新",
          "description": "在页面上显示水印，包含用户名、ID 和 Email。",
          "only-owner-can-edit": "仅管理员可以更新水印设置",
          "enable": "开启水印"
        },
        "disallow-signup": {
          "enable": "禁用自助注册",
          "description": "禁用之后，新用户将无法自助注册，只能通过管理员邀请来创建账户。"
        },
        "require-2fa": {
          "enable": "要求所有用户配置双重认证",
          "description": "启用之后，没有配置双重认证的用户将被强制要求进行配置操作。",
          "need-all-user-2fa-enabled": "需要所有用户都配置双重认证后才能开启此项。还有 {count} 个用户没有配置双重认证：{users}"
        },
        "network": "网络",
        "external-url": {
          "self": "External URL",
          "description": "用户或回调能访问到的 Bytebase URL，必须以 http:// 或 https:// 开头。{viewDoc}"
        },
        "gitops-webhook-url": {
          "self": "GitOps Webhook URL",
          "description": "用于 GitOps 中第三方服务向 Bytebase 发送 Webhook 的 URL。"
        },
        "sign-in-frequency": {
          "self": "登录频率",
          "description": "登录频率指定用户必须再次登录的间隔。",
          "hours": "小时",
          "days": "天数",
          "config-updated": "配置已更新，需要重新启动 Bytebase 以及重新登录后生效。"
        },
        "config-updated": "配置已更新。",
        "plugin": {
          "openai": {
            "ai-augmentation": "AI 增强",
            "openai-key": {
              "self": "OpenAI API Key",
              "description": "提供 OpenAI API Key 以在 SQL 编辑器中开启 ChatSQL 的能力。{viewDoc}",
              "find-my-key": "找到我的 Key",
              "placeholder": "OpenAI API Key 通常以 sk-***** 开头"
            },
            "openai-endpoint": {
              "self": "OpenAI API Endpoint",
              "description": "提供私有化部署的 OpenAI API Endpoint。"
            }
          }
        },
        "announcement": {
          "self": "公告",
          "update-success": "公告设置已更新。",
          "owner-or-dba-can-edit": "只有工作区所有者或 DBA 可以更新公告设置。"
        },
        "announcement-alert-level": {
          "description": "等级",
          "field": {
            "info": "普通",
            "warning": "警告",
            "critical": "重要"
          }
        },
        "announcement-text": {
          "self": "标题",
          "placeholder": "输入公告标题"
        },
        "extra-link": {
          "self": "链接",
          "placeholder": "输入公告链接"
        }
      }
    },
    "sensitive-data": {
      "description": "以下列的查询结果将会被显示为 \"******\"。在表详情页，您可以将多个列标记为敏感数据。",
      "remove-sensitive-column-tips": "不再对此列数据脱敏？",
      "sensitive-column-list": "敏感数据列表",
      "grant-access": "授权访问",
      "never-expires": "无过期时间",
      "global-rules": {
<<<<<<< HEAD
        "self": "全局脱敏规则",
=======
        "condition-order": "条件序列",
>>>>>>> 852a9550
        "add-rule": "添加规则",
        "re-order": "排序",
        "delete-rule-tip": "删除这条规则？",
        "check-rules": "查看全局配置"
      },
      "semantic-types": {
        "self": "语义类型",
        "add-type": "新增类型",
        "table": {
          "semantic-type": "语义类型",
          "description": "描述",
          "full-masking-algorithm": "全脱敏算法",
          "partial-masking-algorithm": "半脱敏算法",
          "delete": "删除这个类型？"
        }
      },
      "column-detail": {
        "masking-setting-for-column": "\"{column}\" 脱敏设置",
        "access-user-list": "用户访问列表",
        "access-user-list-desc": "被授权的用户可以访问非脱敏的原始数据。",
        "remove-user-permission": "删除该用户权限？",
        "remove-sensitive-warning": "该数据会被设置为明文，不再脱敏。",
        "column-effective-masking-tips": "该字段没有配置自己的脱敏等级。\n在此展示它基于全局规则下的脱敏等级。{link}"
      },
      "algorithms": {
        "self": "脱敏算法",
        "default": "默认",
        "default-desc": "使用 *** 为数据遮挡"
      },
      "masking-level": {
        "self": "脱敏程度",
        "masking_level_unspecified": "遵循全局配置",
        "none": "明文",
        "partial": "半脱敏",
        "full": "全脱敏"
      },
      "action": {
        "self": "操作类型",
        "query": "查询",
        "export": "导出"
      }
    },
    "access-control": {
      "description": "配置审批流来控制数据的查询和导出。{link}",
      "skip-approval": "跳过人工审批",
      "query-data": "数据查询",
      "export-data": "数据导出",
      "disallowed": "禁止",
      "copy-data-from-sql-editor": "从 SQL 编辑器复制数据"
    },
    "release": {
      "new-version-available": "有新版本可更新",
      "new-version-content": "新版本 {tag} 正式发布！请根据我们的文档来获取新版本。",
      "not-show-till-next-release": "在下次更新前不要提醒我"
    },
    "mail-delivery": {
      "description": "配置邮件信息可以让用户接收到数据库相关报告的电子邮件，如慢查询周报。",
      "field": {
        "smtp-server-host": "SMTP 服务器主机",
        "from": "发件人地址",
        "smtp-username": "SMTP 用户名",
        "smtp-password": "SMTP 密码",
        "send-test-email-to": "收件人测试地址",
        "authentication-method": "验证方式",
        "encryption": "加密方式",
        "smtp-server-port": "SMTP 服务器端口",
        "send": "发送"
      },
      "updated-tip": "邮件传输配置更新成功",
      "tested-tip": "发送成功，请检查 {address} 的收件箱。"
    }
  },
  "activity": {
    "name": "名称",
    "comment": "评论",
    "created": "创建于",
    "invoker": "执行者",
    "type": {
      "issue-create": "创建工单",
      "comment-create": "创建评论",
      "issue-field-update": "更新工单字段",
      "issue-status-update": "更新工单状态",
      "pipeline-stage-status-update": "更新工单阶段状态",
      "pipeline-task-status-update": "更新工单任务状态",
      "pipeline-task-file-commit": "提交文件",
      "pipeline-task-statement-update": "更新 SQL",
      "member-create": "创建成员",
      "member-role-update": "更新角色",
      "member-activate": "激活成员",
      "member-deactivate": "禁用成员",
      "project-repository-push": "仓库 push 事件",
      "project-database-transfer": "转移数据库",
      "project-member-create": "添加项目成员",
      "project-member-delete": "删除项目成员",
      "project-member-role-update": "变更项目成员角色",
      "pipeline-task-earliest-allowed-time-update": "更新最早允许执行时间",
      "database-recovery-pitr-done": "将数据库恢复到指定时间点",
      "external-approval-rejected": "拒绝外部审批"
    },
    "sentence": {
      "created-issue": "创建工单",
      "commented": "评论",
      "reassigned-issue": "将工单由 {oldName} 重新指派给 {newName}",
      "assigned-issue": "将工单指派给 {newName}",
      "unassigned-issue": "将工单由 {oldName} 解除指派",
      "invalid-assignee-update": "无效的指派操作",
      "changed-description": "修改描述",
      "changed-from-to": "将 {name} 从 \"{oldValue}\" 修改为 \"{newValue}\"",
      "unset-from": "撤销 {name} 的值 (从 \"{oldValue}\")",
      "set-to": "将 {name} 设置为 \"{newValue}\"",
      "changed-update": "修改 {name}",
      "reopened-issue": "重开工单",
      "resolved-issue": "解决工单",
      "canceled-issue": "取消工单",
      "empty": "",
      "changed": "修改",
      "updated": "更新",
      "canceled": "取消",
      "approved": "批准",
      "started": "开始",
      "completed": "完成",
      "failed": "失败",
      "task-name": "任务 {name}",
      "committed-to-at": "提交 {file} 到 {branch}{'@'}{repo}",
      "dismissed-stale-approval": "更新了{task}，此前的批准已被撤销",
      "external-approval-rejected": "拒绝阶段 \"{stageName}\" 的{imName}外部审批",
      "skipped": "跳过",
      "rolled-out": "发布",
      "schema-version": "schema 版本 {version}",
      "xxx-automatically": "自动{verb}",
      "verb-type-target-by-people": "{verb}{type} {target}",
      "verb-type-target-by-system-bot": "{type} {target} {verb}"
    },
    "subject-prefix": {
      "task": "任务",
      "stage": "阶段"
    },
    "n-similar-activities": "({count} 个相似的活动)"
  },
  "issue": {
    "my-issues": "我的工单",
    "waiting-approval": "等待批准",
    "waiting-rollout": "等待发布",
    "opened-by-at": "{id} 由 {creator} 开启于 {time}",
    "commit-by-at": "{id} {title} 由 {author} 提交于 {time}",
    "status-transition": {
      "modal": {
        "resolve": "解决工单?",
        "cancel": "取消整个工单?",
        "reopen": "重开工单？",
        "title": "{action}{type} [{name}]？",
        "action-to-stage": "{action}阶段（{n}个任务）"
      },
      "dropdown": {
        "resolve": "解决工单",
        "cancel": "取消工单",
        "reopen": "重开"
      },
      "form": {
        "note": "笔记",
        "placeholder": "（可选）添加一段笔记…"
      }
    },
    "subscribe": "订阅",
    "unsubscribe": "取消订阅",
    "subscriber": "没有订阅者 | 1 个订阅者 | {n} 个订阅者",
    "apply-to-other-tasks": "@:{'common.apply'}到其他@:{'common.task'}",
    "add-sql-statement": "添加 SQL @:{'common.statement'}…",
    "optional-add-sql-statement": "（可选）添加 SQL @:{'common.statement'}…",
    "edit-description": "编辑描述",
    "add-some-description": "添加一些描述…",
    "add-a-comment": "添加评论",
    "edit-comment": "编辑评论",
    "leave-a-comment": "发表一条评论…",
    "comment-editor": {
      "write": "编辑",
      "preview": "预览",
      "nothing-to-preview": "暂无预览",
      "toolbar": {
        "header": "插入标题",
        "bold": "插入粗体文本",
        "code": "插入 SQL 代码片段",
        "link": "插入链接",
        "hashtag": "通过 id 插入工单链接。请在\"#\"后填入工单 id"
      }
    },
    "view-commit": "查看提交",
    "search-issue-name": "搜索工单名称",
    "advanced-search": {
      "self": "高级搜素",
      "scope": {
        "project": {
          "title": "项目",
          "description": "仅搜索某个项目下的工单"
        }
      }
    },
    "filter-issue-by-name": "根据名称过滤",
    "table": {
      "open": "开启中",
      "closed": "已关闭",
      "status": "状态",
      "project": "项目",
      "name": "名称",
      "environment": "环境",
      "db": "数据库",
      "progress": "进度",
      "updated": "更新于",
      "approver": "审批人",
      "creator": "创建人",
      "assignee": "发布人"
    },
    "stage-select": {
      "active": "{name}（活动中）"
    },
    "not-allowed-to-operate-unassigned-database": "未分配的数据库无法{operation}。\n需要先将它转移到项目里。",
    "migration-mode": {
      "title": "变更模式",
      "normal": {
        "title": "普通变更 (适用于正常大小的表)",
        "description": "直接在目标表上执行 schema 变更，表在整个变更期间会被锁住。"
      },
      "online": {
        "title": "在线变更 (适用于大数据量的表)",
        "description": "基于 gh-ost。对于大表，可以把锁表的时间从小时级降低到秒级 {link}。"
      }
    },
    "new-issue": "@:common.new@:common.issue",
    "format-on-save": "保存时格式化",
    "action-to-current-stage": "{action}当前阶段",
    "edit-sql-statement-in-vcs": "该项目开启了基于 VCS 的版本管理。请在对应的 Git 仓库修改 SQL 文件并提交，开启新的工单。",
    "edit-sql-statement": "编辑 SQL 语句",
    "upload-sql": "上传 SQL",
    "upload-sql-as-sheet": "上传 SQL 至工作表",
    "statement-from-sheet-warning": "SQL 过大所以无法直接编辑。你可以上传新的 SQL 文件以将其覆盖。",
    "overwrite-current-statement": "覆盖当前的 SQL 语句",
    "upload-sql-file-max-size-exceeded": "上传文件大小不能超过 {size}。",
    "waiting-earliest-allowed-time": "将于 {time} 之后执行",
    "batch-transition": {
      "not-allowed-tips": "部分选中的工单无法被{operation}",
      "resolve": "解决",
      "resolved": "解决",
      "cancel": "取消",
      "cancelled": "取消",
      "reopen": "重开",
      "reopened": "重开",
      "action-n-issues": "{action} {n} 个工单",
      "successfully-action-n-issues": "成功更新 {n} 个工单"
    },
    "sql-hint": {
      "change-will-apply-to-all-tasks-in-tenant-mode": "改动将会应用到其他所有任务",
      "dont-apply-to-database-in-baseline-migration": "建立基线只会记录当前的 Schema 到变更历史里，并不会把 SQL 应用到数据库",
      "snowflake": "使用 <<schema>>.<<table>> 来标注一个 SnowFlake 的表"
    },
    "will-rollback": "当前任务将会回滚 {link}",
    "issue-link-with-task": "工单 {issue} - 任务 {task}",
    "assignee-attention": {
      "send-approval-request-successfully": "{im}审批请求发送成功",
      "send-attention-request-successfully": "审核人 {principal} 已收到关注请求",
      "needs-attention": "需要关注",
      "click-to-mark": "点击以请求审核人关注"
    },
    "sdl": {
      "schema-change": "Schema 变化",
      "generated-ddl-statements": "生成的 DDL 语句",
      "full-schema": "完整 schema",
      "left-schema-may-change": "左边的 schema 在工单执行前可能会发生变化。"
    },
    "assignee-tooltip": "发布人可以在审批流完成后进行发布。",
    "approval-flow": {
      "self": "审批流",
      "tooltip": "审批人需要按审批流指定的顺序审核和审批工单。只有审批流中所有步骤都完成审批后工单才可以执行。您可以为每个风险级别自定义审批流。"
    },
    "waiting-to-rollout": "等待发布",
    "waiting-for-review": "等待审核",
    "issue-name": "工单名称",
    "grant-request": {
      "export-rows": "最大导出行数",
      "export-format": "导出格式",
      "expire-days": "过期天数",
      "expired-at": "过期时间",
      "all-databases": "所有数据库",
      "all-databases-tip": "所有当前和未来属于这个项目的数据库。",
      "manually-select": "手动选择",
      "custom": "自定义",
      "data-export-attention": "数据将被导出到一个文件并自动下载。而且您只能完成一次导出操作。",
      "export-method": "导出方式",
      "request-sent": "导出请求已发送",
      "please-select-database-first": "请先选择数据库"
    },
    "review-sent-back": "审核被退回",
    "update-statement": {
      "self": "更新{type}",
      "apply-current-change-to": "应用当前修改到",
      "target": {
        "selected-task": "选中的任务",
        "selected-stage": "选中的阶段",
        "all-tasks": "所有任务"
      },
      "current-change-will-apply-to-all-tasks-in-batch-mode": "在批量模式下，当前更改将应用​​于所有任务。"
    },
    "not-editable-legacy-issue": "这个工单不可编辑，因为它是在旧版本的 Bytebase 中创建的。",
    "action-anyway": "仍要{action}",
    "disallow-edit-reasons": {
      "issue-is-done": "工单已完成",
      "issue-is-canceled": "工单已取消",
      "task-is-x-status": "任务状态是{status}",
      "task-is-running-cancel-first": "任务运行中，需要取消任务才能修改这项值"
    },
    "you-are-not-allowed-to-change-this-value": "您无权更改这项值"
  },
  "alter-schema": {
    "vcs-enabled": "该项目开启了基于 VCS 的版本管理，选择下面的数据库会将您导航到相应的 Git 仓库以发起变更流程。",
    "vcs-info": "已开启 VCS 版本管理。选择该数据库会跳转到对应的 Git 仓库以发起变更流程。",
    "alter-single-db": "变更单个数据库",
    "alter-multiple-db": "手动选择数据库",
    "alter-db-group": "按部署的配置",
    "no-databases-in-project": "该项目里没有数据库。点击 创建数据库 或 转移数据库 以添加数据库。"
  },
  "quick-action": {
    "create-db": "创建数据库",
    "new-db": "创建数据库",
    "add-instance": "@:common.add@:common.instance",
    "create-instance": "@:common.create@:common.instance",
    "manage-user": "成员管理",
    "add-environment": "@:common.add@:common.environment",
    "create-environment": "@:common.create@:common.environment",
    "new-project": "@:common.new@:common.project",
    "create-project": "@:common.create@:common.project",
    "edit-data": "编辑数据",
    "troubleshoot": "问题排查",
    "transfer-in-db": "转进数据库",
    "request-db": "申请数据库",
    "from-unassigned-databases": "转移未分配的数据库",
    "from-projects": "从其他项目转移",
    "transfer-in-db-title": "转进数据库",
    "transfer-in-db-alert": "您确定要转进 \"{ dbName }\" 到我们的项目中吗？",
    "unassigned-db-hint": "Bytebase 会定期同步实例的 Schema。新同步的数据库起先是未分配的状态。需要把数据库转移到项目后，才能使用。",
    "transfer-out-db": "转出数据库",
    "transfer-out-db-title": "转出数据库",
    "request-query": "申请查询权限",
    "request-export": "申请导出数据"
  },
  "create-db": {
    "new-database-name": "新数据库名称",
    "new-collection-name": "新集合名称",
    "database-owner-name": "数据库所有者",
    "cluster": "集群",
    "reserved-db-error": "{databaseName} 是一个预留名称",
    "generated-database-name": "生成的数据库名称",
    "db-name-generated-by-template": "依据模板 \"{template}\" 生成",
    "input-label-value": "输入 {key}"
  },
  "db": {
    "encoding": "字符编码",
    "character-set": "字符集",
    "collation": "字符排序规则",
    "select": "选择数据库",
    "select-instance-first": "先选择实例",
    "select-environment-first": "先选择环境",
    "tables": "表",
    "collections": "集合",
    "views": "视图",
    "extensions": "插件",
    "functions": "函数",
    "streams": "Streams",
    "tasks": "任务",
    "parent": "母",
    "last-successful-sync": "上次成功同步于",
    "sync-status": "同步状态",
    "failed-to-sync-schema-for-database-database-value-name": "为数据库'{0}'同步 schema 失败。",
    "successfully-synced-schema-for-database-database-value-name": "成功为数据库'{0}'同步 schema 。"
  },
  "instance": {
    "select": "选择实例",
    "select-database-user": "选择数据库用户",
    "new-database": "@:common.new@:common.database",
    "syncing": "同步中 ...",
    "create-migration-schema": "@:common.create@:common.migration @:{'common.schema'}",
    "missing-migration-schema": "缺少@:common.migration @:common.schema",
    "unable-to-connect-instance-to-check-migration-schema": "无法连接到@:{'common.instance'}以检查@:{'common.migration'} @:{'common.schema'}",
    "bytebase-relies-on-migration-schema-to-manage-gitops-based-schema-migration-for-databases-belonged-to-this-instance": "Bytebase 需要依赖「变更 schema」来记录这个实例上的数据库 schema 变更。如果没有设置「变更 schema」，您无法对这个实例上的数据库进行表结构和数据变更。",
    "please-contact-your-dba-to-configure-it": "请联系 DBA 配置。",
    "please-check-the-instance-connection-info-is-correct": "请检查实例连接信息是否正确。",
    "users": "用户",
    "successfully-archived-instance-updatedinstance-name": "成功归档实例'{0}'。",
    "successfully-restored-instance-updatedinstance-name": "成功恢复实例'{0}'。",
    "failed-to-create-migration-schema-for-instance-instance-value-name": "为实例'{0}'创建变更schema失败。",
    "successfully-created-migration-schema-for-instance-value-name": "成功为'{0}'创建变更Schema。",
    "failed-to-sync-schema-for-instance-instance-value-name": "为实例'{0}'同步 schema 失败。",
    "successfully-synced-schema-for-instance-instance-value-name": "成功为实例'{0}'同步 schema 。",
    "archive-instance-instance-name": "归档实例'{0}'?",
    "archive-this-instance": "归档该实例",
    "archived-instances-will-not-be-shown-on-the-normal-interface-you-can-still-restore-later-from-the-archive-page": "已归档实例不会在界面上显示。您之后仍可以在归档页中恢复他。",
    "restore-this-instance": "恢复该实例",
    "restore": "恢复",
    "restore-instance-instance-name-to-normal-state": "恢复实例'{0}'到正常状态?",
    "account-name": "@:instance.account@:instance.name",
    "account": "账户",
    "name": "名称",
    "host-or-socket": "Host 或 Socket",
    "project-id-and-instance-id": "项目 ID 与实例 ID",
    "project-id": "项目 ID",
    "instance-id": "实例 ID",
    "your-snowflake-account-name": "您的 Snowflake @:{'instance.account'}@:{'instance.name'}",
    "port": "端口",
    "instance-name": "@:common.instance@:instance.name",
    "snowflake-web-console": "Snowflake @:{'instance.web-console'}",
    "external-link": "外部链接",
    "web-console": "Web 控制台",
    "connection-info": "连接信息",
    "show-how-to-create": "如何创建",
    "below-is-an-example-to-create-user-bytebase-with-password": "创建用户 'bytebase{'@'}%' 及其密码的例子如下",
    "your_db_pwd": "YOUR_DB_PWD",
    "no-read-only-data-source-warn-for-owner-dba": "该实例没有配置只读连接，请考虑配置。",
    "no-read-only-data-source-warn-for-developer": "该实例没有配置只读连接，请让您的 DBA 配置一个。",
    "sentence": {
      "host": {
        "snowflake": "例如 host.docker.internal {'|'} <<ip>> {'|'} <<local socket>>"
      },
      "proxy": {
        "snowflake": "对于代理服务器，加上 {'@'}PROXY_HOST，并在端口里指定 PROXY_PORT"
      },
      "console": {
        "snowflake": "\b管理该@:{'common.instance'}的外部控制台 URL（如 AWS RDS 控制台，您的@:{'common.database'}控制台）"
      },
      "outbound-ip-list": "如果您的数据库使用了入站 IP 白名单，请将以下 IP 加入白名单以允许 Bytebase Cloud 的连接。",
      "create-admin-user": "这是 Bytebase 用于连接数据库，执行 DDL 和 DML (非 SELECT) 操作的用户。",
      "create-readonly-user": "这是 Bytebase 用于连接数据库，执行诸如 SELECT 的只读操作的用户。",
      "create-admin-user-non-sql": "这是 Bytebase 用于连接数据库，执行写和管理操作的用户。",
      "create-readonly-user-non-sql": "这是 Bytebase 用于连接数据库，执行只读操作的用户。",
      "create-user-example": {
        "snowflake": {
          "user": "bytebase{'@'}%",
          "password": "YOUR_DB_PWD",
          "template": "创建用户 bytebase，密码 {password}，warehouse 为{warehouse}，并授予必要权限的例子如下。"
        },
        "mysql": {
          "user": "bytebase{'@'}%",
          "password": "YOUR_DB_PWD",
          "template": "创建用户 {user}，密码 {password}，并授予必要权限的例子如下。"
        },
        "clickhouse": {
          "sql-driven-workflow": "SQL 工作流",
          "template": "创建用户 bytebase，密码 {password}，并授予必要权限的例子如下。您需要首先启用 {link}，才能执行以下创建用户的命令。"
        },
        "postgresql": {
          "warn": "如果您将要连接到的实例是由云服务供应商管理的话，那么 SUPERUSER 是不可用的，您需要通过供应商的管理员控制台来创建用户。您所创建的用户会拥有供应商特定的 semi-SUPERUSER 的权限。 您应该对所有 role 用 'GRANT role_name TO bytebase;' 语句赋予 Bytebase 权限，否则 Bytebase 可能没有权限操作已有的数据库或者表导致操作失败。",
          "template": "创建用户 bytebase，密码 {password}，并授予必要权限的例子如下。如果您将要连接到的实例是自己托管的，那么您可以 grant SUPERUSER。"
        },
        "redis": {
          "user": "bytebase",
          "password": "YOUR_DB_PWD",
          "template": "创建用户 {user}，密码 {password}，并授予必要权限的例子如下。"
        }
      }
    },
    "no-password": "无密码",
    "type-or-paste-credentials": "输入或粘贴 CREDENTIALS",
    "type-or-paste-credentials-write-only": "输入或粘贴 CREDENTIALS - 仅写入",
    "password-write-only": "YOUR_DB_PWD - 仅写入",
    "test-connection": "测试连接",
    "ignore-and-create": "忽略并创建",
    "add-a-postgresql-sample-instance": "添加一个 PostgreSQL 样本实例",
    "successfully-added-postgresql-instance": "成功添加了 PostgreSQL 样本实例。并且填好了连接信息。",
    "connection-info-seems-to-be-incorrect": "连接信息似乎错误",
    "new-instance": "新实例",
    "unable-to-connect": "Bytebase 无法连接到实例。我们推荐您再检查一遍连接信息。但也可以暂时忽略此警告。您在创建后仍能在实例详细页里修复连接信息。\n\n错误详情:{0}",
    "successfully-created-instance-createdinstance-name": "成功创建实例'{0}'。",
    "successfully-updated-instance-instance-name": "成功更新实例'{0}'。",
    "copy-grant-statement": "CREATE USER and GRANT 语句已复制到剪贴板。 粘贴到您的 {engine} 客户端。",
    "successfully-connected-instance": "成功连接到实例。",
    "failed-to-connect-instance": "连接到实例失败。",
    "failed-to-connect-instance-localhost": "连接到实例失败。\n如果您使用的 Docker 部署，请尝试使用 \"host.docker.internal\" 作为 Host 地址。",
    "search-instance-name": "搜索实例名称",
    "grants": "权限",
    "authentication-database": "认证数据库",
    "find-gcp-project-id-and-instance-id": "查看 GCP 项目 ID 与实例 ID 的方法见",
    "create-gcp-credentials": "创建凭据的方法见",
    "used-for-testing-connection": "仅作测试连接用",
    "all": "所有实例",
    "force-archive-description": "强制归档。所有关联的工单都将被解决，所有关联的工作表都将被删除。",
    "sync-mode": {
      "self": "同步模式",
      "database": {
        "self": "按数据库管理",
        "description": "将整个数据库作为单一管理对象，CDB 与 PDB 将被视作不同的数据库。（支持 CDB 与非 CDB 模式）"
      },
      "schema": {
        "self": "按 Schema 管理",
        "description": "将每个 Schema 作为管理对象。（仅支持非 CDB 模式）"
      }
    },
    "scan-interval": {
      "self": "扫描间隔",
      "default-never": "默认（永不）",
      "description": "Bytebase 会定期同步实例的 schema 以及进行异常检测。"
    }
  },
  "environment": {
    "id": "环境 ID",
    "id-description": "环境 ID 是环境的唯一标识符。一旦创建不能修改。",
    "select": "选择环境",
    "archive": "归档此环境",
    "archive-info": "已归档环境不会显示，您可以通过点击页面左下方的 \"归档\"来恢复。",
    "create": "创建环境",
    "restore": "恢复此环境",
    "successfully-updated-environment": "环境'{name}'更新成功",
    "disable-auto-backup": {
      "self": "禁用数据库自动备份",
      "content": "禁用自动备份策略仅对新添加的数据库生效。\n是否要将该设置应用到当前环境下的所有数据库？"
    },
    "production-environment": "生产环境"
  },
  "quick-start": {
    "self": "新手任务",
    "guide": "可点击步骤进行尝试",
    "view-an-issue": "查看工单",
    "visit-project": "@:common.visit@:common.projects",
    "visit-instance": "@:common.visit@:common.instances",
    "visit-database": "@:common.visit@:common.databases",
    "visit-environment": "@:common.visit@:common.environments",
    "add-a-member": "添加成员",
    "use-kbar": "使用 kbar ({shortcut})",
    "query-data": "查询数据",
    "notice": {
      "title": "新手任务已关闭",
      "desc": "您稍后仍可以从右上角的菜单中再次打开新手任务"
    }
  },
  "auth": {
    "sign-up": {
      "title": "注册您的账号",
      "admin-title": "设置 {account}",
      "admin-account": "管理员账号",
      "create-admin-account": "注册管理员",
      "confirm-password": "确认密码",
      "confirm-password-placeholder": "确认您的密码",
      "password-mismatch": "不匹配",
      "existing-user": "已有账号?",
      "accept-terms-and-policy": "我接受 Bytebase 的{terms}和{policy}",
      "terms-of-service": "服务条款",
      "privacy-policy": "隐私政策"
    },
    "sign-in": {
      "title": "登录您的账号",
      "forget-password": "忘记密码?",
      "new-user": "第一次使用 Bytebase?",
      "demo-note": "邮箱:{username} 密码:{password}",
      "gitlab": "通过 GitLab 登录",
      "github": "通过 GitHub 登录",
      "gitlab-oauth": "您可联系管理员开启 GitLab 登录",
      "sign-in-with-idp": "通过 {idp} 登录"
    },
    "password-forget": {
      "title": "忘记了您的密码？",
      "content": "请联系的您的 Bytebase 管理员重置密码",
      "return-to-sign-in": "返回登录"
    },
    "password-forgot": "忘记密码",
    "password-reset": {
      "title": "重置您的密码",
      "content": "我们会将重置密码链接发送到您的邮箱",
      "send-reset-link": "发送重置链接",
      "return-to-sign-in": "返回登录"
    },
    "activate": {
      "title": "激活您的 {type} 账号"
    }
  },
  "policy": {
    "rollout": {
      "name": "发布策略",
      "tip": "新策略对旧工单也生效",
      "info": "当要发布对数据库的变更时，该选项控制了是否需要人工发布。",
      "manual": "人工发布",
      "manual-info": "需要人工点击「发布」按钮后，才会执行变更。",
      "auto": "自动发布",
      "auto-info": "如果预检查都通过的话，会自动发布，执行变更。",
      "assignee-group": {
        "workspace-owner-or-dba": "需要 DBA 或者 Bytebase 实例所有者发布。",
        "project-owner": "需要项目所有者发布。"
      }
    },
    "backup": {
      "name": "数据库备份策略",
      "tip": "新策略仅对新添加的数据库生效",
      "not-enforced": "无策略",
      "not-enforced-info": "无备份策略。",
      "daily": "每日",
      "daily-info": "每日备份数据库。",
      "weekly": "每周",
      "weekly-info": "每周备份数据库。"
    },
    "environment-tier": {
      "name": "环境级别",
      "description": "使该环境在显示上不同于其他环境。",
      "mark-env-as-production": "标记为生产环境"
    }
  },
  "change-history": {
    "self": "变更历史",
    "select": "Schema 版本是在每次通过 Bytebase 执行 Schema 变更后被记录下来的",
    "workflow": "工作流",
    "change-type": "类型",
    "commit-info": "由 {author} 于 {time}",
    "no-schema-change": "本次变更没有任何 Schema 的改动",
    "schema-drift": "Schema 偏差",
    "schema-drift-detected": "上次变更后的 Schema 与本次变更前不一致。",
    "view-drift": "查看偏差",
    "before-left-schema-choice": "比较",
    "left-schema-choice-prev-history-schema": "上次变更后",
    "left-schema-choice-current-history-schema-prev": "本次变更前",
    "after-left-schema-choice": "和本次变更后的 Schema",
    "show-diff": "显示差异",
    "left-vs-right": "之前{prevLink} vs 当前版本",
    "schema-snapshot-after-change": "完成这次变更后的 schema 快照",
    "current-schema-empty": "当前 schema 为空",
    "list-limit": "对于有变更历史的数据库，我们会在下面最多列出5条记录。您可以点击数据库名称去进一步查看全部的记录。",
    "no-history-in-project": "这个项目下没有发现任何数据库有变更历史。",
    "recording-info": "每当数据库 schema 变更时，我们便会记录下变更历史。",
    "establish-baseline": "建立新的基线",
    "refreshing-history": "刷新历史中 ...",
    "config-instance": "配置实例",
    "establish-baseline-description": "Bytebase 将用当前的 schema 作为新的基线。这将会把数据库当前的 schema 状态同步到 Bytebase 记录的 schema 状态，并且解决 schema 偏差的问题。在进行此操作前，您应该检查当前的基线确实反映了期望的状态。",
    "establish-database-baseline": "建立「{name}」基线",
    "instance-missing-change-schema": "实例「{name}」缺失用于记录变更历史的 schema。",
    "instance-bad-connection": "无法连接实例「{name}」以获取变更历史。",
    "contact-dba": "请联系您的 DBA 进行配置。",
    "export": "导出变更历史",
    "need-to-select-first": "需要先选择变更历史",
    "all-tables": "所有表",
    "affected-tables": "受影响的表"
  },
  "database": {
    "select": "选择数据库",
    "the-list-might-be-out-of-date-and-is-refreshed-roughly-every-10-minutes": "该表每隔约10分钟刷新一次，所以展示的可能不是最新信息。",
    "last-successful-sync": "最后一次成功的同步",
    "no-anomalies-detected": "没有检测到异常",
    "sync-status": "同步状态",
    "search-database-name": "搜索数据库名称",
    "search-database": "搜索数据库",
    "transfer-project": "转移项目",
    "edit-schema": "变更 Schema",
    "edit-schema-in-vcs": "变更 Schema (VCS)",
    "change-data": "变更数据",
    "change-data-in-vcs": "变更数据 (VCS)",
    "branch": "分支",
    "branches": "分支",
    "branching": "分支",
    "new-branch": "新建分支",
    "branch-name": "分支名称",
    "select-branch": "选择一个分支",
    "delete-this-branch": "删除这个分支",
    "table-detail": "表详情",
    "successfully-transferred-updateddatabase-name-to-project-updateddatabase-project-name": "成功将'{0}'转移到项目'{1}'。",
    "database-backup": "数据库备份",
    "backup-name": "备份名称",
    "create-backup": "创建备份",
    "automatic-x-backup": "{freq}自动备份",
    "automatic-backup": "自动备份",
    "disable-automatic-backup": "禁用自动备份",
    "backuppolicy-backup-enforced-and-cant-be-disabled": "强制{0}备份，不能禁用",
    "backup-policy": {
      "DAILY": "每日",
      "WEEKLY": "每周"
    },
    "an-http-post-request-will-be-sent-to-it-after-a-successful-backup": "备份成功后向其发送 HTTP POST 请求。",
    "backup-info": {
      "template": "每{dayOrWeek} {time} 备份，数据将保留 {retentionDays} 天。"
    },
    "week": {
      "Friday": "周五",
      "Monday": "周一",
      "Saturday": "周六",
      "Sunday": "周日",
      "Thursday": "周四",
      "Wednesday": "周三",
      "Tuesday": "周二",
      "day": "日"
    },
    "enable-backup": "启用备份",
    "backup-now": "现在备份",
    "create-a-manual-backup": "创建手动备份",
    "action-automatic-backup-for-database-props-database-name": "数据库'{1}'{0}自动备份",
    "enabled": "启用",
    "disabled": "禁用",
    "updated-backup-webhook-url-for-database-props-database-name": "更新了数据库'{0}'的 webhook URL。",
    "last-sync-status": "最后一次同步状态",
    "last-sync-status-long": "最后一次同步在{1}，状态为{0}",
    "gitops-enabled": "已启用 GitOps",
    "restore-backup": "恢复备份'{0}'到一个新的数据库中",
    "nullable": "可为空",
    "restore": "恢复",
    "backup": {
      "enabled": "已启用",
      "disabled": "已禁用"
    },
    "expression": "表达式",
    "position": "位置",
    "unique": "Unique",
    "visible": "Visible",
    "comment": "注释",
    "engine": "引擎",
    "row-count-estimate": "估计行数",
    "data-size": "数据大小",
    "index-size": "索引大小",
    "column": "列",
    "columns": "列",
    "data-type": "数据类型",
    "indexes": "索引",
    "row-count-est": "估计行数",
    "incorrect-project-warning": "SQL 编辑器只能查询用户可用的项目中的数据库。您应该首先将此数据库转移到一个可用的项目中。",
    "go-to-transfer": "前去转移",
    "pitr": {
      "restore": "@:common.restore@:common.database",
      "no-available-backup": "没有可用的备份",
      "point-in-time": "时间点",
      "help-info": "将数据库的状态恢复到一个时间点。{link}。",
      "minimum-supported-engine-and-version": "需要 {engine} >= {min_version}",
      "restore-to-point-in-time": "恢复到指定时间点",
      "no-earlier-than": "恢复的时间点不能早于 [{earliest}] (最早可用的备份)。",
      "no-later-than-now": "恢复的时间点不能晚于当前时间。",
      "will-overwrite-current-database": "会覆盖现有数据库",
      "restore-before-last-migration": "恢复到上次变更历史之前",
      "restore-before-last-migration-help-info": "@:{'database.pitr.restore-before-last-migration'}。{link}。",
      "restore-to": "恢复到",
      "restore-to-new-db": "新数据库",
      "restore-to-in-place": "原数据库"
    },
    "show-reserved-tables": "显示 Bytebase 保留的表",
    "show-reserved-databases": "显示 Bytebase 保留的数据库",
    "backup-setting": {
      "schedule": {
        "disabled": "关闭",
        "weekly": "每周",
        "daily": "每天"
      },
      "form": {
        "schedule": "计划",
        "day-of-week": "星期",
        "time-of-day": "时间",
        "retention-period": "保留时长（天）"
      }
    },
    "backup-policy-violation": "违反了备份策略",
    "synced-at": "同步于 {time}",
    "not-found-last-successful-sync-was": "未找到，上次成功同步于 {time}",
    "view-unassigned-databases": "查看未分配的数据库",
    "unassigned-databases": "未分配的数据库",
    "restore-database": "恢复数据库",
    "selected-n-databases": "已选择 {n} 个数据库",
    "sync-schema": {
      "title": "库表同步",
      "description": "Bytebase 支持将一个指定的 Schema 同步到一个或多个目标数据库。",
      "schema-history-version": "Schema 历史版本",
      "select-source-schema": "选择源 Schema",
      "select-target-databases": "选择目标数据库",
      "select-project": "选择项目",
      "select-database-placeholder": "选择数据库 (仅限 MySQL, PostgreSQL, TiDB, Oracle)",
      "source-database": "源数据库",
      "source-schema": "源 Schema",
      "schema-version": {
        "self": "Schema 版本",
        "description": "每次通过 Bytebase 应用模式变更时，都会记录模式版本。"
      },
      "target-databases": "目标数据库",
      "with-diff": "有差异",
      "no-diff": "无差异",
      "message": {
        "select-a-target-database-first": "请先选择一个目标数据库。",
        "no-target-databases": "无目标数据库",
        "no-diff-found": "未发现差异。"
      },
      "to-database": "选择待同步的数据库",
      "from-database": "选择源数据库",
      "schema-change-preview": "预览 '{database}' 的 Schema 变更",
      "schema-change-preview-no-database": "预览 Schema 变更",
      "synchronize-statements": "对应生成的 DDL 语句",
      "synchronize-statements-description": "您可以继续编辑生成的 Schema DDL 语句",
      "select-from-database-and-schema-tip": "选择源数据库和 Schema 版本",
      "select-to-database-tip": "选择待同步的数据库",
      "no-difference-tip": "没有发现差异",
      "more-version": "更多...",
      "character-sets-diff-found": "Schema 之间的字符集不同",
      "preview-issue": "预览工单",
      "schema-change": "Schema 变化"
    },
    "sensitive": "敏感",
    "access-denied": "您没有访问该数据库的权限",
    "schema": {
      "select": "选择 schema"
    },
    "show-missing-databases": "显示未找到的数据库",
    "n-selected-m-in-total": "（已选择 {selected}，共计 {total}）",
    "doesnt-match-database-name-template": "不符合租户数据库名称模板",
    "doesnt-match-tenant-value": "与租户标签值不匹配",
    "should-follow-database-name-template": "需要遵循租户数据库名称模板",
    "all": "所有数据库",
    "unassigned": "不再分配",
    "show-schemaless-databases": "显示无模式的数据库。（变更 Schema 不适用于无 schema 的数据库. ）",
    "secret": {
      "new": "新增保密变量",
      "edit": "编辑保密变量",
      "name-placeholder": "输入保密变量名称",
      "description-placeholder": "输入描述",
      "value": "值",
      "value-placeholder": "输入值（仅写入）",
      "validation": {
        "duplicated-name": "保密变量名称重复",
        "name-pattern-mismatch": "秘密名称应该只由大写字母，数字和 _（下划线）组成",
        "cannot-be-changed-later": "创建之后无法修改",
        "name-cannot-prefix-with-bytebase": "秘密名称不能以 'BYTEBASE_' 为前缀",
        "name-cannot-start-with-number": "秘密名称不能以数字开头"
      },
      "self": "保密变量",
      "delete-tips": "删除保密变量",
      "description": "您可以在变更脚本中使用保密变量，来隐藏敏感信息, 请参考{guide}"
    },
    "transfer": {
      "source-project": "源项目",
      "target-project": "目标项目",
      "errors": {
        "select-target-project": "选择目标项目",
        "select-at-least-one-database": "至少选择一个数据库"
      },
      "select-target-project": "选择目标项目"
    },
    "transfer-database-from-to": "将数据库从源项目转移到目标项目",
    "classification": {
      "self": "分类分级"
    },
    "recent": "最近访问"
  },
  "repository": {
    "branch-observe-file-change": "Bytebase 跟踪文件变更的分支。",
    "base-directory": "根目录",
    "base-directory-description": "Bytebase 跟踪文件变更的根目录。如果为空，则他会跟踪整个仓库。",
    "file-path-template": "文件路径模版",
    "file-path-template-description": "Bytebase 仅会跟踪那些文件路径匹配模版 (相对于指定根目录）的文件。",
    "file-path-example-schema-migration": "针对 schema 变更类型的文件路径样例",
    "file-path-example-data-migration": "针对数据变更类型的文件路径样例",
    "schema-path-template": "Schema 路径模版",
    "schema-writeback-description": "如果指定，在每一次变更之后，Bytebase 将把最新的 Schema 回写到本来触发变更的提交分支，回写的具体路径则是相对于前面指定的根目录。如果您不希望 Bytebase 这样做，则置为空。",
    "schema-writeback-protected-branch": "请保证被变更的分支不是处于保护 (protected) 状态，或者仓库允许他的 maintainer 可以推送变更到保护分支。",
    "if-specified": "如果指定",
    "schema-path-example": "Schema 路径样例",
    "sheet-path-template": "工作表路径模板",
    "sheet-path-template-description": "Bytebase 仅跟踪文件路径匹配模版 (相对于指定根目录）的文件。匹配的文件将被同步到 SQL Editor 以供使用。",
    "sql-review-ci": "SQL 审核 CI",
    "sql-review-ci-enable": "开启 SQL 审核 CI",
    "sql-review-ci-enable-gitlab": "基于 GitLab CI 开启 SQL 审核",
    "sql-review-ci-enable-github": "基于 GitHub Action 开启 SQL 审核",
    "sql-review-ci-enable-azure": "基于 Azure DevOps Pipeline 开启 SQL 审核",
    "sql-review-ci-description": "Bytebase 会发起 {pr} 为您的代码仓库配置 SQL 审核 CI。在每一个 {pr} 中，任何匹配上「{pathTemplate}」的文件修改将被赋予对应环境的 SQL 审核策略。",
    "sql-review-ci-setup": "配置 SQL 审核 CI",
    "sql-review-ci-setup-failed": "SQL 审核 CI 创建失败",
    "sql-review-ci-setup-pr": "查看{pr}",
    "merge-request": "合并请求",
    "pull-request": "拉取请求",
    "sql-review-ci-loading-modal": "我们正在为您准备{pr}来配置 SQL 审核 CI。完成之后您将会被重定向到{pr}页面。",
    "sql-review-ci-setup-modal": "我们为您的代码仓库创建了一个{pr}来配置 SQL 审核 CI。请审核并合并该{pr}。",
    "sql-review-ci-remove": "清除 SQL 审核 CI",
    "sql-review-ci-remove-modal": "SQL 审核 CI 已禁用。您可以手动删除 {repository} 的 {vcs} 文件。",
    "sql-review-ci-restore-modal": "恢复到 UI 工作流后，SQL 审核 CI 将会被禁用，您可以手动删除 {repository} 的 {vcs} 文件。",
    "git-provider": "Git 提供方",
    "gitops-status": "@.capitalize:common.gitops 已{status}",
    "gitops-description-file-path": "数据库变更脚本存放在 {fullPath}。为了进行一次变更，开发者需要创建一个匹配 {fullPathTemplate} 文件路径格式的变更脚本。",
    "gitops-description-branch": "当脚本审核通过并且合并到 {branch} 分支后，Bytebase 将自动发起一条流水线来执行新的 schema 变更。",
    "gitops-description-description-schema-path": "当 schema 变更完成后, Bytebase 会把变更后的最新 schema 回写到指定的 {schemaPathTemplate}。",
    "gitops-description-sdl": "数据库变更脚本存放在 {fullPath}。如果要变更据库 schema，开发者需要修改脚本文件 {schemaPathTemplate}。如果要修改数据库数据，开发者需要按照 {filePathTemplate} 创建一个变更脚本。当脚本合并到 {branch} 分支后，Bytebase 将自动发起一条流水线来执行新的数据库变更。",
    "restore-to-ui-workflow": "恢复到 UI 工作流",
    "restore-ui-workflow-description": "当使用 UI 工作流时，开发者会通过 Bytebase\n\n控制台直接提交一个 SQL 审核工单，让指定的 DBA 或者开发同事审核。当审核通过后，Bytebase 再执行相应的 SQL 变更。",
    "restore-ui-workflow-success": "成功恢复到 UI 工作流",
    "update-gitops-config-success": "成功更新 @:common.gitops 配置",
    "setup-wizard-guide": "如果您在过程中遇到问题, 请参考 {guide}",
    "add-git-provider": "添加 Git 提供方",
    "choose-git-provider": "选择 Git 提供方",
    "select-repository": "选择仓库",
    "configure-deploy": "配置部署",
    "choose-git-provider-description": "选择存放着您数据库 schema 脚本的 Git 提供方。当您把变更脚本推送到 Git 仓库后，Bytebase 会自动创建一条流水线把 schema 变更应用到数据库上。",
    "choose-git-provider-visit-workspace": "访问 {workspace} 设置以添加更多 Git 提供方.",
    "choose-git-provider-contact-workspace-owner": "如果您希望其他 Git 提供方出现在列表中，请联系 Bytebase 实例的所有者。当前 Bytebase 支持自己托管的 GitLab EE/CE，我们之后也会支持 GitLab.com 和 GitHub Enterprise",
    "select-repository-attention-gitlab": "Bytebase 仅列出您至少拥有 'Maintainer' 权限的 GitLab 项目。因为只有至少拥有该权限，才能够配置项目的 webhook 用来监听代码推送事件。",
    "select-repository-attention-github": "Bytebase 仅列出您拥有管理员权限的 GitHub 仓库。因为只有拥有该权限，才能够配置仓库的 webhook 用来监听代码推送事件。",
    "select-repository-attention-bitbucket": "Bytebase 仅列出您拥有管理员权限的 Bitbucket 仓库。因为只有拥有该权限，才能够配置仓库的 webhook 用来监听代码推送事件。",
    "select-repository-search": "搜索仓库",
    "linked": "关联的仓库",
    "select-repository-attention-azure-devops": "Bytebase 仅列出授予第三方应用程序通过 OAuth 访问的组织下的 Azure DevOps 存储库。\n如果您没有看到所需的存储库，请转到组织 -> 组织设置 -> 策略 以启用第三方应用程序访问。",
    "our-webhook-link": "Bytebase 创建的 webhook 可以在 {webhookLink} 中找到。"
  },
  "workflow": {
    "current-workflow": "当前工作流",
    "ui-workflow": "UI 工作流",
    "ui-workflow-description": "经典的 SQL 审核工作流。开发者直接在 Bytebase 上提交一个 SQL 审核工单，然后等待被指派的 DBA 或者开发同事审核。在审核通过后，Bytebase 会进行相应的 SQL schema 变更。",
    "gitops-workflow": "GitOps 工作流",
    "gitops-workflow-description": "数据库变更脚本保存在 Git 仓库中。为了进行一次 schema 变更，开发者会创建一个变更脚本并且提交至诸如 GitLab 这样的 VCS 进行审核。 当审核通过并且合并到配置的分支后，Bytebase 会自动开启流水线来进行新的 schema 变更。",
    "configure-gitops": "配置 GitOps",
    "configure-gitops-success": "开启「{project}」GitOps 工作流成功",
    "change-gitops-success": "变更「{project}」仓库成功"
  },
  "anomaly": {
    "attention-title": "异常检测",
    "attention-desc": "Bytebase 会根据实例配置的扫描间隔检测异常，并且展示在这里。",
    "table-search-placeholder": "搜索{type}或者环境",
    "table-placeholder": "很棒，没有检测到{type}异常！",
    "tooltip": "{env} 环境有 {criticalCount} 个严重异常, {highCount} 个高等级异常和 {mediumCount} 个中等级异常",
    "types": {
      "connection-failure": "连接失败",
      "missing-migration-schema": "缺少变更 Schema",
      "schema-drift": "Schema 偏差",
      "backup-enforcement-violation": "违反备份策略约束",
      "missing-backup": "缺少备份"
    },
    "action": {
      "check-instance": "检查实例",
      "view-backup": "查看备份",
      "configure-backup": "配置备份",
      "view-diff": "查看差异"
    },
    "last-seen": "上次出现",
    "first-seen": "首次出现"
  },
  "project": {
    "dashboard": {
      "modal": {
        "title": "如何创建您的'@:{'common.project'}' ?",
        "content": "在 Bytebase 中，项目的概念与其他常见的的开发工具类似\n\n一个项目会有属于他的协作成员，并且每一个数据库和工单总是归属于某一个项目\n\n同时，一个项目可以关联一个代码仓库，并以此来开启 GitOps 工作流",
        "cancel": "关闭",
        "confirm": "不再出现"
      },
      "search-bar-placeholder": "搜索项目名称"
    },
    "table": {
      "key": "@:common.key",
      "name": "@:common.name"
    },
    "create-modal": {
      "project-name": "@:{'common.project'}@:{'common.name'}",
      "key": "@:common.key",
      "key-hint": "（请使用大写字母来命名您的项目）",
      "cancel": "@:common.cancel",
      "confirm": "@:common.create",
      "success-prompt": "成功创建 {name}."
    },
    "overview": {
      "view-all": "查看所有",
      "view-all-closed": "查看所有结束的工单",
      "recent-activity": "近期@.lower:{'common.activities'}",
      "in-progress": "进行中",
      "recently-closed": "近期结束",
      "info-slot-content": "Bytebase 会定时同步实例的 schema，新同步的数据库会首先被置于这里，之后您可以再将他们转移到适当的项目中。",
      "no-db-prompt": "没有数据库属于当前项目。您可以通过点击位于上方菜单栏中的 {newDb} 或者 {transferInDb} 来添加数据库。"
    },
    "webhook": {
      "success-created-prompt": "成功创建 {name} webhook.",
      "success-updated-prompt": "成功更新 {name} webhook.",
      "success-deleted-prompt": "成功删除 {name} webhook.",
      "success-tested-prompt": "测试 webhook 事件成功.",
      "fail-tested-title": "测试 webhook 事件失败.",
      "add-a-webhook": "添加 webhook",
      "create-webhook": "创建 webhook",
      "last-updated-by": "最后修改人",
      "destination": "外部应用",
      "webhook-url": "Webhook url",
      "triggering-activity": "触发事件",
      "test-webhook": "测试 Webhook",
      "no-webhook": {
        "title": "当前项目暂未配置 webhook",
        "content": "配置 webhook 来让 Bytebase 在完成任务后向您的外部系统推送通知"
      },
      "creation": {
        "title": "创建 webhook",
        "desc": "为 {destination} 创建一个 webhook",
        "how-to-protect": "您可以通过添加 'Bytebase' 到您的 webhook 关键字白名单中来保护您的 webhook",
        "view-doc": "{destination} 的官方文档"
      },
      "deletion": {
        "btn-text": "删除这个 webhook",
        "confirm-title": "删除 webhook '{title}' 以及所有的执行历史?"
      },
      "activity-item": {
        "issue-creation": {
          "title": "创建@:common.issue",
          "label": "当一个新的工单被创建"
        },
        "issue-status-change": {
          "title": "工单状态变更",
          "label": "当一个工单的状态发生变更"
        },
        "issue-task-status-change": {
          "title": "工单任务状态变更",
          "label": "当一个工单包含的任务状态发生了变更"
        },
        "issue-info-change": {
          "title": "工单信息变更",
          "label": "当一个工单的信息 (比如: 分配人, 标题, 描述) 发生了变更"
        },
        "issue-comment-creation": {
          "title": "工单被评论",
          "label": "当新的工单评论被创建"
        },
        "issue-stage-status-change": {
          "title": "工单阶段状态变更",
          "label": "当一个工单包含的阶段状态发生了变更"
        },
        "issue-approval-notify": {
          "title": "工单待审批",
          "label": "当工单需要审批"
        },
        "issue-task-run-status-change": {
          "title": "工单任务执行状态变更",
          "label": "当一个工单包含的任务执行状态发生了变更"
        }
      }
    },
    "settings": {
      "success-updated": "项目设置更新成功",
      "success-member-added-prompt": "成功添加到当前项目中.",
      "success-member-deleted-prompt": "成功将 {name} 从当前项目移除.",
      "member-placeholder": "选择用户",
      "manage-member": "管理成员",
      "owner": "@.upper:common.role.owner",
      "developer": "@.upper:common.role.developer",
      "archive": {
        "title": "归档项目",
        "description": "已归档的项目将不会显示在日常界面，您可以通过点击页面左下方的 \"归档\"来恢复。",
        "btn-text": "归档这个@:common.project",
        "force": {
          "description": "强制归档。所有关联的工单都将被解决，所有关联的工作表都将被删除。"
        }
      },
      "restore": {
        "title": "恢复项目",
        "btn-text": "恢复这个@:common.project"
      },
      "schema-change-type": "Schema 变更类型",
      "select-schema-change-type-ddl": "命令式 - 使用任意的 DDL 语句，描述变更命令。",
      "select-schema-change-type-sdl": "声明式 - 仅使用 CREATE TABLE/INDEX，直接描述最终期望的 Schema。",
      "schema-path-template-sdl-description": "Schema 文件描述了完整的数据库结构。"
    },
    "members": {
      "add-member": "添加成员",
      "revoke-member": "撤销成员",
      "revoke-access": "撤销访问",
      "grant-access": "授权访问",
      "edit": "编辑成员 - {member}",
      "view-by-principals": "按负责人查看",
      "view-by-roles": "按角色查看",
      "cannot-remove-last-owner": "无法移除项目的最后一个所有者",
      "revoke-role-from-user": "删除'{user}'{role}的角色",
      "inactive-members": "未激活成员",
      "show-inactive": "显示未激活成员",
      "select-users": "选择用户",
      "assign-role": "分配角色",
      "never-expires": "永不过期",
      "expired": "已过期",
      "role-description": "角色描述",
      "role-never-expires": "此角色没有过期时间。",
      "add-more": "增加更多",
      "role-name": "角色名称",
      "condition-name": "条件名称",
      "users": "用户",
      "roles": "角色",
      "search-member": "搜索成员",
      "revoke-members": "撤销成员",
      "clean-up-expired-roles": "清除过期的角色"
    },
    "mode": {
      "standard": "标准模式",
      "batch": "批量模式"
    },
    "db-name-template": "租户数据库名称模板",
    "select": "选择项目",
    "lgtm-check": {
      "self": "LGTM 检查",
      "disabled": "跳过 LGTM 检查",
      "project-member": "需要来自项目成员的 LGTM",
      "project-owner": "需要来自项目所有者的 LGTM"
    },
    "successfully-updated-db-name-template": "成功更新数据库名称模板。",
    "all": "所有项目"
  },
  "inbox": {
    "mark-all-as-read": "全部标记为已读",
    "view-older": "查看更早"
  },
  "gitops": {
    "setting": {
      "description": "Bytebase 支持 GitOps 工作流。该工作流下，数据库变更脚本存储在版本控制系统上 (VCS)，新创建的变更脚本会自动触发对应的数据库变更。Bytebase 的所有者先在此配置 VCS，在这之后，项目的所有者就可以从所配置的 VCS 中选取他们的 Git 仓库。",
      "description-highlight": "如果您想通过您配置的VCS启用第三方登录，请在SSO中进行配置。",
      "add-git-provider": {
        "self": "添加 Git 提供方",
        "description": "在项目可以启用 GitOps 工作流前，Bytebase 首先需要以在 VCS 中注册为 OAuth 应用的方式和 VCS 进行集成。以下是配置该集成的步骤，您也可以按照我们的{guide}。",
        "gitlab-self-host": "自托管 GitLab",
        "gitlab-self-host-admin-requirement": "您必须是 GitLab 实例的管理员才能进行该配置。否则您需要让您的 GitLab 实例管理员把 Bytebase 先注册为 GitLab 整个实例级别的 OAuth 应用，之后再让对方提供给您注册完成后的应用 ID 以及 Secret，以让您在「OAuth 应用信息」步骤进行填写。",
        "gitlab-com-admin-requirement": "您的账号必须对您打算关联的代码仓库拥有管理员权限。通常这个账号对应的是一个专门的服务账号而非个人账号。",
        "github-self-host-ee": "自托管 GitHub 企业版 (EE)",
        "github-com-admin-requirement": "您必须是 GitHub 组织的管理员才能进行该配置。否则您需要让您的 GitHub 组织管理员把 Bytebase 先注册为组织级别的 OAuth 应用，之后再让对方提供给您注册完成后的应用 ID 以及 Secret，以让您在「OAuth 应用信息」步骤进行填写。",
        "bitbucket-admin-requirement": "您必须是 Bitbucket 工作空间的管理员才能进行该配置。否则您需要让您的 Bitbucket 工作空间管理员把 Bytebase 先注册为工作空间级别的 OAuth 应用，之后再让对方提供给您注册完成后的应用 ID 以及 Secret，以让您在「OAuth 应用信息」步骤进行填写。",
        "azure-devops-service": "Azure DevOps 服务",
        "azure-admin-requirement": "您必须是 Azure DevOps 组织的管理员才能进行该配置。否则您需要让您的 Azure DevOps 组织管理员把 Bytebase 先注册为组织级别的 OAuth 应用，之后再让对方提供给您注册完成后的应用 ID 以及 客户端 Secret，以让您在「OAuth 应用信息」步骤进行填写。",
        "oauth-info-correct": "OAuth 信息验证成功",
        "check-oauth-info-match": "请确认 Secret 和注册在 GitLab 实例上的应用信息匹配。",
        "add-success": "成功添加了 Git 提供方「{vcs}」",
        "choose": "选择 Git 提供方",
        "basic-info": {
          "self": "基本信息",
          "gitlab-instance-url": "GitLab 实例 URL",
          "gitlab-instance-url-label": "VCS 实例 URL。请确认这个实例和 Bytebase 之间网络是互通的。",
          "github-instance-url": "GitHub 实例 URL",
          "bitbucket-instance-url": "Bitbucket 实例 URL",
          "azure-instance-url": "Azure DevOps 实例 URL",
          "instance-url-error": "实例 URL 必须以 https:// or http:// 开头",
          "display-name": "展示名称",
          "display-name-label": "一个可选的展示名称用以区分不同的 Git 供应方。"
        },
        "oauth-info": {
          "self": "OAuth 应用信息",
          "gitlab-self-host-register-oauth-application": "注册 Bytebase 为一个 GitLab 实例级别 (instance-wide) 的 OAuth 应用。",
          "gitlab-self-host-login-as-admin": "以管理员身份登录 GitLab 实例。这个账号必须是整个 GitLab 实例的管理员 (会看到小扳手在顶栏)。",
          "gitlab-self-host-visit-admin-page": "通过点击小扳手访问管理员界面，然后导航到「应用」分区，再点击「创建应用」。",
          "gitlab-com-register-oauth-application": "注册 Bytebase 为一个 GitLab 用户的 OAuth 应用。",
          "gitlab-com-login": "通过账号登陆 GitLab.com。通常这个账号对应的是一个专门的服务账号而非个人账号。",
          "azure-devops-login": "通过账号登陆 Azure DevOps。通常这个账号对应的是一个专门的服务账号而非个人账号。",
          "gitlab-com-visit-application-page": "访问 Preferences -> Applications 页面。您可以通过右上角的头像下拉菜单访问到该页面。",
          "azure-devops-visit-application-page": "访问 Applications 页面。",
          "gitlab-paste-oauth-info": "从刚创建好的应用上粘贴它的应用 ID 和 Secret 到下面的字段。",
          "azure-paste-oauth-info": "从刚创建好的应用上粘贴它的应用 ID 和 客户端 Secret 到下面的字段。",
          "github-register-oauth-application": "注册 Bytebase 为一个 GitHub 组织级别 (organization-wide) 的 OAuth 应用。",
          "github-login-as-admin": "以组织管理员身份登录 GitHub.com。这个账号必须是 GitHub 组织的管理员 (能够进入组织 Settings 页面)。",
          "github-visit-admin-page": "进入组织 Settings 页面，然后导航到「Developer settings > OAuth Apps」分区，再点击「Register an application」。",
          "github-paste-oauth-info": "从刚创建好的应用上粘贴它的 Client ID 和 Client secret 到下面的字段。",
          "bitbucket-register-oauth-application": "注册 Bytebase 为一个 Bitbucket 工作空间级别 (workspace-wide) 的 OAuth 应用。",
          "azure-register-oauth-application": "注册 Bytebase 为一个 Azure DevOps 组织级别 (organization-wide) 的 OAuth 应用。",
          "bitbucket-login-as-admin": "以工作空间管理员身份登录 Bitbucket.com。这个账号必须是 Bitbucket 工作空间的管理员 (能够进入工作空间 Settings 页面)。",
          "bitbucket-visit-admin-page": "进入工作空间 Settings 页面，然后导航到「APPS AND FEATURES > OAuth consumers」分区，再点击「Add a consumer」。",
          "bitbucket-paste-oauth-info": "从刚创建好的应用上粘贴它的 Key 和 Secret 到下面的字段。",
          "copy-homepage-url": "Homepage URL 已复制到剪切板，请粘贴至 OAuth 应用的对应字段内。",
          "copy-redirect-uri": "Redirect URI 已复制到剪切板，请粘贴至 OAuth 应用的对应字段内。",
          "direct-link": "直达链接",
          "create-oauth-app": "使用如下信息来创建您的 Bytebase OAuth 应用。",
          "gitlab-application-id-error": "应用 ID 必须是 64 个字母长度",
          "gitlab-secret-error": "Secret 必须是 64 个字母长度",
          "github-application-id-error": "应用 ID 必须是 20 个字母长度",
          "github-secret-error": "Secret 必须是 40 个字母长度",
          "bitbucket-application-id-error": "应用 ID 必须是 18 个字母长度",
          "bitbucket-secret-error": "Secret 必须是 32 个字母长度",
          "github-enterprise-login-as-admin": "以组织管理员身份登录您部署的 GitHub Enterprise 站点。这个账号必须是 GitHub 组织的管理员 (能够进入组织 Settings 页面)。"
        },
        "confirm": {
          "confirm-info": "确认信息",
          "confirm-description": "创建完成后，这个 Git 供应方将出现在项目面板「GitOps」Tab 下，可以被项目所有者选中。"
        }
      },
      "git-provider": {
        "gitlab-self-host-application-id-label": "注册为 GitLab 实例级 OAuth 应用的应用 ID。",
        "gitlab-com-application-id-label": "注册为 GitLab OAuth 应用的应用 ID。",
        "view-in-gitlab": "查看 GitLab App",
        "view-in-azure": "查看 Azure App",
        "gitlab-self-host-secret-label": "注册为 GitLab 实例级 OAuth 应用的 Secret。",
        "gitlab-com-secret-label": "注册为 GitLab OAuth 应用的 Secret。",
        "azure-secret-label": "注册为 Azure OAuth 应用的 Client Secret。",
        "github-application-id-label": "注册为 GitHub 组织级别 OAuth 应用的 Client ID。",
        "azure-application-id-label": "注册为 Azure 组织级别 OAuth 应用的 Client ID。",
        "secret-label-github": "注册为 GitHub 组织级别 OAuth 应用的 Client secret。",
        "delete-forbidden": "删除这个提供方前，需要先解除所有仓库的关联。",
        "delete": "删除 Git 提供方",
        "delete-confirm": "删除 Git 提供方 \"{name}\"？"
      }
    }
  },
  "archive": {
    "archived": "已归档",
    "project-search-bar-placeholder": "搜索@.lower:{'common.project'}的名称",
    "instance-search-bar-placeholder": "搜索@.lower:{'common.instance'}的名称",
    "environment-search-bar-placeholder": "搜索@.lower:{'common.environment'}的名称",
    "sso-search-bar-placeholder": "搜索 SSO 的名称"
  },
  "deployment-config": {
    "stage-n": "阶段 {n}",
    "add-selector": "添加选择条件",
    "update-success": "成功更新部署配置",
    "this-is-example-deployment-config": "这是部署配置的样例，您需要在此基础上编辑并保存。",
    "n-databases": "{n} 个数据库",
    "selectors": "选择条件",
    "add-stage": "添加阶段",
    "confirm-to-revert": "确定撤销编辑？",
    "name-placeholder": "阶段名称…",
    "error": {
      "at-least-one-stage": "至少需要 1 个阶段",
      "stage-name-required": "需要指定阶段名称",
      "at-least-one-selector": "每个阶段至少需要 1 个选择条件",
      "env-in-selector-required": "每个阶段都需要有 \"Environment ID\" 选择条件",
      "env-selector-must-has-one-value": "\"Environment ID\" 必须有且只有 1 个值",
      "key-required": "需要指定 Key",
      "values-required": "需要指定值"
    },
    "project-has-no-deployment-config": "这个项目还没有部署配置。请先{go}。",
    "go-and-config": "去配置",
    "wont-be-deployed-explanation": "这些数据库不会被部署，因为没有命中任何选择条件。",
    "wont-be-deployed": "不参与部署",
    "pipeline-generated-from-deployment-config": "部署的流水线根据项目的{deployment_config}生成。",
    "preview-deployment-pipeline": "预览部署流水线",
    "select-database-group": "选择数据库分组"
  },
  "data-source": {
    "role-type": "权限类型",
    "successfully-deleted-data-source-name": "成功删除数据源'{0}'。",
    "create-data-source": "创建数据源",
    "data-source-list": "数据源列表",
    "all-data-source": "所有数据源",
    "search-name": "搜索名称",
    "search-name-database": "搜索名称，数据库",
    "successfully-created-data-source-datasource-name": "成功创建数据源 '{0}'。",
    "select-database-first": "先选择数据库",
    "select-data-source": "选择数据源",
    "search-user": "搜索用户",
    "user-list": "用户列表",
    "revoke-access": "您确定要取消 '{0}' 对 '{1}' 的访问权限？",
    "grant-data-source": "授予数据源",
    "grant-database": "授权数据库",
    "requested-issue": "申请工单",
    "successfully-revoked-member-principal-name-access-from-props-datasource-name": "成功取消 '{0}' 对 '{1}' 的访问权限。",
    "your-issue-id-e-g-1234": "您的工单 id (例如 1234)",
    "member-principal-name-already-exists": "{0} 已经存在",
    "successfully-granted-datasource-name-to-addedmember-principal-name": "成功授予 '{1}' '{0}'",
    "we-also-linked-the-granted-database-to-the-requested-issue-linkedissue-name": "我们也把被授予的数据库链接到了申请工单 '{0}'。",
    "new-data-source": "新数据源",
    "connection-name-string-copied-to-clipboard": "{0} 字符串已复制到剪贴板。",
    "jdbc-cant-connect-to-socket-database-value-instance-host": "JDBC 无法连接到 socket {0} ",
    "ssl-type": {
      "ca": "@:{'data-source.ssl.ca-cert'}",
      "ca-and-key-and-cert": "@:{'data-source.ssl.ca-cert'} + @:{'data-source.ssl.client-key'} + @:{'data-source.ssl.client-cert'}",
      "none": "不使用"
    },
    "ssl": {
      "ca-cert": "CA 证书",
      "client-key": "客户端密钥",
      "client-cert": "客户端证书"
    },
    "ssh-type": {
      "tunnel": "@:{'data-source.ssh.tunnel'}",
      "tunnel-and-private-key": "@:{'data-source.ssh.tunnel'} + @:{'data-source.ssh.private-key'}",
      "none": "不使用"
    },
    "ssh": {
      "host": "服务器",
      "port": "端口",
      "user": "用户名",
      "password": "密码",
      "ssh-key": "SSH 密钥",
      "tunnel": "隧道",
      "private-key": "私钥"
    },
    "ssl-connection": "SSL 连接",
    "ssh-connection": "SSH 连接",
    "read-replica-host": "只读副本 Host",
    "read-replica-port": "只读副本端口",
    "delete-read-only-data-source": "删除只读数据源",
    "connection-string-schema": "连接串模式"
  },
  "setting": {
    "project": {
      "description": "这里是项目管理员界面，列出了 Bytebase 上的所有项目。",
      "show-archived": "显示已归档的项目"
    },
    "label": {
      "key": "Key",
      "values": "值",
      "value-placeholder": "标签值…"
    }
  },
  "sql-editor": {
    "self": "SQL 编辑器",
    "select-connection": "请选择数据连接",
    "search-databases": "搜索数据库",
    "search-results": "搜索结果",
    "loading-databases": "加载数据库信息...",
    "close-pane": "关闭面板",
    "loading-data": "加载数据中...",
    "table-empty-placeholder": "点击 ”运行“ 执行查询",
    "no-rows-found": "暂无数据",
    "download-as-file": "下载为 {file} 格式",
    "only-select-allowed": "只允许执行 {select} 语句",
    "want-to-action": "如果您想要{want}，点击“{action}”按钮{reaction}。",
    "and-submit-an-issue": "并提交一个工单",
    "to-enable-admin-mode": "来开启管理员模式",
    "table-schema-placeholder": "选择一个表进行查看 Schema",
    "notify-empty-statement": "请在编辑器中输入 SQL 语句",
    "notify-multiple-statements": "检测到您输入了多条 SQL 语句。SQL 编辑器只支持执行第一条语句。您可以选择其他语句单独执行。",
    "notify-invalid-sql-statement": "请检查您的 SQL 语句。",
    "goto-edit-schema-hint": "请从编辑器顶部选择一个数据库连接",
    "can-not-execute-query": "加载数据时无法执行查询",
    "rows": "条记录",
    "no-history-found": "暂无历史记录",
    "no-sheet-found": "暂无工作表",
    "search-history": "搜索历史记录",
    "search-sheets": "搜索工作表",
    "hint-tips": {
      "confirm-to-delete-this-history": "确定删除这条记录？",
      "confirm-to-close-unsaved-sheet": {
        "title": "确定关闭未保存的工作表？",
        "content": "关闭当前工作表会丢失所有未保存的数据？"
      }
    },
    "please-input-the-tab-label": "请输入标签页名称!",
    "copy-code": "复制代码",
    "notify": {
      "copy-code-succeed": "代码复制成功",
      "copy-share-link": "分享链接已拷贝到剪贴板",
      "sheet-is-read-only": "分享的工作表是只读的，无法编辑。"
    },
    "view-all-tabs": "查看所有标签页",
    "sheets": "工作表",
    "connection-holder": "先从左侧数据库面板关联一个数据库",
    "link-access": "链接访问权限",
    "private": "私有",
    "private-desc": "只有您自己可以访问此工作表",
    "project-desc": "工作表所有者或者项目所有者拥有读、写权限，项目开发者拥有只读权限",
    "public": "公开",
    "public-desc": "工作表所有者拥有读写权限，其他人只拥有只读权限.",
    "create-read-only-data-source": "前去创建",
    "go-back": "返回",
    "save-sheet": "保存工作表",
    "save-sheet-input-placeholder": "请输入工作表名称",
    "untitled-sheet": "未命名工作表",
    "format": "格式化",
    "sql-review-result": "SQL 检查结果",
    "alter-table": "修改表结构",
    "visualize-explain": "可视化 Explain",
    "sql-execute-in-production-environment": "小心，您正在操作生产环境下的数据库。",
    "rows-upper-limit": "到达查询结果条数上限",
    "tab-mode": {
      "readonly": "只读",
      "admin": "管理员"
    },
    "close-sheet": "关闭工作表",
    "connect": "连接",
    "connect-in-admin-mode": "以管理员模式连接",
    "admin-mode": {
      "self": "管理员模式"
    },
    "allow-admin-mode-only": "实例{instance}只能通过管理员模式访问。",
    "run-selected": "运行选中的语句",
    "clear-screen": "清屏",
    "query-time": "查询时间",
    "request-query": "申请查询权限",
    "connection-lost": "连接丢失。下一次执行查询时将尝试重新连接。",
    "sheet": {
      "choose-sheet": "选择工作表",
      "self": "工作表",
      "connection": "连接"
    },
    "tab": {
      "unsaved": "未保存",
      "context-menu": {
        "actions": {
          "close": "关闭",
          "close-others": "关闭其他",
          "close-to-the-right": "关闭右侧所有的",
          "close-saved": "关闭已保存的",
          "close-all": "关闭所有",
          "rename": "重命名"
        }
      }
    },
    "filter-by-name": "根据名称过滤"
  },
  "schema-editor": {
    "self": "Schema 编辑器",
    "use-tips": "选择需要编辑的数据库或者表",
    "preview-issue": "预览工单",
    "sync-sql-from-schema-editor": "从 Schema 编辑器中同步 SQL",
    "raw-sql": "SQL 语句",
    "search-database-and-table": "搜索数据库和表",
    "search-table": "搜索表",
    "search-column": "搜索列",
    "actions": {
      "create-schema": "新建 Schema",
      "drop-schema": "删除 Schema",
      "create-table": "新建表",
      "rename": "重命名",
      "drop-table": "删除表",
      "drop": "删除",
      "restore": "恢复",
      "add-column": "添加列",
      "add-from-template": "从模板添加",
      "drop-column": "删除列",
      "sql-preview": "预览 SQL",
      "reset": "重置",
      "save": "保存"
    },
    "database": {
      "name": "名称",
      "row-count": "数据行数",
      "data-size": "数据大小",
      "engine": "引擎",
      "collation": "字符排序规则",
      "comment": "注释"
    },
    "schema": {
      "select": "选择 schema",
      "name": "Schema 名称"
    },
    "tables": "表",
    "table": {
      "select": "选择表",
      "name": "表名"
    },
    "columns": "列",
    "column": {
      "select": "选择列",
      "name": "名称",
      "type": "类型",
      "default": "默认值",
      "comment": "注释",
      "not-null": "不可为空",
      "primary": "主键",
      "foreign-key": "外键",
      "classification": "分类分级"
    },
    "nothing-changed": "无任何改动",
    "message": {
      "invalid-schema-name": "无效的 Schema 名称",
      "duplicated-schema-name": "重复的 Schema 名称",
      "invalid-table-name": "无效的表名",
      "duplicated-table-name": "重复的表名",
      "invalid-column-name": "无效的列名",
      "duplicated-column-name": "重复的列名",
      "invalid-column-type": "无效的列类型",
      "failed-to-fetch-database-schema": "请求数据库 Schema 失败"
    },
    "confirm-to-close": {
      "title": "确定关闭？",
      "description": "关闭后更改将会丢失。"
    },
    "tenant-mode-tips": "点击“预览工单”后，当前更改将会应用于所有选定的租户数据库。",
    "edit-foreign-key": "修改外键",
    "select-reference-schema": "选择外键的 Schema",
    "select-reference-table": "选择外键的表",
    "select-reference-column": "选择外键的列"
  },
  "label": {
    "empty-label-value": "<空值>",
    "no-label": "没有标签",
    "error": {
      "key-necessary": "需要指定 Key",
      "value-necessary": "需要指定值",
      "key-duplicated": "Key 重复了",
      "value-duplicated": "值重复了",
      "max-length-exceeded": "长度不能超过 {len} 字符",
      "max-label-count-exceeded": "不能多于 {count} 个标签",
      "cannot-edit-reserved-label": "不能编辑预留标签 \"{key}\""
    },
    "placeholder": {
      "select-key": "选择 Key…",
      "select-value": "选择值…",
      "select-values": "选择值…"
    },
    "setting": {
      "description": "标签是一组可用于标识数据库租户的键值对。{link}。"
    },
    "db-name-template-tips": "如果您的租户数据库名字遵循命名模版，您可以在这里指定。例如：数据库名字为 db1__SH, db1__BJ, db1__GZ，此时命名模板可以是 {placeholder}。{link}。",
    "confirm-change": "您确定要修改 '{label}' 吗？",
    "parsed-from-template": "从 {name} 中依据模板 {template} 解析得出",
    "cannot-transfer-template-not-match": "数据库 '{name}' 无法转移到这个项目，因为它的名称不符合模板 {template}。"
  },
  "oauth": {
    "unknown-event": "未知的事件类型，认证失败"
  },
  "subscription": {
    "try-for-free": "免费试用",
    "inquire-enterprise-plan": "企业版询价",
    "enterprise-free-trial": "企业版 {days} 天免费试用",
    "button": {
      "free-trial": "{days} 天免费试用",
      "upgrade": "升级",
      "contact-us": "联系我们",
      "view-subscription": "查看订阅"
    },
    "trial-start-modal": {
      "title": "已开启{plan}试用",
      "content": "您的{plan}试用已开启！在 {date} 之前所有{plan}功能将不受限制。",
      "button": "了解",
      "subscription-page": "订阅页面",
      "subscription": "可以在{page}查看我们的订阅方案及付费功能。"
    },
    "description": "您可以在这里上传您购买的 Bytebase 证书来解锁专业版/企业版功能。",
    "upload-license": "上传证书",
    "upgrade-trial-button": "升级试用",
    "start-n-days-trial": "开启 {days} 天试用 (无需信用卡)",
    "successfully-start-trial": "成功开启 {days} 天的免费试用",
    "successfully-upgrade-trial": "成功升级为{plan}试用",
    "require-subscription": "这个功能需要{requiredPlan}订阅，请购买 Bytebase 证书来解锁该功能。",
    "required-plan-with-trial": "这个功能需要{requiredPlan}订阅，{startTrial}。",
    "trial-for-plan": "您可以开启{plan}的 {days} 天免费试用 - 无需任何信用卡或预付费",
    "trial-for-days": "您可以开启 {days} 天的免费试用 - 无需任何信用卡或预付费",
    "upgrade-trial": "您可以直接将现有的试用升级到这个版本",
    "contact-to-upgrade": "请联系 DBA 或所有者来升级到试用版",
    "upgrade-now": "现在升级",
    "instance-assignment": {
      "license": "证书",
      "assign-license": "分配证书",
      "require-license": "需要实例证书",
      "missing-license-attention": "请给实例分配证书以解锁该功能。",
      "n-license-remain": "剩余 {n}",
      "manage-license": "管理证书",
      "used-and-total-license": "已分配 / 总实例证书",
      "success-notification": "证书分配更新成功",
      "missing-license-for-instances": "您有 {count} 个实例（{name}）缺失开启该功能的证书。",
      "missing-license-for-feature": "缺少实例证书以启用{feature}。点击去分配证书。"
    },
    "update": {
      "success": {
        "title": "证书更新成功",
        "description": "订阅版高级功能已解锁"
      },
      "failure": {
        "title": "证书更新失败",
        "description": "请检查证书是否有效"
      }
    },
    "plan-features": "{plan}功能",
    "overuse-warning": "{neededPlan}在{currentPlan}将会受限，请尽快升级以确保正常使用。",
    "overuse-modal": {
      "description": "您正在使用当前「{plan}」不包含的功能。立即升级避免影响使用。",
      "instance-count-exceeds": "实例数量 {count} 超出了限制 {limit}"
    },
    "features": {
      "bb-feature-task-schedule-time": {
        "title": "设定任务执行时间",
        "desc": "「设定任务执行时间」可以将任务设定在特定时间执行"
      },
      "bb-feature-instance-count": {
        "title": "实例数量限制",
        "desc": "您已达最大实例数量限制，请付费升级来获取更多实例额度。",
        "remaining": "当前总实例额度为 {total}，目前仅剩 {count} 个份额可用。",
        "runoutof": "已用尽全部 {total} 个实例额度。",
        "upgrade": "@:{'subscription.upgrade'}来获取更多实例额度。"
      },
      "bb-feature-user-count": {
        "title": "用户数量限制",
        "desc": "您已达最大用户数量限制，请付费升级来获取无限的用户额度。",
        "remaining": "当前总用户额度为 {total}，目前仅剩 {count} 个份额可用。",
        "runoutof": "已用尽全部 {total} 个用户额度。",
        "upgrade": "@:{'subscription.upgrade'}来获取无限的用户额度。"
      },
      "bb-feature-multi-tenancy": {
        "title": "批量模式",
        "desc": "批量变更一组属于不同租户或者数据库分库的数据库。"
      },
      "bb-feature-approval-policy": {
        "title": "发布策略",
        "desc": "「发布策略」可以控制数据库 schema 的变更是否需要手动发布"
      },
      "bb-feature-backup-policy": {
        "title": "备份策略",
        "desc": "「备份策略」可以根据指定的周期自动备份数据库"
      },
      "bb-feature-environment-tier-policy": {
        "title": "环境级别",
        "desc": "「环境级别」可以将环境标记为生产环境"
      },
      "bb-feature-sensitive-data": {
        "title": "敏感数据",
        "desc": "将数据表的列标记为敏感数据，它们在查询结果中将会被显示成 \"******\"。"
      },
      "bb-feature-access-control": {
        "title": "数据访问控制",
        "desc": "配置审批流来控制数据的查询和导出。"
      },
      "bb-feature-lgtm": {
        "title": "LGTM 检查",
        "desc": "检查工单是否有 \"LGTM\" 评论。"
      },
      "bb-feature-im-approval": {
        "title": "IM 集成",
        "desc": "通过集成 IM 来批准工单。"
      },
      "bb-feature-sql-review": {
        "title": "解锁 100+ SQL 审核策略",
        "desc": "配置各种 SQL lint 规则，以在研发组织中落地 SQL 最佳实践，保障 Schema 的规范一致性。"
      },
      "bb-feature-custom-approval": {
        "title": "自定义审批",
        "desc": "为不同的任务配置安全风险等级和自定义审批流。"
      },
      "bb-feature-vcs-schema-write-back": {
        "title": "Schema 回写",
        "desc": "当一个 Schema 变更完成后，可以将最新的 Schema 快照回写到 VCS。"
      },
      "bb-feature-vcs-sheet-sync": {
        "title": "从 VCS 同步 SQL 脚本",
        "desc": "将保存在 VCS 中的 SQL 脚本同步到 Sheet 中。"
      },
      "bb-feature-vcs-sql-review": {
        "title": "GitOps 工作流中的 SQL 审核",
        "desc": "在您的 VCS 仓库流水线上添加 SQL 审核 CI，以便在拉取请求中对变动的 SQL 文件进行自动审核。"
      },
      "bb-feature-rbac": {
        "title": "角色管理",
        "desc": "「角色管理」可以赋予成员诸如 DBA 这样的特定角色。"
      },
      "bb-feature-custom-role": {
        "title": "自定义角色",
        "desc": "定义自定义角色，你可以将它们应用到项目成员上，用于配置自定义审批流。"
      },
      "bb-feature-watermark": {
        "title": "水印设置",
        "desc": "在页面上显示水印，包含用户名、ID 和 Email。"
      },
      "bb-feature-audit-log": {
        "title": "审计日志",
        "desc": "记录和查询工作空间中的用户执行的操作。"
      },
      "bb-feature-schema-drift": {
        "title": "Schema 偏差",
        "desc": "检测非预期的 schema 变更并且报告 schema 偏差。"
      },
      "bb-feature-branding": {
        "title": "自定义品牌信息",
        "desc": "定制 Logo"
      },
      "bb-feature-online-migration": {
        "title": "在线变更",
        "desc": "基于 gh-ost。对于大表，可以把锁表的时间从小时级降低到秒级。"
      },
      "bb-feature-disaster-recovery-pitr": {
        "title": "恢复到指定时间点 (PITR)",
        "desc": "将数据库的状态恢复到一个时间点。"
      },
      "bb-feature-sync-schema-all-versions": {
        "title": "库表同步",
        "desc": "选择某个数据库的任意一个 Schema 版本，并将其同步到目标数据库。"
      },
      "bb-feature-read-replica-connection": {
        "title": "Read replica connection",
        "desc": "使用只读副本连接到只读数据源。"
      },
      "bb-feature-instance-ssh-connection": {
        "title": "SSH 实例连接",
        "desc": "通过 SSH 连接实例。"
      },
      "bb-feature-index-advisor": {
        "title": "索引建议",
        "desc": "索引建议可以找到导致慢查询的索引，并提供相关的优化建议。"
      },
      "bb-feature-sso": {
        "title": "Single Sign-On (SSO)",
        "desc": "使得用户能够通过 SSO 安全地进行登录 Bytebase。"
      },
      "bb-feature-2fa": {
        "title": "双重认证",
        "desc": "双重认证为系统成员提供了一个额外的安全层。在登录时，用户需要输入由认证器应用程序生成的安全代码。"
      },
      "bb-feature-plugin-openai": {
        "title": "AI 增强",
        "desc": "AI 增强的 SQL 编辑器和索引建议功能，基于 OpenAI 技术驱动。"
      },
      "bb-feature-shared-sql-script": {
        "title": "共享 SQL 脚本",
        "desc": "将 SQL 脚本分享给项目成员，或者公开给所有人。"
      },
      "bb-feature-announcement": {
        "title": "公告",
        "desc": "配置公告横幅。"
      },
      "bb-feature-encrypted-secrets": {
        "title": "保密变量",
        "desc": "存储数据库的保密变量，并在工单的 SQL 中使用它们。"
      },
      "bb-feature-database-grouping": {
        "title": "数据库分组",
        "desc": "数据库分组让您可以对数据库分组里的数据库进行批量操作。"
      },
      "bb-feature-disallow-signup": {
        "title": "禁用自助注册",
        "desc": "禁用之后，新用户将无法自助注册，只能通过管理员邀请来创建账户。"
      },
      "bb-feature-schema-template": {
        "title": "Schema 模板",
        "desc": "预定义 Schema 模板，之后可以在变更或设计 Schema 时应用这些模板。"
      },
      "bb-feature-secure-token": {
        "title": "登录频率",
        "desc": "登录频率指定用户必须再次登录的间隔。"
      },
      "bb-feature-issue-advanced-search": {
        "title": "工单高级搜索",
        "desc": "通过高级搜索来访问无限制的历史工单。"
      },
      "bb-feature-custom-instance-scan-interval": {
        "title": "自定义实例扫描间隔",
        "desc": "自定义实例的 schema 和异常扫描间隔"
      }
    },
    "feature-require-subscription": "{feature} 需要 {requiredPlan}。"
  },
  "sheet": {
    "self": "工作表",
    "my-sheets": "我的工作表",
    "mine": "我的",
    "starred": "收藏的",
    "star": "添加收藏",
    "unstar": "取消收藏",
    "shared-with-me": "共享给我的",
    "actions": {
      "sync-from-vcs": "从 VCS 同步 SQL 脚本"
    },
    "notifications": {
      "duplicate-success": "已成功拷贝至“我的工作表”"
    },
    "hint-tips": {
      "confirm-to-sync-sheet": "确定要同步工作表?",
      "confirm-to-delete-this-sheet": "确定删除这条工作表?",
      "confirm-to-duplicate-sheet": "确定要复制这条工作表?"
    },
    "linked-issue": "关联工单",
    "from-issue-warning": "这个工作表来自工单 {issue}，处于只读模式。{oversize}",
    "content-oversize-warning": "SQL 过大所以无法直接编辑。",
    "sheets": "工作表",
    "search-sheets": "搜索工作表",
    "sheet": "工作表"
  },
  "engine": {
    "mysql": "MySQL",
    "common": "通用"
  },
  "sql-review": {
    "title": "SQL 审核策略",
    "description": "SQL 审核策略可以为不同的环境定义不同的 SQL lint 规则集. 它可以帮助团队采用 SQL 最佳使用实践，并在不同的数据库上约束 schema 的一致性。每当您尝试做一个 DDL/DML 变更或者使用 SQL 编辑器来查询数据时， 配置的 SQL 审核规则就会检查相应的执行语句。",
    "disabled": "已禁用",
    "no-policy-set": "没有 SQL 审核策略",
    "create-policy": "创建审核策略",
    "duplicate-policy": "复制审核策略",
    "configure-policy": "配置审核策略",
    "search-rule-name": "搜索规则名称",
    "policy-removed": "审核策略已删除",
    "policy-created": "审核策略已创建",
    "policy-updated": "审核策略已更新",
    "policy-duplicated": "审核策略已复制",
    "rules": "规则",
    "filter": "筛选",
    "no-permission": "仅 DBA 或所有者有权限创建或更新审核策略。",
    "disable": "停用审核策略",
    "enable": "开启审核策略",
    "delete": "删除审核策略",
    "input-then-press-enter": "输入后按下回车来添加",
    "not-available-for-free": "{plan}订阅不能使用该规则",
    "unlock-full-feature": "解锁 100+ SQL Review 规则",
    "create": {
      "breadcrumb": "创建审核策略",
      "basic-info": {
        "name": "基本信息",
        "display-name": "名称",
        "display-name-placeholder": "审核策略名称",
        "display-name-label": "用以区分不同审核策略的名称。",
        "display-name-default": "SQL 审核策略",
        "environments": "环境",
        "environments-label": "将该审核策略应用于哪些环境。一个环境只能关联一个审核策略。",
        "environments-select": "选择环境",
        "no-linked-environments": "没有选择环境",
        "no-available-environment": "没有可供选择的环境",
        "no-available-environment-desc": "没有可供选择的环境。一个环境只能关联一个审核策略。",
        "choose-template": "选择模板"
      },
      "configure-rule": {
        "name": "配置规则",
        "change-template": "更改模板",
        "confirm-override-title": "规则变更",
        "confirm-override-description": "之前的规则将会被覆盖"
      },
      "preview": {
        "name": "预览"
      }
    },
    "edit-rule": {
      "self": "编辑 SQL 审核规则"
    },
    "rule": {
      "active": "开启"
    },
    "enabled-rules": "开启的规则数",
    "rule-detail": "规则详情",
    "view-definition": "查看定义",
    "other-engines": "其他数据库类型"
  },
  "debug-log": {
    "title": "Debug 日志",
    "no-logs": "暂无 Debug 日志",
    "count-of-logs": "从服务端获取的最新 {count} 条日志。",
    "debug-log-detail": "日志详情",
    "table": {
      "record-ts": "时间",
      "method": "方法",
      "request-path": "请求路径",
      "role": "角色",
      "error": "错误消息",
      "stack-trace": "调用栈",
      "empty": "<无>",
      "operation": {
        "operation": "操作",
        "view-details": "查看详情",
        "copy": "拷贝",
        "copy-all": "拷贝全部",
        "copied": "已拷贝",
        "export": "导出"
      }
    }
  },
  "audit-log": {
    "no-logs": "暂无审计日志",
    "audit-log-detail": "审计详情",
    "table": {
      "created-ts": "时间",
      "created-time": "创建时间",
      "updated-time": "更新时间",
      "actor": "操作者",
      "type": "事件类型",
      "level": "事件等级",
      "comment": "评论",
      "payload": "Payload",
      "empty": "<空>",
      "view-details": "查看详情",
      "select-type": "选择类型"
    },
    "type": {
      "workspace": {
        "member-create": "增加工作空间成员",
        "member-role-update": "更新工作空间成员角色",
        "member-activate": "激活工作空间成员",
        "member-deactivate": "禁用工作空间成员"
      },
      "project": {
        "member-role-update": "更新项目成员角色",
        "database-transfer": "转移数据库"
      },
      "sql-editor-query": "SQL 编辑器查询",
      "sql-export": "SQL 导出"
    }
  },
  "onboarding-guide": {
    "create-database-guide": {
      "let-add-a-instance": "让我们先添加一个实例吧",
      "go-to-project-list-page": "前往项目页面",
      "click-new-project": "点击\"创建项目\"按钮",
      "click-new-database": "点击\"创建数据库\"按钮",
      "click-approve": "点击\"批准\"按钮来执行这个工单",
      "wait-issue-finished": "等待工单执行完成...",
      "back-to-home": "回到主页",
      "finished-dialog": {
        "you-have-done": "您成功完成了:",
        "add-an-instance": "添加了一个实例",
        "create-a-project": "创建了一个项目",
        "create-an-issue": "创建了一个工单",
        "create-a-new-database": "创建了一个数据库",
        "keep-going-with-bytebase": "继续使用 Bytebase！"
      }
    }
  },
  "schema-diagram": {
    "self": "Schema 关系图",
    "fit-content-with-view": "自动适应视图"
  },
  "identity-provider": {
    "test-connection": "测试连接",
    "test-modal": {
      "title": "测试 OAuth2 连接性",
      "start-test": "点击登录按钮开始测试"
    }
  },
  "sensitive-data": {
    "self": "敏感数据"
  },
  "resource": {
    "environment": "环境",
    "instance": "实例",
    "project": "项目",
    "idp": "身份提供商",
    "role": "角色",
    "database-group": "数据库分组",
    "schema-group": "表分组"
  },
  "resource-id": {
    "self": "{resource} ID",
    "description": "{resource} ID 是一个唯一的标识符。创建之后无法修改。",
    "cannot-be-changed-later": "创建之后无法修改。",
    "validation": {
      "duplicated": "{resource} ID 已存在。请使用其他 ID。",
      "pattern": "{resource} ID 只能包含小写字母、数字和连字符。它必须以一个小写字母开头。",
      "minlength": "{resource} ID 至少包含 1 个字符。",
      "overflow": "{resource} ID 应该少于 64 个字符。"
    }
  },
  "multi-factor": {
    "self": "多重认证",
    "auth-code": "认证码",
    "recovery-code": "恢复码",
    "other-methods": {
      "self": "其他方法",
      "use-auth-app": {
        "self": "使用身份验证器应用程序",
        "description": "在您的移动设备上打开双重认证器（TOTP）应用程序，查看认证码。"
      },
      "use-recovery-code": {
        "self": "使用恢复码",
        "description": "如果您无法访问您的移动设备，请输入一个恢复码来验证您的身份。"
      }
    }
  },
  "two-factor": {
    "self": "双重认证",
    "description": "双重认证为系统成员提供了一个额外的安全层。在登录时，用户需要输入由认证器应用程序生成的安全代码。",
    "enabled": "双重认证已开启",
    "setup-steps": {
      "setup-auth-app": {
        "self": "设置认证器应用程序",
        "description": "使用像 Google Authenticator、Microsoft Authenticator 或 Authy 这样的手机应用程序来进行双重认证操作。",
        "scan-qr-code": {
          "self": "扫描二维码",
          "description": "使用您手机中的认证器应用程序进行扫描。如果您无法扫描，可以{action}。",
          "enter-the-text": "输入文本"
        },
        "verify-code": "验证应用程序的代码"
      },
      "download-recovery-codes": {
        "self": "下载恢复码",
        "tips": "保持您的恢复码和您的密码一样安全。建议将它们保存在一个密码管理器中，如 Lastpass、1Password 或 Keeper。",
        "keep-safe": {
          "self": "把您的恢复码放在一个安全的地方。",
          "description": "这些代码是在您无法收到双重认证代码的情况下访问您的账户。如果您找不到这些代码，您将失去对您账户的访问。"
        }
      },
      "recovery-codes-saved": "确定已经保存了我的恢复码"
    },
    "recovery-codes": {
      "self": "恢复码",
      "description": "恢复码可以在您无法收到双重认证代码的情况下用于访问您的账户。"
    },
    "disable": {
      "self": "禁用双重认证",
      "description": "您即将禁用您账户的双重认证。您在登录时将不再需要输入由您的 Authenticator 应用程序生成的安全代码。"
    },
    "your-two-factor-secret": {
      "self": "双重认证密钥",
      "description": "复制密钥并在您的应用程序中手动输入。",
      "copy-succeed": "复制成功。请输入到您的应用程序中。"
    },
    "messages": {
      "2fa-enabled": "双重认证开启成功",
      "2fa-disabled": "双重认证禁用成功",
      "recovery-codes-regenerated": "恢复码已经重新生成",
      "2fa-required": "您的管理员要求所有用户配置双重认证。请先配置双重认证，才能继续使用。",
      "cannot-disable": "您的管理员要求所有用户配置双重认证。您无法禁用双重认证。"
    }
  },
  "plugin": {
    "ai": {
      "examples": "例子",
      "text-to-sql-placeholder": "在此输入自然语言后，Bytebase 会马上转换成 SQL 语句",
      "text-to-sql-disabled-placeholder": "提供 OpenAI API 密钥以开启 ChatSQL 能力。",
      "run-automatically": "自动运行",
      "conversation": {
        "conversations": "会话",
        "untitled": "未命名会话",
        "delete": "删除会话",
        "rename": "修改会话名称",
        "select-or-create": "选择或{create}一个会话以开始。",
        "exit-conversation-mode": "退出对话模式",
        "view-history-conversations": "查看历史对话",
        "new-conversation": "开启新对话",
        "tips": {
          "suggest-prompt": "生成提示词...",
          "more": "更多",
          "no-more": "没有了"
        }
      },
      "preset-suggestion": {
        "1": "哪个部门的员工最多？",
        "2": "哪个部门经理的下属最多？",
        "3": "各个部门的性别比例如何？"
      },
      "statement-copied": "语句已复制到剪贴板",
      "dont-show-again": "不再显示",
      "chat-sql": "ChatSQL",
      "disable-chat-sql": "关闭 ChatSQL",
      "enable-chat-sql": "开启 ChatSQL"
    }
  },
  "custom-approval": {
    "self": "自定义审批",
    "security-rule": {
      "self": "安全规则",
      "security-rules": "安全规则",
      "x-risk-rules": {
        "low": "低风险规则",
        "moderate": "中风险规则",
        "high": "高风险规则"
      },
      "active": "开启",
      "add-rule": "添加规则",
      "edit-rule": "编辑规则",
      "delete": "删除安全规则",
      "default-rules": {
        "self": "默认规则",
        "description": "当工单不符合自定义规则时，将会执行默认规则。"
      },
      "risk": {
        "self": "风险",
        "select": "选择风险",
        "risk-level": {
          "0": "默认",
          "100": "低",
          "200": "中",
          "300": "高"
        },
        "namespace": {
          "dml": "DML",
          "ddl": "DDL",
          "create_database": "创建数据库",
          "query": "申请查询权限",
          "export": "申请导出数据"
        }
      },
      "condition": {
        "self": "条件",
        "description-tips": "条件是通过表达式配置的规则。例如：条件「环境 为 prod」将会匹配在「prod」环境中执行的工单。",
        "add": "添加条件",
        "add-group": "添加条件组",
        "group": {
          "or": {
            "description": "以下任一为真…"
          },
          "and": {
            "description": "以下全部为真…"
          },
          "tooltip": "条件组是一系列由「与」或「或」运算符连接的条件的集合。"
        },
        "input-value": "输入值",
        "add-condition-in-group-placeholder": "点击{plus}添加条件",
        "select-value": "选择值",
        "input-value-press-enter": "输入值，按回车确认",
        "add-root-condition-placeholder": "点击「添加条件」或「添加条件组」以添加条件"
      },
      "template": {
        "templates": "模板",
        "load": "加载",
        "presets": {
          "environment-prod-high": "生产环境，默认为高风险",
          "environment-dev-low": "开发环境，默认为低风险",
          "dml-in-environment-prod-10k-rows-high": "生产环境中更新或删除的数据行数超过 10000，默认为高风险",
          "create-database-in-environment-prod-moderate": "在生产环境中创建数据库，默认为中风险"
        },
        "load-template": "加载模板",
        "view": "查看模板"
      },
      "rule-name": "规则名称",
      "view-rule": "查看规则",
      "source": {
        "select": "选择类型",
        "self": "类型"
      },
      "input-rule-name": "输入规则名称",
      "search": "搜索规则"
    },
    "approval-flow": {
      "self": "审批流",
      "description": "对每种操作类型，配置自定义条件、风险和审批流。",
      "approval-flows": "审批流",
      "approval-nodes": "审批节点",
      "type": {
        "system": "系统",
        "custom": "自定义"
      },
      "delete": "删除审批流",
      "search": "搜索审批流",
      "select": "选择审批流",
      "create-approval-flow": "创建审批流",
      "edit-approval-flow": "编辑审批流",
      "node": {
        "nodes": "审批节点",
        "description": "当一个节点上有多个审批人时，只需要一次审批通过。",
        "approver": "审批人",
        "group": {
          "WORKSPACE_OWNER": "工作空间所有者",
          "WORKSPACE_DBA": "DBA",
          "PROJECT_OWNER": "项目所有者",
          "PROJECT_MEMBER": "项目成员"
        },
        "add": "增加节点",
        "delete": "删除审批节点",
        "order": "顺序",
        "select-approver": "选择审批人",
        "roles": {
          "system": "系统角色",
          "custom": "自定义角色"
        }
      },
      "presets": {
        "owner-dba": "系统定义的流程。先由项目所有者审批，再由 DBA 审批。",
        "owner": "系统定义的流程。只需要项目所有者审批。",
        "dba": "系统定义的流程。只需要 DBA 审批",
        "admin": "系统定义的流程。只需要管理员审批",
        "owner-dba-admin": "系统定义的流程。先由项目所有者审批，再由 DBA 审批，最后由管理员审批。"
      },
      "view-approval-flow": "查看审批流",
      "skip": "跳过人工审批",
      "risk-not-configured-tips": "确保你已经定义了{link}。",
      "the-related-risk-rules": "相关的风险规则",
      "external-approval": {
        "self": "外部审批",
        "delete": "删除外部审批节点？",
        "endpoint": "Endpoint",
        "view-node": "查看外部审批节点",
        "create-node": "新建外部审批节点",
        "edit-node": "编辑外部审批节点"
      }
    },
    "risk": {
      "self": "风险",
      "risk-center": "风险中心",
      "description": "风险中心定义了不同数据库操作在不同条件下的风险等级。而风险等级则会决定工单的自定义审批流程。"
    },
    "workflow-center": {
      "workflow": "工作流"
    },
    "rule": {
      "rules": "规则"
    },
    "issue-review": {
      "approve-issue": "批准工单？",
      "form": {
        "placeholder": "（可选）添加一段笔记…",
        "note": "笔记"
      },
      "you": "你",
      "generating-approval-flow": "正在生成审批流",
      "approved-issue": "批准工单",
      "disallow-approve-reason": {
        "some-task-checks-didnt-pass": "尚有未通过的任务检查项",
        "some-task-checks-are-still-running": "尚有运行中的任务检查项",
        "x-field-is-required": "{field}为必填项"
      },
      "send-back": "退回",
      "send-back-issue": "退回工单？",
      "re-request-review": "请求再次审批",
      "re-request-review-issue": "请求再次审批工单？",
      "sent-back-issue": "退回工单",
      "re-requested-review": "再次请求审批工单",
      "no-one-matches-role": "没有符合这个角色的用户，请联系项目管理员分配角色。",
      "any-n-role-can-approve": "任意 {role} 可审批"
    },
    "send-back": "退回"
  },
  "slow-query": {
    "self": "慢查询",
    "slow-queries": "慢查询",
    "report": "报告",
    "last-query-time": "最近执行时间",
    "database-name": "数据库名",
    "sql-statement": "SQL 语句",
    "total-query-count": "总执行次数",
    "query-count-percent": "执行次数比例",
    "max-query-time": "最大执行时长",
    "avg-query-time": "平均执行时长",
    "query-time-percent": "执行时长比例",
    "max-rows-examined": "最大扫描行数",
    "avg-rows-examined": "平均扫描行数",
    "max-rows-sent": "最大返回行数",
    "avg-rows-sent": "平均返回行数",
    "query-start-time": "执行开始时间",
    "rows-examined": "解析行数",
    "rows-sent": "返回行数",
    "lock-time": "持有锁时长",
    "query-time": "执行时长",
    "attention-description": "Bytebase 定期从实例上同步慢查询日志。对 MySQL 实例，需要先开启 slow_query。对 PostgreSQL 实例，只有开启 pg_stat_statements 的数据库才会收集慢查询。",
    "sync-job-started": "同步作业已启动。请等待同步完成。",
    "detail": "慢查询详情",
    "filter": {
      "from-date": "开始日期",
      "to-date": "结束日期"
    },
    "advise-index": {
      "current-index": "当前索引",
      "suggestion": "建议",
      "create-index": "创建索引",
      "setup-openai-key-to-enable": "设置 OpenAI API Key 以开启索引建议功能。"
    },
    "no-log-placeholder": {
      "admin": "点击「配置」按钮从数据库实例上抓取慢查询日志或点击「立即同步」按钮立即同步慢查询日志",
      "developer": "点击「立即同步」按钮立即同步慢查询日志或联系工作空间所有者或 DBA 配置慢查询功能"
    }
  },
  "schema-template": {
    "self": "Schema 模板",
    "field-template": {
      "self": "字段模板",
      "description": "预定义 Schema 模板，之后可以在变更或设计 Schema 时应用这些模板。"
    },
    "column-type-restriction": {
      "self": "列类型约束",
      "description": "在每一个数据库引擎上，您可以限制允许使用的列类型。",
      "allow-all": "允许所有类型",
      "allow-limited-types": "只允许部分类型",
      "back-to-edit": "返回编辑",
      "add-and-save": "添加并保存",
      "messages": {
        "unable-to-update": "无法更新限制",
        "following-column-types-are-used": "以下列类型仍在字段模板中使用。",
        "one-allowed-type-per-line": "每行放一个允许的数据类型"
      }
    },
    "add-field": "新增字段模板",
    "search-by-name-or-comment": "根据名称或备注搜索",
    "form": {
      "category": "分类",
      "category-desc": "选择一个已有分类，或者创建新分类",
      "unclassified": "未分类",
      "column-name": "字段名",
      "column-type": "字段类型",
      "default-value": "默认值",
      "comment": "备注",
      "nullable": "可为空"
    },
    "classification": {
      "self": "数据分类分级",
      "select": "选择分类",
      "search": "搜索分类"
    }
  },
  "principal": {
    "select": "选择用户"
  },
  "role": {
    "self": "角色",
    "setting": {
      "description": "定义自定义角色，你可以将它们应用到项目成员上。",
      "add": "添加角色",
      "edit": "编辑角色",
      "name-placeholder": "输入角色名称",
      "title-placeholder": "输入角色称谓",
      "description-placeholder": "输入角色描述",
      "validation": {
        "duplicated": "{resource}已存在",
        "required": "{resource}是必填的",
        "pattern": "{resource}只能包含小写字母、数字和连字符，并以小写字母开头。",
        "max-length": "{resource}至多包含 {length} 个字符"
      },
      "delete": "删除角色"
    },
    "select": "选择角色",
    "select-roles": "选择角色",
    "title": "称谓",
    "owner": {
      "description": "系统定义的项目所有者角色"
    },
    "developer": {
      "description": "系统定义的项目开发者角色"
    },
    "exporter": {
      "description": "系统定义的项目数据导出者角色"
    },
    "querier": {
      "description": "系统定义的项目数据查询者角色"
    },
    "select-role": "选择角色",
    "expired-tip": "该角色可能已经过期。"
  },
  "database-group": {
    "self": "数据库分组",
    "create": "新建数据库分组",
    "edit": "编辑数据库分组",
    "matched-database": "相匹配的数据库",
    "unmatched-database": "不匹配的数据库",
    "matched-table": "相匹配的表",
    "unmatched-table": "不匹配的表",
    "table-group": {
      "self": "表分组",
      "create": "新建表分组",
      "edit": "编辑表分组"
    },
    "factor": {
      "resource_instance_id": "实例 ID",
      "resource_database_name": "数据库名",
      "resource_table_name": "表名"
    },
    "condition": {
      "self": "条件"
    },
    "prev-editor": {
      "description": "您可以在 SQL 中引用表分组来对表分组内的所有表进行批量变更。对于每一张表，Bytebase 都会生成单独的 SQL。"
    }
  },
  "export-center": {
    "self": "导出中心"
  },
  "schema-designer": {
    "self": "Schema 设计器",
    "schema-design": "Schema 设计",
    "schema-design-list": "Schema 设计列表",
    "new-schema-design": "创建 Schema 设计",
    "baseline-database": "基准数据库",
    "schema-version": "Schema 版本",
    "personal-draft": "个人草稿",
    "baseline-version": "基线版本",
    "parent-branch": "父分支",
    "save-draft": "保存草稿",
    "merge-branch": "合并分支",
    "delete-branch-after-merged": "合并后删除分支",
    "diff-editor": {
      "self": "Diff 编辑器",
      "resolve": "解决",
      "latest-schema": "最新 Schema",
      "editing-schema": "正在编辑的 Schema",
      "auto-merge-failed": "自动合并失败",
      "need-to-resolve-conflicts": "父分支已经被其他用户更新，您需要先解决可能存在的冲突。",
      "resolve-and-merge-again": "解决冲突并再次合并",
      "discard-changes": "丢弃修改",
      "action-confirm": "确认操作",
      "duplicated-branch-name-found": "发现重复的分支名称。",
      "discard-changes-confirm": "您确定要丢弃所有修改吗？"
    },
    "tables": "表",
    "search-tables": "搜索表",
    "use-tips": "选择需要设计的表",
    "apply-to-database": "应用变更到数据库",
    "select-database-placeholder": "选择数据库 (仅限 MySQL)",
    "message": {
      "created-succeed": "分支创建成功",
      "updated-succeed": "分支更新成功",
      "merge-to-main-successfully": "成功合并到主版本",
      "updated-time-by-user": "由 {user} 于 {time} 更新"
    },
    "action": {
      "use-the-existing-branch": "使用已有分支",
      "create-new-branch": "创建新分支",
      "filter-by-name": "根据名称过滤"
    }
  },
  "cel": {
    "factor": {
      "affected_rows": "影响行数",
      "environment_id": "环境 ID",
      "project_id": "项目 ID",
      "instance_id": "实例 ID",
      "database_name": "数据库名称",
      "db_engine": "数据库引擎",
      "sql_type": "SQL 类型",
      "expiration_days": "过期天数",
      "export_rows": "导出行数",
      "table_name": "表名称",
      "column_name": "字段名称",
      "classification_level": "数据分级"
    }
  }
}<|MERGE_RESOLUTION|>--- conflicted
+++ resolved
@@ -626,11 +626,8 @@
       "grant-access": "授权访问",
       "never-expires": "无过期时间",
       "global-rules": {
-<<<<<<< HEAD
         "self": "全局脱敏规则",
-=======
         "condition-order": "条件序列",
->>>>>>> 852a9550
         "add-rule": "添加规则",
         "re-order": "排序",
         "delete-rule-tip": "删除这条规则？",
