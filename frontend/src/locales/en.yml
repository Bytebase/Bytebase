common:
  when: When
  view: view
  you: you
  general: General
  slack: Slack
  discord: Discord
  teams: Teams
  dingtalk: DingTalk
  feishu: Feishu
  wecom: WeCom
  overview: Overview
  migration-history: Migration History
  webhook: Webhook
  webhooks: Webhooks
  key: Key
  workflow: Workflow
  unread: Unread
  read: Read
  inbox: Inbox
  activity: Activity
  activities: Activities
  sign-in: Sign in
  sign-up: Sign up
  email: Email
  username: Username
  password: Password
  activate: Activate
  save: Save
  cancel: Cancel
  comment: Comment
  home: Home
  setting: Setting
  settings: Settings
  project: Project
  projects: Projects
  help: Help
  database: Database
  databases: Databases
  description: Description
  instance: Instance
  instances: Instances
  environment: Environment
  environments: Environments
  bookmark: Bookmark
  bookmarks: Bookmarks
  quick-action: Quick Action
  archive: Archive
  quickstart: Quickstart
  logout: Logout
  close: Close
  latest: Latest
  error: Error
  canceled: Canceled
  approval: Approval
  approve: Approve
  done: Done
  create: Create
  rollback: Rollback
  run: Run
  retry: Retry
  skip: Skip
  reopen: Reopen
  dismiss: Dismiss
  back: Back
  next: Next
  edit: Edit
  update: Update
  visit: Visit
  role:
    dba: DBA
    owner: Owner
    developer: Developer
  role-switch:
    dba: Switch to DBA
    owner: Switch to Owner
    developer: Switch to Developer
  assignee: Assignee
  revert: Revert
  apply: Apply
  reorder: Reorder
  id: ID
  name: Name
  creator: Creator
  version: Version
  issue: Issue
  issues: Issues
  duration: Duration
  created-at: Created
  updated-at: Updated
  commit: Commit
  statement: Statement
  sql-statement: SQL statement
  snapshot: Snapshot
  status: Status
  stage: Stage
  task: Task
  sql: SQL
  unassigned: Unassigned
  new: New
  add: Add
  confirm-and-add: Confirm and add
  query: Query
  transfer: Transfer
  migration: Migration
  schema: Schema
  anomalies: Anomalies
  do-not-show-again: Do not show again
  backups: Backups
  detail: Detail
  type: Type
  language: Language
  repository: Repository
  change: Change
  branch: Branch
  config-guide: config guide
  required-placeholder: required placeholder
  optional-placeholder: optional placeholder
  sensitive-placeholder: sensitive - write only
  enabled: enabled
  default: default
  version-control: Version Control
  restore: Restore
  detailed-guide: detailed guide
  workspace: workspace
  application: Application
  confirm: Confirm
  coming-later: Coming later
  learn-more: Learn more
  schema-version: Schema version
  time: Time
  manual: Manual
  automatic: Automatic
  Default: Default
  definition: Definition
  empty: Empty
  creating: Creating...
  updating: Updating...
  Address: Address
  User: User
  assigned: Assigned
  subscribed: Subscribed
  created: Created
  label: Label
  labels: Labels
  mode: Mode
  roletype: Role Type
  readonly: readonly
  user: User
  added-time: Added time
  data-source: Data Source
  grant: Grant
  read-only: Read-only
  connection-string: Connection string
  agents: Agents
  billings: Billings
  all: All
  deployment-config: Deployment Config
  by: by
  ok: OK
  share: Share
  others: Others
  or: or
  export: Export
  tips: Tips
  template: Template
  delete: Delete
  history: History
  loading: Loading
error-page:
  go-back-home: Go back home
anomaly-center: Anomaly Center
kbar:
  recently-visited: Recently Visited
  navigation: Navigation
  help:
    navigate: to navigate
    perform: to perform
    close: to close
    back: to back
  options:
    placeholder: Type a command or search…
  preferences:
    common: Preferences
    change-language: Change Language…
task:
  checking: Checking...
  run-task: Run checks
  check-result:
    title: Check result for {name}
  check-type:
    fake: Fake
    syntax: Syntax
    compatibility: Compatibility
    connection: Connection
    migration-schema: Migration schema
    earliest-allowed-time: Earliest allowed time
  earliest-allowed-time-hint: >-
    '@:{'common.when'}' specifies the expected execution timing for this task.
    If this field is not specified, the task will be executed once it has passed
    all other gating criteria.
  earliest-allowed-time-unset: Unset
  comment: Comment
  invoker: Invoker
  started: Started
  ended: Ended
  view-migration: View migration
  view-migration-history: View migration history
  status:
    running: Running
    failed: Failed
    canceled: Canceled
    success: Success
    warn: Warning
    error: Error
banner:
  demo-intro: This is a demo version of Bytebase.
  demo-intro-readonly: This is a demo version of Bytebase in read-only mode.
  action: Deploy yours in 5 seconds
intro:
  content: >-
    Bytebase is for DBAs and Developers to collaborate on database schemas
    changes. One can construct a single pipeline to propagate the schema change
    across multiple environments. One can also store the schemas in VCS and
    trigger a new pipeline upon commit push. Follow the {quickstart} on the
    bottom left to get familiar with the product. If you encounter problems,
    visit {doc} or report {issue} on GitHub.
  quickstart: Quickstart
  doc: doc
  issue: issue
bbkit:
  common:
    ok: OK
    cancel: Cancel
    back: Back
    next: Next
    finish: Finish
    step: Step
  attention:
    default: Attention needed
settings:
  sidebar:
    account: Account
    profile: Profile
    workspace: Workspace
    general: General
    members: Members
    version-control: Version Control
    subscription: Subscription
    labels: Labels
  profile:
    email: Email
    role: Role
    password: Password
    password-confirm: Confirm
    password-confirm-placeholder: Confirm new password
    password-mismatch: mismatch
    subscription: (Upgrade to enable role management)
  members:
    active: Active members
    inactive: Inactive members
    helper: Add or invite by email address
    add-more: + Add more
    add: Add
    invites: Send Invites
    invited: Invited
    yourself: You
    upgrade: Upgrade to enable role management
    select-role: Select role
    not-assigned: Not assigned
    table:
      account: Account
      role: Role
      update-time: Updated Time
      granted-time: Granted Time
    action:
      deactivate: Deactivate
      deactivate-confirm-title: Are you sure to deactivate
      deactivate-confirm-description: You can still reactivate later
      reactivate: Reactivate
      reactivate-confirm-title: Are you sure to reactivate
    tooltip:
      upgrade: Upgrade to enable role management
      not-allow-edit: Only Owner can change the role
      not-allow-remove: Can not remove the last Owner
activity:
  name: Name
  comment: Comment
  created: Created
  invoker: Invoker
  type:
    issue-create: create issue
    comment-create: create comment
    issue-field-update: update issue field
    issue-status-update: update issue status
    pipeline-task-status-update: update issue task status
    pipeline-task-file-commit: commit file
    pipeline-task-statement-update: SQL update
    member-create: create member
    member-role-update: update role
    member-activate: activate member
    member-deactivate: deactivate member
    project-repository-push: repository push event
    project-database-transfer: database transfer
    project-member-create: add project member
    project-member-delete: delete project member
    project-member-role-update: change project member role
    pipeline-task-earliest-allowed-time-update: update earliest allowed time
  sentence:
    created-issue: created issue
    commented: commented
    reassigned-issue: reassigned issue from {oldName} to {newName}
    assigned-issue: assigned issue to {newName}
    unassigned-issue: unassigned issue from {oldName}
    invalid-assignee-update: invalid assignee update
    changed-description: changed description
    changed-from-to: changed {name} from "{oldValue}" to "{newValue}"
    unset-from: unset {name} from "{oldValue}"
    set-to: set {name} to "{newValue}"
    changed-update: changed {name} update
    reopened-issue: reopened issue
    resolved-issue: resolved issue
    canceled-issue: canceled issue
    empty: ''
    changed: changed
    updated: updated
    canceled: canceled
    approved: approved
    started: started
    completed: completed
    failed: failed
    task-name: ' task {name}'
    committed-to-at: committed {file} to{branch}{'@'}{repo}
  subject-prefix:
    task: Task
issue:
  waiting-approval: Waiting Approval
  opened-by-at: opened by {creator} at {time}
  commit-by-at: commit {id} {title} by {author} at {time}
  status-transition:
    modal:
      resolve: Resolve issue?
      cancel: Cancel this entire issue?
      reopen: Reopen issue?
    dropdown:
      resolve: Resolve issue
      cancel: Cancel issue
      reopen: Reopen issue
    form:
      note: Note
      placeholder: (Optional) Add a note...
  subscribe: Subscribe
  unsubscribe: Unsubscribe
  subscriber: No subscribers | 1 subscriber | {n} subscribers
  apply-to-other-stages: Apply to other stages
  add-sql-statement: Add SQL statement...
  optional-add-sql-statement: (Optional) Add SQL statement...
  rollback-sql: Rollback SQL
  add-rollback-sql-statement: Add rollback SQL statement...
  edit-description: Edit description
  add-some-description: Add some description...
  add-a-comment: Add a comment
  edit-comment: Edit comment
  leave-a-comment: Leave a comment...
  view-commit: View commit
  search-issue-name: Search issue name
  table:
    open: Open
    closed: Closed
    status: Status
    project: Project
    name: Name
    environment: Environment
    db: DB
    progress: Progress
    updated: Updated
    assignee: Assignee
  stage-select:
    active: '{name} (active)'
alter-schema:
  vcs-enabled: >-
    This project has enabled VCS based version control and selecting database
    below will navigate you to the corresponding Git repository to initiate the change process.
  vcs-info: >-
    indicates the project has enabled VCS based version control. Selecting
    database belonging to such project will navigate you to the corresponding
    Git repository to initiate the change process.
  alter-single-db: Alter single database
  alter-multiple-db: Alter multiple databases
  alter-multiple-db-info: >-
    For each environment, you can select a database to alter its schema or just
    skip that environment. This allows you to compose a single pipeline to
    propagate changes across multiple environments.
quick-action:
  create-db: Create database
  choose-db: Choose database
  new-db: New DB
  add-instance: '@:common.add @:common.instance'
  create-instance: '@:common.create @:common.instance'
  manage-user: Manage User
  default-project: Default Project
  add-environment: '@:common.add @:common.environment'
  create-environment: '@:common.create @:common.environment'
  new-project: '@:common.new @:common.project'
  create-project: '@:common.create @:common.project'
  edit-data: Edit Data
  troubleshoot: Troubleshoot
  transfer-in-db: Transfer in DB
  request-db: Request DB
  from-default-project: From Default project
  from-other-projects: From other projects
  transfer-in-db-title: Transfer in database from other projects
  transfer-in-db-hint: >-
    Bytebase periodically syncs the instance schema. Newly synced databases are
    first placed in this default project.
  transfer-in-db-alert: Are you sure to transfer "{ dbName }" into our project?
create-db:
  new-database-name: New database name
  reserved-db-error: '{databaseName} is a reserved name'
  generated-database-name: Generated database name
  db-name-generated-by-template: Generated by template "{template}"
  select-label-value: 'Select {key}'
db:
  encoding: Encoding
  character-set: Character set
  collation: Collation
  select: Select database
  select-instance-first: Select instance first
  select-environment-first: Select environment first
  tables: Tables
  views: Views
  parent: Parent
  last-successful-sync: Last successful sync
  sync-status: Sync status
instance:
  select: Select instance
  new-database: New Database
  syncing: Syncing ...
  sync-now: Sync Now
  create-migration-schema: Create migration schema
  missing-migration-schema: Missing migration schema
  unable-to-connect-instance-to-check-migration-schema: Unable to connect instance to check migration schema
  bytebase-relies-on-migration-schema-to-manage-version-control-based-schema-migration-for-databases-belonged-to-this-instance: >-
    Bytebase relies on migration schema to manage version control based schema
    migration for databases belonged to this instance.
  please-contact-your-dba-to-configure-it: Please contact your DBA to configure it.
  please-check-the-instance-connection-info-is-correct: Please check the instance connection info is correct.
  users: Users
  successfully-archived-instance-updatedinstance-name: Successfully archived instance '{0}'.
  successfully-restored-instance-updatedinstance-name: Successfully restored instance '{0}'.
  failed-to-create-migration-schema-for-instance-instance-value-name: Failed to create migration schema for instance '{0}'.
  successfully-created-migration-schema-for-instance-value-name: Successfully created migration schema for '{0}'.
  failed-to-sync-schema-for-instance-instance-value-name: Failed to sync schema for instance '{0}'.
  successfully-synced-schema-for-instance-instance-value-name: Successfully synced schema for instance '{0}'.
  archive-this-instance: Archive this instance
  archive-instance-instance-name: Archive instance '{0}'?
  archived-instances-will-not-be-shown-on-the-normal-interface-you-can-still-restore-later-from-the-archive-page: >-
    Archived instances will not be shown on the normal interface. You can still
    restore later from the Archive page.
  restore-this-instance: Restore this instance
  restore: Restore
  restore-instance-instance-name-to-normal-state: Restore instance '{0}' to normal state?
  account-name: Account name
  account: Account
  name: Name
  host-or-socket: Host or Socket
  your-snowflake-account-name: your Snowflake account name
  port: Port
  instance-name: Instance Name
  snowflake-web-console: Snowflake Web Console
  external-link: External Link
  web-console: Web Console
  connection-info: Connection info
  show-how-to-create: Show how to create
  below-is-an-example-to-create-user-bytebase-with-password: Below is an example to create user 'bytebase{'@'}%' with password
  below-is-an-example-to-create-user-bytebase-with-password-clickhouse: Below is an example to create user 'bytebase' with password
  your_db_pwd: YOUR_DB_PWD
  sentence:
    host:
      snowflake: e.g. host.docker.internal {'|'} <<ip>> {'|'} <<local socket>>
    proxy:
      snowflake: >-
        For proxy server, append {'@'}PROXY_HOST and specify PROXY_PORT in the
        port
    console:
      snowflake: >-
        The external console URL managing this instance (e.g. AWS RDS console,
        your in-house DB instance console)
    create-user: >-
      This is the connection user used by Bytebase to perform DDL and DML
      operations.
    create-user-example:
      snowflake:
        user: bytebase{'@'}%
        password: YOUR_DB_PWD
        template: >-
          Below is an example to create user 'bytebase' with password {password}
          for {warehouse} and grant the user with the needed privileges.
      mysql:
        password: YOUR_DB_PWD
        user: bytebase{'@'}%
        template: >-
          Below is an example to create user {user} with password {password} and
          grant the user with the needed privileges.
      clickhouse:
        template: >-
          Below is an example to create user 'bytebase' with password {password}
          and grant the user with the needed privileges. First you need to
          enable ClickHouse SQL-driven workflow {link} and then run the
          following query to create the user.
        sql-driven-workflow: SQL-driven workflow
      postgres:
        warn: >-
          If the connecting instance is managed by the cloud provider, then
          SUPERUSER is not available and you should create the user via that
          provider's admin console. The created user will have provider specific
          semi-SUPERUSER privileges.
        template: >-
          Below is an example to create user 'bytebase' with password {password}
          and grant the user with the needed privileges. If the connecting
          instance is self-hosted, then you can grant SUPERUSER.
  no-password: No password
  password-write-only: YOUR_DB_PWD - write only
  test-connection: Test Connection
  ignore-and-create: Ignore and create
  connection-info-seems-to-be-incorrect: Connection info seems to be incorrect
  new-instance: New Instance
  unable-to-connect: >-
    Bytebase is unable to connect the instance. We recommend you to review the
    connection info again. But it's OK to ignore this warning for now. You can
    still fix the connection info from the instance detail page after creation.


    Error detail: {0}
  successfully-created-instance-createdinstance-name: Successfully created instance '{0}'.
  successfully-updated-instance-instance-name: Successfully updated instance '{0}'.
  copy-grant-statement: >-
    CREATE USER and GRANT statements copied to clipboard. Paste to your mysql
    client to apply.
  successfully-connected-instance: Successfully connected instance.
  failed-to-connect-instance: Failed to connect instance.
  how-to-setup-instance: How to setup 'Instance' ?
  how-to-setup-instance-description: >-
    Each Bytebase instance belongs to an environment. An instance usually maps
    to one of your database instance represented by an host:port address. This
    could be your on-premises MySQL instance, a RDS instance.


    Bytebase requires read/write (NOT the super privilege) access to the
    instance in order to perform database operations on behalf of the user.
  search-instance-name: Search instance name
  grants: Grants
environment:
  select: Select environment
  archive: Archive this environment
  archive-info: >-
    Archived environment will not be shown on the normal interface. You can
    still restore later from the Archive page.
  create: Create Environment
  how-to-setup-environment: How to setup 'Environment' ?
  how-to-setup-environment-description: >-
    Each environment maps to one of your testing, staging, prod environment
    respectively.


    Environment is a global setting, one Bytebase deployment only contains a
    single set of environments.


    Database instances are created under a particular environment.
  restore: Restore this environment
quick-start:
  bookmark-an-issue: Bookmark an issue
  add-a-comment: Add a comment
  visit-project: '@:common.visit @:common.projects'
  visit-instance: '@:common.visit @:common.instances'
  visit-database: '@:common.visit @:common.databases'
  visit-environment: '@:common.visit @:common.environments'
  add-a-member: Add a member
  use-kbar: Use kbar ({shortcut})
  notice:
    title: Quickstart guide dismissed
    desc: You can still bring it back later from the top right menu
auth:
  sign-up:
    title: Register your account
    admin-title: Setup {account}
    admin-account: admin account
    create-admin-account: Create admin account
    confirm-password: Confirm Password
    confirm-password-placeholder: Confirm password
    password-mismatch: mismatch
    existing-user: Already have an account?
  sign-in:
    title: Sign in to your account
    admin-title: Setup {'account'}
    admin-account: admin account
    forget-password: Forgot your password?
    new-user: New to Bytebase?
    gitlab: Login with GitLab
    gitlab-oauth: Reach to your Admin to enable GitLab login
  password-forget:
    title: Forgot your password?
    content: Please contact your Bytebase Admin to reset your password.
    return-to-sign-in: Return to Sign in
  password-forgot: Forgot Password
  password-reset:
    title: Reset your password
    content: Enter your email address and we will send you a password reset link
    send-reset-link: Send reset link
    return-to-sign-in: Return to Sign in
  activate:
    title: Activate your {type} account
policy:
  approval:
    name: Approval Policy
    info: >-
      For updating schema on the existing database, this setting controls
      whether the task requires manual approval.
    manual: Require manual approval
    manual-info: >-
      Pending schema migration task will only be executed after it's manually
      approved.
    auto: Skip manual approval
    auto-info: Pending schema migration task will be executed automatically.
  backup:
    name: Database backup schedule policy
    not-enforced: Not enforced
    not-enforced-info: No backup schedule is enforced.
    daily: Daily backup
    daily-info: Enforce every database to backup daily.
    weekly: Weekly backup
    weekly-info: Enforce every database to backup weekly.
migration-history:
  self: Migration History
  workflow: Workflow
  commit-info: by {author} at {time}
  no-schema-change: this migration has no schema change
  show-diff: Show diff
  left-vs-right: Prev (left) vs This version (right)
  schema-snapshot-after-migration: The schema snapshot recorded after applying this migration
  list-limit: >-
    For database having migration history, we list up to 5 most recent histories
    below. You can click the database name to view all histories.
  no-history-in-project: Do not find migration history from any database in this project.
  recording-info: Migration history is recorded whenever the database schema is altered.
  establish-baseline: Establish new baseline
  refreshing-history: Refreshing history ...
  config-instance: Config instance
  establish-baseline-description: >-
    Bytebase will use the current schema as the new baseline. You should check
    that the current schema does reflect the desired state. For VCS workflow,
    there must exist a baseline before any incremental migration change can be
    applied to the database.
  establish-database-baseline: Establish "{name}" baseline
  instance-missing-migration-schema: Missing migration history schema on instance "{name}".
  instance-bad-connection: Unable to connect instance "{name}" to retrieve migration history.
  contact-dba: Please contact your DBA to config it
database:
  the-list-might-be-out-of-date-and-is-refreshed-roughly-every-10-minutes: The list might be out of date and is refreshed roughly every 10 minutes
  no-anomalies-detected: No anomalies detected
  sync-status: Sync status
  last-successful-sync: Last successful sync
  search-database-name: Search database name
  how-to-setup-database: How to setup 'Database' ?
  show-guide-description: >-
    Each Bytebase database maps to the one created by 'CREATE DATABASE xxx'. In
    Bytebase, a database always belongs to a single project.


    Bytebase will periodically sync the database info for every recorded
    instance. You can also create a new database from the dashboard.
  restored-from: 'Restored from '
  database-name-is-restored-from-another-database-backup: '{0} is restored from another database backup'
  database-backup: database backup
  transfer-project: Transfer Project
  alter-schema: Alter Schema
  alter-schema-in-vcs: Alter Schema in VCS
  change-data: Change Data
  change-data-in-vcs: Change Data in VCS
  successfully-transferred-updateddatabase-name-to-project-updateddatabase-project-name: Successfully transferred '{0}' to project '{1}'.
  backup-name: Backup name
  create-backup: Create backup
  automatic-weekly-backup: Automatic weekly backup
  disable-automatic-backup: Disable automatic backup
  backuppolicy-backup-enforced-and-cant-be-disabled: '{0} backup enforced and can''t be disabled'
  backup-policy:
    DAILY: DAILY
    WEEKLY: WEEKLY
  an-http-post-request-will-be-sent-to-it-after-a-successful-backup: An HTTP POST request will be sent to it after a successful backup.
  backup-info:
    template: Backup will be taken on every {dayOrWeek} at {time}
  week:
    Sunday: Sunday
    Monday: Monday
    Tuesday: Tuesday
    Wednesday: Wednesday
    Thursday: Thursday
    Friday: Friday
    Saturday: Saturday
    day: day
  enable-backup: Enable backup
  backup-now: Backup now
  create-a-manual-backup: Create a manual backup
  disabled: Disabled
  enabled: Enabled
  action-automatic-backup-for-database-props-database-name: '{0} automatic backup for database ''{1}''.'
  updated-backup-webhook-url-for-database-props-database-name: Updated backup webhook URL for database '{0}'.
  last-sync-status: Last sync status
  last-sync-status-long: Last sync status {0} at {1}
  version-control-enabled: Version control enabled
  restore-backup: Restore backup '{0}' to a new database
  nullable: Nullable
  restore: Restore
  backup:
    enabled: enabled
    disabled: disabled
  expression: Expression
  position: Position
  unique: Unique
  visible: Visible
  comment: Comment
  engine: Engine
  row-count-estimate: Row count estimate
  data-size: Data size
  index-size: Index size
  columns: Columns
  indexes: Indexes
  row-count-est: Row count est.
repository:
  branch-observe-file-change: The branch where Bytebase observes the file change.
  branch-specify-tip: 'Tip: You can also use wildcard like ''feature/*'
  base-directory: Base directory
  base-directory-description: >-
    The root directory where Bytebase observes the file change. If empty, then
    it observes the entire repository.
  file-path-template: File path template
  file-path-template-description: >-
    Bytebase only observes the file path name matching the template pattern
    relative to the base directory.
  file-path-example-normal-migration: File path example for normal migration type
  file-path-example-baseline-migration: File path example for baseline migration type
  schema-path-template: Schema path template
  schema-writeback-description: >-
    When specified, after each migration, Bytebase will write the latest schema
    to the schema path relative to the base directory in the same branch as the
    original commit triggering the migration. Leave empty if you don't want
    Bytebase to do this
  schema-writeback-protected-branch: >-
    Make sure the changed branch is not protected or allow repository maintainer
    to push to that protected branch.
  if-specified: If specified
  schema-path-example: Schema path example
  git-provider: Git provider
  version-control-status: '@.capitalize:common.version-control is {status}'
  version-control-description-file-path: >-
    Database migration scripts are stored in {fullPath}. To make schema changes,
    a developer would create a migration script matching file path pattern
    {fullPathTemplate}.
  version-control-description-branch: >-
    After the script is review approved and merged into the {branch} branch,
    Bytebase will automatically kicks off the pipeline to apply the new schema
    change.
  version-control-description-description-schema-path: >-
    After applying the schema change, Bytebase will also write the latest schema
    to the specified schema path location {schemaPathTemplate}.
  restore-to-ui-workflow: Restore to UI workflow
  restore-ui-workflow-description: >-
    When using the UI workflow, the developer submits a SQL review ticket
    directly from Bytebase console and waits for the assigned DBA or peer
    developer to review. Bytebase applies the SQL change after review approved.
  restore-ui-workflow-success: Successfully restored to UI workflow
  update-version-control-config-success: Successfully updated @:common.version-control config
  setup-wizard-guide: If you encounter errors during the process, please refer to our {guide}
  add-git-provider: Add Git provider
  choose-git-provider: Choose Git provider
  select-repository: Select repository
  configure-deploy: Configure deploy
  choose-git-provider-description: >-
    Choose the Git provider where your database schema scripts (.sql) are
    hosted. When you push the changed script to the Git repository, Bytebase
    will automatically create a pipeline to apply the schema change to the
    database.
  choose-git-provider-visit-workspace: Visit {workspace} setting to add more Git providers.
  choose-git-provider-contact-workspace-owner: >-
    Contact your Bytebase owner if you want other Git providers to appear here.
    Bytebase currently supports self-host GitLab EE/CE, and plan to add
    GitLab.com, GitHub Enterprise and GitHub.com later.
  select-repository-attention-gitlab: >-
    Bytebase only lists GitLab projects granting you at least the 'Maintainer'
    role, which allows to configure the project webhook to observe the code push
    event.
  select-repository-search: Search repository
  linked: Linked repositories
workflow:
  current-workflow: Current workflow
  ui-workflow: UI workflow
  ui-workflow-description: >-
    Classic SQL Review workflow where the developer submits a SQL review ticket
    directly from Bytebase and waits for the assigned DBA or peer developer to
    review. Bytebase applies the SQL schema change after review approved.
  gitops-workflow: GitOps workflow
  gitops-workflow-description: >-
    Database migration scripts are stored in a git repository. To make schema
    changes, a developer would create a migration script and submit for review
    in the corresponding VCS such as GitLab. After the script is approved and
    merged into the configured branch, Bytebase will automatically kicks off the
    task to apply the new schema change.
  configure-gitops: Configure version control
  configure-gitops-success: Successfully enabled GitOps workflow for {project}
  change-gitops-success: Successfully changed repository for {project}
anomaly:
  attention-title: Anomaly detection
  attention-desc: >-
    Bytebase periodically scans the managed resources and list the detected
    anomalies here. The list is refreshed roughly every 10 minutes.
  table-search-placeholder: Search {type} or environment
  table-placeholder: Hooray, no {type} anomaly detected!
  tooltip: >-
    {env} has {criticalCount} CRITICAL, {highCount} HIGH and {mediumCount}
    MEDIUM anomalies
  types:
    connection-failure: Connection failure
    missing-migration-schema: Missing migration schema
    backup-enforcement-viloation: Backup enforcement violation
    missing-backup: Missing backup
    schema-drift: Schema drift
  action:
    check-instance: Check instance
    view-backup: View backup
    configure-backup: Configure backup
    view-diff: View diff
  last-seen: Last seen
  first-seen: First seen
project:
  dashboard:
    modal:
      title: How to setup '@:{'common.project'}' ?
      content: >-
        Bytebase project is similar to the project concept in other common dev
        tools.


        A project has its own members, and every issue and database always
        belongs to a single project.


        A project can also be configured to link to a repository to enable
        version control workflow.
      cancel: Dismiss
      confirm: Do not show again
    search-bar-placeholder: Search project name
  table:
    key: '@:common.key'
    name: '@:common.name'
    created-at: Created At
  create-modal:
    project-name: '@:common.project @:common.name'
    key: '@:common.key'
    key-hint: (Uppercase letters identifying your project)
    cancel: '@:common.cancel'
    confirm: '@:common.create'
    success-prompt: Successfully created project {name}.
    db-name-template-tips: 'Allow you to group databases with the same {placeholder} from different tenants.'
  overview:
    view-all: View all
    view-all-closed: View all closed
    recent-activity: Recent @.lower:{'common.activities'}
    in-progress: In progress
    recently-closed: Recently Closed
    info-slot-content: >-
      Bytebase periodically syncs the instance schema. Newly synced databases
      are first placed in this default project. User should transfer them to the
      proper application project.
    no-db-prompt: >-
      No database belongs to this project. You can add database by clicking
      {newDb} or {transferInDb} from the top action bar.
  webhook:
    success-created-prompt: Successfully created webhook {name}.
    success-updated-prompt: Successfully updated webhook {name}.
    success-deleted-prompt: Successfully deleted webhook {name}.
    success-tested-prompt: Test webhook event OK.
    fail-tested-title: Test webhook event failed.
    add-a-webhook: Add a webhook
    create-webhook: Create webhook
    last-updated-by: Last updated bu
    destination: Destination
    webhook-url: Webhook url
    triggering-activity: Triggering activities
    test-webhook: Test Webhook
    no-webhook:
      title: No webhook configured for this project.
      content: >-
        Configure webhooks to let Bytebase post notification to the external
        systems on various events.
    creation:
      title: Create webhook
      desc: >-
        Create the corresponding webhook for the {destination} channel receiving
        the message.
      how-to-protect: >-
        If you want to use keyword list to protect the webhook, you can add
        "Bytebase" to that list.
      view-doc: View {destination}'s doc
    deletion:
      btn-text: Delete this webhook
    activity-item:
      issue-creation:
        title: Issue creation
        label: When new issue has been created
      issue-status-change:
        title: Issue status change
        label: When issue status has changed
      issue-task-status-change:
        title: Issue task status change
        label: When issue's enclosing task status has changed
      issue-info-change:
        title: Issue info change
        label: When issue info (e.g. assignee, title, description) has changed
      issue-comment-creation:
        title: Issue comment creation
        label: When new issue comment has been created
  settings:
    success-updated-prompt: Successfully updated {subject}.
    success-member-added-prompt: Successfully added {name} to the project.
    success-member-deleted-prompt: Successfully revoked {name} access from the project.
    member-placeholder: Select user
    manage-member: Manage members
    add-member: Add member
    owner: '@.upper:common.role.owner'
    developer: '@.upper:common.role.developer'
    archive:
      title: Archive project
      description: >-
        Archived project will not be shown on the normal interface. You can
        still restore later from the Archive page.
      btn-text: Archive this @.lower:{'common.project'}
    restore:
      title: Restore project
      btn-text: Restore this @.lower:{'common.project'}
  mode:
    standard: Standard
    tenant: Tenant
  db-name-template: '@:common.database @:common.name @:common.template'
inbox:
  mark-all-as-read: Mark all as read
  view-older: View older
version-control:
  setting:
    description: >-
      Bytebase supports GitOps workflow where database migration scripts are
      stored in the version control system (VCS), and newly created migration
      scripts will automatically trigger the corresponding database change.
      Bytebase owners manage all the applicable VCSs here, so that project
      owners can link the projects with their Git repositories from these VCSs.
    description-highlight: Once configured, Bytebase will enable third party login via your
      configured VCSs
    add-git-provider:
      self: Add a Git provider
      description: >-
        Before any project can enable GitOps workflow, Bytebase first needs to
        integrate with the corresponding version control system (VCS) by
        registering as an OAuth application in that VCS. Below are the steps to
        configure this, you can also follow our {guide}.
      gitlab-self-host: GitLab self-host
      gitlab-self-host-admin-requirement: >-
        You need to be an Admin of your chosen GitLab instance to configure
        this. Otherwise, you need to ask your GitLab instance Admin to register
        Bytebase as a GitLab instance-wide OAuth application, then provide you
        that Application ID and Secret to fill at the 'OAuth application info'
        step.
      ouath-info-correct: Verified OAuth info is correct
      check-oauth-info-match: >-
        Please make sure Secret matches the one from your GitLab instance
        Application.
      add-success: Successfully added Git provider {vcs}
      choose: Choose Git provider
      gitlab-self-host-ce-ee: Self-host GitLab Enterprise Edition (EE) or Community Edition (CE)
      basic-info:
        self: Basic info
        gitlab-instance-url: GitLab instance URL
        gitlab-instance-url-label: >-
          The VCS instance URL. Make sure this instance and Bytebase are network
          reachable from each other.
        instance-url-error: Instance URL must begin with https:// or http://
        display-name: Display name
        display-name-label: >-
          An optional display name to help identifying among different configs
          using the same Git provider.
      oauth-info:
        self: OAuth application info
        register-oauth-application: Register Bytebase as a GitLab instance-wide OAuth application.
        login-as-admin: >-
          Login as an Admin user to the GitLab instance. The account must be an
          Admin of the entire GitLab instance (it has a wrench icon on the top
          bar).
        visit-admin-page: >-
          Go to the Admin page by clicking the wrench icon, then navigate to
          "Applications" section and click "New application" button.
        direct-link: Direct link
        create-oauth-app: Create your Bytebase OAuth application with the following info.
        paste-oauth-info: >-
          Paste the Application ID and Secret from that just created application
          into fields below.
        application-id-error: Application ID must be a 64-character alphanumeric string
        secret-error: Secret must be a 64-character alphanumeric string
      confirm:
        confirm-info: Confirm the info
        confirm-description: >-
          After creation, this Git provider can be chosen under the project
          dashboard "Version Control" tab by the project owner.
    git-provider:
      application-id-label: >-
        Application ID for the registered GitLab instance-wide OAuth
        application.
      view-in-gitlab: View in GitLab
      secret-label-gitlab: Secret for the registered GitLab instance-wide OAuth application.
      delete: To delete this provider, unlink all repositories first.
archive:
  archived: Archived
  project-search-bar-placeholder: Search @.lower:{'common.project'} name
  instance-search-bar-placeholder: Search @.lower:{'common.instance'} name
  environment-search-bar-placeholder: Search @.lower:{'common.environment'} name
deployment-config:
  stage-n: Stage {n}
  add-selector: Add selector
  update-success: Successfully updated deployment config.
  this-is-example-deployment-config: This is the deployment config example. You need to edit and save it.
  n-databases: '{n} database | {n} databases'
  selectors: Selectors
  wont-be-deployed: Will not be deployed
  add-stage: Add stage
  name-placeholder: Stage name...
  error:
    at-least-one-stage: At least 1 stage
    stage-name-required: Stage name is required
    at-least-one-selector: At least 1 selector in each stage
    env-in-selector-required: '"environment In" is required in each stage'
    env-selector-must-has-one-value: '"environment In" must has exactly one value'
    key-required: Key is required
    values-required: Values are required
  project-has-no-deployment-config: This project has no deployment config yet. Please {go} first.
  go-and-config: Go and config
datasource:
  successfully-deleted-data-source-name: Successfully deleted data source '{0}'.
  create-data-source: Create data source
  data-source-list: Data source list
  all-data-source: All data source
  search-name: Search name
  search-name-database: Search name, database
  successfully-created-data-source-datasource-name: Successfully created data source '{0}'.
  select-database-first: Select database first
  select-data-source: Select data source
  search-user: Search user
  user-list: User list
  revoke-access: Are you sure to revoke '{0}' access from '{1}'?
  grant-data-source: Grant data source
  grant-database: Grant database
  requested-issue: Requested issue
  successfully-revoked-member-principal-name-access-from-props-datasource-name: Successfully revoked '{0}' access from '{1}'.
  your-issue-id-e-g-1234: Your issue id (e.g. 1234)
  member-principal-name-already-exists: '{0} already exists'
  successfully-granted-datasource-name-to-addedmember-principal-name: Successfully granted '{0}' to '{1}'.
  we-also-linked-the-granted-database-to-the-requested-issue-linkedissue-name: We also linked the granted database to the requested issue '{0}'.
  new-data-source: New data source
  connection-name-string-copied-to-clipboard: '{0} string copied to clipboard.'
  jdbc-cant-connect-to-socket-database-value-instance-host: 'JDBC can''t connect to socket {0} '
setting:
  plan:
    self: Plan
    free: Free
    team: Team
    enterprise: Enterprise
  label:
    key: Key
    values: Values
    value-placeholder: Label value...
sql-editor:
  self: SQL Editor
  select-connection: Please select connections
  search-databases: Search Databases
  search-results: Search Results
  loading-databases: Loading Databases...
  close-pane: Close Pane
  loading-data: Loading Data...
  table-empty-placehoder: Click Run to execute the query.
  no-rows-found: No rows found
  download-as-csv: Download as CSV
  download-as-json: Download as JSON
  only-select-allowed: Only {select} statements are allowed to execute.
  want-to-change-schema: If you want to {changeschema}.
  change-schema: change schema
  go-to-alter-schema: You can click the {alterschema} button, and submit an issue.
  table-schema-placeholder: Select a table to see its schema
  notify-empty-statement: Please input your SQL statements in the editor
  notify-multiple-statements: >-
    Multiple SQL statements detected. SQL Editor only executes the first
    statement. You can select another statement and execute it individually.
  goto-alter-schema-hint: Please select a database connection from the top of the editor
  can-not-execute-query: Can not execute query when loading data.
  rows: row | rows
  no-history-found: No history found
  no-saved-query-found: No saved query found
  search-history: Search History
  search-saved-queries: Search Saved Queries
  queries: Queries
  hint-tips:
    confirm-to-delete-this-history: Confirm to delete this history?
    confirm-to-delete-this-saved-query: Confirm to delete this saved query?
  please-input-the-tab-label: Please input the tab label!
  copy-code: Copy code
  notify:
    copy-code-succeed: Copy code succeed
  view-all-tabs: View all Tabs
label:
  empty-label-value: <Empty Value>
  no-label: No labels
  error:
    key-necessary: Key is required
    value-necessary: Value is required
    key-duplicated: Duplicated keys
    value-duplicated: Duplicated values
    max-length-exceeded: Length cannot exceed {len} characters
    max-label-count-exceeded: Cannot exceed {count} labels
    cannot-edit-reserved-label: Cannot edit reserved label "{key}"
  placeholder:
    select-key: Select key...
    select-value: Select value...
    select-values: Select values...
oauth:
  unknown-event: Unexpeted event type, OAuth failed.
subscription:
  description: You can upload your bytebase license to unlock team/enterprise features.
  description-highlight: Purchase a license
  sensitive-placeholder: Paste your license here - write only
  upload-license: Upload license
  plan-compare: Compare features between different plans
  disabled-feature: This is a premium feature in subscription plan
  trial: You can start a trial with $7 for 7 days.
  trial-comment: Only enabled for the first payment. You can cancel the subscription at any time.
  upgrade: Upgrade subscription
  features:
    bb-feature-task-schedule-time:
      name: Set task schedule time
      desc: Set task schedule time allows you to set a specific time to run your tasks.
    bb-feature-instance-count:
      title: Instance count limit
      desc: You have reached the maximum instance count limit. Please upgrade to get more instance quota.
      remaining: Your total instance quota is {total}, only have {count} instance remained.
      runoutof: Your have run out of your {total} instance quota.
      upgrade: '{upgrade} to get more instance quota.'
    bb-feature-multi-tenancy:
      title: Multi-tenancy
      desc: Intelligent database management for tenants using identical schemas.
<<<<<<< HEAD
    bb-feature-approval-policy:
      title: Approval policy
      desc: Approval policy controls whether the schama change task requires manual approval.
    bb-feature-backup-policy:
      title: Backup policy
      desc: Backup policy will auto-backup your database based on the schedule.
=======
    bb-feature-backward-compatibility:
      title: Backward compatibility
      remind: MySQL and TiDB support schema change with backward compatibility. {upgrade} to open this feature.
>>>>>>> 65991e48
<|MERGE_RESOLUTION|>--- conflicted
+++ resolved
@@ -1152,15 +1152,12 @@
     bb-feature-multi-tenancy:
       title: Multi-tenancy
       desc: Intelligent database management for tenants using identical schemas.
-<<<<<<< HEAD
     bb-feature-approval-policy:
       title: Approval policy
       desc: Approval policy controls whether the schama change task requires manual approval.
     bb-feature-backup-policy:
       title: Backup policy
       desc: Backup policy will auto-backup your database based on the schedule.
-=======
     bb-feature-backward-compatibility:
       title: Backward compatibility
-      remind: MySQL and TiDB support schema change with backward compatibility. {upgrade} to open this feature.
->>>>>>> 65991e48
+      remind: MySQL and TiDB support schema change with backward compatibility. {upgrade} to open this feature.