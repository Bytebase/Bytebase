common:
  when: When
  view: view
  you: you
  general: General
  slack: Slack
  discord: Discord
  teams: Teams
  dingtalk: DingTalk
  feishu: Feishu
  wecom: WeCom
  overview: Overview
  migration-history: Migration History
  webhook: Webhook
  webhooks: Webhooks
  key: Key
  workflow: Workflow
  unread: Unread
  read: Read
  inbox: Inbox
  activity: Activity
  activities: Activities
  sign-in: Sign in
  sign-up: Sign up
  email: Email
  username: Username
  password: Password
  activate: Activate
  save: Save
  cancel: Cancel
  comment: Comment
  home: Home
  setting: Setting
  settings: Settings
  project: Project
  projects: Projects
  help: Help
  database: Database
  databases: Databases
  description: Description
  instance: Instance
  instances: Instances
  environment: Environment
  environments: Environments
  bookmark: Bookmark
  bookmarks: Bookmarks
  quick-action: Quick Action
  archive: Archive
  quickstart: Quickstart
  logout: Logout
  close: Close
  latest: Latest
  error: Error
  canceled: Canceled
  approval: Approval
  approve: Approve
  done: Done
  create: Create
  rollback: Rollback
  run: Run
  retry: Retry
  skip: Skip
  reopen: Reopen
  dismiss: Dismiss
  back: Back
  next: Next
  edit: Edit
  update: Update
  visit: Visit
  role:
    dba: DBA
    owner: Owner
    developer: Developer
  role-switch:
    dba: Switch to DBA
    owner: Switch to Owner
    developer: Switch to Developer
  assignee: Assignee
  revert: Revert
  apply: Apply
  reorder: Reorder
  id: ID
  name: Name
  creator: Creator
  version: Version
  issue: Issue
  issues: Issues
  duration: Duration
  created-at: Created
  updated-at: Updated
  commit: Commit
  statement: Statement
  sql-statement: SQL statement
  snapshot: Snapshot
  status: Status
  stage: Stage
  task: Task
  sql: SQL
  unassigned: Unassigned
  new: New
  add: Add
  confirm-and-add: Confirm and add
  query: Query
  transfer: Transfer
  migration: Migration
  schema: Schema
  anomalies: Anomalies
  do-not-show-again: Do not show again
  backups: Backups
  detail: Detail
  type: Type
  language: Language
  repository: Repository
  change: Change
  branch: Branch
  config-guide: config guide
  required-placeholder: required placeholder
  optional-placeholder: optional placeholder
  sensitive-placeholder: sensitive - write only
  enabled: enabled
  default: default
  version-control: Version Control
  restore: Restore
  detailed-guide: detailed guide
  workspace: workspace
  application: Application
  confirm: Confirm
  coming-later: Coming later
  learn-more: Learn more
  schema-version: Schema version
  time: Time
  manual: Manual
  automatic: Automatic
  Default: Default
  definition: Definition
  empty: Empty
  creating: Creating...
  updating: Updating...
  Address: Address
  User: User
  assigned: Assigned
  subscribed: Subscribed
  created: Created
  label: Label
  labels: Labels
  mode: Mode
  roletype: Role Type
  readonly: readonly
  user: User
  added-time: Added time
  data-source: Data Source
  grant: Grant
  read-only: Read-only
  connection-string: Connection string
  agents: Agents
  billings: Billings
  all: All
  deployment-config: Deployment Config
  by: by
  ok: OK
  share: Share
  others: Others
  or: or
  export: Export
  tips: Tips
  template: Template
  delete: Delete
  history: History
  loading: Loading
error-page:
  go-back-home: Go back home
anomaly-center: Anomaly Center
kbar:
  recently-visited: Recently Visited
  navigation: Navigation
  help:
    navigate: to navigate
    perform: to perform
    close: to close
    back: to back
  options:
    placeholder: Type a command or search…
  preferences:
    common: Preferences
    change-language: Change Language…
task:
  checking: Checking...
  run-task: Run checks
  check-result:
    title: Check result for {name}
  check-type:
    fake: Fake
    syntax: Syntax
    compatibility: Compatibility
    connection: Connection
    migration-schema: Migration schema
    earliest-allowed-time: Earliest allowed time
  earliest-allowed-time-hint: >-
    '@:{'common.when'}' specifies the expected execution timing for this task.
    If this field is not specified, the task will be executed once it has passed
    all other gating criteria.
  earliest-allowed-time-unset: Unset
  comment: Comment
  invoker: Invoker
  started: Started
  ended: Ended
  view-migration: View migration
  view-migration-history: View migration history
  status:
    running: Running
    failed: Failed
    canceled: Canceled
    success: Success
    warn: Warning
    error: Error
banner:
  demo-intro: This is a demo version of Bytebase.
  demo-intro-readonly: This is a demo version of Bytebase in read-only mode.
  action: Deploy yours in 5 seconds
intro:
  content: >-
    Bytebase is for DBAs and Developers to collaborate on database schemas
    changes. One can construct a single pipeline to propagate the schema change
    across multiple environments. One can also store the schemas in VCS and
    trigger a new pipeline upon commit push. Follow the {quickstart} on the
    bottom left to get familiar with the product. If you encounter problems,
    visit {doc} or report {issue} on GitHub.
  quickstart: Quickstart
  doc: doc
  issue: issue
bbkit:
  common:
    ok: OK
    cancel: Cancel
    back: Back
    next: Next
    finish: Finish
    step: Step
  attention:
    default: Attention needed
settings:
  sidebar:
    account: Account
    profile: Profile
    workspace: Workspace
    general: General
    members: Members
    version-control: Version Control
    subscription: Subscription
    labels: Labels
  profile:
    email: Email
    role: Role
    password: Password
    password-confirm: Confirm
    password-confirm-placeholder: Confirm new password
    password-mismatch: mismatch
    subscription: (Upgrade to enable role management)
  members:
    active: Active members
    inactive: Inactive members
    helper: Add or invite by email address
    add-more: + Add more
    add: Add
    invites: Send Invites
    invited: Invited
    yourself: You
    upgrade: Upgrade to enable role management
    select-role: Select role
    not-assigned: Not assigned
    table:
      account: Account
      role: Role
      update-time: Updated Time
      granted-time: Granted Time
    action:
      deactivate: Deactivate
      deactivate-confirm-title: Are you sure to deactivate
      deactivate-confirm-description: You can still reactivate later
      reactivate: Reactivate
      reactivate-confirm-title: Are you sure to reactivate
    tooltip:
      upgrade: Upgrade to enable role management
      not-allow-edit: Only Owner can change the role
      not-allow-remove: Can not remove the last Owner
activity:
  name: Name
  comment: Comment
  created: Created
  invoker: Invoker
  type:
    issue-create: create issue
    comment-create: create comment
    issue-field-update: update issue field
    issue-status-update: update issue status
    pipeline-task-status-update: update issue task status
    pipeline-task-file-commit: commit file
    pipeline-task-statement-update: SQL update
    member-create: create member
    member-role-update: update role
    member-activate: activate member
    member-deactivate: deactivate member
    project-repository-push: repository push event
    project-database-transfer: database transfer
    project-member-create: add project member
    project-member-delete: delete project member
    project-member-role-update: change project member role
    pipeline-task-earliest-allowed-time-update: update earliest allowed time
  sentence:
    created-issue: created issue
    commented: commented
    reassigned-issue: reassigned issue from {oldName} to {newName}
    assigned-issue: assigned issue to {newName}
    unassigned-issue: unassigned issue from {oldName}
    invalid-assignee-update: invalid assignee update
    changed-description: changed description
    changed-from-to: changed {name} from "{oldValue}" to "{newValue}"
    unset-from: unset {name} from "{oldValue}"
    set-to: set {name} to "{newValue}"
    changed-update: changed {name} update
    reopened-issue: reopened issue
    resolved-issue: resolved issue
    canceled-issue: canceled issue
    empty: ''
    changed: changed
    updated: updated
    canceled: canceled
    approved: approved
    started: started
    completed: completed
    failed: failed
    task-name: ' task {name}'
    committed-to-at: committed {file} to{branch}{'@'}{repo}
  subject-prefix:
    task: Task
issue:
  waiting-approval: Waiting Approval
  opened-by-at: opened by {creator} at {time}
  commit-by-at: commit {id} {title} by {author} at {time}
  status-transition:
    modal:
      resolve: Resolve issue?
      cancel: Cancel this entire issue?
      reopen: Reopen issue?
    dropdown:
      resolve: Resolve issue
      cancel: Cancel issue
      reopen: Reopen issue
    form:
      note: Note
      placeholder: (Optional) Add a note...
  subscribe: Subscribe
  unsubscribe: Unsubscribe
  subscriber: No subscribers | 1 subscriber | {n} subscribers
  apply-to-other-stages: Apply to other stages
  add-sql-statement: Add SQL statement...
  optional-add-sql-statement: (Optional) Add SQL statement...
  rollback-sql: Rollback SQL
  add-rollback-sql-statement: Add rollback SQL statement...
  edit-description: Edit description
  add-some-description: Add some description...
  add-a-comment: Add a comment
  edit-comment: Edit comment
  leave-a-comment: Leave a comment...
  view-commit: View commit
  search-issue-name: Search issue name
  table:
    open: Open
    closed: Closed
    status: Status
    project: Project
    name: Name
    environment: Environment
    db: DB
    progress: Progress
    updated: Updated
    assignee: Assignee
  stage-select:
    active: '{name} (active)'
alter-schema:
  vcs-enabled: >-
    This project has enabled VCS based version control and selecting database
    below will navigate you to the corresponding Git repository to initiate the change process.
  vcs-info: >-
    indicates the project has enabled VCS based version control. Selecting
    database belonging to such project will navigate you to the corresponding
    Git repository to initiate the change process.
  alter-single-db: Alter single database
  alter-multiple-db: Alter multiple databases
  alter-multiple-db-info: >-
    For each environment, you can select a database to alter its schema or just
    skip that environment. This allows you to compose a single pipeline to
    propagate changes across multiple environments.
quick-action:
  create-db: Create database
  choose-db: Choose database
  new-db: New DB
  add-instance: '@:common.add @:common.instance'
  create-instance: '@:common.create @:common.instance'
  manage-user: Manage User
  default-project: Default Project
  add-environment: '@:common.add @:common.environment'
  create-environment: '@:common.create @:common.environment'
  new-project: '@:common.new @:common.project'
  create-project: '@:common.create @:common.project'
  edit-data: Edit Data
  troubleshoot: Troubleshoot
  transfer-in-db: Transfer in DB
  request-db: Request DB
  from-default-project: From Default project
  from-other-projects: From other projects
  transfer-in-db-title: Transfer in database from other projects
  transfer-in-db-hint: >-
    Bytebase periodically syncs the instance schema. Newly synced databases are
    first placed in this default project.
  transfer-in-db-alert: Are you sure to transfer "{ dbName }" into our project?
create-db:
  new-database-name: New database name
  reserved-db-error: '{databaseName} is a reserved name'
  generated-database-name: Generated database name
  db-name-generated-by-template: Generated by template "{template}"
  select-label-value: 'Select {key}'
db:
  encoding: Encoding
  character-set: Character set
  collation: Collation
  select: Select database
  select-instance-first: Select instance first
  select-environment-first: Select environment first
  tables: Tables
  views: Views
  parent: Parent
  last-successful-sync: Last successful sync
  sync-status: Sync status
instance:
  select: Select instance
  new-database: New Database
  syncing: Syncing ...
  sync-now: Sync Now
  create-migration-schema: Create migration schema
  missing-migration-schema: Missing migration schema
  unable-to-connect-instance-to-check-migration-schema: Unable to connect instance to check migration schema
  bytebase-relies-on-migration-schema-to-manage-version-control-based-schema-migration-for-databases-belonged-to-this-instance: >-
    Bytebase relies on migration schema to manage version control based schema
    migration for databases belonged to this instance.
  please-contact-your-dba-to-configure-it: Please contact your DBA to configure it.
  please-check-the-instance-connection-info-is-correct: Please check the instance connection info is correct.
  users: Users
  successfully-archived-instance-updatedinstance-name: Successfully archived instance '{0}'.
  successfully-restored-instance-updatedinstance-name: Successfully restored instance '{0}'.
  failed-to-create-migration-schema-for-instance-instance-value-name: Failed to create migration schema for instance '{0}'.
  successfully-created-migration-schema-for-instance-value-name: Successfully created migration schema for '{0}'.
  failed-to-sync-schema-for-instance-instance-value-name: Failed to sync schema for instance '{0}'.
  successfully-synced-schema-for-instance-instance-value-name: Successfully synced schema for instance '{0}'.
  archive-this-instance: Archive this instance
  archive-instance-instance-name: Archive instance '{0}'?
  archived-instances-will-not-be-shown-on-the-normal-interface-you-can-still-restore-later-from-the-archive-page: >-
    Archived instances will not be shown on the normal interface. You can still
    restore later from the Archive page.
  restore-this-instance: Restore this instance
  restore: Restore
  restore-instance-instance-name-to-normal-state: Restore instance '{0}' to normal state?
  account-name: Account name
  account: Account
  name: Name
  host-or-socket: Host or Socket
  your-snowflake-account-name: your Snowflake account name
  port: Port
  instance-name: Instance Name
  snowflake-web-console: Snowflake Web Console
  external-link: External Link
  web-console: Web Console
  connection-info: Connection info
  show-how-to-create: Show how to create
  below-is-an-example-to-create-user-bytebase-with-password: Below is an example to create user 'bytebase{'@'}%' with password
  below-is-an-example-to-create-user-bytebase-with-password-clickhouse: Below is an example to create user 'bytebase' with password
  your_db_pwd: YOUR_DB_PWD
  sentence:
    host:
      snowflake: e.g. host.docker.internal {'|'} <<ip>> {'|'} <<local socket>>
    proxy:
      snowflake: >-
        For proxy server, append {'@'}PROXY_HOST and specify PROXY_PORT in the
        port
    console:
      snowflake: >-
        The external console URL managing this instance (e.g. AWS RDS console,
        your in-house DB instance console)
    create-user: >-
      This is the connection user used by Bytebase to perform DDL and DML
      operations.
    create-user-example:
      snowflake:
        user: bytebase{'@'}%
        password: YOUR_DB_PWD
        template: >-
          Below is an example to create user 'bytebase' with password {password}
          for {warehouse} and grant the user with the needed privileges.
      mysql:
        password: YOUR_DB_PWD
        user: bytebase{'@'}%
        template: >-
          Below is an example to create user {user} with password {password} and
          grant the user with the needed privileges.
      clickhouse:
        template: >-
          Below is an example to create user 'bytebase' with password {password}
          and grant the user with the needed privileges. First you need to
          enable ClickHouse SQL-driven workflow {link} and then run the
          following query to create the user.
        sql-driven-workflow: SQL-driven workflow
      postgres:
        warn: >-
          If the connecting instance is managed by the cloud provider, then
          SUPERUSER is not available and you should create the user via that
          provider's admin console. The created user will have provider specific
          semi-SUPERUSER privileges.
        template: >-
          Below is an example to create user 'bytebase' with password {password}
          and grant the user with the needed privileges. If the connecting
          instance is self-hosted, then you can grant SUPERUSER.
  no-password: No password
  password-write-only: YOUR_DB_PWD - write only
  test-connection: Test Connection
  ignore-and-create: Ignore and create
  connection-info-seems-to-be-incorrect: Connection info seems to be incorrect
  new-instance: New Instance
  unable-to-connect: >-
    Bytebase is unable to connect the instance. We recommend you to review the
    connection info again. But it's OK to ignore this warning for now. You can
    still fix the connection info from the instance detail page after creation.


    Error detail: {0}
  successfully-created-instance-createdinstance-name: Successfully created instance '{0}'.
  successfully-updated-instance-instance-name: Successfully updated instance '{0}'.
  copy-grant-statement: >-
    CREATE USER and GRANT statements copied to clipboard. Paste to your mysql
    client to apply.
  successfully-connected-instance: Successfully connected instance.
  failed-to-connect-instance: Failed to connect instance.
  how-to-setup-instance: How to setup 'Instance' ?
  how-to-setup-instance-description: >-
    Each Bytebase instance belongs to an environment. An instance usually maps
    to one of your database instance represented by an host:port address. This
    could be your on-premises MySQL instance, a RDS instance.


    Bytebase requires read/write (NOT the super privilege) access to the
    instance in order to perform database operations on behalf of the user.
  search-instance-name: Search instance name
  grants: Grants
environment:
  select: Select environment
  archive: Archive this environment
  archive-info: >-
    Archived environment will not be shown on the normal interface. You can
    still restore later from the Archive page.
  create: Create Environment
  how-to-setup-environment: How to setup 'Environment' ?
  how-to-setup-environment-description: >-
    Each environment maps to one of your testing, staging, prod environment
    respectively.


    Environment is a global setting, one Bytebase deployment only contains a
    single set of environments.


    Database instances are created under a particular environment.
  restore: Restore this environment
quick-start:
  bookmark-an-issue: Bookmark an issue
  add-a-comment: Add a comment
  visit-project: '@:common.visit @:common.projects'
  visit-instance: '@:common.visit @:common.instances'
  visit-database: '@:common.visit @:common.databases'
  visit-environment: '@:common.visit @:common.environments'
  add-a-member: Add a member
  use-kbar: Use kbar ({shortcut})
  notice:
    title: Quickstart guide dismissed
    desc: You can still bring it back later from the top right menu
auth:
  sign-up:
    title: Register your account
    admin-title: Setup {account}
    admin-account: admin account
    create-admin-account: Create admin account
    confirm-password: Confirm Password
    confirm-password-placeholder: Confirm password
    password-mismatch: mismatch
    existing-user: Already have an account?
  sign-in:
    title: Sign in to your account
    admin-title: Setup {'account'}
    admin-account: admin account
    forget-password: Forgot your password?
    new-user: New to Bytebase?
    gitlab: Login with GitLab
    gitlab-oauth: Reach to your Admin to enable GitLab login
  password-forget:
    title: Forgot your password?
    content: Please contact your Bytebase Admin to reset your password.
    return-to-sign-in: Return to Sign in
  password-forgot: Forgot Password
  password-reset:
    title: Reset your password
    content: Enter your email address and we will send you a password reset link
    send-reset-link: Send reset link
    return-to-sign-in: Return to Sign in
  activate:
    title: Activate your {type} account
policy:
  approval:
    name: Approval Policy
    info: >-
      For updating schema on the existing database, this setting controls
      whether the task requires manual approval.
    manual: Require manual approval
    manual-info: >-
      Pending schema migration task will only be executed after it's manually
      approved.
    auto: Skip manual approval
    auto-info: Pending schema migration task will be executed automatically.
  backup:
    name: Database backup schedule policy
    not-enforced: Not enforced
    not-enforced-info: No backup schedule is enforced.
    daily: Daily backup
    daily-info: Enforce every database to backup daily.
    weekly: Weekly backup
    weekly-info: Enforce every database to backup weekly.
migration-history:
  self: Migration History
  workflow: Workflow
  commit-info: by {author} at {time}
  no-schema-change: this migration has no schema change
  show-diff: Show diff
  left-vs-right: Prev (left) vs This version (right)
  schema-snapshot-after-migration: The schema snapshot recorded after applying this migration
  list-limit: >-
    For database having migration history, we list up to 5 most recent histories
    below. You can click the database name to view all histories.
  no-history-in-project: Do not find migration history from any database in this project.
  recording-info: Migration history is recorded whenever the database schema is altered.
  establish-baseline: Establish new baseline
  refreshing-history: Refreshing history ...
  config-instance: Config instance
  establish-baseline-description: >-
    Bytebase will use the current schema as the new baseline. You should check
    that the current schema does reflect the desired state. For VCS workflow,
    there must exist a baseline before any incremental migration change can be
    applied to the database.
  establish-database-baseline: Establish "{name}" baseline
  instance-missing-migration-schema: Missing migration history schema on instance "{name}".
  instance-bad-connection: Unable to connect instance "{name}" to retrieve migration history.
  contact-dba: Please contact your DBA to config it
database:
  the-list-might-be-out-of-date-and-is-refreshed-roughly-every-10-minutes: The list might be out of date and is refreshed roughly every 10 minutes
  no-anomalies-detected: No anomalies detected
  sync-status: Sync status
  last-successful-sync: Last successful sync
  search-database-name: Search database name
  how-to-setup-database: How to setup 'Database' ?
  show-guide-description: >-
    Each Bytebase database maps to the one created by 'CREATE DATABASE xxx'. In
    Bytebase, a database always belongs to a single project.


    Bytebase will periodically sync the database info for every recorded
    instance. You can also create a new database from the dashboard.
  restored-from: 'Restored from '
  database-name-is-restored-from-another-database-backup: '{0} is restored from another database backup'
  database-backup: database backup
  transfer-project: Transfer Project
  alter-schema: Alter Schema
  alter-schema-in-vcs: Alter Schema in VCS
  change-data: Change Data
  change-data-in-vcs: Change Data in VCS
  successfully-transferred-updateddatabase-name-to-project-updateddatabase-project-name: Successfully transferred '{0}' to project '{1}'.
  backup-name: Backup name
  create-backup: Create backup
  automatic-weekly-backup: Automatic weekly backup
  disable-automatic-backup: Disable automatic backup
  backuppolicy-backup-enforced-and-cant-be-disabled: '{0} backup enforced and can''t be disabled'
  backup-policy:
    DAILY: DAILY
    WEEKLY: WEEKLY
  an-http-post-request-will-be-sent-to-it-after-a-successful-backup: An HTTP POST request will be sent to it after a successful backup.
  backup-info:
    template: Backup will be taken on every {dayOrWeek} at {time}
  week:
    Sunday: Sunday
    Monday: Monday
    Tuesday: Tuesday
    Wednesday: Wednesday
    Thursday: Thursday
    Friday: Friday
    Saturday: Saturday
    day: day
  enable-backup: Enable backup
  backup-now: Backup now
  create-a-manual-backup: Create a manual backup
  disabled: Disabled
  enabled: Enabled
  action-automatic-backup-for-database-props-database-name: '{0} automatic backup for database ''{1}''.'
  updated-backup-webhook-url-for-database-props-database-name: Updated backup webhook URL for database '{0}'.
  last-sync-status: Last sync status
  last-sync-status-long: Last sync status {0} at {1}
  version-control-enabled: Version control enabled
  restore-backup: Restore backup '{0}' to a new database
  nullable: Nullable
  restore: Restore
  backup:
    enabled: enabled
    disabled: disabled
  expression: Expression
  position: Position
  unique: Unique
  visible: Visible
  comment: Comment
  engine: Engine
  row-count-estimate: Row count estimate
  data-size: Data size
  index-size: Index size
  columns: Columns
  indexes: Indexes
  row-count-est: Row count est.
repository:
  branch-observe-file-change: The branch where Bytebase observes the file change.
  branch-specify-tip: 'Tip: You can also use wildcard like ''feature/*'
  base-directory: Base directory
  base-directory-description: >-
    The root directory where Bytebase observes the file change. If empty, then
    it observes the entire repository.
  file-path-template: File path template
  file-path-template-description: >-
    Bytebase only observes the file path name matching the template pattern
    relative to the base directory.
  file-path-example-normal-migration: File path example for normal migration type
  file-path-example-baseline-migration: File path example for baseline migration type
  schema-path-template: Schema path template
  schema-writeback-description: >-
    When specified, after each migration, Bytebase will write the latest schema
    to the schema path relative to the base directory in the same branch as the
    original commit triggering the migration. Leave empty if you don't want
    Bytebase to do this
  schema-writeback-protected-branch: >-
    Make sure the changed branch is not protected or allow repository maintainer
    to push to that protected branch.
  if-specified: If specified
  schema-path-example: Schema path example
  git-provider: Git provider
  version-control-status: '@.capitalize:common.version-control is {status}'
  version-control-description-file-path: >-
    Database migration scripts are stored in {fullPath}. To make schema changes,
    a developer would create a migration script matching file path pattern
    {fullPathTemplate}.
  version-control-description-branch: >-
    After the script is review approved and merged into the {branch} branch,
    Bytebase will automatically kicks off the pipeline to apply the new schema
    change.
  version-control-description-description-schema-path: >-
    After applying the schema change, Bytebase will also write the latest schema
    to the specified schema path location {schemaPathTemplate}.
  restore-to-ui-workflow: Restore to UI workflow
  restore-ui-workflow-description: >-
    When using the UI workflow, the developer submits a SQL review ticket
    directly from Bytebase console and waits for the assigned DBA or peer
    developer to review. Bytebase applies the SQL change after review approved.
  restore-ui-workflow-success: Successfully restored to UI workflow
  update-version-control-config-success: Successfully updated @:common.version-control config
  setup-wizard-guide: If you encounter errors during the process, please refer to our {guide}
  add-git-provider: Add Git provider
  choose-git-provider: Choose Git provider
  select-repository: Select repository
  configure-deploy: Configure deploy
  choose-git-provider-description: >-
    Choose the Git provider where your database schema scripts (.sql) are
    hosted. When you push the changed script to the Git repository, Bytebase
    will automatically create a pipeline to apply the schema change to the
    database.
  choose-git-provider-visit-workspace: Visit {workspace} setting to add more Git providers.
  choose-git-provider-contact-workspace-owner: >-
    Contact your Bytebase owner if you want other Git providers to appear here.
    Bytebase currently supports self-host GitLab EE/CE, and plan to add
    GitLab.com, GitHub Enterprise and GitHub.com later.
  select-repository-attention-gitlab: >-
    Bytebase only lists GitLab projects granting you at least the 'Maintainer'
    role, which allows to configure the project webhook to observe the code push
    event.
  select-repository-search: Search repository
  linked: Linked repositories
workflow:
  current-workflow: Current workflow
  ui-workflow: UI workflow
  ui-workflow-description: >-
    Classic SQL Review workflow where the developer submits a SQL review ticket
    directly from Bytebase and waits for the assigned DBA or peer developer to
    review. Bytebase applies the SQL schema change after review approved.
  gitops-workflow: GitOps workflow
  gitops-workflow-description: >-
    Database migration scripts are stored in a git repository. To make schema
    changes, a developer would create a migration script and submit for review
    in the corresponding VCS such as GitLab. After the script is approved and
    merged into the configured branch, Bytebase will automatically kicks off the
    task to apply the new schema change.
  configure-gitops: Configure version control
  configure-gitops-success: Successfully enabled GitOps workflow for {project}
  change-gitops-success: Successfully changed repository for {project}
anomaly:
  attention-title: Anomaly detection
  attention-desc: >-
    Bytebase periodically scans the managed resources and list the detected
    anomalies here. The list is refreshed roughly every 10 minutes.
  table-search-placeholder: Search {type} or environment
  table-placeholder: Hooray, no {type} anomaly detected!
  tooltip: >-
    {env} has {criticalCount} CRITICAL, {highCount} HIGH and {mediumCount}
    MEDIUM anomalies
  types:
    connection-failure: Connection failure
    missing-migration-schema: Missing migration schema
    backup-enforcement-viloation: Backup enforcement violation
    missing-backup: Missing backup
    schema-drift: Schema drift
  action:
    check-instance: Check instance
    view-backup: View backup
    configure-backup: Configure backup
    view-diff: View diff
  last-seen: Last seen
  first-seen: First seen
project:
  dashboard:
    modal:
      title: How to setup '@:{'common.project'}' ?
      content: >-
        Bytebase project is similar to the project concept in other common dev
        tools.


        A project has its own members, and every issue and database always
        belongs to a single project.


        A project can also be configured to link to a repository to enable
        version control workflow.
      cancel: Dismiss
      confirm: Do not show again
    search-bar-placeholder: Search project name
  table:
    key: '@:common.key'
    name: '@:common.name'
    created-at: Created At
  create-modal:
    project-name: '@:common.project @:common.name'
    key: '@:common.key'
    key-hint: (Uppercase letters identifying your project)
    cancel: '@:common.cancel'
    confirm: '@:common.create'
    success-prompt: Successfully created project {name}.
    db-name-template-tips: 'Allow you to group databases with the same {placeholder} from different tenants.'
  overview:
    view-all: View all
    view-all-closed: View all closed
    recent-activity: Recent @.lower:{'common.activities'}
    in-progress: In progress
    recently-closed: Recently Closed
    info-slot-content: >-
      Bytebase periodically syncs the instance schema. Newly synced databases
      are first placed in this default project. User should transfer them to the
      proper application project.
    no-db-prompt: >-
      No database belongs to this project. You can add database by clicking
      {newDb} or {transferInDb} from the top action bar.
  webhook:
    success-created-prompt: Successfully created webhook {name}.
    success-updated-prompt: Successfully updated webhook {name}.
    success-deleted-prompt: Successfully deleted webhook {name}.
    success-tested-prompt: Test webhook event OK.
    fail-tested-title: Test webhook event failed.
    add-a-webhook: Add a webhook
    create-webhook: Create webhook
    last-updated-by: Last updated bu
    destination: Destination
    webhook-url: Webhook url
    triggering-activity: Triggering activities
    test-webhook: Test Webhook
    no-webhook:
      title: No webhook configured for this project.
      content: >-
        Configure webhooks to let Bytebase post notification to the external
        systems on various events.
    creation:
      title: Create webhook
      desc: >-
        Create the corresponding webhook for the {destination} channel receiving
        the message.
      how-to-protect: >-
        If you want to use keyword list to protect the webhook, you can add
        "Bytebase" to that list.
      view-doc: View {destination}'s doc
    deletion:
      btn-text: Delete this webhook
    activity-item:
      issue-creation:
        title: Issue creation
        label: When new issue has been created
      issue-status-change:
        title: Issue status change
        label: When issue status has changed
      issue-task-status-change:
        title: Issue task status change
        label: When issue's enclosing task status has changed
      issue-info-change:
        title: Issue info change
        label: When issue info (e.g. assignee, title, description) has changed
      issue-comment-creation:
        title: Issue comment creation
        label: When new issue comment has been created
  settings:
    success-updated-prompt: Successfully updated {subject}.
    success-member-added-prompt: Successfully added {name} to the project.
    success-member-deleted-prompt: Successfully revoked {name} access from the project.
    member-placeholder: Select user
    manage-member: Manage members
    add-member: Add member
    owner: '@.upper:common.role.owner'
    developer: '@.upper:common.role.developer'
    archive:
      title: Archive project
      description: >-
        Archived project will not be shown on the normal interface. You can
        still restore later from the Archive page.
      btn-text: Archive this @.lower:{'common.project'}
    restore:
      title: Restore project
      btn-text: Restore this @.lower:{'common.project'}
  mode:
    standard: Standard
    tenant: Tenant
  db-name-template: '@:common.database @:common.name @:common.template'
inbox:
  mark-all-as-read: Mark all as read
  view-older: View older
version-control:
  setting:
    description: >-
      Bytebase supports GitOps workflow where database migration scripts are
      stored in the version control system (VCS), and newly created migration
      scripts will automatically trigger the corresponding database change.
      Bytebase owners manage all the applicable VCSs here, so that project
      owners can link the projects with their Git repositories from these VCSs.
    description-highlight: Once configured, Bytebase will enable third party login via your
      configured VCSs
    add-git-provider:
      self: Add a Git provider
      description: >-
        Before any project can enable GitOps workflow, Bytebase first needs to
        integrate with the corresponding version control system (VCS) by
        registering as an OAuth application in that VCS. Below are the steps to
        configure this, you can also follow our {guide}.
      gitlab-self-host: GitLab self-host
      gitlab-self-host-admin-requirement: >-
        You need to be an Admin of your chosen GitLab instance to configure
        this. Otherwise, you need to ask your GitLab instance Admin to register
        Bytebase as a GitLab instance-wide OAuth application, then provide you
        that Application ID and Secret to fill at the 'OAuth application info'
        step.
      ouath-info-correct: Verified OAuth info is correct
      check-oauth-info-match: >-
        Please make sure Secret matches the one from your GitLab instance
        Application.
      add-success: Successfully added Git provider {vcs}
      choose: Choose Git provider
      gitlab-self-host-ce-ee: Self-host GitLab Enterprise Edition (EE) or Community Edition (CE)
      basic-info:
        self: Basic info
        gitlab-instance-url: GitLab instance URL
        gitlab-instance-url-label: >-
          The VCS instance URL. Make sure this instance and Bytebase are network
          reachable from each other.
        instance-url-error: Instance URL must begin with https:// or http://
        display-name: Display name
        display-name-label: >-
          An optional display name to help identifying among different configs
          using the same Git provider.
      oauth-info:
        self: OAuth application info
        register-oauth-application: Register Bytebase as a GitLab instance-wide OAuth application.
        login-as-admin: >-
          Login as an Admin user to the GitLab instance. The account must be an
          Admin of the entire GitLab instance (it has a wrench icon on the top
          bar).
        visit-admin-page: >-
          Go to the Admin page by clicking the wrench icon, then navigate to
          "Applications" section and click "New application" button.
        direct-link: Direct link
        create-oauth-app: Create your Bytebase OAuth application with the following info.
        paste-oauth-info: >-
          Paste the Application ID and Secret from that just created application
          into fields below.
        application-id-error: Application ID must be a 64-character alphanumeric string
        secret-error: Secret must be a 64-character alphanumeric string
      confirm:
        confirm-info: Confirm the info
        confirm-description: >-
          After creation, this Git provider can be chosen under the project
          dashboard "Version Control" tab by the project owner.
    git-provider:
      application-id-label: >-
        Application ID for the registered GitLab instance-wide OAuth
        application.
      view-in-gitlab: View in GitLab
      secret-label-gitlab: Secret for the registered GitLab instance-wide OAuth application.
      delete: To delete this provider, unlink all repositories first.
archive:
  archived: Archived
  project-search-bar-placeholder: Search @.lower:{'common.project'} name
  instance-search-bar-placeholder: Search @.lower:{'common.instance'} name
  environment-search-bar-placeholder: Search @.lower:{'common.environment'} name
deployment-config:
  stage-n: Stage {n}
  add-selector: Add selector
  update-success: Successfully updated deployment config.
  this-is-example-deployment-config: This is the deployment config example. You need to edit and save it.
  n-databases: '{n} database | {n} databases'
  selectors: Selectors
  wont-be-deployed: Will not be deployed
  add-stage: Add stage
  name-placeholder: Stage name...
  error:
    at-least-one-stage: At least 1 stage
    stage-name-required: Stage name is required
    at-least-one-selector: At least 1 selector in each stage
    env-in-selector-required: '"environment In" is required in each stage'
    env-selector-must-has-one-value: '"environment In" must has exactly one value'
    key-required: Key is required
    values-required: Values are required
  project-has-no-deployment-config: This project has no deployment config yet. Please {go} first.
  go-and-config: Go and config
datasource:
  successfully-deleted-data-source-name: Successfully deleted data source '{0}'.
  create-data-source: Create data source
  data-source-list: Data source list
  all-data-source: All data source
  search-name: Search name
  search-name-database: Search name, database
  successfully-created-data-source-datasource-name: Successfully created data source '{0}'.
  select-database-first: Select database first
  select-data-source: Select data source
  search-user: Search user
  user-list: User list
  revoke-access: Are you sure to revoke '{0}' access from '{1}'?
  grant-data-source: Grant data source
  grant-database: Grant database
  requested-issue: Requested issue
  successfully-revoked-member-principal-name-access-from-props-datasource-name: Successfully revoked '{0}' access from '{1}'.
  your-issue-id-e-g-1234: Your issue id (e.g. 1234)
  member-principal-name-already-exists: '{0} already exists'
  successfully-granted-datasource-name-to-addedmember-principal-name: Successfully granted '{0}' to '{1}'.
  we-also-linked-the-granted-database-to-the-requested-issue-linkedissue-name: We also linked the granted database to the requested issue '{0}'.
  new-data-source: New data source
  connection-name-string-copied-to-clipboard: '{0} string copied to clipboard.'
  jdbc-cant-connect-to-socket-database-value-instance-host: 'JDBC can''t connect to socket {0} '
setting:
  plan:
    self: Plan
    free: Free
    team: Team
    enterprise: Enterprise
  label:
    key: Key
    values: Values
    value-placeholder: Label value...
sql-editor:
  self: SQL Editor
  select-connection: Please select connections
  search-databases: Search Databases
  search-results: Search Results
  loading-databases: Loading Databases...
  close-pane: Close Pane
  loading-data: Loading Data...
  table-empty-placehoder: Click Run to execute the query.
  no-rows-found: No rows found
  download-as-csv: Download as CSV
  download-as-json: Download as JSON
  only-select-allowed: Only {select} statements are allowed to execute.
  want-to-change-schema: If you want to {changeschema}.
  change-schema: change schema
  go-to-alter-schema: You can click the {alterschema} button, and submit an issue.
  table-schema-placeholder: Select a table to see its schema
  notify-empty-statement: Please input your SQL statements in the editor
  notify-multiple-statements: >-
    Multiple SQL statements detected. SQL Editor only executes the first
    statement. You can select another statement and execute it individually.
  goto-alter-schema-hint: Please select a database connection from the top of the editor
  can-not-execute-query: Can not execute query when loading data.
  rows: row | rows
  no-history-found: No history found
  no-saved-query-found: No saved query found
  search-history: Search History
  search-saved-queries: Search Saved Queries
  queries: Queries
  hint-tips:
    confirm-to-delete-this-history: Confirm to delete this history?
    confirm-to-delete-this-saved-query: Confirm to delete this saved query?
  please-input-the-tab-label: Please input the tab label!
  copy-code: Copy code
  notify:
    copy-code-succeed: Copy code succeed
  view-all-tabs: View all Tabs
label:
  empty-label-value: <Empty Value>
  no-label: No labels
  error:
    key-necessary: Key is required
    value-necessary: Value is required
    key-duplicated: Duplicated keys
    value-duplicated: Duplicated values
    max-length-exceeded: Length cannot exceed {len} characters
    max-label-count-exceeded: Cannot exceed {count} labels
    cannot-edit-reserved-label: Cannot edit reserved label "{key}"
  placeholder:
    select-key: Select key...
    select-value: Select value...
    select-values: Select values...
oauth:
  unknown-event: Unexpeted event type, OAuth failed.
subscription:
  description: You can upload your bytebase license to unlock team/enterprise features.
  description-highlight: Purchase a license
  sensitive-placeholder: Paste your license here - write only
  upload-license: Upload license
  plan-compare: Compare features between different plans
  disabled-feature: This is a premium feature in subscription plan
  trial: You can start a trial with $7 for 7 days.
  trial-comment: Only enabled for the first payment. You can cancel the subscription at any time.
  upgrade: Upgrade subscription
  features:
    bb-feature-task-schedule-time:
      name: Set task schedule time
      desc: Set task schedule time allows you to set a specific time to run your tasks.
    bb-feature-instance-count:
      title: Instance count limit
      desc: You have reached the maximum instance count limit. Please upgrade to get more instance quota.
      remaining: Your total instance quota is {total}, only have {count} instance remained.
      runoutof: Your have run out of your {total} instance quota.
      upgrade: "@:{'subscription.upgrade'} to get more instance quota."
    bb-feature-multi-tenancy:
      title: Multi-tenancy
      desc: Intelligent database management for tenants using identical schemas.
    bb-feature-approval-policy:
      title: Approval policy
      desc: Approval policy controls whether the schama change task requires manual approval.
    bb-feature-backup-policy:
      title: Backup policy
      desc: Backup policy will auto-backup your database based on the schedule.
    bb-feature-backward-compatibility:
      title: Backward compatibility
<<<<<<< HEAD
      remind: MySQL and TiDB support schema change with backward compatibility. {upgrade} to open this feature.
    bb-feature-schema-drift:
      title: Schema drift
      desc: "@:{'subscription.upgrade'} to unlock schema dirft auto-detection"
=======
      desc: MySQL and TiDB support schema change with backward compatibility. @:{'subscription.upgrade'} to open this feature.
>>>>>>> c125370d
<|MERGE_RESOLUTION|>--- conflicted
+++ resolved
@@ -1160,11 +1160,7 @@
       desc: Backup policy will auto-backup your database based on the schedule.
     bb-feature-backward-compatibility:
       title: Backward compatibility
-<<<<<<< HEAD
-      remind: MySQL and TiDB support schema change with backward compatibility. {upgrade} to open this feature.
+      desc: MySQL and TiDB support schema change with backward compatibility. @:{'subscription.upgrade'} to open this feature.
     bb-feature-schema-drift:
       title: Schema drift
-      desc: "@:{'subscription.upgrade'} to unlock schema dirft auto-detection"
-=======
-      desc: MySQL and TiDB support schema change with backward compatibility. @:{'subscription.upgrade'} to open this feature.
->>>>>>> c125370d
+      desc: "@:{'subscription.upgrade'} to unlock schema dirft auto-detection"