--- conflicted
+++ resolved
@@ -1167,11 +1167,8 @@
     read
   public: Public
   public-desc: Sheet OWNER can read/write, and all others can read
-<<<<<<< HEAD
   create-read-only-data-source: Go to create
-=======
   go-back: Go Back
->>>>>>> 68e9ba98
 label:
   empty-label-value: <Empty Value>
   no-label: No labels
