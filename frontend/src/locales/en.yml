--- conflicted
+++ resolved
@@ -1,5 +1,4 @@
 common:
-<<<<<<< HEAD
   view: view
   you: you
   general: General
@@ -14,11 +13,9 @@
   webhooks: Webhooks
   key: Key
   workflow: Workflow
-=======
   unread: Unread
   read: Read
   inbox: Inbox
->>>>>>> 2303fd8a
   activity: Activity
   activities: Activities
   sign-in: Sign in
@@ -547,7 +544,6 @@
     view-diff: View diff
   last-seen: Last seen
   first-seen: First seen
-<<<<<<< HEAD
 project:
   dashboard:
     modal:
@@ -634,8 +630,6 @@
       btn-text: Archive this @.lower:{'common.project'}
     restore:
       btn-text: Restore this @.lower:{'common.project'}
-=======
 inbox:
   mark-all-as-read: Mark all as read
-  view-older: View older
->>>>>>> 2303fd8a
+  view-older: View older