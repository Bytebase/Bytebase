common:
  when: When
  view: view
  you: you
  general: General
  slack: Slack
  discord: Discord
  teams: Teams
  dingtalk: DingTalk
  feishu: Feishu
  wecom: WeCom
  overview: Overview
  migration-history: Migration History
  webhook: Webhook
  webhooks: Webhooks
  key: Key
  workflow: Workflow
  unread: Unread
  read: Read
  inbox: Inbox
  activity: Activity
  activities: Activities
  sign-in: Sign in
  sign-up: Sign up
  email: Email
  username: Username
  password: Password
  activate: Activate
  save: Save
  cancel: Cancel
  comment: Comment
  home: Home
  setting: Setting
  settings: Settings
  project: Project
  projects: Projects
  help: Help
  database: Database
  databases: Databases
  description: Description
  instance: Instance
  instances: Instances
  environment: Environment
  environments: Environments
  bookmark: Bookmark
  bookmarks: Bookmarks
  quick-action: Quick Action
  archive: Archive
  quickstart: Quickstart
  logout: Logout
  close: Close
  latest: Latest
  error: Error
  canceled: Canceled
  approval: Approval
  approve: Approve
  done: Done
  create: Create
  rollback: Rollback
  run: Run
  retry: Retry
  skip: Skip
  reopen: Reopen
  dismiss: Dismiss
  back: Back
  next: Next
  edit: Edit
  update: Update
  visit: Visit
  role:
    dba: DBA
    owner: Owner
    developer: Developer
  role-switch:
    dba: Switch to DBA
    owner: Switch to Owner
    developer: Switch to Developer
  assignee: Assignee
  revert: Revert
  apply: Apply
  reorder: Reorder
  id: ID
  name: Name
  creator: Creator
  version: Version
  issue: Issue
  duration: Duration
  created-at: Created
  updated-at: Updated
  commit: Commit
  statement: Statement
  sql-statement: SQL statement
  snapshot: Snapshot
  status: Status
  stage: Stage
  sql: SQL
  unassigned: Unassigned
  new: New
  add: Add
  query: Query
  transfer: Transfer
  migration: Migration
  schema: Schema
  anomalies: Anomalies
  do-not-show-again: Do not show again
  backups: Backups
  detail: Detail
  type: Type
  language: Language
  repository: Repository
  change: Change
  branch: Branch
  config-guide: config guide
  required-placeholder: required placeholder
  optional-placeholder: optional placeholder
  sensitive-placeholder: sensitive - write only
  enabled: enabled
  default: default
  version-control: Version Control
  restore: Restore
  detailed-guide: detailed guide
  workspace: workspace
  application: Application
  confirm: Confirm
  coming-later: Coming later
  learn-more: Learn more
  schema-version: Schema version
  time: Time
  manual: Manual
  automatic: Automatic
  Default: Default
  definition: Definition
  empty: Empty
  creating: Creating...
  updating: Updating...
  Address: Address
  User: User
  assigned: Assigned
  subscribed: Subscribed
  created: Created
  label: Label
  labels: Labels
  roletype: Role Type
  readonly: readonly
  user: User
  added-time: Added time
  data-source: Data Source
  grant: Grant
  read-only: Read-only
  connection-string: Connection string
  agents: Agents
  billings: Billings
  all: All
  by: by
  ok: OK
  share: Share
error-page:
  go-back-home: Go back home
anomaly-center: Anomaly Center
kbar:
  recently-visited: Recently Visited
  navigation: Navigation
  help:
    navigate: to navigate
    perform: to perform
    close: to close
    back: to back
  options:
    placeholder: Type a command or search…
  preferences:
    common: Preferences
    change-language: Change Language…
task:
  checking: Checking...
  run-task: Run checks
  check-result:
    title: Check result for {name}
  check-type:
    fake: Fake
    syntax: Syntax
    compatibility: Compatibility
    connection: Connection
    migration-schema: Migration schema
    earliest-allowed-time: Earliest allowed time
  earliest-allowed-time-hint: >-
    '@:{'common.when'}' specifies the expected execution timing for this task.
    If this field is not specified, the task will be executed once it has passed
    all other gating criteria.
  earliest-allowed-time-unset: Unset
  comment: Comment
  invoker: Invoker
  started: Started
  ended: Ended
  view-migration: View migration
  view-migration-history: View migration history
banner:
  demo-intro: This is a demo version of Bytebase.
  demo-intro-readonly: This is a demo version of Bytebase in read-only mode.
  action: Deploy yours in 5 seconds
intro:
  content: >-
    Bytebase is for DBAs and Developers to collaborate on database schemas
    changes. One can construct a single pipeline to propagate the schema change
    across multiple environments. One can also store the schemas in VCS and
    trigger a new pipeline upon commit push. Follow the {quickstart} on the
    bottom left to get familiar with the product. If you encounter problems,
    visit {doc} or report {issue} on GitHub.
  quickstart: Quickstart
  doc: doc
  issue: issue
bbkit:
  common:
    ok: OK
    cancel: Cancel
    back: Back
    next: Next
    finish: Finish
    step: Step
  attention:
    default: Attention needed
settings:
  sidebar:
    account: Account
    profile: Profile
    workspace: Workspace
    general: General
    members: Members
    version-control: Version Control
    plans: Plans
    labels: Labels
  profile:
    email: Email
    role: Role
    password: Password
    password-confirm: Confirm
    password-confirm-placeholder: Confirm new password
    password-mismatch: mismatch
    plan: (Upgrade to Team plan to enable role management)
  members:
    active: Active members
    inactive: Inactive members
    helper: Add or invite by email address
    add-more: + Add more
    add: Add
    invites: Send Invites
    invited: Invited
    yourself: You
    upgrade: Upgrade to unlock Owner and DBA roles
    select-role: Select role
    not-assigned: Not assigned
    table:
      account: Account
      role: Role
      update-time: Updated Time
      granted-time: Granted Time
    action:
      deactivate: Deactivate
      deactivate-confirm-title: Are you sure to deactivate
      deactivate-confirm-description: You can still reactivate later
      reactivate: Reactivate
      reactivate-confirm-title: Are you sure to reactivate
    tooltip:
      upgrade: Upgrade to Team plan to enable role management
      not-allow-edit: Only Owner can change the role
      not-allow-remove: Can not remove the last Owner
activity:
  name: Name
  comment: Comment
  created: Created
  invoker: Invoker
  type:
    issue-create: create issue
    comment-create: create comment
    issue-field-update: update issue field
    issue-status-update: update issue status
    pipeline-task-status-update: update issue task status
    pipeline-task-file-commit: commit file
    pipeline-task-statement-update: SQL update
    member-create: create member
    member-role-update: update role
    member-activate: activate member
    member-deactivate: deactivate member
    project-repository-push: repository push event
    project-database-transfer: database transfer
    project-member-create: add project member
    project-member-delete: delete project member
    project-member-role-update: change project member role
    pipeline-task-earliest-allowed-time-update: update earliest allowed time
  sentence:
    created-issue: created issue
    commented: commented
    reassigned-issue: reassigned issue from {oldName} to {newName}
    assigned-issue: assigned issue to {newName}
    unassigned-issue: unassigned issue from {oldName}
    invalid-assignee-update: invalid assignee update
    changed-description: changed description
    changed-from-to: changed {name} from "{oldValue}" to "{newValue}"
    unset-from: unset {name} from "{oldValue}"
    set-to: set {name} to "{newValue}"
    changed-update: changed {name} update
    reopened-issue: reopened issue
    resolved-issue: resolved issue
    canceled-issue: canceled issue
    empty: ''
    changed: changed
    updated: updated
    canceled: canceled
    approved: approved
    started: started
    completed: completed
    failed: failed
    task-name: ' task {name}'
    committed-to-at: committed {file} to{branch}{'@'}{repo}
  subject-prefix:
    task: Task
issue:
  waiting-approval: Waiting Approval
  opened-by-at: opened by {creator} at {time}
  commit-by-at: commit {id} {title} by {author} at {time}
  status-transition:
    modal:
      resolve: Resolve issue?
      cancel: Cancel this entire issue?
      reopen: Reopen issue?
    dropdown:
      resolve: Resolve issue
      cancel: Cancel issue
      reopen: Reopen issue
    form:
      note: Note
      placeholder: (Optional) Add a note...
  subscribe: Subscribe
  unsubscribe: Unsubscribe
  subscriber: No subscribers | 1 subscriber | {n} subscribers
  apply-to-other-stages: Apply to other stages
  add-sql-statement: Add SQL statement...
  optional-add-sql-statement: (Optional) Add SQL statement...
  rollback-sql: Rollback SQL
  add-rollback-sql-statement: Add rollback SQL statement...
  edit-description: Edit description
  add-some-description: Add some description...
  add-a-comment: Add a comment
  edit-comment: Edit comment
  leave-a-comment: Leave a comment...
  view-commit: View commit
  search-issue-name: Search issue name
  table:
    open: Open
    closed: Closed
    status: Status
    project: Project
    name: Name
    environment: Environment
    db: DB
    progress: Progress
    updated: Updated
    assignee: Assignee
  stage-select:
    active: '{name} (active)'
alter-schema:
  vcs-enabled: >-
    This project has enabled VCS based version control and selecting database
    below will navigate you to the corresponding Git repository to create schema
    change.
  vcs-info: >-
    indicates the project has enabled VCS based version control. Selecting
    database belonging to such project will navigate you to the corresponding
    Git repository to create schema change.
  alter-single-db: Alter single database
  alter-multiple-db: Alter multiple databases
  alter-multiple-db-info: >-
    For each environment, you can select a database to alter its schema or just
    skip that environment. This allows you to compose a single pipeline to
    propagate schema changes across multiple environments.
quick-action:
  alter-schema: Alter Schema
  create-db: Create database
  choose-db: Choose database
  new-db: New DB
  add-instance: '@:common.add @:common.instance'
  create-instance: '@:common.create @:common.instance'
  manage-user: Manage User
  default-project: Default Project
  add-environment: '@:common.add @:common.environment'
  create-environment: '@:common.create @:common.environment'
  new-project: '@:common.new @:common.project'
  create-project: '@:common.create @:common.project'
  edit-data: Edit Data
  troubleshoot: Troubleshoot
  transfer-in-db: Transfer in DB
  request-db: Request DB
  from-default-project: From Default project
  from-other-projects: From other projects
  transfer-in-db-title: Transfer in database from other projects
  transfer-in-db-hint: >-
    Bytebase periodically syncs the instance schema. Newly synced databases are
    first placed in this default project.
  transfer-in-db-alert: Are you sure to transfer "{ dbName }" into our project?
create-db:
  new-database-name: New database name
  reserved-db-error: '{databaseName} is a reserved name'
db:
  encoding: Encoding
  character-set: Character set
  collation: Collation
  select: Select database
  select-instance-first: Select instance first
  select-environment-first: Select environment first
  tables: Tables
  views: Views
  parent: Parent
  last-successful-sync: Last successful sync
  sync-status: Sync status
instance:
  select: Select instance
  new-database: New Database
  syncing: Syncing ...
  sync-now: Sync Now
  create-migration-schema: Create migration schema
  missing-migration-schema: Missing migration schema
  unable-to-connect-instance-to-check-migration-schema: Unable to connect instance to check migration schema
  bytebase-relies-on-migration-schema-to-manage-version-control-based-schema-migration-for-databases-belonged-to-this-instance: >-
    Bytebase relies on migration schema to manage version control based schema
    migration for databases belonged to this instance.
  please-contact-your-dba-to-configure-it: Please contact your DBA to configure it.
  please-check-the-instance-connection-info-is-correct: Please check the instance connection info is correct.
  users: Users
  successfully-archived-instance-updatedinstance-name: Successfully archived instance '{0}'.
  successfully-restored-instance-updatedinstance-name: Successfully restored instance '{0}'.
  failed-to-create-migration-schema-for-instance-instance-value-name: Failed to create migration schema for instance '{0}'.
  successfully-created-migration-schema-for-instance-value-name: Successfully created migration schema for '{0}'.
  failed-to-sync-schema-for-instance-instance-value-name: Failed to sync schema for instance '{0}'.
  successfully-synced-schema-for-instance-instance-value-name: Successfully synced schema for instance '{0}'.
  archive-this-instance: Archive this instance
  archive-instance-instance-name: Archive instance '{0}'?
  archived-instances-will-not-be-shown-on-the-normal-interface-you-can-still-restore-later-from-the-archive-page: >-
    Archived instances will not be shown on the normal interface. You can still
    restore later from the Archive page.
  restore-this-instance: Restore this instance
  restore: Restore
  restore-instance-instance-name-to-normal-state: Restore instance '{0}' to normal state?
  account-name: Account name
  account: Account
  name: Name
  host-or-socket: Host or Socket
  your-snowflake-account-name: your Snowflake account name
  port: Port
  instance-name: Instance Name
  snowflake-web-console: Snowflake Web Console
  external-link: External Link
  web-console: Web Console
  connection-info: Connection info
  show-how-to-create: Show how to create
  below-is-an-example-to-create-user-bytebase-with-password: Below is an example to create user 'bytebase{'@'}%' with password
  below-is-an-example-to-create-user-bytebase-with-password-clickhouse: Below is an example to create user 'bytebase' with password
  your_db_pwd: YOUR_DB_PWD
  sentence:
    host:
      snowflake: e.g. host.docker.internal {'|'} <<ip>> {'|'} <<local socket>>
    proxy:
      snowflake: >-
        For proxy server, append {'@'}PROXY_HOST and specify PROXY_PORT in the
        port
    console:
      snowflake: >-
        The external console URL managing this instance (e.g. AWS RDS console,
        your in-house DB instance console)
    create-user: >-
      This is the connection user used by Bytebase to perform DDL and DML
      operations.
    create-user-example:
      snowflake:
        user: bytebase{'@'}%
        password: YOUR_DB_PWD
        template: >-
          Below is an example to create user 'bytebase' with password {password}
          for {warehouse} and grant the user with the needed privileges.
      mysql:
        password: YOUR_DB_PWD
        user: bytebase{'@'}%
        template: >-
          Below is an example to create user {user} with password {password} and
          grant the user with the needed privileges.
      clickhouse:
        template: >-
          Below is an example to create user 'bytebase' with password {password}
          and grant the user with the needed privileges. First you need to
          enable ClickHouse SQL-driven workflow {link} and then run the
          following query to create the user.
        sql-driven-workflow: SQL-driven workflow
      postgres:
        warn: >-
          If the connecting instance is managed by the cloud provider, then
          SUPERUSER is not available and you should create the user via that
          provider's admin console. The created user will have provider specific
          semi-SUPERUSER privileges.
        template: >-
          Below is an example to create user 'bytebase' with password {password}
          and grant the user with the needed privileges. If the connecting
          instance is self-hosted, then you can grant SUPERUSER.
  no-password: No password
  password-write-only: YOUR_DB_PWD - write only
  test-connection: Test Connection
  ignore-and-create: Ignore and create
  connection-info-seems-to-be-incorrect: Connection info seems to be incorrect
  new-instance: New Instance
  unable-to-connect: >-
    Bytebase is unable to connect the instance. We recommend you to review the
    connection info again. But it's OK to ignore this warning for now. You can
    still fix the connection info from the instance detail page after creation.


    Error detail: {0}
  successfully-created-instance-createdinstance-name: Successfully created instance '{0}'.
  successfully-updated-instance-instance-name: Successfully updated instance '{0}'.
  copy-grant-statement: >-
    CREATE USER and GRANT statements copied to clipboard. Paste to your mysql
    client to apply.
  successfully-connected-instance: Successfully connected instance.
  failed-to-connect-instance: Failed to connect instance.
  how-to-setup-instance: How to setup 'Instance' ?
  how-to-setup-instance-description: >-
    Each Bytebase instance belongs to an environment. An instance usually maps
    to one of your database instance represented by an host:port address. This
    could be your on-premises MySQL instance, a RDS instance.


    Bytebase requires read/write (NOT the super privilege) access to the
    instance in order to perform database operations on behalf of the user.
  search-instance-name: Search instance name
  grants: Grants
environment:
  select: Select environment
  archive: Archive this environment
  archive-info: >-
    Archived environment will not be shown on the normal interface. You can
    still restore later from the Archive page.
  create: Create Environment
  how-to-setup-environment: How to setup 'Environment' ?
  how-to-setup-environment-description: >-
    Each environment maps to one of your testing, staging, prod environment
    respectively.


    Environment is a global setting, one Bytebase deployment only contains a
    single set of environments.


    Database instances are created under a particular environment.
  restore: Restore this environment
quick-start:
  bookmark-an-issue: Bookmark an issue
  add-a-comment: Add a comment
  visit-project: '@:common.visit @:common.projects'
  visit-instance: '@:common.visit @:common.instances'
  visit-database: '@:common.visit @:common.databases'
  visit-environment: '@:common.visit @:common.environments'
  add-a-member: Add a member
  notice:
    title: Quickstart guide dismissed
    desc: You can still bring it back later from the top right menu
auth:
  sign-up:
    title: Register your account
    admin-title: Setup {account}
    admin-account: admin account
    create-admin-account: Create admin account
    confirm-password: Confirm Password
    confirm-password-placeholder: Confirm password
    password-mismatch: mismatch
    existing-user: Already have an account?
  sign-in:
    title: Sign in to your account
    admin-title: Setup {'account'}
    admin-account: admin account
    forget-password: Forgot your password?
    new-user: New to Bytebase?
  password-forget:
    title: Forgot your password?
    content: Please contact your Bytebase Admin to reset your password.
    return-to-sign-in: Return to Sign in
  password-forgot: Forgot Password
  password-reset:
    title: Reset your password
    content: Enter your email address and we will send you a password reset link
    send-reset-link: Send reset link
    return-to-sign-in: Return to Sign in
  activate:
    title: Activate your {type} account
policy:
  approval:
    name: Approval Policy
    info: >-
      For updating schema on the existing database, this setting controls
      whether the task requires manual approval.
    manual: Require manual approval
    manual-info: >-
      Pending schema migration task will only be executed after it's manually
      approved.
    auto: Skip manual approval
    auto-info: Pending schema migration task will be executed automatically.
  backup:
    name: Database backup schedule policy
    not-enforced: Not enforced
    not-enforced-info: No backup schedule is enforced.
    daily: Daily backup
    daily-info: Enforce every database to backup daily.
    weekly: Weekly backup
    weekly-info: Enforce every database to backup weekly.
migration-history:
  self: Migration History
  workflow: Workflow
  commit-info: by {author} at {time}
  no-schema-change: this migration has no schema change
  show-diff: Show diff
  left-vs-right: Prev (left) vs This version (right)
  schema-snapshot-after-migration: The schema snapshot recorded after applying this migration
  list-limit: >-
    For database having migration history, we list up to 5 most recent histories
    below. You can click the database name to view all histories.
  no-history-in-project: Do not find migration history from any database in this project.
  recording-info: Migration history is recorded whenever the database schema is altered.
  establish-baseline: Establish new baseline
  refreshing-history: Refreshing history ...
  config-instance: Config instance
  establish-baseline-description: >-
    Bytebase will use the current schema as the new baseline. You should check
    that the current schema does reflect the desired state. For VCS workflow,
    there must exist a baseline before any incremental migration change can be
    applied to the database.
  establish-database-baseline: Establish "{name}" baseline
  instance-missing-migration-schema: Missing migration history schema on instance "{name}".
  instance-bad-connection: Unable to connect instance "{name}" to retrieve migration history.
  contact-dba: Please contact your DBA to config it
database:
  the-list-might-be-out-of-date-and-is-refreshed-roughly-every-10-minutes: The list might be out of date and is refreshed roughly every 10 minutes
  no-anomalies-detected: No anomalies detected
  sync-status: Sync status
  last-successful-sync: Last successful sync
  search-database-name: Search database name
  how-to-setup-database: How to setup 'Database' ?
  show-guide-description: >-
    Each Bytebase database maps to the one created by 'CREATE DATABASE xxx'. In
    Bytebase, a database always belongs to a single project.


    Bytebase will periodically sync the database info for every recorded
    instance. You can also create a new database from the dashboard.
  restored-from: 'Restored from '
  database-name-is-restored-from-another-database-backup: '{0} is restored from another database backup'
  database-backup: database backup
  transfer-project: Transfer Project
  alter-schema-in-vcs: Alter Schema in VCS
  successfully-transferred-updateddatabase-name-to-project-updateddatabase-project-name: Successfully transferred '{0}' to project '{1}'.
  backup-name: Backup name
  create-backup: Create backup
  automatic-weekly-backup: Automatic weekly backup
  disable-automatic-backup: Disable automatic backup
  backuppolicy-backup-enforced-and-cant-be-disabled: '{0} backup enforced and can''t be disabled'
  backup-policy:
    DAILY: DAILY
    WEEKLY: WEEKLY
  an-http-post-request-will-be-sent-to-it-after-a-successful-backup: An HTTP POST request will be sent to it after a successful backup.
  backup-info:
    template: Backup will be taken on every {dayOrWeek} at {time}
  week:
    Sunday: Sunday
    Monday: Monday
    Tuesday: Tuesday
    Wednesday: Wednesday
    Thursday: Thursday
    Friday: Friday
    Saturday: Saturday
    day: day
  enable-backup: Enable backup
  backup-now: Backup now
  create-a-manual-backup: Create a manual backup
  disabled: Disabled
  enabled: Enabled
  action-automatic-backup-for-database-props-database-name: '{0} automatic backup for database ''{1}''.'
  updated-backup-webhook-url-for-database-props-database-name: Updated backup webhook URL for database '{0}'.
  last-sync-status: Last sync status
  last-sync-status-long: Last sync status {0} at {1}
  version-control-enabled: Version control enabled
  restore-backup: Restore backup '{0}' to a new database
  nullable: Nullable
  restore: Restore
  backup:
    enabled: enabled
    disabled: disabled
  expression: Expression
  position: Position
  unique: Unique
  visible: Visible
  comment: Comment
  engine: Engine
  row-count-estimate: Row count estimate
  data-size: Data size
  index-size: Index size
  columns: Columns
  indexes: Indexes
  row-count-est: Row count est.
repository:
  branch-observe-file-change: The branch where Bytebase observes the file change.
  branch-specify-tip: 'Tip: You can also use wildcard like ''feature/*'
  base-directory: Base directory
  base-directory-description: >-
    The root directory where Bytebase observes the file change. If empty, then
    it observes the entire repository.
  file-path-template: File path template
  file-path-template-description: >-
    Bytebase only observes the file path name matching the template pattern
    relative to the base directory.
  file-path-example-normal-migration: File path example for normal migration type
  file-path-example-baseline-migration: File path example for baseline migration type
  schema-path-template: Schema path template
  schema-writeback-description: >-
    When specified, after each migration, Bytebase will write the latest schema
    to the schema path relative to the base directory in the same branch as the
    original commit triggering the migration. Leave empty if you don't want
    Bytebase to do this
  schema-writeback-protected-branch: >-
    Make sure the changed branch is not protected or allow repository maintainer
    to push to that protected branch.
  if-specified: If specified
  schema-path-example: Schema path example
  git-provider: Git provider
  version-control-status: '@.capitalize:common.version-control is {status}'
  version-control-description-file-path: >-
    Database migration scripts are stored in {fullPath}. To make schema changes,
    a developer would create a migration script matching file path pattern
    {fullPathTemplate}.
  version-control-description-branch: >-
    After the script is review approved and merged into the {branch} branch,
    Bytebase will automatically kicks off the pipeline to apply the new schema
    change.
  version-control-description-description-schema-path: >-
    After applying the schema change, Bytebase will also write the latest schema
    to the specified schema path location {schemaPathTemplate}.
  restore-to-ui-workflow: Restore to UI workflow
  restore-ui-workflow-description: >-
    When using the UI workflow, the developer submits a SQL review ticket
    directly from Bytebase console and waits for the assigned DBA or peer
    developer to review. Bytebase applies the SQL change after review approved.
  restore-ui-workflow-success: Successfully restored to UI workflow
  update-version-control-config-success: Successfully updated @:common.version-control config
  setup-wizard-guide: If you encounter errors during the process, please refer to our {guide}
  add-git-provider: Add Git provider
  choose-git-provider: Choose Git provider
  select-repository: Select repository
  configure-deploy: Configure deploy
  choose-git-provider-description: >-
    Choose the Git provider where your database schema scripts (.sql) are
    hosted. When you push the changed script to the Git repository, Bytebase
    will automatically create a pipeline to apply the schema change to the
    database.
  choose-git-provider-visit-workspace: Visit {workspace} setting to add more Git providers.
  choose-git-provider-contact-workspace-owner: >-
    Contact your Bytebase owner if you want other Git providers to appear here.
    Bytebase currently supports self-host GitLab EE/CE, and plan to add
    GitLab.com, GitHub Enterprise and GitHub.com later.
  select-repository-attention-gitlab: >-
    Bytebase only lists GitLab projects granting you at least the 'Maintainer'
    role, which allows to configure the project webhook to observe the code push
    event.
  select-repository-search: Search repository
  linked: Linked repositories
workflow:
  current-workflow: Current workflow
  ui-workflow: UI workflow
  ui-workflow-description: >-
    Classic SQL Review workflow where the developer submits a SQL review ticket
    directly from Bytebase and waits for the assigned DBA or peer developer to
    review. Bytebase applies the SQL schema change after review approved.
  gitops-workflow: GitOps workflow
  gitops-workflow-description: >-
    Database migration scripts are stored in a git repository. To make schema
    changes, a developer would create a migration script and submit for review
    in the corresponding VCS such as GitLab. After the script is approved and
    merged into the configured branch, Bytebase will automatically kicks off the
    task to apply the new schema change.
  configure-gitops: Configure version control
  configure-gitops-success: Successfully enabled GitOps workflow for {project}
  change-gitops-success: Successfully changed repository for {project}
anomaly:
  attention-title: Anomaly detection
  attention-desc: >-
    Bytebase periodically scans the managed resources and list the detected
    anomalies here. The list is refreshed roughly every 10 minutes.
  table-search-placeholder: Search {type} or environment
  table-placeholder: Hooray, no {type} anomaly detected!
  tooltip: >-
    {env} has {criticalCount} CRITICAL, {highCount} HIGH and {mediumCount}
    MEDIUM anomalies
  types:
    connection-failure: Connection failure
    missing-migration-schema: Missing migration schema
    backup-enforcement-viloation: Backup enforcement violation
    missing-backup: Missing backup
    schema-drift: Schema drift
  action:
    check-instance: Check instance
    view-backup: View backup
    configure-backup: Configure backup
    view-diff: View diff
  last-seen: Last seen
  first-seen: First seen
project:
  dashboard:
    modal:
      title: How to setup '@:{'common.project'}' ?
      content: >-
        Bytebase project is similar to the project concept in other common dev
        tools.


        A project has its own members, and every issue and database always
        belongs to a single project.


        A project can also be configured to link to a repository to enable
        version control workflow.
      cancel: Dismiss
      confirm: Do not show again
    search-bar-placeholder: Search project name
  table:
    key: '@:common.key'
    name: '@:common.name'
    created-at: Created At
  create-modal:
    project-name: '@:common.project @:common.name'
    key: '@:common.key'
    key-hint: (Uppercase letters identifying your project)
    cancel: '@:common.cancel'
    confirm: '@:common.create'
    success-prompt: Successfully created project {name}.
  overview:
    view-all: View all
    view-all-closed: View all closed
    recent-activity: Recent @.lower:{'common.activities'}
    in-progress: In progress
    recently-closed: Recently Closed
    info-slot-content: >-
      Bytebase periodically syncs the instance schema. Newly synced databases
      are first placed in this default project. User should transfer them to the
      proper application project.
    no-db-prompt: >-
      No database belongs to this project. You can add database by clicking
      {newDb} or {transferInDb} from the top action bar.
  webhook:
    success-created-prompt: Successfully created webhook {name}.
    success-updated-prompt: Successfully updated webhook {name}.
    success-deleted-prompt: Successfully deleted webhook {name}.
    success-tested-prompt: Test webhook event OK.
    fail-tested-title: Test webhook event failed.
    add-a-webhook: Add a webhook
    create-webhook: Create webhook
    last-updated-by: Last updated bu
    destination: Destination
    webhook-url: Webhook url
    triggering-activity: Triggering activities
    test-webhook: Test Webhook
    no-webhook:
      title: No webhook configured for this project.
      content: >-
        Configure webhooks to let Bytebase post notification to the external
        systems on various events.
    creation:
      title: Create webhook
      desc: >-
        Create the corresponding webhook for the {destination} channel receiving
        the message.
      how-to-protect: >-
        If you want to use keyword list to protect the webhook, you can add
        "Bytebase" to that list.
      view-doc: View {destination}'s doc
    deletion:
      btn-text: Delete this webhook
    activity-item:
      issue-creation:
        title: Issue creation
        label: When new issue has been created
      issue-status-change:
        title: Issue status change
        label: When issue status has changed
      issue-task-status-change:
        title: Issue task status change
        label: When issue's enclosing task status has changed
      issue-info-change:
        title: Issue info change
        label: When issue info (e.g. assignee, title, description) has changed
      issue-comment-creation:
        title: Issue comment creation
        label: When new issue comment has been created
  settings:
    success-updated-prompt: Successfully updated {subject}.
    success-member-added-prompt: Successfully added {name} to the project.
    success-member-deleted-prompt: Successfully revoked {name} access from the project.
    member-placeholder: Select user
    manage-member: Manage members
    add-member: Add member
    owner: '@.upper:common.role.owner'
    developer: '@.upper:common.role.developer'
    archive:
      title: Archive project
      description: >-
        Archived project will not be shown on the normal interface. You can
        still restore later from the Archive page.
      btn-text: Archive this @.lower:{'common.project'}
    restore:
      title: Restore project
      btn-text: Restore this @.lower:{'common.project'}
inbox:
  mark-all-as-read: Mark all as read
  view-older: View older
version-control:
  setting:
    description: >-
      Bytebase supports GitOps workflow where database migration scripts are
      stored in the version control system (VCS), and newly created migration
      scripts will automatically trigger the corresponding database change.
      Bytebase owners manage all the applicable VCSs here, so that project
      owners can link the projects with their Git repositories from these VCSs.
    add-git-provider:
      self: Add a Git provider
      description: >-
        Before any project can enable GitOps workflow, Bytebase first needs to
        integrate with the corresponding version control system (VCS) by
        registering as an OAuth application in that VCS. Below are the steps to
        configure this, you can also follow our {guide}.
      gitlab-self-host: GitLab self-host
      gitlab-self-host-admin-requirement: >-
        You need to be an Admin of your chosen GitLab instance to configure
        this. Otherwise, you need to ask your GitLab instance Admin to register
        Bytebase as a GitLab instance-wide OAuth application, then provide you
        that Application ID and Secret to fill at the 'OAuth application info'
        step.
      ouath-info-correct: Verified OAuth info is correct
      check-oauth-info-match: >-
        Please make sure Secret matches the one from your GitLab instance
        Application.
      add-success: Successfully added Git provider {vcs}
      choose: Choose Git provider
      gitlab-self-host-ce-ee: Self-host GitLab Enterprise Edition (EE) or Community Edition (CE)
      basic-info:
        self: Basic info
        gitlab-instance-url: GitLab instance URL
        gitlab-instance-url-label: >-
          The VCS instance URL. Make sure this instance and Bytebase are network
          reachable from each other.
        instance-url-error: Instance URL must begin with https:// or http://
        display-name: Display name
        display-name-label: >-
          An optional display name to help identifying among different configs
          using the same Git provider.
      oauth-info:
        self: OAuth application info
        register-oauth-application: Register Bytebase as a GitLab instance-wide OAuth application.
        login-as-admin: >-
          Login as an Admin user to the GitLab instance. The account must be an
          Admin of the entire GitLab instance (it has a wrench icon on the top
          bar).
        visit-admin-page: >-
          Go to the Admin page by clicking the wrench icon, then navigate to
          "Applications" section and click "New application" button.
        direct-link: Direct link
        create-oauth-app: Create your Bytebase OAuth application with the following info.
        paste-oauth-info: >-
          Paste the Application ID and Secret from that just created application
          into fields below.
        application-id-error: Application ID must be a 64-character alphanumeric string
        secret-error: Secret must be a 64-character alphanumeric string
      confirm:
        confirm-info: Confirm the info
        confirm-description: >-
          After creation, this Git provider can be chosen under the project
          dashboard "Version Control" tab by the project owner.
    git-provider:
      application-id-label: >-
        Application ID for the registered GitLab instance-wide OAuth
        application.
      view-in-gitlab: View in GitLab
      secret-label-gitlab: Secret for the registered GitLab instance-wide OAuth application.
      delete: To delete this provider, unlink all repositories first.
archive:
  archived: Archived
  project-search-bar-placeholder: Search @.lower:{'common.project'} name
  instance-search-bar-placeholder: Search @.lower:{'common.instance'} name
  environment-search-bar-placeholder: Search @.lower:{'common.environment'} name
datasource:
  successfully-deleted-data-source-name: Successfully deleted data source '{0}'.
  create-data-source: Create data source
  data-source-list: Data source list
  all-data-source: All data source
  search-name: Search name
  search-name-database: Search name, database
  successfully-created-data-source-datasource-name: Successfully created data source '{0}'.
  select-database-first: Select database first
  select-data-source: Select data source
  search-user: Search user
  user-list: User list
  revoke-access: Are you sure to revoke '{0}' access from '{1}'?
  grant-data-source: Grant data source
  grant-database: Grant database
  requested-issue: Requested issue
  successfully-revoked-member-principal-name-access-from-props-datasource-name: Successfully revoked '{0}' access from '{1}'.
  your-issue-id-e-g-1234: Your issue id (e.g. 1234)
  member-principal-name-already-exists: '{0} already exists'
  successfully-granted-datasource-name-to-addedmember-principal-name: Successfully granted '{0}' to '{1}'.
  we-also-linked-the-granted-database-to-the-requested-issue-linkedissue-name: We also linked the granted database to the requested issue '{0}'.
  new-data-source: New data source
  connection-name-string-copied-to-clipboard: '{0} string copied to clipboard.'
  jdbc-cant-connect-to-socket-database-value-instance-host: 'JDBC can''t connect to socket {0} '
setting:
  plan:
    self: Plan
    free: Free
    team: Team
    enterprise: Enterprise
  label:
    key: Key
    values: Values
    value-placeholder: Label value...
sql-editor:
  self: SQL Editor
  select-connection: Select Connections
<<<<<<< HEAD
  search-databases: Search Databases
  loading-databases: Loading Databases...
  close-pane: Close Pane
=======
label:
  error:
    key-necessary: Key is required
    value-necessary: Value is required
    key-duplicated: Duplicated keys
    value-duplicated: Duplicated values
    max-length-exceeded: Length cannot exceed {len} characters
    max-label-count-exceeded: Cannot exceed {count} labels
    cannot-edit-reserved-label: Cannot edit reserved label "{key}"
>>>>>>> 762005b3
<|MERGE_RESOLUTION|>--- conflicted
+++ resolved
@@ -1024,11 +1024,9 @@
 sql-editor:
   self: SQL Editor
   select-connection: Select Connections
-<<<<<<< HEAD
   search-databases: Search Databases
   loading-databases: Loading Databases...
   close-pane: Close Pane
-=======
 label:
   error:
     key-necessary: Key is required
@@ -1037,5 +1035,4 @@
     value-duplicated: Duplicated values
     max-length-exceeded: Length cannot exceed {len} characters
     max-label-count-exceeded: Cannot exceed {count} labels
-    cannot-edit-reserved-label: Cannot edit reserved label "{key}"
->>>>>>> 762005b3
+    cannot-edit-reserved-label: Cannot edit reserved label "{key}"