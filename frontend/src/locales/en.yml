--- conflicted
+++ resolved
@@ -30,23 +30,17 @@
     owner: Switch to Owner
     developer: Switch to Developer
   assignee: Assignee
-<<<<<<< HEAD
-=======
   revert: Revert
   apply: Apply
   reorder: Reorder
   id: ID
   name: Name
->>>>>>> 960b3fed
   creator: Creator
   version: Version
   issue: Issue
   duration: Duration
   created-at: Created
-<<<<<<< HEAD
-=======
   updated-at: Updated
->>>>>>> 960b3fed
   commit: Commit
   statement: Statement
   snapshot: Snapshot
@@ -191,8 +185,6 @@
   notice:
     title: Quickstart guide dismissed
     desc: You can still bring it back later from the top right menu
-<<<<<<< HEAD
-=======
 policy:
   approval:
     name: Approval Policy
@@ -213,7 +205,6 @@
     daily-info: Enforce every database to backup daily.
     weekly: Weekly backup
     weekly-info: Enforce every database to backup weekly.
->>>>>>> 960b3fed
 migration-history:
   self: Migration History
   workflow: Workflow
