common:
  save: Save
  cancel: Cancel
  home: Home
  settings: Settings
  projects: Projects
  help: Help
  databases: Databases
  instances: Instances
  environments: Environments
  bookmarks: Bookmarks
  quick-action: Quick Action
  archive: Archive
  quickstart: Quickstart
  logout: Logout
<<<<<<< HEAD
  dismiss: Dismiss
not-found: Not Found
=======
  back: Back
  edit: Edit
  update: Update
  role:
    dba: DBA
    owner: Owner
    developer: Developer
  role-switch:
    dba: Switch to DBA
    owner: Switch to Owner
    developer: Switch to Developer
error-page:
  go-back-home: Go back home
>>>>>>> b44bc90b
anomaly-center: Anomaly Center
kbar:
  recently-visited: Recently Visited
  navigation: Navigation
  help:
    navigate: to navigate
    perform: to perform
    close: to close
    back: to back
  options:
    placeholder: Type a command or search…
  preferences:
    common: Preferences
    change-language: Change Language…
<<<<<<< HEAD
banner:
  demo-intro: This is a demo version of Bytebase.
  demo-intro-readonly: This is a demo version of Bytebase in read-only mode.
  action: Deploy yours in 5 seconds
intro:
  content: Bytebase is for DBAs and Developers to collaborate on database schemas
        changes. One can construct a single pipeline to propagate the schema
        change across multiple environments. One can also store the schemas in
        VCS and trigger a new pipeline upon commit push. Follow the {quickstart} on the bottom left to get
        familiar with the product. If you encounter problems, visit {doc} or report {issue} on GitHub.
  quickstart: Quickstart
  doc: doc
  issue: issue
=======
bbkit:
  alert:
    ok: OK
    cancel: Cancel
settings:
  sidebar:
    account: Account
    profile: Profile
    workspace: Workspace
    general: General
    members: Members
    version-control: Version Control
    plans: Plans
  profile:
    email: Email
    role: Role
    password: Password
    password-placeholder: sensitive - write only
    password-confirm: Confirm
    password-confirm-placeholder: Confirm new password
    password-mismatch: mismatch
    plan: (Upgrade to Team plan to enable role management)
  workspace:
    url-section: SQL Console URL
    url-tip: "Tip: Use %s as the placeholder for the actual
          database name"
    tip: If your team use a separate SQL console such as phpMyAdmin, you can
        provide its URL pattern here. Once provided, Bytebase will surface the
        console link on the relevant database and table UI.
    tip-link: Detailed guide
  members:
    active: Active members
    inactive: Inactive members
    helper: Add or invite by email address
    add-more: + Add more
    add: Add
    invites: Send Invites
    invited: Invited
    yourself: You
    upgrade: Upgrade to unlock Owner and DBA roles
    select-role: Select role
    not-assigned: Not assigned
    table:
      account: Account
      role: Role
      update-time: Updated Time
    action:
      deactivate: Deactivate
      deactivate-confirm-title: Are you sure to deactivate
      deactivate-confirm-description: You can still reactivate later
      reactivate: Reactivate
      reactivate-confirm-title: Are you sure to reactivate
    tooltip:
      upgrade: Upgrade to Team plan to enable role management
      not-allow-edit: Only Owner can change the role
      not-allow-remove: Can not remove the last Owner
activity:
  name: Name
  comment: Comment
  created: Created
  invoker: Invoker
>>>>>>> b44bc90b
<|MERGE_RESOLUTION|>--- conflicted
+++ resolved
@@ -13,10 +13,7 @@
   archive: Archive
   quickstart: Quickstart
   logout: Logout
-<<<<<<< HEAD
   dismiss: Dismiss
-not-found: Not Found
-=======
   back: Back
   edit: Edit
   update: Update
@@ -30,7 +27,6 @@
     developer: Switch to Developer
 error-page:
   go-back-home: Go back home
->>>>>>> b44bc90b
 anomaly-center: Anomaly Center
 kbar:
   recently-visited: Recently Visited
@@ -45,7 +41,6 @@
   preferences:
     common: Preferences
     change-language: Change Language…
-<<<<<<< HEAD
 banner:
   demo-intro: This is a demo version of Bytebase.
   demo-intro-readonly: This is a demo version of Bytebase in read-only mode.
@@ -59,7 +54,6 @@
   quickstart: Quickstart
   doc: doc
   issue: issue
-=======
 bbkit:
   alert:
     ok: OK
@@ -120,5 +114,4 @@
   name: Name
   comment: Comment
   created: Created
-  invoker: Invoker
->>>>>>> b44bc90b
+  invoker: Invoker