--- conflicted
+++ resolved
@@ -78,7 +78,7 @@
   add: Add
   query: Query
   transfer: Transfer
-<<<<<<< HEAD
+  language: Language
   repository: Repository
   change: Change
   branch: Branch
@@ -91,9 +91,6 @@
   restore: Restore
   detailed-guide: detailed guide
   workspace: workspace
-=======
-  language: Language
->>>>>>> 4592526b
 error-page:
   go-back-home: Go back home
 anomaly-center: Anomaly Center
