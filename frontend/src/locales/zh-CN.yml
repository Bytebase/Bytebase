--- conflicted
+++ resolved
@@ -1012,15 +1012,12 @@
     bb-feature-task-schedule-time:
       title: 设定任务执行时间
       desc: 「设定任务执行时间」可以将任务设定在特定时间执行
-<<<<<<< HEAD
     bb-feature-instance-count:
       title: 实例数量限制
       desc: 您已达最大实例数量限制，请付费升级来获取更多实例额度。
       remaining: 仅剩 {count} 个实例额度。
       runoutof: 已无剩余实例额度。
       upgrade: '{upgrade}来获取更多实例额度。'
-=======
     bb-feature-multi-tenancy:
       title: 多租户
-      desc: 「多租户功能」可以同时管理多个属于不同租户的同构数据库，帮您更统一和方便地对多个数据库进行管理和表结构变更。
->>>>>>> 10bf0d11
+      desc: 「多租户功能」可以同时管理多个属于不同租户的同构数据库，帮您更统一和方便地对多个数据库进行管理和表结构变更。