common:
  when: 于何时
  view: 查看
  you: 您
  general: 通用
  slack: Slack
  discord: Discord
  teams: Teams
  dingtalk: 钉钉
  feishu: 飞书
  wecom: 企业微信
  overview: 概览
  migration-history: 迁移历史
  webhook: Webhook
  webhooks: Webhook
  key: 键值
  workflow: 工作流
  activity: 活动
  activities: 活动
  unread: 未读
  read: 已读
  inbox: 通知
  sign-in: 登录
  sign-up: 注册
  email: 邮箱
  username: 用户名
  password: 密码
  activate: 激活
  save: 保存
  cancel: 取消
  comment: 评论
  home: 主页
  setting: 设置
  settings: 设置
  project: 项目
  projects: 项目
  help: 帮助
  database: 数据库
  databases: 数据库
  description: 描述
  instance: 实例
  instances: 实例
  environment: 环境
  environments: 环境
  bookmark: 书签
  bookmarks: 书签
  quick-action: 快捷操作
  archive: 归档
  quickstart: 快速入门
  logout: 登出
  close: 关闭
  latest: 最新
  error: 错误
  canceled: 已取消
  approval: 批准
  approve: 批准
  done: 完成
  create: 创建
  rollback: 回滚
  run: 运行
  retry: 重试
  skip: 跳过
  reopen: 重开
  dismiss: 关闭
  back: 返回
  next: 下一步
  edit: 编辑
  update: 更新
  visit: 访问
  role:
    dba: DBA
    owner: 所有者
    developer: 开发者
  role-switch:
    dba: 切换到 DBA
    owner: 切换到所有者
    developer: 切换到开发者
  assignee: 审核人
  revert: 恢复
  apply: 应用
  reorder: 排序
  id: ID
  name: 名称
  creator: 创建人
  version: 版本
  issue: 工单
  issues: 工单
  duration: 时长
  created-at: 创建于
  updated-at: 更新于
  commit: 提交
  statement: 语句
  sql-statement: SQL @:{'common.statement'}
  snapshot: 快照
  status: 状态
  stage: 阶段
  task: 任务
  sql: SQL
  unassigned: 未指派
  new: 创建
  add: 添加
  confirm-and-add: 确认并添加
  query: 查询
  transfer: 转移
  migration: 迁移
  schema: Schema
  anomalies: 异常
  do-not-show-again: 不再显示
  backups: 备份
  detail: 详情
  type: 类型
  language: 语言
  repository: 仓库
  change: 变更
  branch: 分支
  config-guide: 配置指南
  required-placeholder: 必需的占位符
  optional-placeholder: 可选的占位符
  sensitive-placeholder: 敏感数据 - 仅写入
  enabled: 开启
  default: 默认
  version-control: 版本控制
  restore: 恢复
  detailed-guide: 详细指南
  workspace: 工作空间
  application: 应用
  confirm: 确认
  coming-later: 敬请期待
  learn-more: 了解更多
  schema-version: Schema 版本
  time: 时间
  manual: 手动
  automatic: 自动
  Default: 默认
  definition: 定义
  empty: 空
  creating: 创建中...
  updating: 更新中...
  Address: 地址
  User: 用户
  assigned: 已指派
  subscribed: 已订阅
  created: 已创建
  label: 标签
  labels: 标签
  mode: 模式
  roletype: 角色类型
  readonly: 只读
  user: 用户
  added-time: 添加时间
  data-source: 数据源
  grant: 授予
  read-only: 只读
  connection-string: 连接字符串
  agents: Agents
  billings: 计费
  all: 全部
  deployment-config: 部署配置
  by: 由
  ok: OK
  share: 分享
<<<<<<< HEAD
  others: 其他
=======
  or: 或者
  export: 导出
  tips: 提示信息
>>>>>>> efbb14bf
error-page:
  go-back-home: 回到主页
anomaly-center: 异常中心
kbar:
  recently-visited: 最近访问
  navigation: 导航
  help:
    navigate: 选择
    perform: 执行
    close: 关闭
    back: 返回
  options:
    placeholder: 输入命令或搜索…
  preferences:
    common: 偏好设置
    change-language: 更改语言…
task:
  checking: 检查中…
  run-task: 运行检查
  check-result:
    title: '{name} 的检查结果'
  check-type:
    fake: Fake
    syntax: 语法
    compatibility: 兼容性
    connection: 连接
    migration-schema: 迁移 schema
    earliest-allowed-time: 最早执行时间
  earliest-allowed-time-hint: '''@:{''common.when''}'' 指定了该任务最早允许执行的时间。如果该字段没有被指定，则任务会在满足其他条件后立即执行。'
  comment: 评论
  invoker: 执行者
  started: 开始于
  ended: 结束于
  view-migration: 查看迁移
  view-migration-history: 查看迁移历史
  earliest-allowed-time-unset: 未设置
  status:
    running: 运行中
    failed: 失败
    canceled: 取消
    success: 成功
    warn: 警告
    error: 错误
banner:
  demo-intro: 这是 Bytebase 的演示版本。
  demo-intro-readonly: 这是 Bytebase 的只读演示版本
  action: 5 秒部署您自己的服务
intro:
  content: >-
    Bytebase 是为 DBA 和开发人员进行数据库表结构 (schema) 变更而设计的团队协作工具。用户可以通过一个工作流
    (pipeline)，来推进 schema 在多个环境中的变化。同时用户也可以把 schema 保存在 VCS 中 ，再由新的 schema
    文件提交来触发工作流。请通过左下角的{quickstart}来熟悉该产品。如果遇到问题，请访问{doc}或在 GitHub 上报告{issue}。
  doc: 文档
  issue: 工单
  quickstart: 快速入门
bbkit:
  common:
    ok: 确认
    cancel: 取消
    back: 退回
    next: 下一步
    finish: 完成
    step: 步骤
  attention:
    default: 特别注意
settings:
  sidebar:
    account: 账户
    profile: 个人信息
    workspace: 工作空间
    general: 通用
    members: 成员
    version-control: 版本控制
    subscription: 订阅
    labels: 标签
  profile:
    email: 邮箱
    role: 角色
    password: 密码
    password-confirm: 确认密码
    password-confirm-placeholder: 再次输入以确认
    password-mismatch: 密码输入不一致
    subscription: （升级到付费方案来解锁角色管理）
  members:
    active: 已激活
    inactive: 未激活
    helper: 通过邮箱添加或邀请成员
    add-more: + 增加成员
    add: 添加
    invites: 发送邀请
    invited: 已邀请
    yourself: 您自己
    upgrade: 升级到付费方案来解锁角色管理
    select-role: 选择角色
    not-assigned: 未指派
    table:
      account: 账户
      role: 角色
      update-time: 更新时间
      granted-time: 批准时间
    action:
      deactivate: 禁用
      deactivate-confirm-title: 确定禁用
      deactivate-confirm-description: 之后可以重新启用
      reactivate: 启用
      reactivate-confirm-title: 确定启用
    tooltip:
      upgrade: 升级到付费方案来解锁角色管理
      not-allow-edit: 只有所有者才能改变角色
      not-allow-remove: 不能移除最后一个所有者
activity:
  name: 名称
  comment: 评论
  created: 创建于
  invoker: 执行者
  type:
    issue-create: 创建工单
    comment-create: 创建评论
    issue-field-update: 更新工单字段
    issue-status-update: 更新工单状态
    pipeline-task-status-update: 更新工单任务状态
    pipeline-task-file-commit: 提交文件
    pipeline-task-statement-update: 更新 SQL
    member-create: 创建成员
    member-role-update: 更新角色
    member-activate: 激活成员
    member-deactivate: 禁用成员
    project-repository-push: 仓库 push 事件
    project-database-transfer: 转移数据库
    project-member-create: 添加项目成员
    project-member-delete: 删除项目成员
    project-member-role-update: 变更项目成员角色
    pipeline-task-earliest-allowed-time-update: 更新最早允许执行时间
  sentence:
    created-issue: 创建工单
    commented: 评论
    reassigned-issue: 将工单由 {oldName} 重新指派给 {newName}
    assigned-issue: 将工单指派给 {newName}
    unassigned-issue: 将工单由 {oldName} 解除指派
    invalid-assignee-update: 无效的指派操作
    changed-description: 修改描述
    changed-from-to: 将 {name} 从 "{oldValue}" 修改为 "{newValue}"
    unset-from: 撤销 {name} 的值 (从 "{oldValue}")
    set-to: 将 {name} 设置为 "{newValue}"
    changed-update: 修改 {name}
    reopened-issue: 重开工单
    resolved-issue: 解决工单
    canceled-issue: 取消工单
    empty: ''
    changed: 修改
    updated: 更新
    canceled: 取消
    approved: 批准
    started: 开始
    completed: 完成
    failed: 失败
    task-name: 任务 {name}
    committed-to-at: 提交 {file} 到 {branch}{'@'}{repo}
  subject-prefix:
    task: 任务
issue:
  waiting-approval: 等待批准
  opened-by-at: '{id} 由 {creator} 开启于 {time}'
  commit-by-at: '{id} {title} 由 {author} 提交于 {time}'
  status-transition:
    modal:
      resolve: 解决工单?
      cancel: 取消整个工单?
      reopen: 重开工单?
    dropdown:
      resolve: 解决
      cancel: 取消工单
      reopen: 重开
    form:
      note: 笔记
      placeholder: （可选）添加一段笔记…
  subscribe: 订阅
  unsubscribe: 取消订阅
  subscriber: 没有订阅者 | 1 个订阅者 | {n} 个订阅者
  apply-to-other-stages: '@:{''common.apply''}到其他@:{''common.stage''}'
  add-sql-statement: 添加 SQL @:{'common.statement'}…
  optional-add-sql-statement: （可选）添加 SQL @:{'common.statement'}…
  rollback-sql: '@:{''common.rollback''} SQL'
  add-rollback-sql-statement: 添加 @:{'common.rollback'} SQL @:{'common.statement'}…
  edit-description: 编辑描述
  add-some-description: 添加一些描述…
  add-a-comment: 添加评论
  edit-comment: 编辑评论
  leave-a-comment: 发表一条评论…
  view-commit: 查看提交
  search-issue-name: 搜索工单名称
  table:
    open: 开启中
    closed: 已关闭
    status: 状态
    project: 项目
    name: 名称
    environment: 环境
    db: 数据库
    progress: 进度
    updated: 更新于
    assignee: 审核人
  stage-select:
    active: '{name}（活动中）'
alter-schema:
  vcs-enabled: 该项目开启了基于 VCS 的版本管理，选择下面的数据库会将您导航到相应的 Git 仓库以创建 schema 变更。
  vcs-info: 代表项目开启了基于 VCS 的版本管理。选择该类项目下的数据库会将您导航到对应的 Git 仓库以创建 schema 变更。
  alter-single-db: 变更单个数据库
  alter-multiple-db: 变更多个数据库
  alter-multiple-db-info: 针对每个环境，您可以选择一个数据库进行变更或者直接跳过该环境，这样您就可以在一条流水线上把 schema 变更逐步作用到多个环境。
quick-action:
  alter-schema: 变更 Schema
  create-db: 创建数据库
  choose-db: 选择数据库
  new-db: 创建数据库
  add-instance: '@:common.add@:common.instance'
  create-instance: '@:common.create@:common.instance'
  manage-user: 成员管理
  default-project: 默认项目
  add-environment: '@:common.add@:common.environment'
  create-environment: '@:common.create@:common.environment'
  new-project: '@:common.new@:common.project'
  create-project: '@:common.create@:common.project'
  edit-data: 编辑数据
  troubleshoot: 问题排查
  transfer-in-db: 转移数据库
  request-db: 申请数据库
  from-default-project: 从默认项目
  from-other-projects: 从其他项目
  transfer-in-db-title: 从其他项目转移数据库
  transfer-in-db-hint: Bytebase 会定期同步实例的 Schema。新同步的数据库会放在默认项目中。
  transfer-in-db-alert: 您确定要转移 "{ dbName }" 到我们的项目中吗？
create-db:
  new-database-name: 新数据库名称
  reserved-db-error: '{databaseName} 是一个预留名称'
db:
  encoding: 字符编码
  character-set: 字符集
  collation: 字符排序规则
  select: 选择数据库
  select-instance-first: 先选择实例
  select-environment-first: 先选择环境
  tables: 表
  views: 视图
  parent: 母
  last-successful-sync: 上次成功同步于
  sync-status: 同步状态
instance:
  select: 选择实例
  new-database: '@:common.new@:common.database'
  syncing: 同步中 ...
  sync-now: 现在同步
  create-migration-schema: '@:common.create@:common.migration @:{''common.schema''}'
  missing-migration-schema: 缺少@:common.migration @:common.schema
  unable-to-connect-instance-to-check-migration-schema: 无法连接到@:{'common.instance'}以检查@:{'common.migration'} @:{'common.schema'}
  bytebase-relies-on-migration-schema-to-manage-version-control-based-schema-migration-for-databases-belonged-to-this-instance: >-
    Bytebase需要@:{'common.migration'} @:{'common.schema'}
    来管理属于这个@:{'common.instance'}的@:{'common.database'}的基于版本管理的 schema
    @:common.migration
  please-contact-your-dba-to-configure-it: 请联系 DBA 配置。
  please-check-the-instance-connection-info-is-correct: 请检查实例连接信息是否正确。
  users: 用户
  successfully-archived-instance-updatedinstance-name: 成功归档实例'{0}'。
  successfully-restored-instance-updatedinstance-name: 成功恢复实例'{0}'。
  failed-to-create-migration-schema-for-instance-instance-value-name: 为实例'{0}'创建迁移schema失败。
  successfully-created-migration-schema-for-instance-value-name: 成功为'{0}'创建迁移Schema。
  failed-to-sync-schema-for-instance-instance-value-name: 为实例'{0}'同步 schema 失败。
  successfully-synced-schema-for-instance-instance-value-name: 成功为实例'{0}'同步 schema 。
  archive-instance-instance-name: 归档实例'{0}'?
  archive-this-instance: 归档该实例
  archived-instances-will-not-be-shown-on-the-normal-interface-you-can-still-restore-later-from-the-archive-page: 已归档实例不会在界面上显示。您之后仍可以在归档页中恢复他。
  restore-this-instance: 恢复该实例
  restore: 恢复
  restore-instance-instance-name-to-normal-state: 恢复实例'{0}'到正常状态?
  account-name: '@:instance.account@:instance.name'
  account: 账户
  name: 名称
  host-or-socket: Host 或 Socket
  your-snowflake-account-name: 您的 Snowflake @:{'instance.account'}@:{'instance.name'}
  port: 端口
  instance-name: '@:common.instance@:instance.name'
  snowflake-web-console: Snowflake @:{'instance.web-console'}
  external-link: 外部链接
  web-console: Web 控制台
  connection-info: 连接信息
  show-how-to-create: 如何创建
  below-is-an-example-to-create-user-bytebase-with-password: 创建用户 'bytebase{'@'}%' 及其密码的例子如下
  sentence:
    host:
      snowflake: 例如 host.docker.internal {'|'} <<ip>> {'|'} <<local socket>>
    proxy:
      snowflake: 对于代理服务器，加上 {'@'}PROXY_HOST，并在端口里指定 PROXY_PORT
    console:
      snowflake: "\b管理该@:{'common.instance'}的外部控制台 URL（如 AWS RDS 控制台，您的@:{'common.database'}控制台）"
    create-user: 这是 Bytebase 用于连接数据库，执行 DDL 和 DML 操作的用户。
    create-user-example:
      snowflake:
        user: bytebase{'@'}%
        password: YOUR_DB_PWD
        template: 创建用户 bytebase，密码 {password}，warehouse 为{warehouse}，并授予必要权限的例子如下。
      mysql:
        user: bytebase{'@'}%
        password: YOUR_DB_PWD
        template: 创建用户 {user}，密码 {password}，并授予必要权限的例子如下。
      clickhouse:
        sql-driven-workflow: SQL 工作流
        template: 创建用户 bytebase，密码 {password}，并授予必要权限的例子如下。您需要首先启用 {link}，才能执行以下创建用户的命令。
      postgres:
        warn: >-
          如果您将要连接到的实例是由云服务供应商管理的话，那么 SUPERUSER
          是不可用的，您需要通过供应商的管理员控制台来创建用户。您所创建的用户会拥有供应商特定的 semi-SUPERUSER 的权限。
        template: >-
          创建用户 bytebase，密码 {password}，并授予必要权限的例子如下。如果您将要连接到的实例是自己托管的，那么您可以 grant
          SUPERUSER。
  your_db_pwd: YOUR_DB_PWD
  no-password: 无密码
  password-write-only: YOUR_DB_PWD - 仅写入
  test-connection: 测试连接
  ignore-and-create: 忽略并创建
  connection-info-seems-to-be-incorrect: 连接信息似乎错误
  new-instance: 新实例
  unable-to-connect: |-
    Bytebase 无法连接到实例。我们推荐您再检查一遍连接信息。但也可以暂时忽略此警告。您在创建后仍能在实例详细页里修复连接信息。

    错误详情:{0}
  successfully-created-instance-createdinstance-name: 成功创建实例'{0}'。
  successfully-updated-instance-instance-name: 成功更新实例'{0}'。
  copy-grant-statement: CREATE USER and GRANT 语句已复制到剪贴板。 粘贴到您的 mysql 客户端。
  successfully-connected-instance: 成功连接到实例。
  failed-to-connect-instance: 连接到实例失败。
  how-to-setup-instance: 如何设置「实例」?
  how-to-setup-instance-description: |-
    每个 Bytebase 实例属于一个环境。一个实例通常映射到您的一个由 host:port 地址所代表的数据库实例。这可能是您在诸如 AWS 上的
    RDS 实例，也可能是您私有化部署的 MySQL 实例。
    Bytebase 要求实例的读写权限（而不是 super 权限）以代表用户执行数据库操作。
  search-instance-name: 搜索实例名称
  grants: 权限
environment:
  select: 选择环境
  archive: 归档此环境
  archive-info: 已归档环境不会显示。您可以从归档界面恢复。
  create: 创建环境
  how-to-setup-environment: 如何创建「环境」?
  how-to-setup-environment-description: |-
    每个环境与您的诸如测试，预发，生产环境一一对应。

    环境是一个全局配置，一套 Bytebase 的部署也只包含一套环境配置的集合。

    数据库实例是创建在某个特定环境下面的。
  restore: 恢复这个环境
quick-start:
  bookmark-an-issue: 收藏工单
  add-a-comment: 添加评论
  visit-project: '@:common.visit@:common.projects'
  visit-instance: '@:common.visit@:common.instances'
  visit-database: '@:common.visit@:common.databases'
  visit-environment: '@:common.visit@:common.environments'
  add-a-member: 添加成员
  use-kbar: 使用 kbar ({shortcut})
  notice:
    title: 快速入门导览已关闭
    desc: 您稍后仍可以从右上角的菜单中再次打开快速入门导览
auth:
  sign-up:
    title: 注册您的账号
    admin-title: 设置 {account}
    admin-account: 管理员账号
    create-admin-account: 注册管理员
    confirm-password: 确认密码
    confirm-password-placeholder: 确认您的密码
    password-mismatch: 不匹配
    existing-user: 已有账号?
  sign-in:
    title: 登录您的账号
    forget-password: 忘记密码?
    new-user: 第一次使用 Bytebase?
    third-party: 您可联系管理员开启第三方认证登录
    gitlab: 通过 GitLab 登录
  password-forget:
    title: 忘记了您的密码？
    content: 请联系的您的 Bytebase 管理员重置密码
    return-to-sign-in: 返回登录
  password-forgot: 忘记密码
  password-reset:
    title: 重置您的密码
    content: 我们会将重置密码链接发送到您的邮箱
    send-reset-link: 发送重置链接
    return-to-sign-in: 返回登录
  activate:
    title: 激活您的 {type} 账号
policy:
  approval:
    name: 审批策略
    info: 要更改数据库 schema，该选项控制了是否需要手动审批。
    manual: 需要人工审批
    manual-info: 进行中的 schema 改动任务只有被人工审批后才会执行。
    auto: 无需审批
    auto-info: 进行中的任务无需审核并且会被自动执行。
  backup:
    name: 数据库备份策略
    not-enforced: 无策略
    not-enforced-info: 无备份策略。
    daily: 每日
    daily-info: 每日备份数据库。
    weekly: 每周
    weekly-info: 每周备份数据库。
migration-history:
  self: 迁移历史
  workflow: 工作流
  commit-info: 由 {author} 于 {time}
  no-schema-change: 本次迁移没有任何 Schema 的改动
  show-diff: 显示差异
  left-vs-right: 之前 (左) vs 当前版本 (右)
  schema-snapshot-after-migration: 完成这次迁移后的 schema 快照
  list-limit: 对于有迁移历史的数据库，我们会在下面最多列出5条记录。您可以点击数据库名称去进一步查看全部的记录。
  no-history-in-project: 这个项目下没有发现任何数据库有迁移历史。
  recording-info: 每当数据库 schema 变更时，我们便会记录下迁移历史。
  establish-baseline: 建立新的基线
  refreshing-history: 刷新历史中 ...
  config-instance: 配置实例
  establish-baseline-description: >-
    Bytebase 将用当前的 schema 作为新的基线。您应该检查当前的基线确实反映了期望的状态。 对于 VCS
    工作流来说，也只有在建立起基线的前提下，才能进行数据库变更。
  establish-database-baseline: 建立「{name}」基线
  instance-missing-migration-schema: 实例「{name}」缺失用于记录迁移历史的 schema。
  instance-bad-connection: 无法连接实例「{name}」以获取迁移历史。
  contact-dba: 请联系您的 DBA 进行配置。
database:
  the-list-might-be-out-of-date-and-is-refreshed-roughly-every-10-minutes: 该表每隔约10分钟刷新一次，所以展示的可能不是最新信息。
  last-successful-sync: 最后一次成功的同步
  no-anomalies-detected: 没有检测到异常
  sync-status: 同步状态
  search-database-name: 搜索数据库名称
  how-to-setup-database: 如何设置「数据库」？
  show-guide-description: |-
    每个 Bytebase 数据库都映射到由「CREATE DATABASE xxx」创建的一个数据库。

    在 Bytebase 中，一个数据库始终属于单个项目。Bytebase 将定期同步每个实例的数据库信息。

    您还可以从仪表板创建新数据库。
  restored-from: 恢复于
  database-name-is-restored-from-another-database-backup: '{0}恢复于另一个数据库备份'
  transfer-project: 转移项目
  alter-schema-in-vcs: 变更 Schema(VCS)
  successfully-transferred-updateddatabase-name-to-project-updateddatabase-project-name: 成功将'{0}'转移到项目'{1}'。
  database-backup: 数据库备份
  backup-name: 备份名称
  create-backup: 创建备份
  automatic-weekly-backup: 每周自动备份
  disable-automatic-backup: 禁用自动备份
  backuppolicy-backup-enforced-and-cant-be-disabled: 强制{0}备份，不能禁用
  backup-policy:
    DAILY: 每日
    WEEKLY: 每周
  an-http-post-request-will-be-sent-to-it-after-a-successful-backup: 备份成功后向其发送 HTTP POST 请求。
  backup-info:
    template: 每{dayOrWeek}{time} 备份
  week:
    Friday: 周五
    Monday: 周一
    Saturday: 周六
    Sunday: 周日
    Thursday: 周四
    Wednesday: 周三
    Tuesday: 周二
    day: 日
  enable-backup: 启用备份
  backup-now: 现在备份
  create-a-manual-backup: 创建手动备份
  action-automatic-backup-for-database-props-database-name: 数据库'{1}'{0}自动备份
  enabled: 启用
  disabled: 禁用
  updated-backup-webhook-url-for-database-props-database-name: 更新了数据库'{0}'的 webhook URL。
  last-sync-status: 最后一次同步状态
  last-sync-status-long: 最后一次同步在{1}，状态为{0}
  version-control-enabled: 已启用版本控制
  restore-backup: 恢复备份'{0}'到一个新的数据库中
  nullable: 可为空
  restore: 恢复
  backup:
    enabled: 已启用
    disabled: 已禁用
  expression: 表达式
  position: 位置
  unique: Unique
  visible: Visible
  comment: 注释
  engine: 引擎
  row-count-estimate: 估计行数
  data-size: 数据大小
  index-size: 索引大小
  columns: 列
  indexes: 索引
  row-count-est: 估计行数
repository:
  branch-observe-file-change: Bytebase 跟踪文件变更的分支。
  branch-specify-tip: '诀窍: 可以使用诸如 "feature/*" 这样的通配符'
  base-directory: 根目录
  base-directory-description: Bytebase 跟踪文件变更的根目录。如果为空，则他会跟踪整个仓库。
  file-path-template: 文件路径模版
  file-path-template-description: Bytebase 仅会跟踪那些文件路径匹配模版 (相对于指定根目录）的文件。
  file-path-example-normal-migration: 针对普通迁移类型的文件路径样例
  file-path-example-baseline-migration: 针对基线迁移类型的文件路径样例
  schema-path-template: Schema 路径模版
  schema-writeback-description: >-
    如果指定，在每一次迁移之后，Bytebase 将把最新的 Schema
    回写到本来触发迁移的提交分支，回写的具体路径则是相对于前面指定的根目录。如果您不希望 Bytebase 这样做，则置为空。
  schema-writeback-protected-branch: 请保证被变更的分支不是处于保护 (protected) 状态，或者仓库允许他的 maintainer 可以推送变更到保护分支。
  if-specified: 如果指定
  schema-path-example: Schema 路径样例
  git-provider: Git 提供方
  version-control-status: '@.capitalize:common.version-control 已{status}'
  version-control-description-file-path: 数据库迁移脚本存放在 {fullPath}。为了进行一次变更，开发者需要创建一个匹配 {fullPathTemplate} 文件路径格式的迁移脚本。
  version-control-description-branch: 当脚本审核通过并且合并到 {branch} 分支后，Bytebase 将自动发起一条流水线来执行新的 schema 变更。
  version-control-description-description-schema-path: 当 schema 变更完成后, Bytebase 会把变更后的最新 schema 回写到指定的 {schemaPathTemplate}。
  restore-to-ui-workflow: 恢复到 UI 工作流
  restore-ui-workflow-description: |-
    当使用 UI 工作流时，开发者会通过 Bytebase

    控制台直接提交一个 SQL 审核工单，让指定的 DBA 或者开发同事审核。当审核通过后，Bytebase 再执行相应的 SQL 变更。
  restore-ui-workflow-success: 成功恢复到 UI 工作流
  update-version-control-config-success: 成功更新@:common.version-control配置
  setup-wizard-guide: 如果您在过程中遇到问题, 请参考{guide}
  add-git-provider: 添加 Git 提供方
  choose-git-provider: 选择 Git 提供方
  select-repository: 选择仓库
  configure-deploy: 配置部署
  choose-git-provider-description: >-
    选择存放着您数据库 schema 脚本的 Git 提供方。当您把变更脚本推送到 Git 仓库后，Bytebase 会自动创建一条流水线把 schema
    变更应用到数据库上。
  choose-git-provider-visit-workspace: 访问 {workspace} 设置以添加更多 Git 提供方.
  choose-git-provider-contact-workspace-owner: >-
    如果您希望其他 Git 提供方出现在列表中，请联系 Bytebase 实例的所有者。当前 Bytebase 支持自己托管的 GitLab
    EE/CE，我们之后也会支持 GitLab.com, GitHub Enterprise 以及 GitHub.com。
  select-repository-attention-gitlab: >-
    Bytebase 仅列出您至少拥有 'Maintainer' 权限的 GitLab 项目。因为只有至少拥有该权限，才能够配置项目的 webhook
    用来监听代码推送事件。
  select-repository-search: 搜索仓库
  linked: 关联的仓库
workflow:
  current-workflow: 当前工作流
  ui-workflow: UI 工作流
  ui-workflow-description: >-
    经典的 SQL 审核工作流。开发者直接在 Bytebase 上提交一个 SQL 审核工单，然后等待被指派的 DBA
    或者开发同事审核。在审核通过后，Bytebase 会进行相应的 SQL schema 变更。
  gitops-workflow: GitOps 工作流
  gitops-workflow-description: >-
    数据库迁移脚本保存在 Git 仓库中。为了进行一次 schema 变更，开发者会创建一个迁移脚本并且提交至诸如 GitLab 这样的 VCS 进行审核。
    当审核通过并且合并到配置的分支后，Bytebase 会自动开启流水线来进行新的 schema 变更。
  configure-gitops: 配置 Git
  configure-gitops-success: 开启「{project}」GitOps 工作流成功
  change-gitops-success: 变更「{project}」仓库成功
anomaly:
  attention-title: 异常检测
  attention-desc: |-
    Bytebase 会定期扫描托管的资源，并在这里列出检测到的异常。
    该列表大约每 10 分钟刷新一次。
  table-search-placeholder: 搜索{type}或者环境
  table-placeholder: 很棒，没有检测到{type}异常！
  tooltip: '{env} 环境有 {criticalCount} 个严重异常, {highCount} 个高等级异常和 {mediumCount} 个中等级异常'
  types:
    connection-failure: 连接失败
    missing-migration-schema: 缺少迁移 Schema
    schema-drift: Schema 偏差
    backup-enforcement-viloation: 违反备份策略约束
    missing-backup: 缺少备份
  action:
    check-instance: 检查实例
    view-backup: 查看备份
    configure-backup: 配置备份
    view-diff: 查看差异
  last-seen: 上次出现
  first-seen: 首次出现
  contact-dba: 请联系您的 DBA 进行配置。
project:
  dashboard:
    modal:
      title: 如何创建您的'@:{'common.project'}' ?
      content: |-
        在 Bytebase 中，项目的概念与其他常见的的开发工具类似

        一个项目会有属于他的协作成员，并且每一个数据库和工单总是归属于某一个项目

        同时，一个项目可以关联一个代码仓库，并以此来进行版本控制
      cancel: 关闭
      confirm: 不再出现
    search-bar-placeholder: 搜索项目名称
  table:
    key: '@:common.key'
    name: '@:common.name'
    created-at: 创建于
  create-modal:
    project-name: '@:common.project @:common.name'
    key: '@:common.key'
    key-hint: ( 请使用大写字母来命名您的项目 )
    cancel: '@:common.cancel'
    confirm: '@:common.create'
    success-prompt: 成功创建 {name}.
  overview:
    view-all: 查看所有
    view-all-closed: 查看所有结束的工单
    recent-activity: 近期@.lower:{'common.activities'}
    in-progress: 进行中
    recently-closed: 近期结束
    info-slot-content: Bytebase 会定时同步实例的 schema，新同步的数据库会首先被置于默认项目中，之后您可以再将他们转移到适当的项目中。
    no-db-prompt: 没有数据库属于当前项目。您可以通过点击位于上方菜单栏中的 {newDb} 或者 {transferInDb} 来添加数据库。
  webhook:
    success-created-prompt: 成功创建 {name} webhook.
    success-updated-prompt: 成功更新 {name} webhook.
    success-deleted-prompt: 成功删除 {name} webhook.
    success-tested-prompt: 测试 webhook 事件成功.
    fail-tested-title: 测试 webhook 事件失败.
    add-a-webhook: 添加 webhook
    create-webhook: 创建 webhook
    last-updated-by: 最后修改人
    destination: 外部应用
    webhook-url: Webhook url
    triggering-activity: 触发事件
    test-webhook: 测试 Webhook
    no-webhook:
      title: 当前项目暂未配置 webhook
      content: 配置 webhook 来让 Bytebase 在完成任务后向您的外部系统推送通知
    creation:
      title: 创建 webhook
      desc: 为 {destination} 创建一个 webhook
      how-to-protect: 您可以通过添加 'Bytebase' 到您的 webhook 关键字白名单中来保护您的 webhook
      view-doc: '{destination} 的官方文档'
    deletion:
      btn-text: 删除这个 webhook
    activity-item:
      issue-creation:
        title: 创建@:common.issue
        label: 当一个新的工单被创建
      issue-status-change:
        title: 工单状态变更
        label: 当一个工单的状态发生变更
      issue-task-status-change:
        title: 工单任务状态变更
        label: 当一个工单包含的任务状态发生了变更
      issue-info-change:
        title: 工单信息变更
        label: '当一个工单的信息 (比如: 分配人, 标题, 描述) 发生了变更'
      issue-comment-creation:
        title: 工单被评论
        label: 当新的工单评论被创建
  settings:
    success-updated-prompt: 成功更新 {subject}.
    success-member-added-prompt: 成功将 {name} 添加到当前项目中.
    success-member-deleted-prompt: 成功将 {name} 从当前项目移除.
    member-placeholder: 选择用户
    manage-member: 管理成员
    add-member: 添加成员
    owner: '@.upper:common.role.owner'
    developer: '@.upper:common.role.developer'
    archive:
      title: 归档项目
      description: 已归档的项目将不会显示在日常界面，但您仍然可以从归档页面中恢复他。
      btn-text: 归档这个@:common.project
    restore:
      title: 恢复项目
      btn-text: 恢复这个@:common.project
  mode:
    standard: 标准
    tenant: 多租户
inbox:
  mark-all-as-read: 全部标记为已读
  view-older: 查看更早
version-control:
  setting:
    description: >-
      Bytebase 支持 GitOps 工作流。该工作流下，数据库迁移脚本存储在版本控制系统上
      (VCS)，新创建的迁移脚本会自动触发对应的数据库变更。Bytebase 的所有者先在此配置 VCS，在这之后，项目的所有者就可以从所配置的 VCS
      中选取他们的 Git 仓库。 **配置VCS后，Bytebase 将自动开启通过 VCS 的第三方认证登录**
    add-git-provider:
      self: 添加 Git 提供方
      description: >-
        在项目可以启用 GitOps 工作流前，Bytebase 首先需要以在 VCS 中注册为 OAuth 应用的方式和 VCS
        进行集成。以下是配置该集成的步骤，您也可以按照我们的{guide}。
      gitlab-self-host: 自托管 GitLab
      gitlab-self-host-admin-requirement: >-
        您必须是 GitLab 实例的管理员才能进行该配置。否则您需要让您的 GitLab 实例管理员把 Bytebase 先注册为 GitLab
        整个实例级别的 OAuth 应用，之后再让对方提供给您注册完成后的应用 ID 以及 Secret，以让您在「OAuth 应用信息」步骤进行填写。
      ouath-info-correct: OAuth 信息验证成功
      check-oauth-info-match: 请确认 Secret 和注册在 GitLab 实例上的应用信息匹配。
      add-success: 成功添加了 Git 提供方「{vcs}」
      choose: 选择 Git 提供方
      gitlab-self-host-ce-ee: 自托管 GitLab 企业版 (EE) 或者 社区版 (CE)
      basic-info:
        self: 基本信息
        gitlab-instance-url: GitLab 实例 URL
        gitlab-instance-url-label: VCS 实例 URL。请确认这个实例和 Bytebase 之间网络是互通的。
        instance-url-error: 实例 URL 必须以 https:// or http:// 开头
        display-name: 展示名称
        display-name-label: 一个可选的展示名称用以区分不同的 Git 供应方。
      oauth-info:
        self: OAuth 应用信息
        register-oauth-application: 注册 Bytebase 为一个 GitLab 实例级别 (instance-wide) 的 OAuth 应用。
        login-as-admin: 以管理员身份登录 GitLab 实例。这个账号必须是整个 GitLab 实例的管理员 (会看到小扳手在顶栏)。
        visit-admin-page: 通过点击小扳手访问管理员界面，然后导航到「应用」分区，再点击「创建应用」。
        direct-link: 直达链接
        create-oauth-app: 使用如下信息来创建您的 Bytebase OAuth 应用。
        paste-oauth-info: 从刚创建好的应用上粘贴他的应用 ID 和 Secret 到下面的字段。
        application-id-error: 应用 ID 必须是 64 个字母长度
        secret-error: Secret 必须是 64 个字母长度
      confirm:
        confirm-info: 确认信息
        confirm-description: 创建完成后，这个 Git 供应方将出现在项目面板「版本控制」Tab 下，可以被项目所有者选中。
    git-provider:
      application-id-label: 注册为 GitLab 实例级 OAuth 应用的应用 ID。
      view-in-gitlab: 查看 GitLab
      secret-label-gitlab: 注册为 GitLab 实例级 OAuth 应用的 Secret。
      delete: 删除这个提供方前，需要先解除所有仓库的关联。
archive:
  archived: 已归档
  project-search-bar-placeholder: 搜索@.lower:{'common.project'}的名称
  instance-bar-placeholder: 搜索@.lower:{'common.instance'}的名称
  environment-bar-placeholder: 搜索@.lower:{'common.environment'}的名称
deployment-config:
  stage-n: 阶段 {n}
  add-selector: 添加选择条件
  update-success: 成功更新部署配置
  this-is-example-deployment-config: 这是部署配置的样例，你需要在此基础上编辑并保存。
  n-databases: '{n} 个数据库'
  selectors: 选择条件
  wont-be-deployed: 不会被部署
  add-stage: 添加阶段
  name-placeholder: 阶段名称…
  error:
    at-least-one-stage: 至少需要 1 个阶段
    stage-name-required: 需要指定阶段名称
    at-least-one-selector: 每个阶段至少需要 1 个选择条件
    env-in-selector-required: 每个阶段都需要有 "environment In" 选择条件
    env-selector-must-has-one-value: '"environment In" 必须有且只有 1 个值'
    key-required: 需要指定 Key
    values-required: 需要指定值
  project-has-no-deployment-config: 这个项目还没有部署配置。请先{go}。
  go-and-config: 去配置
datasource:
  successfully-deleted-data-source-name: 成功删除数据源'{0}'。
  create-data-source: 创建数据源
  data-source-list: 数据源列表
  all-data-source: 所有数据源
  search-name: 搜索名称
  search-name-database: 搜索名称，数据库
  successfully-created-data-source-datasource-name: 成功创建数据源 '{0}'。
  select-database-first: 先选择数据库
  select-data-source: 选择数据源
  search-user: 搜索用户
  user-list: 用户列表
  revoke-access: 您确定要取消 '{0}' 对 '{1}' 的访问权限？
  grant-data-source: 授予数据源
  grant-database: 授权数据库
  requested-issue: 申请工单
  successfully-revoked-member-principal-name-access-from-props-datasource-name: 成功取消 '{0}' 对 '{1}' 的访问权限。
  your-issue-id-e-g-1234: 您的工单 id (例如 1234)
  member-principal-name-already-exists: '{0} 已经存在'
  successfully-granted-datasource-name-to-addedmember-principal-name: 成功授予 '{1}' '{0}'
  we-also-linked-the-granted-database-to-the-requested-issue-linkedissue-name: 我们也把被授予的数据库链接到了申请工单 '{0}'。
  new-data-source: 新数据源
  connection-name-string-copied-to-clipboard: '{0} 字符串已复制到剪贴板。'
  jdbc-cant-connect-to-socket-database-value-instance-host: 'JDBC 无法连接到 socket {0} '
setting:
  plan:
    self: 版本
    free: 免费版
    team: 团队版
    enterprise: 企业版
  label:
    key: Key
    values: 值
    value-placeholder: 标签值…
sql-editor:
  self: SQL 编辑器
  select-connection: 请选择数据连接
  search-databases: 搜索数据库
  search-results: 搜索结果
  loading-databases: 加载数据库信息...
  close-pane: 关闭面板
  loading-data: 加载数据中...
  table-empty-placehoder: 点击 ”运行“ 执行查询
  no-rows-found: 无数据
  download-as-csv: 下载为 CSV 格式
  download-as-json: 下载为 JSON 格式
  only-select-allowed: 只允许执行 {select} 语句
  want-to-change-schema: 如果您想要 {changeschema}
  change-schema: 变更 Schema
  go-to-alter-schema: 您可以点击 “{alterschema}” 按钮，提交一个工单
  table-schema-placeholder: 选择一个表进行查看 Schema
  notify-empty-statement: 请在编辑器中输入 SQL 语句
  notify-multiple-statements: 检测到您输入了多条 SQL 语句。SQL 编辑器只支持执行第一条语句。您可以选择其他语句单独执行。
  goto-alter-schema-hint: 请从编辑器顶部选择一个数据库连接
  can-not-execute-query: 加载数据时无法执行查询
label:
  empty-label-value: <空值>
  no-label: 没有标签
  error:
    key-necessary: 需要指定 Key
    value-necessary: 需要指定值
    key-duplicated: Key 重复了
    value-duplicated: 值重复了
    max-length-exceeded: 长度不能超过 {len} 字符
    max-label-count-exceeded: 不能多于 {count} 个标签
    cannot-edit-reserved-label: 不能编辑预留标签 "{key}"
  placeholder:
    select-key: 选择 Key…
    select-value: 选择值…
    select-values: 选择值…<|MERGE_RESOLUTION|>--- conflicted
+++ resolved
@@ -159,13 +159,10 @@
   by: 由
   ok: OK
   share: 分享
-<<<<<<< HEAD
   others: 其他
-=======
   or: 或者
   export: 导出
   tips: 提示信息
->>>>>>> efbb14bf
 error-page:
   go-back-home: 回到主页
 anomaly-center: 异常中心
