--- conflicted
+++ resolved
@@ -13,7 +13,6 @@
   archive: 归档
   quickstart: 快速入门
   logout: 登出
-<<<<<<< HEAD
   close: 关闭
   latest: 最新
   error: 错误
@@ -25,19 +24,12 @@
   rollback: 回滚
   run: 运行
   retry: 重试
-  cancel: 取消
   skip: 跳过
   reopen: 重开
-  issue: 工单
-unread-mail: "没有未读邮件 | {count} 封未读邮件 | {count} 封未读邮件"
-not-found: 未找到
-=======
   dismiss: 关闭
   back: 返回
   next: 下一步
-  skip: 跳过
   edit: 编辑
-  create: 创建
   update: 更新
   visit: 访问
   role:
@@ -65,7 +57,6 @@
   snapshot: 快照
 error-page:
   go-back-home: 回到主页
->>>>>>> 19b62d0f
 anomaly-center: 异常中心
 kbar:
   recently-visited: 最近访问
@@ -80,7 +71,6 @@
   preferences:
     common: 偏好设置
     change-language: 更改语言…
-<<<<<<< HEAD
 task:
   checking: 检查中…
   run-task: 运行检查
@@ -98,7 +88,6 @@
   ended: 结束于
   view-migration: 查看迁移
   view-migration-history: 查看迁移历史
-=======
 banner:
   demo-intro: 这是 Bytebase 的演示版本。
   demo-intro-readonly: 这是 Bytebase 的只读演示版本
@@ -165,13 +154,11 @@
       upgrade: 升级到团队版来开启成员管理
       not-allow-edit: 只有所有者才能改变角色
       not-allow-remove: 不能移除最后一个所有者
->>>>>>> 19b62d0f
 activity:
   name: 名称
   comment: 评论
   created: 创建于
   invoker: 执行者
-<<<<<<< HEAD
 issue:
   waiting-approval: 等待批准
   opened-by-at: "{id} 由 {creator} 开启于 {time}"
@@ -188,7 +175,6 @@
     form:
       note: 笔记
       placeholder: "(可选) 添加一段笔记…"
-=======
 alter-schema:
   vcs-enabled: 该项目开启了基于 VCS 的版本管理，选择下面的数据库会将你导航到相应的 Git 仓库以创建 schema 变更。
   vcs-info: 代表项目开启了基于 VCS 的版本管理。选择该类项目下的数据库会将你导航到对应的 Git 仓库以创建 schema 变更。
@@ -260,5 +246,4 @@
   config-instance: 配置实例
   establish-baseline-description: >-
     Bytebase 将用当前的 schema 作为新的基线。你应该检查当前的基线确实反映了期望的状态。
-    对于 VCS 工作流来说，也只有在建立起基线的前提下，才能进行数据库变更。
->>>>>>> 19b62d0f
+    对于 VCS 工作流来说，也只有在建立起基线的前提下，才能进行数据库变更。