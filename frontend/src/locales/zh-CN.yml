common:
  when: 于何时
  view: 查看
  you: 您
  general: 通用
  slack: Slack
  discord: Discord
  teams: Teams
  dingtalk: 钉钉
  feishu: 飞书
  wecom: 企业微信
  overview: 概览
  migration-history: 迁移历史
  webhook: Webhook
  webhooks: Webhook
  key: 键值
  workflow: 工作流
  activity: 活动
  activities: 活动
  unread: 未读
  read: 已读
  inbox: 通知
  sign-in: 登录
  sign-up: 注册
  email: 邮箱
  username: 用户名
  password: 密码
  activate: 激活
  save: 保存
  cancel: 取消
  comment: 评论
  home: 主页
  setting: 设置
  settings: 设置
  project: 项目
  projects: 项目
  help: 帮助
  database: 数据库
  databases: 数据库
  description: 描述
  instance: 实例
  instances: 实例
  environment: 环境
  environments: 环境
  bookmark: 书签
  bookmarks: 书签
  quick-action: 快捷操作
  archive: 归档
  quickstart: 快速入门
  logout: 登出
  close: 关闭
  latest: 最新
  error: 错误
  canceled: 已取消
  approval: 批准
  approve: 批准
  done: 完成
  create: 创建
  rollback: 回滚
  run: 运行
  retry: 重试
  skip: 跳过
  reopen: 重开
  dismiss: 关闭
  back: 返回
  next: 下一步
  edit: 编辑
  update: 更新
  visit: 访问
  role:
    dba: DBA
    owner: 所有者
    developer: 开发者
  role-switch:
    dba: 切换到 DBA
    owner: 切换到所有者
    developer: 切换到开发者
  assignee: 审核人
  revert: 恢复
  apply: 应用
  reorder: 排序
  id: ID
  name: 名称
  creator: 创建人
  version: 版本
  issue: 工单
  issues: 工单
  duration: 时长
  created-at: 创建于
  updated-at: 更新于
  commit: 提交
  statement: 语句
  sql-statement: SQL @:{'common.statement'}
  snapshot: 快照
  status: 状态
  stage: 阶段
  task: 任务
  sql: SQL
  unassigned: 未指派
  new: 创建
  add: 添加
  confirm-and-add: 确认并添加
  query: 查询
  transfer: 转移
  migration: 迁移
  schema: Schema
  anomalies: 异常
  do-not-show-again: 不再显示
  backups: 备份
  detail: 详情
  type: 类型
  language: 语言
  repository: 仓库
  change: 变更
  branch: 分支
  config-guide: 配置指南
  required-placeholder: 必需的占位符
  optional-placeholder: 可选的占位符
  sensitive-placeholder: 敏感数据 - 仅写入
  enabled: 开启
  default: 默认
  version-control: 版本控制
  restore: 恢复
  detailed-guide: 详细指南
  workspace: 工作空间
  application: 应用
  confirm: 确认
  coming-later: 敬请期待
  learn-more: 了解更多
  schema-version: Schema 版本
  time: 时间
  manual: 手动
  automatic: 自动
  Default: 默认
  definition: 定义
  empty: 空
  creating: 创建中...
  updating: 更新中...
  Address: 地址
  User: 用户
  assigned: 已指派
  subscribed: 已订阅
  created: 已创建
  label: 标签
  labels: 标签
  mode: 模式
  roletype: 角色类型
  readonly: 只读
  user: 用户
  added-time: 添加时间
  data-source: 数据源
  grant: 授予
  read-only: 只读
  connection-string: 连接字符串
  agents: Agents
  billings: 计费
  all: 全部
  deployment-config: 部署配置
  by: 由
  ok: OK
  share: 分享
  others: 其他
  or: 或者
  export: 导出
  tips: 提示信息
  template: 模板
  delete: 删除
  history: 历史记录
  loading: 加载中
error-page:
  go-back-home: 回到主页
anomaly-center: 异常中心
kbar:
  recently-visited: 最近访问
  navigation: 导航
  help:
    navigate: 选择
    perform: 执行
    close: 关闭
    back: 返回
  options:
    placeholder: 输入命令或搜索…
  preferences:
    common: 偏好设置
    change-language: 更改语言…
task:
  checking: 检查中…
  run-task: 运行检查
  check-result:
    title: '{name} 的检查结果'
  check-type:
    fake: Fake
    syntax: 语法
    compatibility: 兼容性
    connection: 连接
    migration-schema: 迁移 schema
    earliest-allowed-time: 最早执行时间
  earliest-allowed-time-hint: '''@:{''common.when''}'' 指定了该任务最早允许执行的时间。如果该字段没有被指定，则任务会在满足其他条件后立即执行。'
  comment: 评论
  invoker: 执行者
  started: 开始于
  ended: 结束于
  view-migration: 查看迁移
  view-migration-history: 查看迁移历史
  earliest-allowed-time-unset: 未设置
  status:
    running: 运行中
    failed: 失败
    canceled: 取消
    success: 成功
    warn: 警告
    error: 错误
banner:
  demo-intro: 这是 Bytebase 的演示版本。
  demo-intro-readonly: 这是 Bytebase 的只读演示版本
  action: 5 秒部署您自己的服务
intro:
  content: >-
    Bytebase 是为 DBA 和开发人员进行数据库表结构 (schema) 变更而设计的团队协作工具。用户可以通过一个工作流
    (pipeline)，来推进 schema 在多个环境中的变化。同时用户也可以把 schema 保存在 VCS 中 ，再由新的 schema
    文件提交来触发工作流。请通过左下角的{quickstart}来熟悉该产品。如果遇到问题，请访问{doc}或在 GitHub 上报告{issue}。
  doc: 文档
  issue: 工单
  quickstart: 快速入门
bbkit:
  common:
    ok: 确认
    cancel: 取消
    back: 退回
    next: 下一步
    finish: 完成
    step: 步骤
  attention:
    default: 特别注意
settings:
  sidebar:
    account: 账户
    profile: 个人信息
    workspace: 工作空间
    general: 通用
    members: 成员
    version-control: 版本控制
    subscription: 订阅
    labels: 标签
  profile:
    email: 邮箱
    role: 角色
    password: 密码
    password-confirm: 确认密码
    password-confirm-placeholder: 再次输入以确认
    password-mismatch: 密码输入不一致
    subscription: （升级到付费方案来解锁角色管理）
  members:
    active: 已激活
    inactive: 未激活
    helper: 通过邮箱添加或邀请成员
    add-more: + 增加成员
    add: 添加
    invites: 发送邀请
    invited: 已邀请
    yourself: 您自己
    upgrade: 升级到付费方案来解锁角色管理
    select-role: 选择角色
    not-assigned: 未指派
    table:
      account: 账户
      role: 角色
      update-time: 更新时间
      granted-time: 批准时间
    action:
      deactivate: 禁用
      deactivate-confirm-title: 确定禁用
      deactivate-confirm-description: 之后可以重新启用
      reactivate: 启用
      reactivate-confirm-title: 确定启用
    tooltip:
      upgrade: 升级到付费方案来解锁角色管理
      not-allow-edit: 只有所有者才能改变角色
      not-allow-remove: 不能移除最后一个所有者
activity:
  name: 名称
  comment: 评论
  created: 创建于
  invoker: 执行者
  type:
    issue-create: 创建工单
    comment-create: 创建评论
    issue-field-update: 更新工单字段
    issue-status-update: 更新工单状态
    pipeline-task-status-update: 更新工单任务状态
    pipeline-task-file-commit: 提交文件
    pipeline-task-statement-update: 更新 SQL
    member-create: 创建成员
    member-role-update: 更新角色
    member-activate: 激活成员
    member-deactivate: 禁用成员
    project-repository-push: 仓库 push 事件
    project-database-transfer: 转移数据库
    project-member-create: 添加项目成员
    project-member-delete: 删除项目成员
    project-member-role-update: 变更项目成员角色
    pipeline-task-earliest-allowed-time-update: 更新最早允许执行时间
  sentence:
    created-issue: 创建工单
    commented: 评论
    reassigned-issue: 将工单由 {oldName} 重新指派给 {newName}
    assigned-issue: 将工单指派给 {newName}
    unassigned-issue: 将工单由 {oldName} 解除指派
    invalid-assignee-update: 无效的指派操作
    changed-description: 修改描述
    changed-from-to: 将 {name} 从 "{oldValue}" 修改为 "{newValue}"
    unset-from: 撤销 {name} 的值 (从 "{oldValue}")
    set-to: 将 {name} 设置为 "{newValue}"
    changed-update: 修改 {name}
    reopened-issue: 重开工单
    resolved-issue: 解决工单
    canceled-issue: 取消工单
    empty: ''
    changed: 修改
    updated: 更新
    canceled: 取消
    approved: 批准
    started: 开始
    completed: 完成
    failed: 失败
    task-name: 任务 {name}
    committed-to-at: 提交 {file} 到 {branch}{'@'}{repo}
  subject-prefix:
    task: 任务
issue:
  waiting-approval: 等待批准
  opened-by-at: '{id} 由 {creator} 开启于 {time}'
  commit-by-at: '{id} {title} 由 {author} 提交于 {time}'
  status-transition:
    modal:
      resolve: 解决工单?
      cancel: 取消整个工单?
      reopen: 重开工单?
    dropdown:
      resolve: 解决
      cancel: 取消工单
      reopen: 重开
    form:
      note: 笔记
      placeholder: （可选）添加一段笔记…
  subscribe: 订阅
  unsubscribe: 取消订阅
  subscriber: 没有订阅者 | 1 个订阅者 | {n} 个订阅者
  apply-to-other-stages: '@:{''common.apply''}到其他@:{''common.stage''}'
  add-sql-statement: 添加 SQL @:{'common.statement'}…
  optional-add-sql-statement: （可选）添加 SQL @:{'common.statement'}…
  rollback-sql: '@:{''common.rollback''} SQL'
  add-rollback-sql-statement: 添加 @:{'common.rollback'} SQL @:{'common.statement'}…
  edit-description: 编辑描述
  add-some-description: 添加一些描述…
  add-a-comment: 添加评论
  edit-comment: 编辑评论
  leave-a-comment: 发表一条评论…
  view-commit: 查看提交
  search-issue-name: 搜索工单名称
  table:
    open: 开启中
    closed: 已关闭
    status: 状态
    project: 项目
    name: 名称
    environment: 环境
    db: 数据库
    progress: 进度
    updated: 更新于
    assignee: 审核人
  stage-select:
    active: '{name}（活动中）'
alter-schema:
  vcs-enabled: 该项目开启了基于 VCS 的版本管理，选择下面的数据库会将您导航到相应的 Git 仓库以发起变更流程。
  vcs-info: 代表项目开启了基于 VCS 的版本管理。选择该类项目下的数据库会将您导航到对应的 Git 仓库以发起变更流程。
  alter-single-db: 变更单个数据库
  alter-multiple-db: 变更多个数据库
  alter-multiple-db-info: 针对每个环境，您可以选择一个数据库进行变更或者直接跳过该环境，这样您就可以在一条流水线上把变更逐步作用到多个环境。
quick-action:
  create-db: 创建数据库
  choose-db: 选择数据库
  new-db: 创建数据库
  add-instance: '@:common.add@:common.instance'
  create-instance: '@:common.create@:common.instance'
  manage-user: 成员管理
  default-project: 默认项目
  add-environment: '@:common.add@:common.environment'
  create-environment: '@:common.create@:common.environment'
  new-project: '@:common.new@:common.project'
  create-project: '@:common.create@:common.project'
  edit-data: 编辑数据
  troubleshoot: 问题排查
  transfer-in-db: 转移数据库
  request-db: 申请数据库
  from-default-project: 从默认项目
  from-other-projects: 从其他项目
  transfer-in-db-title: 从其他项目转移数据库
  transfer-in-db-hint: Bytebase 会定期同步实例的 Schema。新同步的数据库会放在默认项目中。
  transfer-in-db-alert: 您确定要转移 "{ dbName }" 到我们的项目中吗？
create-db:
  new-database-name: 新数据库名称
  reserved-db-error: '{databaseName} 是一个预留名称'
  generated-database-name: 生成的数据库名称
  db-name-generated-by-template: 依据模板 "{template}" 生成
  select-label-value: '选择 {key}'
db:
  encoding: 字符编码
  character-set: 字符集
  collation: 字符排序规则
  select: 选择数据库
  select-instance-first: 先选择实例
  select-environment-first: 先选择环境
  tables: 表
  views: 视图
  parent: 母
  last-successful-sync: 上次成功同步于
  sync-status: 同步状态
instance:
  select: 选择实例
  new-database: '@:common.new@:common.database'
  syncing: 同步中 ...
  sync-now: 现在同步
  create-migration-schema: '@:common.create@:common.migration @:{''common.schema''}'
  missing-migration-schema: 缺少@:common.migration @:common.schema
  unable-to-connect-instance-to-check-migration-schema: 无法连接到@:{'common.instance'}以检查@:{'common.migration'} @:{'common.schema'}
  bytebase-relies-on-migration-schema-to-manage-version-control-based-schema-migration-for-databases-belonged-to-this-instance: >-
    Bytebase需要@:{'common.migration'} @:{'common.schema'}
    来管理属于这个@:{'common.instance'}的@:{'common.database'}的基于版本管理的 schema
    @:common.migration
  please-contact-your-dba-to-configure-it: 请联系 DBA 配置。
  please-check-the-instance-connection-info-is-correct: 请检查实例连接信息是否正确。
  users: 用户
  successfully-archived-instance-updatedinstance-name: 成功归档实例'{0}'。
  successfully-restored-instance-updatedinstance-name: 成功恢复实例'{0}'。
  failed-to-create-migration-schema-for-instance-instance-value-name: 为实例'{0}'创建迁移schema失败。
  successfully-created-migration-schema-for-instance-value-name: 成功为'{0}'创建迁移Schema。
  failed-to-sync-schema-for-instance-instance-value-name: 为实例'{0}'同步 schema 失败。
  successfully-synced-schema-for-instance-instance-value-name: 成功为实例'{0}'同步 schema 。
  archive-instance-instance-name: 归档实例'{0}'?
  archive-this-instance: 归档该实例
  archived-instances-will-not-be-shown-on-the-normal-interface-you-can-still-restore-later-from-the-archive-page: 已归档实例不会在界面上显示。您之后仍可以在归档页中恢复他。
  restore-this-instance: 恢复该实例
  restore: 恢复
  restore-instance-instance-name-to-normal-state: 恢复实例'{0}'到正常状态?
  account-name: '@:instance.account@:instance.name'
  account: 账户
  name: 名称
  host-or-socket: Host 或 Socket
  your-snowflake-account-name: 您的 Snowflake @:{'instance.account'}@:{'instance.name'}
  port: 端口
  instance-name: '@:common.instance@:instance.name'
  snowflake-web-console: Snowflake @:{'instance.web-console'}
  external-link: 外部链接
  web-console: Web 控制台
  connection-info: 连接信息
  show-how-to-create: 如何创建
  below-is-an-example-to-create-user-bytebase-with-password: 创建用户 'bytebase{'@'}%' 及其密码的例子如下
  sentence:
    host:
      snowflake: 例如 host.docker.internal {'|'} <<ip>> {'|'} <<local socket>>
    proxy:
      snowflake: 对于代理服务器，加上 {'@'}PROXY_HOST，并在端口里指定 PROXY_PORT
    console:
      snowflake: "\b管理该@:{'common.instance'}的外部控制台 URL（如 AWS RDS 控制台，您的@:{'common.database'}控制台）"
    create-user: 这是 Bytebase 用于连接数据库，执行 DDL 和 DML 操作的用户。
    create-user-example:
      snowflake:
        user: bytebase{'@'}%
        password: YOUR_DB_PWD
        template: 创建用户 bytebase，密码 {password}，warehouse 为{warehouse}，并授予必要权限的例子如下。
      mysql:
        user: bytebase{'@'}%
        password: YOUR_DB_PWD
        template: 创建用户 {user}，密码 {password}，并授予必要权限的例子如下。
      clickhouse:
        sql-driven-workflow: SQL 工作流
        template: 创建用户 bytebase，密码 {password}，并授予必要权限的例子如下。您需要首先启用 {link}，才能执行以下创建用户的命令。
      postgres:
        warn: >-
          如果您将要连接到的实例是由云服务供应商管理的话，那么 SUPERUSER
          是不可用的，您需要通过供应商的管理员控制台来创建用户。您所创建的用户会拥有供应商特定的 semi-SUPERUSER 的权限。
        template: >-
          创建用户 bytebase，密码 {password}，并授予必要权限的例子如下。如果您将要连接到的实例是自己托管的，那么您可以 grant
          SUPERUSER。
  your_db_pwd: YOUR_DB_PWD
  no-password: 无密码
  password-write-only: YOUR_DB_PWD - 仅写入
  test-connection: 测试连接
  ignore-and-create: 忽略并创建
  connection-info-seems-to-be-incorrect: 连接信息似乎错误
  new-instance: 新实例
  unable-to-connect: |-
    Bytebase 无法连接到实例。我们推荐您再检查一遍连接信息。但也可以暂时忽略此警告。您在创建后仍能在实例详细页里修复连接信息。

    错误详情:{0}
  successfully-created-instance-createdinstance-name: 成功创建实例'{0}'。
  successfully-updated-instance-instance-name: 成功更新实例'{0}'。
  copy-grant-statement: CREATE USER and GRANT 语句已复制到剪贴板。 粘贴到您的 mysql 客户端。
  successfully-connected-instance: 成功连接到实例。
  failed-to-connect-instance: 连接到实例失败。
  how-to-setup-instance: 如何设置「实例」?
  how-to-setup-instance-description: |-
    每个 Bytebase 实例属于一个环境。一个实例通常映射到您的一个由 host:port 地址所代表的数据库实例。这可能是您在诸如 AWS 上的
    RDS 实例，也可能是您私有化部署的 MySQL 实例。
    Bytebase 要求实例的读写权限（而不是 super 权限）以代表用户执行数据库操作。
  search-instance-name: 搜索实例名称
  grants: 权限
environment:
  select: 选择环境
  archive: 归档此环境
  archive-info: 已归档环境不会显示。您可以从归档界面恢复。
  create: 创建环境
  how-to-setup-environment: 如何创建「环境」?
  how-to-setup-environment-description: |-
    每个环境与您的诸如测试，预发，生产环境一一对应。

    环境是一个全局配置，一套 Bytebase 的部署也只包含一套环境配置的集合。

    数据库实例是创建在某个特定环境下面的。
  restore: 恢复这个环境
quick-start:
  bookmark-an-issue: 收藏工单
  add-a-comment: 添加评论
  visit-project: '@:common.visit@:common.projects'
  visit-instance: '@:common.visit@:common.instances'
  visit-database: '@:common.visit@:common.databases'
  visit-environment: '@:common.visit@:common.environments'
  add-a-member: 添加成员
  use-kbar: 使用 kbar ({shortcut})
  notice:
    title: 快速入门导览已关闭
    desc: 您稍后仍可以从右上角的菜单中再次打开快速入门导览
auth:
  sign-up:
    title: 注册您的账号
    admin-title: 设置 {account}
    admin-account: 管理员账号
    create-admin-account: 注册管理员
    confirm-password: 确认密码
    confirm-password-placeholder: 确认您的密码
    password-mismatch: 不匹配
    existing-user: 已有账号?
  sign-in:
    title: 登录您的账号
    forget-password: 忘记密码?
    new-user: 第一次使用 Bytebase?
    gitlab: 通过 GitLab 登录
    gitlab-oauth: 您可联系管理员开启 GitLab 登录
  password-forget:
    title: 忘记了您的密码？
    content: 请联系的您的 Bytebase 管理员重置密码
    return-to-sign-in: 返回登录
  password-forgot: 忘记密码
  password-reset:
    title: 重置您的密码
    content: 我们会将重置密码链接发送到您的邮箱
    send-reset-link: 发送重置链接
    return-to-sign-in: 返回登录
  activate:
    title: 激活您的 {type} 账号
policy:
  approval:
    name: 审批策略
    info: 要更改数据库 schema，该选项控制了是否需要手动审批。
    manual: 需要人工审批
    manual-info: 进行中的 schema 改动任务只有被人工审批后才会执行。
    auto: 无需审批
    auto-info: 进行中的任务无需审核并且会被自动执行。
  backup:
    name: 数据库备份策略
    not-enforced: 无策略
    not-enforced-info: 无备份策略。
    daily: 每日
    daily-info: 每日备份数据库。
    weekly: 每周
    weekly-info: 每周备份数据库。
migration-history:
  self: 迁移历史
  workflow: 工作流
  commit-info: 由 {author} 于 {time}
  no-schema-change: 本次迁移没有任何 Schema 的改动
  show-diff: 显示差异
  left-vs-right: 之前 (左) vs 当前版本 (右)
  schema-snapshot-after-migration: 完成这次迁移后的 schema 快照
  list-limit: 对于有迁移历史的数据库，我们会在下面最多列出5条记录。您可以点击数据库名称去进一步查看全部的记录。
  no-history-in-project: 这个项目下没有发现任何数据库有迁移历史。
  recording-info: 每当数据库 schema 变更时，我们便会记录下迁移历史。
  establish-baseline: 建立新的基线
  refreshing-history: 刷新历史中 ...
  config-instance: 配置实例
  establish-baseline-description: >-
    Bytebase 将用当前的 schema 作为新的基线。您应该检查当前的基线确实反映了期望的状态。 对于 VCS
    工作流来说，也只有在建立起基线的前提下，才能进行数据库变更。
  establish-database-baseline: 建立「{name}」基线
  instance-missing-migration-schema: 实例「{name}」缺失用于记录迁移历史的 schema。
  instance-bad-connection: 无法连接实例「{name}」以获取迁移历史。
  contact-dba: 请联系您的 DBA 进行配置。
database:
  the-list-might-be-out-of-date-and-is-refreshed-roughly-every-10-minutes: 该表每隔约10分钟刷新一次，所以展示的可能不是最新信息。
  last-successful-sync: 最后一次成功的同步
  no-anomalies-detected: 没有检测到异常
  sync-status: 同步状态
  search-database-name: 搜索数据库名称
  how-to-setup-database: 如何设置「数据库」？
  show-guide-description: |-
    每个 Bytebase 数据库都映射到由「CREATE DATABASE xxx」创建的一个数据库。

    在 Bytebase 中，一个数据库始终属于单个项目。Bytebase 将定期同步每个实例的数据库信息。

    您还可以从仪表板创建新数据库。
  restored-from: 恢复于
  database-name-is-restored-from-another-database-backup: '{0}恢复于另一个数据库备份'
  transfer-project: 转移项目
  alter-schema: 变更 Schema
  alter-schema-in-vcs: 变更 Schema (VCS)
  change-data: 变更数据
  change-data-in-vcs: 变更数据 (VCS)
  successfully-transferred-updateddatabase-name-to-project-updateddatabase-project-name: 成功将'{0}'转移到项目'{1}'。
  database-backup: 数据库备份
  backup-name: 备份名称
  create-backup: 创建备份
  automatic-weekly-backup: 每周自动备份
  disable-automatic-backup: 禁用自动备份
  backuppolicy-backup-enforced-and-cant-be-disabled: 强制{0}备份，不能禁用
  backup-policy:
    DAILY: 每日
    WEEKLY: 每周
  an-http-post-request-will-be-sent-to-it-after-a-successful-backup: 备份成功后向其发送 HTTP POST 请求。
  backup-info:
    template: 每{dayOrWeek}{time} 备份
  week:
    Friday: 周五
    Monday: 周一
    Saturday: 周六
    Sunday: 周日
    Thursday: 周四
    Wednesday: 周三
    Tuesday: 周二
    day: 日
  enable-backup: 启用备份
  backup-now: 现在备份
  create-a-manual-backup: 创建手动备份
  action-automatic-backup-for-database-props-database-name: 数据库'{1}'{0}自动备份
  enabled: 启用
  disabled: 禁用
  updated-backup-webhook-url-for-database-props-database-name: 更新了数据库'{0}'的 webhook URL。
  last-sync-status: 最后一次同步状态
  last-sync-status-long: 最后一次同步在{1}，状态为{0}
  version-control-enabled: 已启用版本控制
  restore-backup: 恢复备份'{0}'到一个新的数据库中
  nullable: 可为空
  restore: 恢复
  backup:
    enabled: 已启用
    disabled: 已禁用
  expression: 表达式
  position: 位置
  unique: Unique
  visible: Visible
  comment: 注释
  engine: 引擎
  row-count-estimate: 估计行数
  data-size: 数据大小
  index-size: 索引大小
  columns: 列
  indexes: 索引
  row-count-est: 估计行数
repository:
  branch-observe-file-change: Bytebase 跟踪文件变更的分支。
  branch-specify-tip: '诀窍: 可以使用诸如 "feature/*" 这样的通配符'
  base-directory: 根目录
  base-directory-description: Bytebase 跟踪文件变更的根目录。如果为空，则他会跟踪整个仓库。
  file-path-template: 文件路径模版
  file-path-template-description: Bytebase 仅会跟踪那些文件路径匹配模版 (相对于指定根目录）的文件。
  file-path-example-normal-migration: 针对普通迁移类型的文件路径样例
  file-path-example-baseline-migration: 针对基线迁移类型的文件路径样例
  schema-path-template: Schema 路径模版
  schema-writeback-description: >-
    如果指定，在每一次迁移之后，Bytebase 将把最新的 Schema
    回写到本来触发迁移的提交分支，回写的具体路径则是相对于前面指定的根目录。如果您不希望 Bytebase 这样做，则置为空。
  schema-writeback-protected-branch: 请保证被变更的分支不是处于保护 (protected) 状态，或者仓库允许他的 maintainer 可以推送变更到保护分支。
  if-specified: 如果指定
  schema-path-example: Schema 路径样例
  git-provider: Git 提供方
  version-control-status: '@.capitalize:common.version-control 已{status}'
  version-control-description-file-path: 数据库迁移脚本存放在 {fullPath}。为了进行一次变更，开发者需要创建一个匹配 {fullPathTemplate} 文件路径格式的迁移脚本。
  version-control-description-branch: 当脚本审核通过并且合并到 {branch} 分支后，Bytebase 将自动发起一条流水线来执行新的 schema 变更。
  version-control-description-description-schema-path: 当 schema 变更完成后, Bytebase 会把变更后的最新 schema 回写到指定的 {schemaPathTemplate}。
  restore-to-ui-workflow: 恢复到 UI 工作流
  restore-ui-workflow-description: |-
    当使用 UI 工作流时，开发者会通过 Bytebase

    控制台直接提交一个 SQL 审核工单，让指定的 DBA 或者开发同事审核。当审核通过后，Bytebase 再执行相应的 SQL 变更。
  restore-ui-workflow-success: 成功恢复到 UI 工作流
  update-version-control-config-success: 成功更新@:common.version-control配置
  setup-wizard-guide: 如果您在过程中遇到问题, 请参考{guide}
  add-git-provider: 添加 Git 提供方
  choose-git-provider: 选择 Git 提供方
  select-repository: 选择仓库
  configure-deploy: 配置部署
  choose-git-provider-description: >-
    选择存放着您数据库 schema 脚本的 Git 提供方。当您把变更脚本推送到 Git 仓库后，Bytebase 会自动创建一条流水线把 schema
    变更应用到数据库上。
  choose-git-provider-visit-workspace: 访问 {workspace} 设置以添加更多 Git 提供方.
  choose-git-provider-contact-workspace-owner: >-
    如果您希望其他 Git 提供方出现在列表中，请联系 Bytebase 实例的所有者。当前 Bytebase 支持自己托管的 GitLab
    EE/CE，我们之后也会支持 GitLab.com, GitHub Enterprise 以及 GitHub.com。
  select-repository-attention-gitlab: >-
    Bytebase 仅列出您至少拥有 'Maintainer' 权限的 GitLab 项目。因为只有至少拥有该权限，才能够配置项目的 webhook
    用来监听代码推送事件。
  select-repository-search: 搜索仓库
  linked: 关联的仓库
workflow:
  current-workflow: 当前工作流
  ui-workflow: UI 工作流
  ui-workflow-description: >-
    经典的 SQL 审核工作流。开发者直接在 Bytebase 上提交一个 SQL 审核工单，然后等待被指派的 DBA
    或者开发同事审核。在审核通过后，Bytebase 会进行相应的 SQL schema 变更。
  gitops-workflow: GitOps 工作流
  gitops-workflow-description: >-
    数据库迁移脚本保存在 Git 仓库中。为了进行一次 schema 变更，开发者会创建一个迁移脚本并且提交至诸如 GitLab 这样的 VCS 进行审核。
    当审核通过并且合并到配置的分支后，Bytebase 会自动开启流水线来进行新的 schema 变更。
  configure-gitops: 配置 Git
  configure-gitops-success: 开启「{project}」GitOps 工作流成功
  change-gitops-success: 变更「{project}」仓库成功
anomaly:
  attention-title: 异常检测
  attention-desc: |-
    Bytebase 会定期扫描托管的资源，并在这里列出检测到的异常。
    该列表大约每 10 分钟刷新一次。
  table-search-placeholder: 搜索{type}或者环境
  table-placeholder: 很棒，没有检测到{type}异常！
  tooltip: '{env} 环境有 {criticalCount} 个严重异常, {highCount} 个高等级异常和 {mediumCount} 个中等级异常'
  types:
    connection-failure: 连接失败
    missing-migration-schema: 缺少迁移 Schema
    schema-drift: Schema 偏差
    backup-enforcement-viloation: 违反备份策略约束
    missing-backup: 缺少备份
  action:
    check-instance: 检查实例
    view-backup: 查看备份
    configure-backup: 配置备份
    view-diff: 查看差异
  last-seen: 上次出现
  first-seen: 首次出现
  contact-dba: 请联系您的 DBA 进行配置。
project:
  dashboard:
    modal:
      title: 如何创建您的'@:{'common.project'}' ?
      content: |-
        在 Bytebase 中，项目的概念与其他常见的的开发工具类似

        一个项目会有属于他的协作成员，并且每一个数据库和工单总是归属于某一个项目

        同时，一个项目可以关联一个代码仓库，并以此来进行版本控制
      cancel: 关闭
      confirm: 不再出现
    search-bar-placeholder: 搜索项目名称
  table:
    key: '@:common.key'
    name: '@:common.name'
    created-at: 创建于
  create-modal:
    project-name: "@:{'common.project'}@:{'common.name'}"
    key: '@:common.key'
    key-hint: （请使用大写字母来命名您的项目）
    cancel: '@:common.cancel'
    confirm: '@:common.create'
    success-prompt: 成功创建 {name}.
    db-name-template-tips: '让您能够把属于不同租户但是有相同 {placeholder} 的数据库组在一起'
  overview:
    view-all: 查看所有
    view-all-closed: 查看所有结束的工单
    recent-activity: 近期@.lower:{'common.activities'}
    in-progress: 进行中
    recently-closed: 近期结束
    info-slot-content: Bytebase 会定时同步实例的 schema，新同步的数据库会首先被置于默认项目中，之后您可以再将他们转移到适当的项目中。
    no-db-prompt: 没有数据库属于当前项目。您可以通过点击位于上方菜单栏中的 {newDb} 或者 {transferInDb} 来添加数据库。
  webhook:
    success-created-prompt: 成功创建 {name} webhook.
    success-updated-prompt: 成功更新 {name} webhook.
    success-deleted-prompt: 成功删除 {name} webhook.
    success-tested-prompt: 测试 webhook 事件成功.
    fail-tested-title: 测试 webhook 事件失败.
    add-a-webhook: 添加 webhook
    create-webhook: 创建 webhook
    last-updated-by: 最后修改人
    destination: 外部应用
    webhook-url: Webhook url
    triggering-activity: 触发事件
    test-webhook: 测试 Webhook
    no-webhook:
      title: 当前项目暂未配置 webhook
      content: 配置 webhook 来让 Bytebase 在完成任务后向您的外部系统推送通知
    creation:
      title: 创建 webhook
      desc: 为 {destination} 创建一个 webhook
      how-to-protect: 您可以通过添加 'Bytebase' 到您的 webhook 关键字白名单中来保护您的 webhook
      view-doc: '{destination} 的官方文档'
    deletion:
      btn-text: 删除这个 webhook
    activity-item:
      issue-creation:
        title: 创建@:common.issue
        label: 当一个新的工单被创建
      issue-status-change:
        title: 工单状态变更
        label: 当一个工单的状态发生变更
      issue-task-status-change:
        title: 工单任务状态变更
        label: 当一个工单包含的任务状态发生了变更
      issue-info-change:
        title: 工单信息变更
        label: '当一个工单的信息 (比如: 分配人, 标题, 描述) 发生了变更'
      issue-comment-creation:
        title: 工单被评论
        label: 当新的工单评论被创建
  settings:
    success-updated-prompt: 成功更新 {subject}.
    success-member-added-prompt: 成功将 {name} 添加到当前项目中.
    success-member-deleted-prompt: 成功将 {name} 从当前项目移除.
    member-placeholder: 选择用户
    manage-member: 管理成员
    add-member: 添加成员
    owner: '@.upper:common.role.owner'
    developer: '@.upper:common.role.developer'
    archive:
      title: 归档项目
      description: 已归档的项目将不会显示在日常界面，但您仍然可以从归档页面中恢复他。
      btn-text: 归档这个@:common.project
    restore:
      title: 恢复项目
      btn-text: 恢复这个@:common.project
  mode:
    standard: 标准
    tenant: 多租户
  db-name-template: 数据库名称模板
inbox:
  mark-all-as-read: 全部标记为已读
  view-older: 查看更早
version-control:
  setting:
    description: >-
      Bytebase 支持 GitOps 工作流。该工作流下，数据库迁移脚本存储在版本控制系统上
      (VCS)，新创建的迁移脚本会自动触发对应的数据库变更。Bytebase 的所有者先在此配置 VCS，在这之后，项目的所有者就可以从所配置的 VCS
      中选取他们的 Git 仓库。
    description-highlight: 配置 VCS 后，Bytebase 将自动开启通过 VCS 的第三方认证登录
    add-git-provider:
      self: 添加 Git 提供方
      description: >-
        在项目可以启用 GitOps 工作流前，Bytebase 首先需要以在 VCS 中注册为 OAuth 应用的方式和 VCS
        进行集成。以下是配置该集成的步骤，您也可以按照我们的{guide}。
      gitlab-self-host: 自托管 GitLab
      gitlab-self-host-admin-requirement: >-
        您必须是 GitLab 实例的管理员才能进行该配置。否则您需要让您的 GitLab 实例管理员把 Bytebase 先注册为 GitLab
        整个实例级别的 OAuth 应用，之后再让对方提供给您注册完成后的应用 ID 以及 Secret，以让您在「OAuth 应用信息」步骤进行填写。
      ouath-info-correct: OAuth 信息验证成功
      check-oauth-info-match: 请确认 Secret 和注册在 GitLab 实例上的应用信息匹配。
      add-success: 成功添加了 Git 提供方「{vcs}」
      choose: 选择 Git 提供方
      gitlab-self-host-ce-ee: 自托管 GitLab 企业版 (EE) 或者 社区版 (CE)
      basic-info:
        self: 基本信息
        gitlab-instance-url: GitLab 实例 URL
        gitlab-instance-url-label: VCS 实例 URL。请确认这个实例和 Bytebase 之间网络是互通的。
        instance-url-error: 实例 URL 必须以 https:// or http:// 开头
        display-name: 展示名称
        display-name-label: 一个可选的展示名称用以区分不同的 Git 供应方。
      oauth-info:
        self: OAuth 应用信息
        register-oauth-application: 注册 Bytebase 为一个 GitLab 实例级别 (instance-wide) 的 OAuth 应用。
        login-as-admin: 以管理员身份登录 GitLab 实例。这个账号必须是整个 GitLab 实例的管理员 (会看到小扳手在顶栏)。
        visit-admin-page: 通过点击小扳手访问管理员界面，然后导航到「应用」分区，再点击「创建应用」。
        direct-link: 直达链接
        create-oauth-app: 使用如下信息来创建您的 Bytebase OAuth 应用。
        paste-oauth-info: 从刚创建好的应用上粘贴他的应用 ID 和 Secret 到下面的字段。
        application-id-error: 应用 ID 必须是 64 个字母长度
        secret-error: Secret 必须是 64 个字母长度
      confirm:
        confirm-info: 确认信息
        confirm-description: 创建完成后，这个 Git 供应方将出现在项目面板「版本控制」Tab 下，可以被项目所有者选中。
    git-provider:
      application-id-label: 注册为 GitLab 实例级 OAuth 应用的应用 ID。
      view-in-gitlab: 查看 GitLab
      secret-label-gitlab: 注册为 GitLab 实例级 OAuth 应用的 Secret。
      delete: 删除这个提供方前，需要先解除所有仓库的关联。
archive:
  archived: 已归档
  project-search-bar-placeholder: 搜索@.lower:{'common.project'}的名称
  instance-bar-placeholder: 搜索@.lower:{'common.instance'}的名称
  environment-bar-placeholder: 搜索@.lower:{'common.environment'}的名称
deployment-config:
  stage-n: 阶段 {n}
  add-selector: 添加选择条件
  update-success: 成功更新部署配置
  this-is-example-deployment-config: 这是部署配置的样例，你需要在此基础上编辑并保存。
  n-databases: '{n} 个数据库'
  selectors: 选择条件
  wont-be-deployed: 不会被部署
  add-stage: 添加阶段
  name-placeholder: 阶段名称…
  error:
    at-least-one-stage: 至少需要 1 个阶段
    stage-name-required: 需要指定阶段名称
    at-least-one-selector: 每个阶段至少需要 1 个选择条件
    env-in-selector-required: 每个阶段都需要有 "environment In" 选择条件
    env-selector-must-has-one-value: '"environment In" 必须有且只有 1 个值'
    key-required: 需要指定 Key
    values-required: 需要指定值
  project-has-no-deployment-config: 这个项目还没有部署配置。请先{go}。
  go-and-config: 去配置
datasource:
  successfully-deleted-data-source-name: 成功删除数据源'{0}'。
  create-data-source: 创建数据源
  data-source-list: 数据源列表
  all-data-source: 所有数据源
  search-name: 搜索名称
  search-name-database: 搜索名称，数据库
  successfully-created-data-source-datasource-name: 成功创建数据源 '{0}'。
  select-database-first: 先选择数据库
  select-data-source: 选择数据源
  search-user: 搜索用户
  user-list: 用户列表
  revoke-access: 您确定要取消 '{0}' 对 '{1}' 的访问权限？
  grant-data-source: 授予数据源
  grant-database: 授权数据库
  requested-issue: 申请工单
  successfully-revoked-member-principal-name-access-from-props-datasource-name: 成功取消 '{0}' 对 '{1}' 的访问权限。
  your-issue-id-e-g-1234: 您的工单 id (例如 1234)
  member-principal-name-already-exists: '{0} 已经存在'
  successfully-granted-datasource-name-to-addedmember-principal-name: 成功授予 '{1}' '{0}'
  we-also-linked-the-granted-database-to-the-requested-issue-linkedissue-name: 我们也把被授予的数据库链接到了申请工单 '{0}'。
  new-data-source: 新数据源
  connection-name-string-copied-to-clipboard: '{0} 字符串已复制到剪贴板。'
  jdbc-cant-connect-to-socket-database-value-instance-host: 'JDBC 无法连接到 socket {0} '
setting:
  plan:
    self: 版本
    free: 免费版
    team: 团队版
    enterprise: 企业版
  label:
    key: Key
    values: 值
    value-placeholder: 标签值…
sql-editor:
  self: SQL 编辑器
  select-connection: 请选择数据连接
  search-databases: 搜索数据库
  search-results: 搜索结果
  loading-databases: 加载数据库信息...
  close-pane: 关闭面板
  loading-data: 加载数据中...
  table-empty-placehoder: 点击 ”运行“ 执行查询
  no-rows-found: 无数据
  download-as-csv: 下载为 CSV 格式
  download-as-json: 下载为 JSON 格式
  only-select-allowed: 只允许执行 {select} 语句
  want-to-change-schema: 如果您想要 {changeschema}
  change-schema: 变更 Schema
  go-to-alter-schema: 您可以点击 “{alterschema}” 按钮，提交一个工单
  table-schema-placeholder: 选择一个表进行查看 Schema
  notify-empty-statement: 请在编辑器中输入 SQL 语句
  notify-multiple-statements: 检测到您输入了多条 SQL 语句。SQL 编辑器只支持执行第一条语句。您可以选择其他语句单独执行。
  goto-alter-schema-hint: 请从编辑器顶部选择一个数据库连接
  can-not-execute-query: 加载数据时无法执行查询
  rows: 条记录
  no-history-found: 无历史记录
  no-saved-query-found: 无归档查询语句
  search-history: 搜索历史记录
  search-saved-queries: 搜索归档查询
  queries: 归档查询
  hint-tips:
    confirm-to-delete-this-history: 确定删除这条记录？
    confirm-to-delete-this-saved-query: 确定删除这条查询语句?
  please-input-the-tab-label: 请输入标签页名称!
  copy-code: 复制代码
  notify:
    copy-code-succeed: 代码复制成功
  view-all-tabs: 查看所有标签页
label:
  empty-label-value: <空值>
  no-label: 没有标签
  error:
    key-necessary: 需要指定 Key
    value-necessary: 需要指定值
    key-duplicated: Key 重复了
    value-duplicated: 值重复了
    max-length-exceeded: 长度不能超过 {len} 字符
    max-label-count-exceeded: 不能多于 {count} 个标签
    cannot-edit-reserved-label: 不能编辑预留标签 "{key}"
  placeholder:
    select-key: 选择 Key…
    select-value: 选择值…
    select-values: 选择值…
oauth:
  unknown-event: 未知的事件类型，认证失败
subscription:
  description: 您可以在这里上传您购买的 bytebase 证书来解锁团队版/企业版功能。
  description-highlight: 购买证书
  sensitive-placeholder: 粘贴您的证书 - 仅写入
  upload-license: 上传证书
  plan-compare: 比较不同版本的功能，寻找适合您的方案
  disabled-feature: 这是一个订阅版高级功能
  trial: 您可以以 $7 的价格试用 7 天
  trial-comment: 仅首次付费可以试用，可随时退款。
  upgrade: 升级订阅
  features:
    bb-feature-task-schedule-time:
      title: 设定任务执行时间
      desc: 「设定任务执行时间」可以将任务设定在特定时间执行
    bb-feature-instance-count:
      title: 实例数量限制
      desc: 您已达最大实例数量限制，请付费升级来获取更多实例额度。
      remaining: 当前总实例额度为 {total}，目前仅剩 {count} 个份额可用。
      runoutof: 已用尽全部 {total} 个实例额度。
      upgrade: "@:{'subscription.upgrade'}来获取更多实例额度。"
    bb-feature-multi-tenancy:
      title: 多租户
      desc: 「多租户功能」可以同时管理多个属于不同租户的同构数据库，帮您更统一和方便地对多个数据库进行管理和表结构变更。
    bb-feature-approval-policy:
      title: 审批策略
      desc: 「审批策略」可以控制数据库 schema 的变更是否需要手动审批
    bb-feature-backup-policy:
      title: 备份策略
      desc: 「备份策略」可以根据指定的周期自动备份数据库
    bb-feature-backward-compatibility:
      title: 向后兼容
<<<<<<< HEAD
      remind: MySQL 和 TiDB 支持向后兼容的 schema 迁移，可以通过{upgrade}来开启该功能。
    bb-feature-schema-drift:
      title: Schema 偏差
      desc: "@:{'subscription.upgrade'}来解锁 schema 偏差异常的自动检测。"
=======
      desc: MySQL 和 TiDB 支持向后兼容的 schema 迁移，可以通过@:{'subscription.upgrade'}来开启该功能。
>>>>>>> c125370d
<|MERGE_RESOLUTION|>--- conflicted
+++ resolved
@@ -1029,11 +1029,7 @@
       desc: 「备份策略」可以根据指定的周期自动备份数据库
     bb-feature-backward-compatibility:
       title: 向后兼容
-<<<<<<< HEAD
-      remind: MySQL 和 TiDB 支持向后兼容的 schema 迁移，可以通过{upgrade}来开启该功能。
+      desc: MySQL 和 TiDB 支持向后兼容的 schema 迁移，可以通过@:{'subscription.upgrade'}来开启该功能。
     bb-feature-schema-drift:
       title: Schema 偏差
-      desc: "@:{'subscription.upgrade'}来解锁 schema 偏差异常的自动检测。"
-=======
-      desc: MySQL 和 TiDB 支持向后兼容的 schema 迁移，可以通过@:{'subscription.upgrade'}来开启该功能。
->>>>>>> c125370d
+      desc: "@:{'subscription.upgrade'}来解锁 schema 偏差异常的自动检测。"