--- conflicted
+++ resolved
@@ -1021,15 +1021,12 @@
     bb-feature-multi-tenancy:
       title: 多租户
       desc: 「多租户功能」可以同时管理多个属于不同租户的同构数据库，帮您更统一和方便地对多个数据库进行管理和表结构变更。
-<<<<<<< HEAD
     bb-feature-approval-policy:
       title: 审批策略
       desc: 「审批策略」可以控制数据库 schema 的变更是否需要手动审批
     bb-feature-backup-policy:
       title: 备份策略
       desc: 「备份策略」可以根据指定的周期自动备份数据库
-=======
     bb-feature-backward-compatibility:
       title: 向后兼容
-      remind: MySQL 和 TiDB 支持向后兼容的 schema 迁移，可以通过{upgrade}来开启该功能。
->>>>>>> 65991e48
+      remind: MySQL 和 TiDB 支持向后兼容的 schema 迁移，可以通过{upgrade}来开启该功能。