common:
  save: 保存
  cancel: 取消
  home: 主页
  settings: 设置
  projects: 项目
  help: 帮助
  databases: 数据库
  instances: 实例
  environments: 环境
  bookmarks: 书签
  quick-action: 快捷操作
  archive: 归档
  quickstart: 快速入门
  logout: 登出
  dismiss: 关闭
  back: 返回
  next: 下一步
  skip: 跳过
  edit: 编辑
  create: 创建
  update: 更新
  visit: 访问
  role:
    dba: DBA
    owner: 所有者
    developer: 开发者
  role-switch:
    dba: 切换到 DBA
    owner: 切换到所有者
    developer: 切换到开发者
  assignee: 审核人
<<<<<<< HEAD
=======
  revert: 恢复
  apply: 应用
  reorder: 排序
  id: ID
  name: 名称
>>>>>>> 960b3fed
  creator: 创建人
  version: 版本
  issue: 工单
  duration: 时长
  created-at: 创建于
<<<<<<< HEAD
=======
  updated-at: 更新于
>>>>>>> 960b3fed
  commit: 提交
  statement: 语句
  snapshot: 快照
error-page:
  go-back-home: 回到主页
anomaly-center: 异常中心
kbar:
  recently-visited: 最近访问
  navigation: 导航
  help:
    navigate: 选择
    perform: 执行
    close: 关闭
    back: 返回
  options:
    placeholder: 输入命令或搜索…
  preferences:
    common: 偏好设置
    change-language: 更改语言…
banner:
  demo-intro: 这是 Bytebase 的演示版本。
  demo-intro-readonly: 这是 Bytebase 的只读演示版本
  action: 5 秒部署你自己的服务
intro:
  content: >-
    Bytebase 是为 DBA 和开发人员在数据库表结构 (schema) 变更上进行协作而设计的。用户可以通过一个 pipeline，来推进
    schema 在多个环境中的变化。同时用户也可以把 schema 保存在 VCS 中 ，再由新的 schema 文件提交来触发
    pipeline。请通过左下角的{quickstart}来熟悉该产品。如果遇到问题，请访问{doc}或在 GitHub 上报告{issue}。
  doc: 文档
  issue: 工单
bbkit:
  alert:
    ok: 确认
    cancel: 取消
settings:
  sidebar:
    account: 账户
    profile: 个人信息
    workspace: 工作空间
    general: 通用
    members: 成员
    version-control: 版本控制
    plans: 价格方案
  profile:
    email: 邮箱
    role: 角色
    password: 密码
    password-placeholder: 敏感数据 - 仅写入
    password-confirm: 确认密码
    password-confirm-placeholder: 再次输入以确认
    password-mismatch: 密码输入不一致
    plan: （升级到团队方案来开启角色管理）
  workspace:
    url-section: SQL Console URL
    url-tip: '提示: 用 {schema} 作为真实数据库名称的占位符'
    tip: >-
      如果你的团队使用一个单独的 SQL 控制台，如 phpMyAdmin，那么可以在这里提供它的 URL 模板，Bytebase
      就可以将控制台链接到相关的数据库和表的界面上。
    tip-link: 详细指引
  members:
    active: 已激活
    inactive: 未激活
    helper: 通过邮箱添加或邀请成员
    add-more: + 增加成员
    add: 添加
    invites: 发送邀请
    invited: 已邀请
    yourself: 你自己
    upgrade: 升级付费方案来解锁其他角色
    select-role: 选择角色
    not-assigned: 未指定
    table:
      account: 账户
      role: 角色
      update-time: 更新时间
    action:
      deactivate: 禁用
      deactivate-confirm-title: 确定禁用
      deactivate-confirm-description: 之后可以重新启用
      reactivate: 启用
      reactivate-confirm-title: 确定启用
    tooltip:
      upgrade: 升级到团队版来开启成员管理
      not-allow-edit: 只有所有者才能改变角色
      not-allow-remove: 不能移除最后一个所有者
activity:
  name: 名称
  comment: 注释
  created: 创建于
  invoker: 执行者
alter-schema:
  vcs-enabled: 该项目开启了基于 VCS 的版本管理，选择下面的数据库会将你导航到相应的 Git 仓库以创建 schema 变更。
  vcs-info: 代表项目开启了基于 VCS 的版本管理。选择该类项目下的数据库会将你导航到对应的 Git 仓库以创建 schema 变更。
  alter-single-db: 变更单个数据库
  alter-multiple-db: 变更多个数据库
  alter-multiple-db-info: 针对每个环境，你可以选择一个数据库进行变更或者直接跳过该环境，这样你就可以在一条流水线上把 schema 变更逐步作用到多个环境。
quick-action:
  alter-schema: 变更 Schema
  create-db: 创建数据库
  choose-db: 选择数据库
create-db:
  new-database-name: 新数据库名称
  reserved-db-error: '{databaseName} 是一个预留名称'
db:
  encoding: 字符编码
  character-set: 字符集
  collation: 字符排序规则
  select: 选择数据库
  select-instance-first: 先选择实例
  select-environment-first: 先选择环境
instance:
  select: 选择实例
environment:
  select: 选择环境
  archive: 归档此环境
  archive-info: 已归档环境不会显示。您可以从归档界面恢复。
  create: 创建环境
quick-start:
  bookmark-an-issue: 收藏工单
  add-a-comment: 添加评论
  visit-project: '@:common.visit@:common.projects'
  visit-instance: '@:common.visit@:common.instances'
  visit-database: '@:common.visit@:common.databases'
  visit-environment: '@:common.visit@:common.environments'
  add-a-member: 添加成员
  notice:
    title: 快速入门导览已关闭
    desc: 您稍后仍可以从右上角的菜单中再次打开快速入门导览
<<<<<<< HEAD
=======
policy:
  approval:
    name: 审批策略
    info: 要更改数据库 schema，该选项控制了是否需要手动审批。
    manual: 需要人工审批
    manual-info: 进行中的 schema 改动任务只有被人工审批后才会执行。
    auto: 无需审批
    auto-info: 进行中的任务无需审核并且会被自动执行。
  backup:
    name: 数据库备份策略
    not-enforced: 无策略
    not-enforced-info: 无备份策略。
    daily: 每日
    daily-info: 每日备份数据库。
    weekly: 每周
    weekly-info: 每周备份数据库。
>>>>>>> 960b3fed
migration-history:
  self: 迁移历史
  workflow: 工作流
  commit-info: '由 {author} 于 {time}'
  no-schema-change: 本次迁移没有任何 Schema 的改动
  show-diff: 显示差异
  left-vs-right: 之前 (左) vs 当前版本 (右)
  schema-snapshot-after-migration: 完成这次迁移后的 schema 快照
  list-limit: >-
    对于有迁移历史的数据库，我们会在下面最多列出5条记录。您可以点击数据库名称去进一步查看全部的记录。
  no-history-in-project: 这个项目下没有发现任何数据库有迁移历史。
  recording-info: 每当数据库 schema 变更时，我们便会记录下迁移历史。
  establish-baseline: 建立新的基线
  refreshing-history: 刷新历史中 ...
  config-instance: 配置实例
  establish-baseline-description: >-
    Bytebase 将用当前的 schema 作为新的基线。你应该检查当前的基线确实反映了期望的状态。
<<<<<<< HEAD
    对于 VCS 工作流来说，也只有在建立起基线的前提下，才能进行数据库变更。
=======
    对于 VCS 工作流来说，也只有在建立起基线的前提下，才能进行数据库变更。
>>>>>>> 960b3fed
<|MERGE_RESOLUTION|>--- conflicted
+++ resolved
@@ -30,23 +30,17 @@
     owner: 切换到所有者
     developer: 切换到开发者
   assignee: 审核人
-<<<<<<< HEAD
-=======
   revert: 恢复
   apply: 应用
   reorder: 排序
   id: ID
   name: 名称
->>>>>>> 960b3fed
   creator: 创建人
   version: 版本
   issue: 工单
   duration: 时长
   created-at: 创建于
-<<<<<<< HEAD
-=======
   updated-at: 更新于
->>>>>>> 960b3fed
   commit: 提交
   statement: 语句
   snapshot: 快照
@@ -175,8 +169,6 @@
   notice:
     title: 快速入门导览已关闭
     desc: 您稍后仍可以从右上角的菜单中再次打开快速入门导览
-<<<<<<< HEAD
-=======
 policy:
   approval:
     name: 审批策略
@@ -193,7 +185,6 @@
     daily-info: 每日备份数据库。
     weekly: 每周
     weekly-info: 每周备份数据库。
->>>>>>> 960b3fed
 migration-history:
   self: 迁移历史
   workflow: 工作流
@@ -211,8 +202,4 @@
   config-instance: 配置实例
   establish-baseline-description: >-
     Bytebase 将用当前的 schema 作为新的基线。你应该检查当前的基线确实反映了期望的状态。
-<<<<<<< HEAD
-    对于 VCS 工作流来说，也只有在建立起基线的前提下，才能进行数据库变更。
-=======
-    对于 VCS 工作流来说，也只有在建立起基线的前提下，才能进行数据库变更。
->>>>>>> 960b3fed
+    对于 VCS 工作流来说，也只有在建立起基线的前提下，才能进行数据库变更。