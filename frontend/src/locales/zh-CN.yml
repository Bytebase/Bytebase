common:
  when: 于何时
  view: 查看
  you: 您
  general: 通用
  slack: Slack
  discord: Discord
  teams: Teams
  dingtalk: 钉钉
  feishu: 飞书
  wecom: 企业微信
  overview: 概览
  migration-history: 迁移历史
  webhook: Webhook
  webhooks: Webhook
  key: 键值
  workflow: 工作流
  activity: 活动
  activities: 活动
  unread: 未读
  read: 已读
  inbox: 通知
  sign-in: 登录
  sign-up: 注册
  email: 邮箱
  username: 用户名
  password: 密码
  activate: 激活
  save: 保存
  cancel: 取消
  comment: 评论
  home: 主页
  setting: 设置
  settings: 设置
  project: 项目
  projects: 项目
  help: 帮助
  database: 数据库
  databases: 数据库
  description: 描述
  instance: 实例
  instances: 实例
  environment: 环境
  environments: 环境
  bookmark: 书签
  bookmarks: 书签
  quick-action: 快捷操作
  archive: 归档
  quickstart: 快速入门
  logout: 登出
  close: 关闭
  latest: 最新
  error: 错误
  canceled: 已取消
  approval: 批准
  approve: 批准
  done: 完成
  create: 创建
  rollback: 回滚
  run: 运行
  retry: 重试
  skip: 跳过
  reopen: 重开
  dismiss: 关闭
  back: 返回
  next: 下一步
  edit: 编辑
  update: 更新
  visit: 访问
  role:
    dba: DBA
    owner: 所有者
    developer: 开发者
  role-switch:
    dba: 切换到 DBA
    owner: 切换到所有者
    developer: 切换到开发者
  assignee: 审核人
  revert: 恢复
  apply: 应用
  reorder: 排序
  id: ID
  name: 名称
  creator: 创建人
  version: 版本
  issue: 工单
  duration: 时长
  created-at: 创建于
  updated-at: 更新于
  commit: 提交
  statement: 语句
  sql-statement: SQL @:{'common.statement'}
  snapshot: 快照
  status: 状态
  stage: 阶段
  sql: SQL
  unassigned: 未指派
  new: 创建
  add: 添加
  query: 查询
  transfer: 转移
  migration: 迁移
  schema: Schema
  anomalies: 异常
  do-not-show-again: 不再显示
  backups: 备份
  detail: 详情
  type: 类型
  language: 语言
  repository: 仓库
  change: 变更
  branch: 分支
  config-guide: 配置指南
  required-placeholder: 必需的占位符
  optional-placeholder: 可选的占位符
  sensitive-placeholder: 敏感数据 - 仅写入
  enabled: 开启
  default: 默认
  version-control: 版本控制
  restore: 恢复
  detailed-guide: 详细指南
  workspace: 工作空间
  application: 应用
  confirm: 确认
  coming-later: 敬请期待
  learn-more: 了解更多
  schema-version: Schema 版本
  time: 时间
  manual: 手动
  automatic: 自动
  Default: 默认
  definition: 定义
  empty: 空
  creating: 创建中...
  updating: 更新中...
  Address: 地址
  User: 用户
  assigned: 已指派
  subscribed: 已订阅
  created: 已创建
  roletype: 角色类型
  readonly: 只读
  user: 用户
  added-time: 添加时间
  data-source: 数据源
  grant: 授予
  read-only: 只读
  connection-string: 连接字符串
  agents: Agents
  billings: 计费
  all: 全部
  by: 由
error-page:
  go-back-home: 回到主页
anomaly-center: 异常中心
kbar:
  recently-visited: 最近访问
  navigation: 导航
  help:
    navigate: 选择
    perform: 执行
    close: 关闭
    back: 返回
  options:
    placeholder: 输入命令或搜索…
  preferences:
    common: 偏好设置
    change-language: 更改语言…
task:
  checking: 检查中…
  run-task: 运行检查
  check-result:
    title: '{name} 的检查结果'
  check-type:
    fake: Fake
    syntax: 语法
    compatibility: 兼容性
    connection: 连接
    migration-schema: 迁移 schema
    earliest-allowed-time: 最早执行时间
<<<<<<< HEAD
  earliest-allowed-time-hint: '''@:{''common.when''}'' 指定了该任务最早允许执行的时间'
=======
  earliest-allowed-time-hint: '''@:{''common.when''}'' 指定了该任务最早允许执行的时间。如果该字段没有被指定，则任务会在满足其他条件后立即执行。'
>>>>>>> 03b9496a
  comment: 评论
  invoker: 执行者
  started: 开始于
  ended: 结束于
  view-migration: 查看迁移
  view-migration-history: 查看迁移历史
  earliest-allowed-time-unset: 未设置
banner:
  demo-intro: 这是 Bytebase 的演示版本。
  demo-intro-readonly: 这是 Bytebase 的只读演示版本
  action: 5 秒部署您自己的服务
intro:
  content: >-
    Bytebase 是为 DBA 和开发人员进行数据库表结构 (schema) 变更而设计的团队协作工具。用户可以通过一个工作流
    (pipeline)，来推进 schema 在多个环境中的变化。同时用户也可以把 schema 保存在 VCS 中 ，再由新的 schema
    文件提交来触发工作流。请通过左下角的{quickstart}来熟悉该产品。如果遇到问题，请访问{doc}或在 GitHub 上报告{issue}。
  doc: 文档
  issue: 工单
  quickstart: 快速入门
bbkit:
  common:
    ok: 确认
    cancel: 取消
    back: 退回
    next: 下一步
    finish: 完成
    step: 步骤
  attention:
    default: 特别注意
settings:
  sidebar:
    account: 账户
    profile: 个人信息
    workspace: 工作空间
    general: 通用
    members: 成员
    version-control: 版本控制
    plans: 价格方案
  profile:
    email: 邮箱
    role: 角色
    password: 密码
    password-confirm: 确认密码
    password-confirm-placeholder: 再次输入以确认
    password-mismatch: 密码输入不一致
    plan: （升级到团队方案来开启角色管理）
  workspace:
    url-section: SQL Console URL
    url-tip: '提示: 用 {schema} 作为真实数据库名称的占位符'
    tip: >-
      如果您的团队使用一个单独的 SQL 控制台，如 phpMyAdmin，那么可以在这里提供他的 URL 模板，Bytebase
      就可以将控制台链接到相关的数据库和表的界面上。
    tip-link: 详细指引
  members:
    active: 已激活
    inactive: 未激活
    helper: 通过邮箱添加或邀请成员
    add-more: + 增加成员
    add: 添加
    invites: 发送邀请
    invited: 已邀请
    yourself: 您自己
    upgrade: 升级付费方案来解锁其他角色
    select-role: 选择角色
    not-assigned: 未指派
    table:
      account: 账户
      role: 角色
      update-time: 更新时间
      granted-time: 批准时间
    action:
      deactivate: 禁用
      deactivate-confirm-title: 确定禁用
      deactivate-confirm-description: 之后可以重新启用
      reactivate: 启用
      reactivate-confirm-title: 确定启用
    tooltip:
      upgrade: 升级到团队版来开启成员管理
      not-allow-edit: 只有所有者才能改变角色
      not-allow-remove: 不能移除最后一个所有者
activity:
  name: 名称
  comment: 评论
  created: 创建于
  invoker: 执行者
  type:
    issue-create: 创建工单
    comment-create: 创建评论
    issue-field-update: 更新工单字段
    issue-status-update: 更新工单状态
    pipeline-task-status-update: 更新工单任务状态
    pipeline-task-file-commit: 提交文件
    pipeline-task-statement-update: 更新 SQL
    member-create: 创建成员
    member-role-update: 更新角色
    member-activate: 激活成员
    member-deactivate: 禁用成员
    project-repository-push: 仓库 push 事件
    project-database-transfer: 转移数据库
    project-member-create: 添加项目成员
    project-member-delete: 删除项目成员
    project-member-role-update: 变更项目成员角色
  sentence:
    created-issue: 创建工单
    commented: 评论
    reassigned-issue: 将工单由 {oldName} 重新指派给 {newName}
    assigned-issue: 将工单指派给 {newName}
    unassigned-issue: 将工单由 {oldName} 解除指派
    invalid-assignee-update: 无效的指派操作
    changed-description: 修改描述
    changed-from-to: 将 {name} 从 "{oldValue}" 修改为 "{newValue}"
    unset-from: 撤销 {name} 的值 (从 "{oldValue}")
    set-to: 将 {name} 设置为 "{newValue}"
    changed-update: 修改 {name}
    reopened-issue: 重开工单
    resolved-issue: 解决工单
    canceled-issue: 取消工单
    empty: ''
    changed: 修改
    updated: 更新
    canceled: 取消
    approved: 批准
    started: 开始
    completed: 完成
    failed: 失败
    task-name: 任务 {name}
    committed-to-at: 提交 {file} 到 {branch}{'@'}{repo}
  subject-prefix:
    task: 任务
issue:
  waiting-approval: 等待批准
  opened-by-at: '{id} 由 {creator} 开启于 {time}'
  commit-by-at: '{id} {title} 由 {author} 提交于 {time}'
  status-transition:
    modal:
      resolve: 解决工单?
      cancel: 取消整个工单?
      reopen: 重开工单?
    dropdown:
      resolve: 解决
      cancel: 取消工单
      reopen: 重开
    form:
      note: 笔记
      placeholder: （可选）添加一段笔记…
  subscribe: 订阅
  unsubscribe: 取消订阅
  subscriber: 没有订阅者 | 1 个订阅者 | {n} 个订阅者
  apply-to-other-stages: '@:{''common.apply''}到其他@:{''common.stage''}'
  add-sql-statement: 添加 SQL @:{'common.statement'}…
  optional-add-sql-statement: （可选）添加 SQL @:{'common.statement'}…
  rollback-sql: '@:{''common.rollback''} SQL'
  add-rollback-sql-statement: 添加 @:{'common.rollback'} SQL @:{'common.statement'}…
  edit-description: 编辑描述
  add-some-description: 添加一些描述…
  add-a-comment: 添加评论
  edit-comment: 编辑评论
  leave-a-comment: 发表一条评论…
  view-commit: 查看提交
  search-issue-name: 搜索工单名称
  table:
    open: 开启中
    closed: 已关闭
    status: 状态
    project: 项目
    name: 名称
    environment: 环境
    db: 数据库
    progress: 进度
    updated: 更新于
    assignee: 审核人
  stage-select:
    active: '{name}（活动中）'
alter-schema:
  vcs-enabled: 该项目开启了基于 VCS 的版本管理，选择下面的数据库会将您导航到相应的 Git 仓库以创建 schema 变更。
  vcs-info: 代表项目开启了基于 VCS 的版本管理。选择该类项目下的数据库会将您导航到对应的 Git 仓库以创建 schema 变更。
  alter-single-db: 变更单个数据库
  alter-multiple-db: 变更多个数据库
  alter-multiple-db-info: 针对每个环境，您可以选择一个数据库进行变更或者直接跳过该环境，这样您就可以在一条流水线上把 schema 变更逐步作用到多个环境。
quick-action:
  alter-schema: 变更 Schema
  create-db: 创建数据库
  choose-db: 选择数据库
  new-db: 创建数据库
  add-instance: '@:common.add@:common.instance'
  create-instance: '@:common.create@:common.instance'
  manage-user: 成员管理
  default-project: 默认项目
  add-environment: '@:common.add@:common.environment'
  create-environment: '@:common.create@:common.environment'
  new-project: '@:common.new@:common.project'
  create-project: '@:common.create@:common.project'
  edit-data: 编辑数据
  troubleshoot: 问题排查
  transfer-in-db: 转移数据库
  request-db: 申请数据库
  from-default-project: 从默认项目
  from-other-projects: 从其他项目
  transfer-in-db-title: 从其他项目转移数据库
  transfer-in-db-hint: Bytebase 会定期同步实例的 Schema。新同步的数据库会放在默认项目中。
  transfer-in-db-alert: 您确定要转移 "{ dbName }" 到我们的项目中吗？
create-db:
  new-database-name: 新数据库名称
  reserved-db-error: '{databaseName} 是一个预留名称'
db:
  encoding: 字符编码
  character-set: 字符集
  collation: 字符排序规则
  select: 选择数据库
  select-instance-first: 先选择实例
  select-environment-first: 先选择环境
  tables: 表
  views: 视图
  parent: 母
  last-successful-sync: 上次成功同步于
  sync-status: 同步状态
instance:
  select: 选择实例
  new-database: '@:common.new@:common.database'
  syncing: 同步中 ...
  sync-now: 现在同步
  create-migration-schema: '@:common.create@:common.migration @:{''common.schema''}'
  missing-migration-schema: 缺少@:common.migration @:common.schema
  unable-to-connect-instance-to-check-migration-schema: 无法连接到@:{'common.instance'}以检查@:{'common.migration'} @:{'common.schema'}
  bytebase-relies-on-migration-schema-to-manage-version-control-based-schema-migration-for-databases-belonged-to-this-instance: >-
    Bytebase需要@:{'common.migration'} @:{'common.schema'}
    来管理属于这个@:{'common.instance'}的@:{'common.database'}的基于版本管理的 schema
    @:common.migration
  please-contact-your-dba-to-configure-it: 请联系 DBA 配置。
  please-check-the-instance-connection-info-is-correct: 请检查实例连接信息是否正确。
  users: 用户
  successfully-archived-instance-updatedinstance-name: 成功归档实例'{0}'。
  successfully-restored-instance-updatedinstance-name: 成功恢复实例'{0}'。
  failed-to-create-migration-schema-for-instance-instance-value-name: 为实例'{0}'创建迁移schema失败。
  successfully-created-migration-schema-for-instance-value-name: 成功为'{0}'创建迁移Schema。
  failed-to-sync-schema-for-instance-instance-value-name: 为实例'{0}'同步 schema 失败。
  successfully-synced-schema-for-instance-instance-value-name: 成功为实例'{0}'同步 schema 。
  archive-instance-instance-name: 归档实例'{0}'?
  archive-this-instance: 归档该实例
  archived-instances-will-not-be-shown-on-the-normal-interface-you-can-still-restore-later-from-the-archive-page: 已归档实例不会在界面上显示。您之后仍可以在归档页中恢复他。
  restore-this-instance: 恢复该实例
  restore: 恢复
  restore-instance-instance-name-to-normal-state: 恢复实例'{0}'到正常状态?
  account-name: '@:instance.account@:instance.name'
  account: 账户
  name: 名称
  host-or-socket: Host 或 Socket
  your-snowflake-account-name: 您的 Snowflake @:{'instance.account'}@:{'instance.name'}
  port: 端口
  instance-name: '@:common.instance@:instance.name'
  snowflake-web-console: Snowflake @:{'instance.web-console'}
  external-link: 外部链接
  web-console: Web 控制台
  connection-info: 连接信息
  show-how-to-create: 如何创建
  below-is-an-example-to-create-user-bytebase-with-password: 创建用户 'bytebase{'@'}%' 及其密码的例子如下
  sentence:
    host:
      snowflake: 例如 host.docker.internal {'|'} <<ip>> {'|'} <<local socket>>
    proxy:
      snowflake: 对于代理服务器，加上 {'@'}PROXY_HOST，并在端口里指定 PROXY_PORT
    console:
      snowflake: "\b管理该@:{'common.instance'}的外部控制台 URL（如 AWS RDS 控制台，您的@:{'common.database'}控制台）"
    create-user: 这是 Bytebase 用于连接数据库，执行 DDL 和 DML 操作的用户。
    create-user-example:
      snowflake:
        user: bytebase{'@'}%
        password: YOUR_DB_PWD
        template: 创建用户 bytebase，密码 {password}，warehouse 为{warehouse}，并授予必要权限的例子如下。
      mysql:
        user: bytebase{'@'}%
        password: YOUR_DB_PWD
        template: 创建用户 {user}，密码 {password}，并授予必要权限的例子如下。
      clickhouse:
        sql-driven-workflow: SQL 工作流
        template: 创建用户 bytebase，密码 {password}，并授予必要权限的例子如下。您需要首先启用 {link}，才能执行以下创建用户的命令。
      postgres:
        warn: >-
          如果您将要连接到的实例是由云服务供应商管理的话，那么 SUPERUSER
          是不可用的，您需要通过供应商的管理员控制台来创建用户。您所创建的用户会拥有供应商特定的 semi-SUPERUSER 的权限。
        template: >-
          创建用户 bytebase，密码 {password}，并授予必要权限的例子如下。如果您将要连接到的实例是自己托管的，那么您可以 grant
          SUPERUSER。
  your_db_pwd: YOUR_DB_PWD
  no-password: 无密码
  password-write-only: YOUR_DB_PWD - 仅写入
  test-connection: 测试连接
  ignore-and-create: 忽略并创建
  connection-info-seems-to-be-incorrect: 连接信息似乎错误
  new-instance: 新实例
  unable-to-connect: |-
    Bytebase 无法连接到实例。我们推荐您再检查一遍连接信息。但也可以暂时忽略此警告。您在创建后仍能在实例详细页里修复连接信息。

    错误详情:{0}
  successfully-created-instance-createdinstance-name: 成功创建实例'{0}'。
  successfully-updated-instance-instance-name: 成功更新实例'{0}'。
  copy-grant-statement: CREATE USER and GRANT 语句已复制到剪贴板。 粘贴到您的 mysql 客户端。
  successfully-connected-instance: 成功连接到实例。
  failed-to-connect-instance: 连接到实例失败。
  how-to-setup-instance: 如何设置「实例」?
  how-to-setup-instance-description: >-
    每个 Bytebase 实例属于一个环境。一个实例通常映射到您的一个由 host:port 地址所代表的数据库实例。这可能是您在诸如 AWS 上的
<<<<<<< HEAD
    RDS 实例，也可能您私有化部署的 MySQL 实例。
=======
    RDS 实例，也可能是您私有化部署的 MySQL 实例。

>>>>>>> 03b9496a

    Bytebase 要求实例的读写权限（而不是 super 权限）以代表用户执行数据库操作。
  search-instance-name: 搜索实例名称
  grants: 权限
environment:
  select: 选择环境
  archive: 归档此环境
  archive-info: 已归档环境不会显示。您可以从归档界面恢复。
  create: 创建环境
  how-to-setup-environment: 如何创建「环境」?
  how-to-setup-environment-description: |-
    每个环境与您的诸如测试，预发，生产环境一一对应。

<<<<<<< HEAD
    环境是一个全局配置，1 套 Bytebase 的部署也只包含一套环境配置的集合。
=======
    环境是一个全局配置，一套 Bytebase 的部署也只包含一套环境配置的集合。
>>>>>>> 03b9496a

    数据库实例是创建在某个特定环境下面的。
  restore: 恢复这个环境
quick-start:
  bookmark-an-issue: 收藏工单
  add-a-comment: 添加评论
  visit-project: '@:common.visit@:common.projects'
  visit-instance: '@:common.visit@:common.instances'
  visit-database: '@:common.visit@:common.databases'
  visit-environment: '@:common.visit@:common.environments'
  add-a-member: 添加成员
  notice:
    title: 快速入门导览已关闭
    desc: 您稍后仍可以从右上角的菜单中再次打开快速入门导览
auth:
  sign-up:
    title: 注册您的账号
    admin-title: 设置 {account}
    admin-account: 管理员账号
    create-admin-account: 注册管理员
    confirm-password: 确认密码
    confirm-password-placeholder: 确认您的密码
    password-mismatch: 不匹配
    existing-user: 已有账号?
  sign-in:
    title: 登录您的账号
    forget-password: 忘记密码?
    new-user: 第一次使用 Bytebase?
  password-forget:
    title: 忘记了您的密码？
    content: 请联系的您的 Bytebase 管理员重置密码
    return-to-sign-in: 返回登录
  password-forgot: 忘记密码
  password-reset:
    title: 重置您的密码
    content: 我们会将重置密码链接发送到您的邮箱
    send-reset-link: 发送重置链接
    return-to-sign-in: 返回登录
  activate:
    title: 激活您的 {type} 账号
policy:
  approval:
    name: 审批策略
    info: 要更改数据库 schema，该选项控制了是否需要手动审批。
    manual: 需要人工审批
    manual-info: 进行中的 schema 改动任务只有被人工审批后才会执行。
    auto: 无需审批
    auto-info: 进行中的任务无需审核并且会被自动执行。
  backup:
    name: 数据库备份策略
    not-enforced: 无策略
    not-enforced-info: 无备份策略。
    daily: 每日
    daily-info: 每日备份数据库。
    weekly: 每周
    weekly-info: 每周备份数据库。
migration-history:
  self: 迁移历史
  workflow: 工作流
  commit-info: 由 {author} 于 {time}
  no-schema-change: 本次迁移没有任何 Schema 的改动
  show-diff: 显示差异
  left-vs-right: 之前 (左) vs 当前版本 (右)
  schema-snapshot-after-migration: 完成这次迁移后的 schema 快照
  list-limit: 对于有迁移历史的数据库，我们会在下面最多列出5条记录。您可以点击数据库名称去进一步查看全部的记录。
  no-history-in-project: 这个项目下没有发现任何数据库有迁移历史。
  recording-info: 每当数据库 schema 变更时，我们便会记录下迁移历史。
  establish-baseline: 建立新的基线
  refreshing-history: 刷新历史中 ...
  config-instance: 配置实例
  establish-baseline-description: >-
    Bytebase 将用当前的 schema 作为新的基线。您应该检查当前的基线确实反映了期望的状态。 对于 VCS
    工作流来说，也只有在建立起基线的前提下，才能进行数据库变更。
  establish-database-baseline: 建立「{name}」基线
  instance-missing-migration-schema: 实例「{name}」缺失用于记录迁移历史的 schema。
  instance-bad-connection: 无法连接实例「{name}」以获取迁移历史。
  contact-dba: 请联系您的 DBA 进行配置。
database:
  the-list-might-be-out-of-date-and-is-refreshed-roughly-every-10-minutes: 该表每隔约10分钟刷新一次，所以展示的可能不是最新信息。
  last-successful-sync: 最后一次成功的同步
  no-anomalies-detected: 没有检测到异常
  sync-status: 同步状态
  search-database-name: 搜索数据库名称
  how-to-setup-database: 如何设置「数据库」？
  show-guide-description: |-
    每个 Bytebase 数据库都映射到由「CREATE DATABASE xxx」创建的一个数据库。

    在 Bytebase 中，一个数据库始终属于单个项目。Bytebase 将定期同步每个实例的数据库信息。

    您还可以从仪表板创建新数据库。
  restored-from: 恢复于
  database-name-is-restored-from-another-database-backup: '{0}恢复于另一个数据库备份'
  sql-console: SQL控制台
  transfer-project: 转移项目
  alter-schema-in-vcs: 变更 Schema(VCS)
  successfully-transferred-updateddatabase-name-to-project-updateddatabase-project-name: 成功将'{0}'转移到项目'{1}'。
  database-backup: 数据库备份
  backup-name: 备份名称
  create-backup: 创建备份
  automatic-weekly-backup: 每周自动备份
  disable-automatic-backup: 禁用自动备份
  backuppolicy-backup-enforced-and-cant-be-disabled: 强制{0}备份，不能禁用
  backup-policy:
    DAILY: 每日
    WEEKLY: 每周
  an-http-post-request-will-be-sent-to-it-after-a-successful-backup: 备份成功后向其发送 HTTP POST 请求。
  backup-info:
    template: 每{dayOrWeek}{time} 备份
  week:
    Friday: 周五
    Monday: 周一
    Saturday: 周六
    Sunday: 周日
    Thursday: 周四
    Wednesday: 周三
    Tuesday: 周二
    day: 日
  enable-backup: 启用备份
  backup-now: 现在备份
  create-a-manual-backup: 创建手动备份
  action-automatic-backup-for-database-props-database-name: 数据库'{1}'{0}自动备份
  enabled: 启用
  disabled: 禁用
  updated-backup-webhook-url-for-database-props-database-name: 更新了数据库'{0}'的 webhook URL。
  last-sync-status: 最后一次同步状态
  last-sync-status-long: 最后一次同步在{1}，状态为{0}
  version-control-enabled: 已启用版本控制
  restore-backup: 恢复备份'{0}'到一个新的数据库中
  nullable: 可为空
  restore: 恢复
  backup:
    enabled: 已启用
    disabled: 已禁用
  expression: 表达式
  position: 位置
  unique: Unique
  visible: Visible
  comment: 注释
  engine: 引擎
  row-count-estimate: 估计行数
  data-size: 数据大小
  index-size: 索引大小
  columns: 列
  indexes: 索引
  row-count-est: 估计行数
repository:
  branch-observe-file-change: Bytebase 跟踪文件变更的分支。
  branch-specify-tip: '诀窍: 可以使用诸如 "feature/*" 这样的通配符'
  base-directory: 根目录
  base-directory-description: Bytebase 跟踪文件变更的根目录。如果为空，则他会跟踪整个仓库。
  file-path-template: 文件路径模版
  file-path-template-description: Bytebase 仅会跟踪那些文件路径匹配模版 (相对于指定根目录）的文件。
  file-path-example-normal-migration: 针对普通迁移类型的文件路径样例
  file-path-example-baseline-migration: 针对基线迁移类型的文件路径样例
  schema-path-template: Schema 路径模版
  schema-writeback-description: >-
    如果指定，在每一次迁移之后，Bytebase 将把最新的 Schema
    回写到本来触发迁移的提交分支，回写的具体路径则是相对于前面指定的根目录。如果您不希望 Bytebase 这样做，则置为空。
  schema-writeback-protected-branch: 请保证被变更的分支不是处于保护 (protected) 状态，或者仓库允许他的 maintainer 可以推送变更到保护分支。
  if-specified: 如果指定
  schema-path-example: Schema 路径样例
  git-provider: Git 提供方
  version-control-status: '@.capitalize:common.version-control 已{status}'
  version-control-description-file-path: 数据库迁移脚本存放在 {fullPath}。为了进行一次变更，开发者需要创建一个匹配 {fullPathTemplate} 文件路径格式的迁移脚本。
  version-control-description-branch: 当脚本审核通过并且合并到 {branch} 分支后，Bytebase 将自动发起一条流水线来执行新的 schema 变更。
  version-control-description-description-schema-path: 当 schema 变更完成后, Bytebase 会把变更后的最新 schema 回写到指定的 {schemaPathTemplate}。
  restore-to-ui-workflow: 恢复到 UI 工作流
  restore-ui-workflow-description: |-
    当使用 UI 工作流时，开发者会通过 Bytebase

    控制台直接提交一个 SQL 审核工单，让指定的 DBA 或者开发同事审核。当审核通过后，Bytebase 再执行相应的 SQL 变更。
  restore-ui-workflow-success: 成功恢复到 UI 工作流
  update-version-control-config-success: 成功更新@:common.version-control配置
  setup-wizard-guide: 如果您在过程中遇到问题, 请参考{guide}
  add-git-provider: 添加 Git 提供方
  choose-git-provider: 选择 Git 提供方
  select-repository: 选择仓库
  configure-deploy: 配置部署
  choose-git-provider-description: >-
    选择存放着您数据库 schema 脚本的 Git 提供方。当您把变更脚本推送到 Git 仓库后，Bytebase 会自动创建一条流水线把 schema
    变更应用到数据库上。
  choose-git-provider-visit-workspace: 访问 {workspace} 设置以添加更多 Git 提供方.
  choose-git-provider-contact-workspace-owner: >-
    如果您希望其他 Git 提供方出现在列表中，请联系 Bytebase 实例的所有者。当前 Bytebase 支持自己托管的 GitLab
    EE/CE，我们之后也会支持 GitLab.com, GitHub Enterprise 以及 GitHub.com。
  select-repository-attention-gitlab: >-
    Bytebase 仅列出您至少拥有 'Maintainer' 权限的 GitLab 项目。因为只有至少拥有该权限，才能够配置项目的 webhook
    用来监听代码推送事件。
  select-repository-search: 搜索仓库
  linked: 关联的仓库
workflow:
  current-workflow: 当前工作流
  ui-workflow: UI 工作流
  ui-workflow-description: >-
    经典的 SQL 审核工作流。开发者直接在 Bytebase 上提交一个 SQL 审核工单，然后等待被指派的 DBA
    或者开发同事审核。在审核通过后，Bytebase 会进行相应的 SQL schema 变更。
  gitops-workflow: GitOps 工作流
  gitops-workflow-description: >-
    数据库迁移脚本保存在 Git 仓库中。为了进行一次 schema 变更，开发者会创建一个迁移脚本并且提交至诸如 GitLab 这样的 VCS 进行审核。
    当审核通过并且合并到配置的分支后，Bytebase 会自动开启流水线来进行新的 schema 变更。
  configure-gitops: 配置 Git
  configure-gitops-success: 开启「{project}」GitOps 工作流成功
  change-gitops-success: 变更「{project}」仓库成功
anomaly:
  attention-title: 异常检测
  attention-desc: |-
    Bytebase 会定期扫描托管的资源，并在这里列出检测到的异常。
    该列表大约每 10 分钟刷新一次。
  table-search-placeholder: 搜索{type}或者环境
  table-placeholder: 很棒，没有检测到{type}异常！
  tooltip: '{env} 环境有 {criticalCount} 个严重异常, {highCount} 个高等级异常和 {mediumCount} 个中等级异常'
  types:
    connection-failure: 连接失败
    missing-migration-schema: 缺少迁移 Schema
    schema-drift: Schema 偏差
    backup-enforcement-viloation: 违反备份策略约束
    missing-backup: 缺少备份
  action:
    check-instance: 检查实例
    view-backup: 查看备份
    configure-backup: 配置备份
    view-diff: 查看差异
  last-seen: 上次出现
  first-seen: 首次出现
  contact-dba: 请联系您的 DBA 进行配置。
project:
  dashboard:
    modal:
      title: 如何创建您的'@:{'common.project'}' ?
      content: |-
        在 Bytebase 中，项目的概念与其他常见的的开发工具类似

        一个项目会有属于他的协作成员，并且每一个数据库和工单总是归属于某一个项目

        同时，一个项目可以关联一个代码仓库，并以此来进行版本控制
      cancel: 关闭
      confirm: 不再出现
    search-bar-placeholder: 搜索项目名称
  table:
    key: '@:common.key'
    name: '@:common.name'
    created-at: 创建于
  create-modal:
    project-name: '@:common.project @:common.name'
    key: '@:common.key'
    key-hint: ( 请使用大写字母来命名您的项目 )
    cancel: '@:common.cancel'
    confirm: '@:common.create'
    success-prompt: 成功创建 {name}.
  overview:
    view-all: 查看所有
    view-all-closed: 查看所有结束的工单
    recent-activity: 近期@.lower:{'common.activities'}
    in-progress: 进行中
    recently-closed: 近期结束
    info-slot-content: Bytebase 会定时同步实例的 schema，新同步的数据库会首先被置于默认项目中，之后您可以再将他们转移到适当的项目中。
    no-db-prompt: 没有数据库属于当前项目。您可以通过点击位于上方菜单栏中的 {newDb} 或者 {transferInDb} 来添加数据库。
  webhook:
    success-created-prompt: 成功创建 {name} webhook.
    success-updated-prompt: 成功更新 {name} webhook.
    success-deleted-prompt: 成功删除 {name} webhook.
    success-tested-prompt: 测试 webhook 事件成功.
    fail-tested-title: 测试 webhook 事件失败.
    add-a-webhook: 添加 webhook
    create-webhook: 创建 webhook
    last-updated-by: 最后修改人
    destination: 外部应用
    webhook-url: Webhook url
    triggering-activity: 触发事件
    test-webhook: 测试 Webhook
    no-webhook:
      title: 当前项目暂未配置 webhook
      content: 配置 webhook 来让 Bytebase 在完成任务后向您的外部系统推送通知
    creation:
      title: 创建 webhook
      desc: 为 {destination} 创建一个 webhook
      how-to-protect: 您可以通过添加 'Bytebase' 到您的 webhook 关键字白名单中来保护您的 webhook
      view-doc: '{destination} 的官方文档'
    deletion:
      btn-text: 删除这个 webhook
    activity-item:
      issue-creation:
        title: 创建@:common.issue
        label: 当一个新的工单被创建
      issue-status-change:
        title: 工单状态变更
        label: 当一个工单的状态发生变更
      issue-task-status-change:
        title: 工单任务状态变更
        label: 当一个工单包含的任务状态发生了变更
      issue-info-change:
        title: 工单信息变更
        label: '当一个工单的信息 (比如: 分配人, 标题, 描述) 发生了变更'
      issue-comment-creation:
        title: 工单被评论
        label: 当新的工单评论被创建
  settings:
    success-updated-prompt: 成功更新 {subject}.
    success-member-added-prompt: 成功将 {name} 添加到当前项目中.
    success-member-deleted-prompt: 成功将 {name} 从当前项目移除.
    member-placeholder: 选择用户
    manage-member: 管理成员
    add-member: 添加成员
    owner: '@.upper:common.role.owner'
    developer: '@.upper:common.role.developer'
    archive:
      title: 归档项目
      description: 已归档的项目将不会显示在日常界面，但您仍然可以从归档页面中恢复他。
      btn-text: 归档这个@:common.project
    restore:
      title: 恢复项目
      btn-text: 恢复这个@:common.project
inbox:
  mark-all-as-read: 全部标记为已读
  view-older: 查看更早
version-control:
  setting:
    description: >-
      Bytebase 支持 GitOps 工作流。该工作流下，数据库迁移脚本存储在版本控制系统上
      (VCS)，新创建的迁移脚本会自动触发对应的数据库变更。Bytebase 的所有者先在此配置 VCS，在这之后，项目的所有者就可以从所配置的 VCS
      中选取他们的 Git 仓库。
    add-git-provider:
      self: 添加 Git 提供方
      description: >-
        在项目可以启用 GitOps 工作流前，Bytebase 首先需要以在 VCS 中注册为 OAuth 应用的方式和 VCS
        进行集成。以下是配置该集成的步骤，您也可以按照我们的{guide}。
      gitlab-self-host: 自托管 GitLab
      gitlab-self-host-admin-requirement: >-
        您必须是 GitLab 实例的管理员才能进行该配置。否则您需要让您的 GitLab 实例管理员把 Bytebase 先注册为 GitLab
        整个实例级别的 OAuth 应用，之后再让对方提供给您注册完成后的应用 ID 以及 Secret，以让您在「OAuth 应用信息」步骤进行填写。
      ouath-info-correct: OAuth 信息验证成功
      check-oauth-info-match: 请确认 Secret 和注册在 GitLab 实例上的应用信息匹配。
      add-success: 成功添加了 Git 提供方「{vcs}」
      choose: 选择 Git 提供方
      gitlab-self-host-ce-ee: 自托管 GitLab 企业版 (EE) 或者 社区版 (CE)
      basic-info:
        self: 基本信息
        gitlab-instance-url: GitLab 实例 URL
        gitlab-instance-url-label: VCS 实例 URL。请确认这个实例和 Bytebase 之间网络是互通的。
        instance-url-error: 实例 URL 必须以 https:// or http:// 开头
        display-name: 展示名称
        display-name-label: 一个可选的展示名称用以区分不同的 Git 供应方。
      oauth-info:
        self: OAuth 应用信息
        register-oauth-application: 注册 Bytebase 为一个 GitLab 实例级别 (instance-wide) 的 OAuth 应用。
        login-as-admin: 以管理员身份登录 GitLab 实例。这个账号必须是整个 GitLab 实例的管理员 (会看到小扳手在顶栏)。
        visit-admin-page: 通过点击小扳手访问管理员界面，然后导航到「应用」分区，再点击「创建应用」。
        direct-link: 直达链接
        create-oauth-app: 使用如下信息来创建您的 Bytebase OAuth 应用。
        paste-oauth-info: 从刚创建好的应用上粘贴他的应用 ID 和 Secret 到下面的字段。
        application-id-error: 应用 ID 必须是 64 个字母长度
        secret-error: Secret 必须是 64 个字母长度
      confirm:
        confirm-info: 确认信息
        confirm-description: 创建完成后，这个 Git 供应方将出现在项目面板「版本控制」Tab 下，可以被项目所有者选中。
    git-provider:
      application-id-label: 注册为 GitLab 实例级 OAuth 应用的应用 ID。
      view-in-gitlab: 查看 GitLab
      secret-label-gitlab: 注册为 GitLab 实例级 OAuth 应用的 Secret。
      delete: 删除这个提供方前，需要先解除所有仓库的关联。
archive:
  archived: 已归档
  project-search-bar-placeholder: 搜索@.lower:{'common.project'}的名称
  instance-bar-placeholder: 搜索@.lower:{'common.instance'}的名称
  environment-bar-placeholder: 搜索@.lower:{'common.environment'}的名称
datasource:
  successfully-deleted-data-source-name: 成功删除数据源'{0}'。
  create-data-source: 创建数据源
  data-source-list: 数据源列表
  all-data-source: 所有数据源
  search-name: 搜索名称
  search-name-database: 搜索名称，数据库
  successfully-created-data-source-datasource-name: 成功创建数据源 '{0}'。
  select-database-first: 先选择数据库
  select-data-source: 选择数据源
  search-user: 搜索用户
  user-list: 用户列表
  revoke-access: 您确定要取消 '{0}' 对 '{1}' 的访问权限？
  grant-data-source: 授予数据源
  grant-database: 授权数据库
  requested-issue: 申请工单
  successfully-revoked-member-principal-name-access-from-props-datasource-name: 成功取消 '{0}' 对 '{1}' 的访问权限。
  your-issue-id-e-g-1234: 您的工单 id (例如 1234)
  member-principal-name-already-exists: '{0} 已经存在'
  successfully-granted-datasource-name-to-addedmember-principal-name: 成功授予 '{1}' '{0}'
  we-also-linked-the-granted-database-to-the-requested-issue-linkedissue-name: 我们也把被授予的数据库链接到了申请工单 '{0}'。
  new-data-source: 新数据源
  connection-name-string-copied-to-clipboard: '{0} 字符串已复制到剪贴板。'
  jdbc-cant-connect-to-socket-database-value-instance-host: 'JDBC 无法连接到 socket {0} '
setting:
  plan:
    self: 版本
    free: 免费版
    team: 团队版
    enterprise: 企业版<|MERGE_RESOLUTION|>--- conflicted
+++ resolved
@@ -178,11 +178,7 @@
     connection: 连接
     migration-schema: 迁移 schema
     earliest-allowed-time: 最早执行时间
-<<<<<<< HEAD
-  earliest-allowed-time-hint: '''@:{''common.when''}'' 指定了该任务最早允许执行的时间'
-=======
   earliest-allowed-time-hint: '''@:{''common.when''}'' 指定了该任务最早允许执行的时间。如果该字段没有被指定，则任务会在满足其他条件后立即执行。'
->>>>>>> 03b9496a
   comment: 评论
   invoker: 执行者
   started: 开始于
@@ -485,12 +481,8 @@
   how-to-setup-instance: 如何设置「实例」?
   how-to-setup-instance-description: >-
     每个 Bytebase 实例属于一个环境。一个实例通常映射到您的一个由 host:port 地址所代表的数据库实例。这可能是您在诸如 AWS 上的
-<<<<<<< HEAD
-    RDS 实例，也可能您私有化部署的 MySQL 实例。
-=======
+
     RDS 实例，也可能是您私有化部署的 MySQL 实例。
-
->>>>>>> 03b9496a
 
     Bytebase 要求实例的读写权限（而不是 super 权限）以代表用户执行数据库操作。
   search-instance-name: 搜索实例名称
@@ -504,11 +496,7 @@
   how-to-setup-environment-description: |-
     每个环境与您的诸如测试，预发，生产环境一一对应。
 
-<<<<<<< HEAD
-    环境是一个全局配置，1 套 Bytebase 的部署也只包含一套环境配置的集合。
-=======
     环境是一个全局配置，一套 Bytebase 的部署也只包含一套环境配置的集合。
->>>>>>> 03b9496a
 
     数据库实例是创建在某个特定环境下面的。
   restore: 恢复这个环境
