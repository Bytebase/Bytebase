common:
  activity: 活动
  save: 保存
  cancel: 取消
  comment: 评论
  home: 主页
  settings: 设置
  project: 项目
  projects: 项目
  help: 帮助
  database: 数据库
  databases: 数据库
<<<<<<< HEAD
  description: 描述
=======
>>>>>>> 18092acb
  instance: 实例
  instances: 实例
  environment: 环境
  environments: 环境
  bookmark: 书签
  bookmarks: 书签
  quick-action: 快捷操作
  archive: 归档
  quickstart: 快速入门
  logout: 登出
  close: 关闭
  latest: 最新
  error: 错误
  canceled: 已取消
  approval: 批准
  approve: 批准
  done: 完成
  create: 创建
  rollback: 回滚
  run: 运行
  retry: 重试
  skip: 跳过
  reopen: 重开
  dismiss: 关闭
  back: 返回
  next: 下一步
  edit: 编辑
  update: 更新
  visit: 访问
  role:
    dba: DBA
    owner: 所有者
    developer: 开发者
  role-switch:
    dba: 切换到 DBA
    owner: 切换到所有者
    developer: 切换到开发者
  assignee: 审核人
  revert: 恢复
  apply: 应用
  reorder: 排序
  id: ID
  name: 名称
  creator: 创建人
  version: 版本
  issue: 工单
  duration: 时长
  created-at: 创建于
  updated-at: 更新于
  commit: 提交
  statement: 语句
  sql-statement: "SQL @:{'common.statement'}"
  snapshot: 快照
<<<<<<< HEAD
  status: 状态
  stage: 阶段
  sql: SQL
  unassigned: 未指派
=======
  new: 创建
  add: 添加
  query: 查询
  transfer: 转移
>>>>>>> 18092acb
error-page:
  go-back-home: 回到主页
anomaly-center: 异常中心
kbar:
  recently-visited: 最近访问
  navigation: 导航
  help:
    navigate: 选择
    perform: 执行
    close: 关闭
    back: 返回
  options:
    placeholder: 输入命令或搜索…
  preferences:
    common: 偏好设置
    change-language: 更改语言…
task:
  checking: 检查中…
  run-task: 运行检查
  check-result:
    title: "{name} 的检查结果"
  check-type:
    fake: Fake
    syntax: 语法
    compatibility: 兼容性
    connection: 连接
    migration-schema: 迁移 schema
  comment: 评论
  invoker: 执行者
  started: 开始于
  ended: 结束于
  view-migration: 查看迁移
  view-migration-history: 查看迁移历史
banner:
  demo-intro: 这是 Bytebase 的演示版本。
  demo-intro-readonly: 这是 Bytebase 的只读演示版本
  action: 5 秒部署你自己的服务
intro:
  content: >-
    Bytebase 是为 DBA 和开发人员在数据库表结构 (schema) 变更上进行协作而设计的。用户可以通过一个 pipeline，来推进
    schema 在多个环境中的变化。同时用户也可以把 schema 保存在 VCS 中 ，再由新的 schema 文件提交来触发
    pipeline。请通过左下角的{quickstart}来熟悉该产品。如果遇到问题，请访问{doc}或在 GitHub 上报告{issue}。
  doc: 文档
  issue: 工单
  quickstart: 快速入门
bbkit:
  alert:
    ok: 确认
    cancel: 取消
settings:
  sidebar:
    account: 账户
    profile: 个人信息
    workspace: 工作空间
    general: 通用
    members: 成员
    version-control: 版本控制
    plans: 价格方案
  profile:
    email: 邮箱
    role: 角色
    password: 密码
    password-placeholder: 敏感数据 - 仅写入
    password-confirm: 确认密码
    password-confirm-placeholder: 再次输入以确认
    password-mismatch: 密码输入不一致
    plan: （升级到团队方案来开启角色管理）
  workspace:
    url-section: SQL Console URL
    url-tip: "提示: 用 {schema} 作为真实数据库名称的占位符"
    tip: >-
      如果你的团队使用一个单独的 SQL 控制台，如 phpMyAdmin，那么可以在这里提供它的 URL 模板，Bytebase
      就可以将控制台链接到相关的数据库和表的界面上。
    tip-link: 详细指引
  members:
    active: 已激活
    inactive: 未激活
    helper: 通过邮箱添加或邀请成员
    add-more: + 增加成员
    add: 添加
    invites: 发送邀请
    invited: 已邀请
    yourself: 你自己
    upgrade: 升级付费方案来解锁其他角色
    select-role: 选择角色
    not-assigned: 未指派
    table:
      account: 账户
      role: 角色
      update-time: 更新时间
    action:
      deactivate: 禁用
      deactivate-confirm-title: 确定禁用
      deactivate-confirm-description: 之后可以重新启用
      reactivate: 启用
      reactivate-confirm-title: 确定启用
    tooltip:
      upgrade: 升级到团队版来开启成员管理
      not-allow-edit: 只有所有者才能改变角色
      not-allow-remove: 不能移除最后一个所有者
activity:
  name: 名称
  comment: 评论
  created: 创建于
  invoker: 执行者
  sentence:
    created-issue: "创建工单"
    commented: 评论
    reassigned-issue: "将工单由 {oldName} 重新指派给 {newName}"
    assigned-issue: "将工单指派给 {newName}"
    unassigned-issue: "将工单由 {oldName} 解除指派"
    invalid-assignee-update: "无效的指派操作"
    changed-description: "修改描述"
    changed-from-to: '将 {name} 从 "{oldValue}" 修改为 "{newValue}"'
    unset-from: '撤销 {name} 的值 (从 "{oldValue}")'
    set-to: '将 {name} 设置为 "{newValue}"'
    changed-update: "修改 {name}"
    reopened-issue: "重开工单"
    resolved-issue: "解决工单"
    canceled-issue: "取消工单"
    empty: ""
    changed: 修改
    updated: 更新
    canceled: 取消
    approved: 批准
    started: 开始
    completed: 完成
    failed: 失败
    task-name: "任务 {name}"
    committed-to-at: "提交 {file} 到 {branch}{'@'}{repo}"
  subject-prefix:
    task: "任务"
issue:
  waiting-approval: 等待批准
  opened-by-at: "{id} 由 {creator} 开启于 {time}"
  commit-by-at: "{id} {title} 由 {author} 提交于 {time}"
  status-transition:
    modal:
      resolve: 解决工单?
      cancel: 取消整个工单?
      reopen: 重开工单?
    dropdown:
      resolve: 解决
      cancel: 取消工单
      reopen: 重开
    form:
      note: 笔记
      placeholder: （可选）添加一段笔记…
  subscribe: 订阅
  unsubscribe: 取消订阅
  subscriber: 没有订阅者 | 1 个订阅者 | {n} 个订阅者
  apply-to-other-stages: "@:{'common.apply'}到其他@:{'common.stage'}"
  add-sql-statement: "添加 SQL @:{'common.statement'}…"
  optional-add-sql-statement: "（可选）添加 SQL @:{'common.statement'}…"
  rollback-sql: "@:{'common.rollback'} SQL"
  add-rollback-sql-statement: "添加 @:{'common.rollback'} SQL @:{'common.statement'}…"
  edit-description: 编辑描述
  add-some-description: 添加一些描述…
  add-a-comment: 添加评论
  edit-comment: 编辑评论
  leave-a-comment: 发表一条评论…
  view-commit: 查看提交
  search-issue-name: 搜索工单名称
  table:
    open: 开启中
    closed: 已关闭
    status: 状态
    project: 项目
    name: 名称
    environment: 环境
    db: 数据库
    progress: 进度
    updated: 更新于
    assignee: 审核人
  stage-select:
    active: "{name}（活动中）"
alter-schema:
  vcs-enabled: 该项目开启了基于 VCS 的版本管理，选择下面的数据库会将你导航到相应的 Git 仓库以创建 schema 变更。
  vcs-info: 代表项目开启了基于 VCS 的版本管理。选择该类项目下的数据库会将你导航到对应的 Git 仓库以创建 schema 变更。
  alter-single-db: 变更单个数据库
  alter-multiple-db: 变更多个数据库
  alter-multiple-db-info: 针对每个环境，你可以选择一个数据库进行变更或者直接跳过该环境，这样你就可以在一条流水线上把 schema 变更逐步作用到多个环境。
quick-action:
  alter-schema: 变更 Schema
  create-db: 创建数据库
  choose-db: 选择数据库
  new-db: 创建数据库
  add-instance: "@:common.add@:common.instance"
  create-instance: "@:common.create@:common.instance"
  manage-user: 成员管理
  default-project: 默认项目
  add-environment: "@:common.add@:common.environment"
  create-environment: "@:common.create@:common.environment"
  new-project: "@:common.new@:common.project"
  create-project: "@:common.create@:common.project"
  edit-data: 编辑数据
  troubleshoot: 问题排查
  transfer-in-db: 转移数据库
  request-db: 申请数据库
  from-default-project: 从默认项目
  from-other-projects: 从其他项目
  transfer-in-db-title: 从其他项目转移数据库
  transfer-in-db-hint: Bytebase 会定期同步实例的 Schema。新同步的数据库会放在默认项目中。
  transfer-in-db-alert: 您确定要转移 "{ dbName }" 到我们的项目中吗？
create-db:
  new-database-name: 新数据库名称
  reserved-db-error: "{databaseName} 是一个预留名称"
db:
  encoding: 字符编码
  character-set: 字符集
  collation: 字符排序规则
  select: 选择数据库
  select-instance-first: 先选择实例
  select-environment-first: 先选择环境
instance:
  select: 选择实例
environment:
  select: 选择环境
  archive: 归档此环境
  archive-info: 已归档环境不会显示。您可以从归档界面恢复。
  create: 创建环境
quick-start:
  bookmark-an-issue: 收藏工单
  add-a-comment: 添加评论
  visit-project: "@:common.visit@:common.projects"
  visit-instance: "@:common.visit@:common.instances"
  visit-database: "@:common.visit@:common.databases"
  visit-environment: "@:common.visit@:common.environments"
  add-a-member: 添加成员
  notice:
    title: 快速入门导览已关闭
    desc: 您稍后仍可以从右上角的菜单中再次打开快速入门导览
policy:
  approval:
    name: 审批策略
    info: 要更改数据库 schema，该选项控制了是否需要手动审批。
    manual: 需要人工审批
    manual-info: 进行中的 schema 改动任务只有被人工审批后才会执行。
    auto: 无需审批
    auto-info: 进行中的任务无需审核并且会被自动执行。
  backup:
    name: 数据库备份策略
    not-enforced: 无策略
    not-enforced-info: 无备份策略。
    daily: 每日
    daily-info: 每日备份数据库。
    weekly: 每周
    weekly-info: 每周备份数据库。
migration-history:
  self: 迁移历史
  workflow: 工作流
  commit-info: 由 {author} 于 {time}
  no-schema-change: 本次迁移没有任何 Schema 的改动
  show-diff: 显示差异
  left-vs-right: 之前 (左) vs 当前版本 (右)
  schema-snapshot-after-migration: 完成这次迁移后的 schema 快照
  list-limit: 对于有迁移历史的数据库，我们会在下面最多列出5条记录。您可以点击数据库名称去进一步查看全部的记录。
  no-history-in-project: 这个项目下没有发现任何数据库有迁移历史。
  recording-info: 每当数据库 schema 变更时，我们便会记录下迁移历史。
  establish-baseline: 建立新的基线
  refreshing-history: 刷新历史中 ...
  config-instance: 配置实例
  establish-baseline-description: >-
    Bytebase 将用当前的 schema 作为新的基线。你应该检查当前的基线确实反映了期望的状态。 对于 VCS
    工作流来说，也只有在建立起基线的前提下，才能进行数据库变更。
  establish-database-baseline: 建立「{name}」基线
  instance-missing-migration-schema: 实例「{name}」缺失用于记录迁移历史的 schema。
  instance-bad-connection: 无法连接实例「{name}」以获取迁移历史。
  contact-dba: 请联系你的 DBA 进行配置。<|MERGE_RESOLUTION|>--- conflicted
+++ resolved
@@ -10,10 +10,7 @@
   help: 帮助
   database: 数据库
   databases: 数据库
-<<<<<<< HEAD
   description: 描述
-=======
->>>>>>> 18092acb
   instance: 实例
   instances: 实例
   environment: 环境
@@ -67,17 +64,14 @@
   statement: 语句
   sql-statement: "SQL @:{'common.statement'}"
   snapshot: 快照
-<<<<<<< HEAD
   status: 状态
   stage: 阶段
   sql: SQL
   unassigned: 未指派
-=======
   new: 创建
   add: 添加
   query: 查询
   transfer: 转移
->>>>>>> 18092acb
 error-page:
   go-back-home: 回到主页
 anomaly-center: 异常中心
