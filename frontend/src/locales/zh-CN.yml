common:
  view: 查看
  you: 您
  general: 通用
  slack: Slack
  discord: Discord
  teams: Teams
  dingtalk: 钉钉
  feishu: 飞书
  wecom: 企业微信
  overview: 概览
  migration-history: 迁移历史
  webhooks: Webhook
  key: 键值
  workflow: 工作流
  activity: 活动
  activities: 活动
  unread: 未读
  read: 已读
  inbox: 通知
  sign-in: 登陆
  sign-up: 注册
  email: 邮箱
  username: 用户名
  password: 密码
  activate: 激活
  save: 保存
  cancel: 取消
  comment: 评论
  home: 主页
  settings: 设置
  project: 项目
  projects: 项目
  help: 帮助
  database: 数据库
  databases: 数据库
  description: 描述
  instance: 实例
  instances: 实例
  environment: 环境
  environments: 环境
  bookmark: 书签
  bookmarks: 书签
  quick-action: 快捷操作
  archive: 归档
  quickstart: 快速入门
  logout: 登出
  close: 关闭
  latest: 最新
  error: 错误
  canceled: 已取消
  approval: 批准
  approve: 批准
  done: 完成
  create: 创建
  rollback: 回滚
  run: 运行
  retry: 重试
  skip: 跳过
  reopen: 重开
  dismiss: 关闭
  back: 返回
  next: 下一步
  edit: 编辑
  update: 更新
  visit: 访问
  role:
    dba: DBA
    owner: 所有者
    developer: 开发者
  role-switch:
    dba: 切换到 DBA
    owner: 切换到所有者
    developer: 切换到开发者
  assignee: 审核人
  revert: 恢复
  apply: 应用
  reorder: 排序
  id: ID
  name: 名称
  creator: 创建人
  version: 版本
  issue: 工单
  duration: 时长
  created-at: 创建于
  updated-at: 更新于
  commit: 提交
  statement: 语句
  sql-statement: SQL @:{'common.statement'}
  snapshot: 快照
  status: 状态
  stage: 阶段
  sql: SQL
  unassigned: 未指派
  new: 创建
  add: 添加
  query: 查询
  transfer: 转移
  migration: 迁移
  schema: Schema
  anomalies: 异常
  do-not-show-again: 不再显示
  backups: 备份
  detail: 详情
  type: 类型
  language: 语言
  repository: 仓库
  change: 变更
  branch: 分支
  config-guide: 配置指南
  required-placeholder: 必需的占位符
  optional-placeholder: 可选的占位符
  sensitive-placeholder: 敏感数据 - 仅写入
  enabled: 开启
  default: 默认
  version-control: 版本控制
  restore: 重置
  detailed-guide: 详细指南
  workspace: 工作空间
<<<<<<< HEAD
  application: 应用
  confirm: 确认
  coming-later: 敬请期待
=======
  learn-more: 了解更多。
>>>>>>> dcf740d1
error-page:
  go-back-home: 回到主页
anomaly-center: 异常中心
kbar:
  recently-visited: 最近访问
  navigation: 导航
  help:
    navigate: 选择
    perform: 执行
    close: 关闭
    back: 返回
  options:
    placeholder: 输入命令或搜索…
  preferences:
    common: 偏好设置
    change-language: 更改语言…
task:
  checking: 检查中…
  run-task: 运行检查
  check-result:
    title: '{name} 的检查结果'
  check-type:
    fake: Fake
    syntax: 语法
    compatibility: 兼容性
    connection: 连接
    migration-schema: 迁移 schema
  comment: 评论
  invoker: 执行者
  started: 开始于
  ended: 结束于
  view-migration: 查看迁移
  view-migration-history: 查看迁移历史
banner:
  demo-intro: 这是 Bytebase 的演示版本。
  demo-intro-readonly: 这是 Bytebase 的只读演示版本
  action: 5 秒部署您自己的服务
intro:
  content: >-
    Bytebase 是为 DBA 和开发人员在数据库表结构 (schema) 变更上进行协作而设计的。用户可以通过一个 pipeline，来推进
    schema 在多个环境中的变化。同时用户也可以把 schema 保存在 VCS 中 ，再由新的 schema 文件提交来触发
    pipeline。请通过左下角的{quickstart}来熟悉该产品。如果遇到问题，请访问{doc}或在 GitHub 上报告{issue}。
  doc: 文档
  issue: 工单
  quickstart: 快速入门
bbkit:
  common:
    ok: 确认
    cancel: 取消
    back: 退回
    next: 下一步
    finish: 完成
    step: 步骤
  attention:
    default: 特别注意
settings:
  sidebar:
    account: 账户
    profile: 个人信息
    workspace: 工作空间
    general: 通用
    members: 成员
    version-control: 版本控制
    plans: 价格方案
  profile:
    email: 邮箱
    role: 角色
    password: 密码
    password-confirm: 确认密码
    password-confirm-placeholder: 再次输入以确认
    password-mismatch: 密码输入不一致
    plan: （升级到团队方案来开启角色管理）
  workspace:
    url-section: SQL Console URL
    url-tip: '提示: 用 {schema} 作为真实数据库名称的占位符'
    tip: >-
      如果您的团队使用一个单独的 SQL 控制台，如 phpMyAdmin，那么可以在这里提供他的 URL 模板，Bytebase
      就可以将控制台链接到相关的数据库和表的界面上。
    tip-link: 详细指引
  members:
    active: 已激活
    inactive: 未激活
    helper: 通过邮箱添加或邀请成员
    add-more: + 增加成员
    add: 添加
    invites: 发送邀请
    invited: 已邀请
    yourself: 您自己
    upgrade: 升级付费方案来解锁其他角色
    select-role: 选择角色
    not-assigned: 未指派
    table:
      account: 账户
      role: 角色
      update-time: 更新时间
      granted-time: 批准时间
    action:
      deactivate: 禁用
      deactivate-confirm-title: 确定禁用
      deactivate-confirm-description: 之后可以重新启用
      reactivate: 启用
      reactivate-confirm-title: 确定启用
    tooltip:
      upgrade: 升级到团队版来开启成员管理
      not-allow-edit: 只有所有者才能改变角色
      not-allow-remove: 不能移除最后一个所有者
activity:
  name: 名称
  comment: 评论
  created: 创建于
  invoker: 执行者
  sentence:
    created-issue: 创建工单
    commented: 评论
    reassigned-issue: 将工单由 {oldName} 重新指派给 {newName}
    assigned-issue: 将工单指派给 {newName}
    unassigned-issue: 将工单由 {oldName} 解除指派
    invalid-assignee-update: 无效的指派操作
    changed-description: 修改描述
    changed-from-to: 将 {name} 从 "{oldValue}" 修改为 "{newValue}"
    unset-from: 撤销 {name} 的值 (从 "{oldValue}")
    set-to: 将 {name} 设置为 "{newValue}"
    changed-update: 修改 {name}
    reopened-issue: 重开工单
    resolved-issue: 解决工单
    canceled-issue: 取消工单
    empty: ''
    changed: 修改
    updated: 更新
    canceled: 取消
    approved: 批准
    started: 开始
    completed: 完成
    failed: 失败
    task-name: 任务 {name}
    committed-to-at: 提交 {file} 到 {branch}{'@'}{repo}
  subject-prefix:
    task: 任务
issue:
  waiting-approval: 等待批准
  opened-by-at: '{id} 由 {creator} 开启于 {time}'
  commit-by-at: '{id} {title} 由 {author} 提交于 {time}'
  status-transition:
    modal:
      resolve: 解决工单?
      cancel: 取消整个工单?
      reopen: 重开工单?
    dropdown:
      resolve: 解决
      cancel: 取消工单
      reopen: 重开
    form:
      note: 笔记
      placeholder: （可选）添加一段笔记…
  subscribe: 订阅
  unsubscribe: 取消订阅
  subscriber: 没有订阅者 | 1 个订阅者 | {n} 个订阅者
  apply-to-other-stages: '@:{''common.apply''}到其他@:{''common.stage''}'
  add-sql-statement: 添加 SQL @:{'common.statement'}…
  optional-add-sql-statement: （可选）添加 SQL @:{'common.statement'}…
  rollback-sql: '@:{''common.rollback''} SQL'
  add-rollback-sql-statement: 添加 @:{'common.rollback'} SQL @:{'common.statement'}…
  edit-description: 编辑描述
  add-some-description: 添加一些描述…
  add-a-comment: 添加评论
  edit-comment: 编辑评论
  leave-a-comment: 发表一条评论…
  view-commit: 查看提交
  search-issue-name: 搜索工单名称
  table:
    open: 开启中
    closed: 已关闭
    status: 状态
    project: 项目
    name: 名称
    environment: 环境
    db: 数据库
    progress: 进度
    updated: 更新于
    assignee: 审核人
  stage-select:
    active: '{name}（活动中）'
alter-schema:
  vcs-enabled: 该项目开启了基于 VCS 的版本管理，选择下面的数据库会将您导航到相应的 Git 仓库以创建 schema 变更。
  vcs-info: 代表项目开启了基于 VCS 的版本管理。选择该类项目下的数据库会将您导航到对应的 Git 仓库以创建 schema 变更。
  alter-single-db: 变更单个数据库
  alter-multiple-db: 变更多个数据库
  alter-multiple-db-info: 针对每个环境，您可以选择一个数据库进行变更或者直接跳过该环境，这样您就可以在一条流水线上把 schema 变更逐步作用到多个环境。
quick-action:
  alter-schema: 变更 Schema
  create-db: 创建数据库
  choose-db: 选择数据库
  new-db: 创建数据库
  add-instance: '@:common.add@:common.instance'
  create-instance: '@:common.create@:common.instance'
  manage-user: 成员管理
  default-project: 默认项目
  add-environment: '@:common.add@:common.environment'
  create-environment: '@:common.create@:common.environment'
  new-project: '@:common.new@:common.project'
  create-project: '@:common.create@:common.project'
  edit-data: 编辑数据
  troubleshoot: 问题排查
  transfer-in-db: 转移数据库
  request-db: 申请数据库
  from-default-project: 从默认项目
  from-other-projects: 从其他项目
  transfer-in-db-title: 从其他项目转移数据库
  transfer-in-db-hint: Bytebase 会定期同步实例的 Schema。新同步的数据库会放在默认项目中。
  transfer-in-db-alert: 您确定要转移 "{ dbName }" 到我们的项目中吗？
create-db:
  new-database-name: 新数据库名称
  reserved-db-error: '{databaseName} 是一个预留名称'
db:
  encoding: 字符编码
  character-set: 字符集
  collation: 字符排序规则
  select: 选择数据库
  select-instance-first: 先选择实例
  select-environment-first: 先选择环境
  tables: 表
  views: 视图
  parent: 母
  last-successful-sync: 上次成功同步于
  sync-status: 同步状态
instance:
  select: 选择实例
  new-database: '@:common.new@:common.database'
  syncing: 同步中 ...
  sync-now: 现在同步
  create-migration-schema: '@:common.create@:common.migration @:{''common.schema''}'
  missing-migration-schema: 缺少@:common.migration @:common.schema
  unable-to-connect-instance-to-check-migration-schema: 无法连接到@:{'common.instance'}以检查@:{'common.migration'} @:{'common.schema'}
  bytebase-relies-on-migration-schema-to-manage-version-control-based-schema-migration-for-databases-belonged-to-this-instance: >-
    Bytebase需要@:{'common.migration'} @:{'common.schema'}
    来管理属于这个@:{'common.instance'}的@:{'common.database'}的基于版本管理的 schema
    @:common.migration
  please-contact-your-dba-to-configure-it: 请联系 DBA 配置。
  please-check-the-instance-connection-info-is-correct: 请检查实例连接信息是否正确。
  users: 用户
  successfully-archived-instance-updatedinstance-name: 成功归档实例'{0}'。
  successfully-restored-instance-updatedinstance-name: 成功恢复实例'{0}'。
  failed-to-create-migration-schema-for-instance-instance-value-name: 为实例'{0}'创建迁移schema失败。
  successfully-created-migration-schema-for-instance-value-name: 成功为'{0}'创建迁移Schema。
  failed-to-sync-schema-for-instance-instance-value-name: 为实例'{0}'同步 schema 失败。
  successfully-synced-schema-for-instance-instance-value-name: 成功为实例'{0}'同步 schema 。
  archive-instance-instance-name: 归档实例'{0}'?
  archive-this-instance: 归档该实例
  archived-instances-will-not-be-shown-on-the-normal-interface-you-can-still-restore-later-from-the-archive-page: 已归档实例不会在界面上显示。您之后仍可以在归档页中恢复他。
  restore-this-instance: 恢复该实例
  restore: 恢复
  restore-instance-instance-name-to-normal-state: 恢复实例'{0}'到正常状态?
environment:
  select: 选择环境
  archive: 归档此环境
  archive-info: 已归档环境不会显示。您可以从归档界面恢复。
  create: 创建环境
quick-start:
  bookmark-an-issue: 收藏工单
  add-a-comment: 添加评论
  visit-project: '@:common.visit@:common.projects'
  visit-instance: '@:common.visit@:common.instances'
  visit-database: '@:common.visit@:common.databases'
  visit-environment: '@:common.visit@:common.environments'
  add-a-member: 添加成员
  notice:
    title: 快速入门导览已关闭
    desc: 您稍后仍可以从右上角的菜单中再次打开快速入门导览
auth:
  sign-up:
    title: 注册您的账号
    admin-title: 设置 {account}
    admin-account: 管理员账号
    create-admin-account: 注册管理员
    confirm-password: 确认密码
    confirm-password-placeholder: 确认您的密码
    password-mismatch: 不匹配
    existing-user: 已有账号?
  sign-in:
    title: 登陆您的账号
    forget-password: 忘记密码?
    new-user: 第一次使用 Bytebase?
  password-forget:
    title: 忘记了您的密码？
    content: 请联系的您的 Bytebase 管理员重置密码
    return-to-sign-in: 返回登陆
  password-reset:
    title: 重置您的密码
    content: 我们会将重置密码链接发送到您的邮箱
    send-reset-link: 发送重置链接
    return-to-sign-in: 返回登陆
  activate:
    title: 激活您的 {type} 账号
policy:
  approval:
    name: 审批策略
    info: 要更改数据库 schema，该选项控制了是否需要手动审批。
    manual: 需要人工审批
    manual-info: 进行中的 schema 改动任务只有被人工审批后才会执行。
    auto: 无需审批
    auto-info: 进行中的任务无需审核并且会被自动执行。
  backup:
    name: 数据库备份策略
    not-enforced: 无策略
    not-enforced-info: 无备份策略。
    daily: 每日
    daily-info: 每日备份数据库。
    weekly: 每周
    weekly-info: 每周备份数据库。
migration-history:
  self: 迁移历史
  workflow: 工作流
  commit-info: 由 {author} 于 {time}
  no-schema-change: 本次迁移没有任何 Schema 的改动
  show-diff: 显示差异
  left-vs-right: 之前 (左) vs 当前版本 (右)
  schema-snapshot-after-migration: 完成这次迁移后的 schema 快照
  list-limit: 对于有迁移历史的数据库，我们会在下面最多列出5条记录。您可以点击数据库名称去进一步查看全部的记录。
  no-history-in-project: 这个项目下没有发现任何数据库有迁移历史。
  recording-info: 每当数据库 schema 变更时，我们便会记录下迁移历史。
  establish-baseline: 建立新的基线
  refreshing-history: 刷新历史中 ...
  config-instance: 配置实例
  establish-baseline-description: >-
    Bytebase 将用当前的 schema 作为新的基线。您应该检查当前的基线确实反映了期望的状态。 对于 VCS
    工作流来说，也只有在建立起基线的前提下，才能进行数据库变更。
  establish-database-baseline: 建立「{name}」基线
  instance-missing-migration-schema: 实例「{name}」缺失用于记录迁移历史的 schema。
  instance-bad-connection: 无法连接实例「{name}」以获取迁移历史。
  contact-dba: 请联系您的 DBA 进行配置。
database:
  the-list-might-be-out-of-date-and-is-refreshed-roughly-every-10-minutes: 该表每隔约10分钟刷新一次，所以信息可能已过期。
  last-successful-sync: 最后一次成功的同步
  no-anomalies-detected: 没有检测到异常
  sync-status: 同步状态
  search-database-name: 搜索数据库名称
  how-to-setup-database: 如何设置\'数据库\'？
  show-guide-description: |-
    每个 Bytebase 数据库都映射到由 \'CREATE DATABASE xxx\' 创建的一个数据库。
    在 Bytebase 中，一个数据库始终属于单个项目。\n\nBytebase 将定期同步每个实例的数据库信息。
    您还可以从仪表板创建新数据库。
  restored-from: 恢复于
  database-name-is-restored-from-another-database-backup: '{0}恢复于另一个数据库备份'
  sql-console: SQL控制台
  transfer-project: 转移项目
  alter-schema-in-vcs: 变更 Schema(VCS)
  successfully-transferred-updateddatabase-name-to-project-updateddatabase-project-name: 成功将'{0}'转移到项目'{1}'。
  database-backup: 数据库备份
  backup-name: 备份名称
  create-backup: 创建备份
  automatic-weekly-backup: 每周自动备份
  disable-automatic-backup: 禁用自动备份
  backuppolicy-backup-enforced-and-cant-be-disabled: 强制{0}备份，不能禁用
  backup-policy:
    DAILY: 每日
    WEEKLY: 每周
  an-http-post-request-will-be-sent-to-it-after-a-successful-backup: 备份成功后向其发送 HTTP POST 请求。
  backup-info:
    template: 每{dayOrWeek}{time} 备份
  week:
    Friday: 周五
    Monday: 周一
    Saturday: 周六
    Sunday: 周日
    Thursday: 周四
    Wednesday: 周三
    Tuesday: 周二
    day: 日
  enable-backup: 启用备份
  backup-now: 现在备份
  create-a-manual-backup: 创建手动备份
  action-automatic-backup-for-database-props-database-name: 数据库'{1}'{0}自动备份
  enabled: 启用
  disabled: 禁用
  updated-backup-webhook-url-for-database-props-database-name: 更新了数据库'{0}'的 webhook URL。
  last-sync-status: 最后一次同步在{1}，状态为{0}
  version-control-enabled: 已启用版本控制
repository:
  branch-observe-file-change: Bytebase 跟踪文件变更的分支。
  branch-specify-tip: '诀窍: 可以使用诸如 "feature/*" 这样的通配符'
  base-directory: 根目录
  base-directory-description: Bytebase 跟踪文件变更的根目录。如果为空，则他会跟踪整个仓库。
  file-path-template: 文件路径模版
  file-path-template-description: Bytebase 仅会跟踪那些文件路径匹配模版 (相对于指定根目录）的文件。
  file-path-example-normal-migration: 针对普通迁移类型的文件路径样例
  file-path-example-baseline-migration: 针对基线迁移类型的文件路径样例
  schema-path-template: Schema 路径模版
  schema-writeback-description: >-
    如果指定，在每一次迁移之后，Bytebase 将把最新的 Schema
    回写到本来触发迁移的提交分支，回写的具体路径则是相对于前面指定的根目录。如果您不希望 Bytebase 这样做，则置为空。
  schema-writeback-protected-branch: 请保证被变更的分支不是处于保护 (protected) 状态，或者仓库允许他的 maintainer 可以推送变更到保护分支。
  if-specified: 如果指定
  schema-path-example: Schema 路径样例
  git-provider: Git 提供方
  version-control-status: '@.capitalize:common.version-control 已{status}'
  version-control-description-file-path: 数据库迁移脚本存放在 {fullPath}。为了进行一次变更，开发者需要创建一个匹配 {fullPathTemplate} 文件路径格式的迁移脚本。
  version-control-description-branch: 当脚本审核通过并且合并到 {branch} 分支后，Bytebase 将自动发起一条流水线来执行新的 schema 变更。
  version-control-description-description-schema-path: 当 schema 变更完成后, Bytebase 会把变更后的最新 schema 回写到指定的 {schemaPathTemplate}。
  restore-to-ui-workflow: 重置到 UI 工作流
  restore-ui-workflow-description: "当使用 UI 工作流时，开发者会通过 Bytebase \b控制台直接提交一个 SQL 审核工单，让指定的 DBA 或者开发同事审核。当审核通过后，Bytebase 再执行相应的 SQL 变更。"
  restore-ui-workflow-success: 成功重置到 UI 工作流
  update-version-control-config-success: 成功更新@:common.version-control配置
  setup-wizard-guide: 如果您在过程中遇到问题, 请参考{guide}
  choose-git-provider: 选择 Git 提供方
  select-repository: 选择仓库
  configure-deploy: 配置部署
  choose-git-provider-description: >-
    选择存放着您数据库 schema 脚本的 Git 提供方。当您把变更脚本推送到 Git 仓库后，Bytebase 会自动创建一条流水线把 schema
    变更应用到数据库上。
  choose-git-provider-visit-workspace: 访问 {workspace} 设置以添加更多 Git 提供方.
  choose-git-provider-contact-workspace-owner: >-
    如果您希望其他 Git 提供方出现在列表中，请联系 Bytebase 实例的所有者。当前 Bytebase 支持自己托管的 GitLab
    EE/CE，我们之后也会支持 GitLab.com, GitHub Enterprise 以及 GitHub.com。
  select-repository-attention-gitlab: >-
    Bytebase 仅列出您至少拥有 ’Maintainer' 权限的 GitLab 项目。因为只有至少拥有该权限，才能够配置项目的 webhook
    用来监听代码推送事件。
  select-repository-search: 搜索仓库
  linked: 关联的仓库
workflow:
  current-workflow: 当前工作流
  ui-workflow: UI 工作流
  ui-workflow-description: >-
    经典的 SQL 审核工作流。开发者直接在 Bytebase 上提交一个 SQL 审核工单，然后等待被指派的 DBA
    或者开发同事审核。在审核通过后，Bytebase 会进行相应的 SQL schema 变更。
  gitops-workflow: GitOps 工作流
  gitops-workflow-description: >-
    数据库迁移脚本保存在 Git 仓库中。为了进行一次 schema 变更，开发者会创建一个迁移脚本并且提交至诸如 GitLab 这样的 VCS 进行审核。
    当审核通过并且合并到配置的分支后，Bytebase 会自动开启流水线来进行新的 schema 变更。
  configure-gitops: 配置 Git
  configure-gitops-success: 开启「{project}」GitOps 工作流成功
  change-gitops-success: 变更「{project}」仓库成功
anomaly:
  attention-title: 异常检测
  attention-desc: |-
    Bytebase 会定期扫描托管资源并在这里列出检测到的异常。
    该列表大约每 10 分钟刷新一次。
  table-search-placeholder: 搜索{type}或者环境
  table-placeholder: 很棒，没有检测到{type}异常！
  tooltip: '{env} 环境有 {criticalCount} 个严重异常, {highCount} 个高等级异常和 {mediumCount} 个中等级异常'
  types:
    connection-failure: 连接失败
    missing-migration-schema: 缺少迁移 Schema
    schema-drift: Schema 偏差
    backup-enforcement-viloation: 违反备份策略约束
    missing-backup: 缺少备份
  action:
    check-instance: 检查实例
    view-backup: 查看备份
    configure-backup: 配置备份
    view-diff: 查看差异
  last-seen: 上次出现
  first-seen: 首次出现
  contact-dba: 请联系您的 DBA 进行配置。
project:
  dashboard:
    modal:
      title: 如何创建您的'@:{'common.project'}' ?
      content: |-
        在 Bytebase 中，项目的概念与其他常见的的开发工具类似

        一个项目会有属于他的协作成员，并且每一个数据库和工单总是归属于某一个项目

        同时，一个项目可以关联一个代码仓库，并以此来进行版本控制
      cancel: 关闭
      confirm: 不再出现
    search-bar-placeholder: 搜索项目名称
  table:
    key: '@:common.key'
    name: '@:common.name'
    created-at: 创建于
  create-modal:
    project-name: '@:common.project @:common.name'
    key: '@:common.key'
    key-hint: ( 请使用大写字母来命名您的项目 )
    cancel: '@:common.cancel'
    confirm: '@:common.create'
  overview:
    view-all: 查看所有
    view-all-closed: 查看所有结束的工单
    recent-activity: 近期@.lower:{'common.activities'}
    in-progress: 进行中
    recently-closed: 近期结束
    info-slot-content: >-
      Bytebase periodically syncs the instance schema. Newly synced databases
      are first placed in this default project. User should transfer them to the
      proper application project.
    no-db-prompt: 没有数据库属于当前项目 您可以通过点击位于上方菜单栏中的 {newDb} 或者 {transferInDb} 来添加数据库.
  webhook:
    create-webhook: 添加 webhook
    last-updated-by: 最后修改人
    destination: 外部应用
    webhook-url: Webhook url
    triggering-activity: 触发事件
    test-webhook: 测试 Webhook
    no-webhook:
      title: 当前项目暂未配置 webhook
      content: 配置 webhook 来让 Bytebase 在完成任务后向您的外部系统推送通知
    creation:
      title: 创建 webhook
      desc: 为 {destination} 创建一个 webhook
      how-to-protect: 您可以通过添加 'Bytebase' 到您的 webhook 关键字白名单中来保护您的 webhook
      view-doc: '{destination} 的官方文档'
    deletion:
      btn-text: Delete this webhook
    activity-item:
      issue-creation:
        title: Issue creation
        label: When new issue has been created
      issue-status-change:
        title: Issue status change
        label: When issue status has changed
      issue-task-status-change:
        title: Issue task status change
        label: When issue's enclosing task status has changed
      issue-info-change:
        title: Issue info change
        label: When issue info (e.g. assignee, title, description) has changed
      issue-comment-creation:
        title: Issue comment creation
        label: When new issue comment has been created
  settings:
    member-placeholder: 选择用户
    manage-member: 管理成员
    add-member: 添加成员
    owner: '@.upper:commo project.setting.add-membern.role.owner'
    developer: '@.upper:common.role.developer'
    archive:
      btn-text: 收藏这个@:common.project
    restore:
      btn-text: 取消收藏这个@:common.project
inbox:
  mark-all-as-read: 全部标记为已读
  view-older: 查看更早
version-control:
  setting:
    description: >-
      Bytebase 支持 GitOps 工作流。该工作流下，数据库迁移脚本存储在版本控制系统上
      (VCS)，新创建的迁移脚本会自动触发对应的数据库变更。Bytebase 的所有者先在此配置 VCS，在这之后，项目的所有者就可以从所配置的 VCS
      中选取他们的 Git 仓库。
    add-git-provider:
      self: 添加 Git 提供方
      description: >-
        在项目可以启用 GitOps 工作流前，Bytebase 首先需要以在 VCS 中注册为 OAuth 应用的方式和 VCS
        进行集成。以下是配置该集成的步骤，你也可以按照我们的{guide}。
      gitlab-self-host: 自托管 GitLab
      gitlab-self-host-admin-requirement: >-
        您必须是 GitLab 实例的管理员才能进行该配置。否则您需要让您的 GitLab 实例管理员把 Bytebase 先注册为 GitLab
        整个实例级别的 OAuth 应用，之后再让对方提供给您注册完成后的应用 ID 以及 Secret，以让您在「OAuth 应用信息」步骤进行填写。
      ouath-info-correct: OAuth 信息验证成功
      check-oauth-info-match: 请确认 Secret 和注册在 GitLab 实例上的应用信息匹配。
      add-success: 成功添加了 Git 提供方「{vcs}」
      choose: 选择 Git 提供方
      gitlab-self-host-ce-ee: 自托管 GitLab 企业版 (EE) 或者 社区版 (CE)
      basic-info:
        self: 基本信息
        gitlab-instance-url: GitLab 实例 URL
        gitlab-instance-url-label: VCS 实例 URL。请确认这个实例和 Bytebase 之间网络是互通的。
        instance-url-error: 实例 URL 必须以 https:// or http:// 开头
        display-name: 展示名称
        display-name-label: 一个可选的展示名称用以区分不同的 Git 供应方。
      oauth-info:
        self: OAuth 应用信息
        register-oauth-application: 注册 Bytebase 为一个 GitLab 实例级别 (instance-wide) 的 OAuth 应用。
        login-as-admin: 以管理员身份登陆 GitLab 实例。这个账号必须是整个 GitLab 实例的管理员 (会看到小扳手在顶栏)。
        visit-admin-page: 通过点击小扳手访问管理员界面，然后导航到「应用」分区，再点击「创建应用」。
        direct-link: 直达链接
        create-oauth-app: 使用如下信息来创建您的 Bytebase OAuth 应用。
        paste-oauth-info: 从刚创建好的应用上粘贴他的应用 ID 和 Secret 到下面的字段。
        application-id-error: 应用 ID 必须是 64 个字母长度
        secret-error: Secret 必须是 64 个字母长度
      confirm:
        confirm-info: 确认信息
        confirm-description: 创建完成后，这个 Git 供应方将出现在项目面板「版本控制」Tab 下，可以被项目所有者选中。
    git-provider:
      application-id-label: 注册为 GitLab 实例级 OAuth 应用的应用 ID。
      view-in-gitlab: 查看 GitLab
      secret-label-gitlab: 注册为 GitLab 实例级 OAuth 应用的 Secret。
      delete: 删除这个提供方前，需要先解除所有仓库的关联。<|MERGE_RESOLUTION|>--- conflicted
+++ resolved
@@ -117,13 +117,10 @@
   restore: 重置
   detailed-guide: 详细指南
   workspace: 工作空间
-<<<<<<< HEAD
   application: 应用
   confirm: 确认
   coming-later: 敬请期待
-=======
-  learn-more: 了解更多。
->>>>>>> dcf740d1
+  learn-more: 了解更多
 error-page:
   go-back-home: 回到主页
 anomaly-center: 异常中心
@@ -144,7 +141,7 @@
   checking: 检查中…
   run-task: 运行检查
   check-result:
-    title: '{name} 的检查结果'
+    title: "{name} 的检查结果"
   check-type:
     fake: Fake
     syntax: 语法
@@ -198,7 +195,7 @@
     plan: （升级到团队方案来开启角色管理）
   workspace:
     url-section: SQL Console URL
-    url-tip: '提示: 用 {schema} 作为真实数据库名称的占位符'
+    url-tip: "提示: 用 {schema} 作为真实数据库名称的占位符"
     tip: >-
       如果您的团队使用一个单独的 SQL 控制台，如 phpMyAdmin，那么可以在这里提供他的 URL 模板，Bytebase
       就可以将控制台链接到相关的数据库和表的界面上。
@@ -250,7 +247,7 @@
     reopened-issue: 重开工单
     resolved-issue: 解决工单
     canceled-issue: 取消工单
-    empty: ''
+    empty: ""
     changed: 修改
     updated: 更新
     canceled: 取消
@@ -264,8 +261,8 @@
     task: 任务
 issue:
   waiting-approval: 等待批准
-  opened-by-at: '{id} 由 {creator} 开启于 {time}'
-  commit-by-at: '{id} {title} 由 {author} 提交于 {time}'
+  opened-by-at: "{id} 由 {creator} 开启于 {time}"
+  commit-by-at: "{id} {title} 由 {author} 提交于 {time}"
   status-transition:
     modal:
       resolve: 解决工单?
@@ -281,10 +278,10 @@
   subscribe: 订阅
   unsubscribe: 取消订阅
   subscriber: 没有订阅者 | 1 个订阅者 | {n} 个订阅者
-  apply-to-other-stages: '@:{''common.apply''}到其他@:{''common.stage''}'
+  apply-to-other-stages: "@:{'common.apply'}到其他@:{'common.stage'}"
   add-sql-statement: 添加 SQL @:{'common.statement'}…
   optional-add-sql-statement: （可选）添加 SQL @:{'common.statement'}…
-  rollback-sql: '@:{''common.rollback''} SQL'
+  rollback-sql: "@:{'common.rollback'} SQL"
   add-rollback-sql-statement: 添加 @:{'common.rollback'} SQL @:{'common.statement'}…
   edit-description: 编辑描述
   add-some-description: 添加一些描述…
@@ -305,7 +302,7 @@
     updated: 更新于
     assignee: 审核人
   stage-select:
-    active: '{name}（活动中）'
+    active: "{name}（活动中）"
 alter-schema:
   vcs-enabled: 该项目开启了基于 VCS 的版本管理，选择下面的数据库会将您导航到相应的 Git 仓库以创建 schema 变更。
   vcs-info: 代表项目开启了基于 VCS 的版本管理。选择该类项目下的数据库会将您导航到对应的 Git 仓库以创建 schema 变更。
@@ -317,14 +314,14 @@
   create-db: 创建数据库
   choose-db: 选择数据库
   new-db: 创建数据库
-  add-instance: '@:common.add@:common.instance'
-  create-instance: '@:common.create@:common.instance'
+  add-instance: "@:common.add@:common.instance"
+  create-instance: "@:common.create@:common.instance"
   manage-user: 成员管理
   default-project: 默认项目
-  add-environment: '@:common.add@:common.environment'
-  create-environment: '@:common.create@:common.environment'
-  new-project: '@:common.new@:common.project'
-  create-project: '@:common.create@:common.project'
+  add-environment: "@:common.add@:common.environment"
+  create-environment: "@:common.create@:common.environment"
+  new-project: "@:common.new@:common.project"
+  create-project: "@:common.create@:common.project"
   edit-data: 编辑数据
   troubleshoot: 问题排查
   transfer-in-db: 转移数据库
@@ -336,7 +333,7 @@
   transfer-in-db-alert: 您确定要转移 "{ dbName }" 到我们的项目中吗？
 create-db:
   new-database-name: 新数据库名称
-  reserved-db-error: '{databaseName} 是一个预留名称'
+  reserved-db-error: "{databaseName} 是一个预留名称"
 db:
   encoding: 字符编码
   character-set: 字符集
@@ -351,13 +348,14 @@
   sync-status: 同步状态
 instance:
   select: 选择实例
-  new-database: '@:common.new@:common.database'
+  new-database: "@:common.new@:common.database"
   syncing: 同步中 ...
   sync-now: 现在同步
-  create-migration-schema: '@:common.create@:common.migration @:{''common.schema''}'
+  create-migration-schema: "@:common.create@:common.migration @:{'common.schema'}"
   missing-migration-schema: 缺少@:common.migration @:common.schema
   unable-to-connect-instance-to-check-migration-schema: 无法连接到@:{'common.instance'}以检查@:{'common.migration'} @:{'common.schema'}
-  bytebase-relies-on-migration-schema-to-manage-version-control-based-schema-migration-for-databases-belonged-to-this-instance: >-
+  bytebase-relies-on-migration-schema-to-manage-version-control-based-schema-migration-for-databases-belonged-to-this-instance:
+    >-
     Bytebase需要@:{'common.migration'} @:{'common.schema'}
     来管理属于这个@:{'common.instance'}的@:{'common.database'}的基于版本管理的 schema
     @:common.migration
@@ -384,10 +382,10 @@
 quick-start:
   bookmark-an-issue: 收藏工单
   add-a-comment: 添加评论
-  visit-project: '@:common.visit@:common.projects'
-  visit-instance: '@:common.visit@:common.instances'
-  visit-database: '@:common.visit@:common.databases'
-  visit-environment: '@:common.visit@:common.environments'
+  visit-project: "@:common.visit@:common.projects"
+  visit-instance: "@:common.visit@:common.instances"
+  visit-database: "@:common.visit@:common.databases"
+  visit-environment: "@:common.visit@:common.environments"
   add-a-member: 添加成员
   notice:
     title: 快速入门导览已关闭
@@ -466,7 +464,7 @@
     在 Bytebase 中，一个数据库始终属于单个项目。\n\nBytebase 将定期同步每个实例的数据库信息。
     您还可以从仪表板创建新数据库。
   restored-from: 恢复于
-  database-name-is-restored-from-another-database-backup: '{0}恢复于另一个数据库备份'
+  database-name-is-restored-from-another-database-backup: "{0}恢复于另一个数据库备份"
   sql-console: SQL控制台
   transfer-project: 转移项目
   alter-schema-in-vcs: 变更 Schema(VCS)
@@ -518,7 +516,7 @@
   if-specified: 如果指定
   schema-path-example: Schema 路径样例
   git-provider: Git 提供方
-  version-control-status: '@.capitalize:common.version-control 已{status}'
+  version-control-status: "@.capitalize:common.version-control 已{status}"
   version-control-description-file-path: 数据库迁移脚本存放在 {fullPath}。为了进行一次变更，开发者需要创建一个匹配 {fullPathTemplate} 文件路径格式的迁移脚本。
   version-control-description-branch: 当脚本审核通过并且合并到 {branch} 分支后，Bytebase 将自动发起一条流水线来执行新的 schema 变更。
   version-control-description-description-schema-path: 当 schema 变更完成后, Bytebase 会把变更后的最新 schema 回写到指定的 {schemaPathTemplate}。
@@ -562,7 +560,7 @@
     该列表大约每 10 分钟刷新一次。
   table-search-placeholder: 搜索{type}或者环境
   table-placeholder: 很棒，没有检测到{type}异常！
-  tooltip: '{env} 环境有 {criticalCount} 个严重异常, {highCount} 个高等级异常和 {mediumCount} 个中等级异常'
+  tooltip: "{env} 环境有 {criticalCount} 个严重异常, {highCount} 个高等级异常和 {mediumCount} 个中等级异常"
   types:
     connection-failure: 连接失败
     missing-migration-schema: 缺少迁移 Schema
@@ -591,15 +589,15 @@
       confirm: 不再出现
     search-bar-placeholder: 搜索项目名称
   table:
-    key: '@:common.key'
-    name: '@:common.name'
+    key: "@:common.key"
+    name: "@:common.name"
     created-at: 创建于
   create-modal:
-    project-name: '@:common.project @:common.name'
-    key: '@:common.key'
+    project-name: "@:common.project @:common.name"
+    key: "@:common.key"
     key-hint: ( 请使用大写字母来命名您的项目 )
-    cancel: '@:common.cancel'
-    confirm: '@:common.create'
+    cancel: "@:common.cancel"
+    confirm: "@:common.create"
   overview:
     view-all: 查看所有
     view-all-closed: 查看所有结束的工单
@@ -625,7 +623,7 @@
       title: 创建 webhook
       desc: 为 {destination} 创建一个 webhook
       how-to-protect: 您可以通过添加 'Bytebase' 到您的 webhook 关键字白名单中来保护您的 webhook
-      view-doc: '{destination} 的官方文档'
+      view-doc: "{destination} 的官方文档"
     deletion:
       btn-text: Delete this webhook
     activity-item:
@@ -648,8 +646,8 @@
     member-placeholder: 选择用户
     manage-member: 管理成员
     add-member: 添加成员
-    owner: '@.upper:commo project.setting.add-membern.role.owner'
-    developer: '@.upper:common.role.developer'
+    owner: "@.upper:commo project.setting.add-membern.role.owner"
+    developer: "@.upper:common.role.developer"
     archive:
       btn-text: 收藏这个@:common.project
     restore:
