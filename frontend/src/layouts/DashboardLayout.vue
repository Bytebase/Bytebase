--- conflicted
+++ resolved
@@ -54,11 +54,7 @@
 import { ServerInfo } from "../types";
 import { isDBAOrOwner } from "../utils";
 import { computed, defineComponent } from "vue";
-<<<<<<< HEAD
-import { useActuatorStore, useNotificationStore } from "@/store";
-=======
-import { useActuatorStore, useDebugStore } from "@/store";
->>>>>>> cd6be41b
+import { useActuatorStore, useDebugStore, useNotificationStore } from "@/store";
 import { storeToRefs } from "pinia";
 
 export default defineComponent({
