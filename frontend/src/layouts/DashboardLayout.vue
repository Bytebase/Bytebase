<template>
  <div class="relative h-screen overflow-hidden flex flex-col">
    <template v-if="isDemo">
      <BannerDemo />
    </template>
    <template v-if="showDebugBanner">
      <BannerDebug />
    </template>
    <template v-else-if="isNearTrialExpireTime">
      <BannerTrial />
    </template>
    <template v-else-if="isReadonly">
      <div
        class="h-12 w-full text-lg font-medium bg-yellow-500 text-white flex justify-center items-center"
      >
        Server is in readonly mode. You can still view the console, but any
        change attempt will fail.
      </div>
    </template>
    <nav class="bg-white border-b border-block-border">
      <div class="max-w-full mx-auto px-4">
        <DashboardHeader />
      </div>
    </nav>
    <!-- Suspense is experimental, be aware of the potential change -->
    <Suspense>
      <template #default>
        <ProvideDashboardContext>
          <router-view name="body" />
        </ProvideDashboardContext>
      </template>
      <template #fallback>
        <div class="flex flex-row justify-between p-4 space-x-2">
          <span class="items-center flex">Loading...</span>
          <button
            class="items-center flex justify-center btn-normal"
            @click.prevent="ping"
          >
            Ping
          </button>
        </div>
      </template>
    </Suspense>
  </div>
</template>

<script lang="ts">
import { useStore } from "vuex";
import ProvideDashboardContext from "../components/ProvideDashboardContext.vue";
import DashboardHeader from "../views/DashboardHeader.vue";
import BannerDemo from "../views/BannerDemo.vue";
import BannerTrial from "../views/BannerTrial.vue";
import BannerDebug from "../views/BannerDebug.vue";
import { ServerInfo } from "../types";
import { isDBAOrOwner } from "../utils";
import { computed, defineComponent } from "vue";
<<<<<<< HEAD
import { useActuatorStore, useDebugStore } from "@/store";
=======
import {
  pushNotification,
  useActuatorStore,
  useDebugStore,
  useSubscriptionStore,
} from "@/store";
>>>>>>> cd25c090
import { storeToRefs } from "pinia";

export default defineComponent({
  name: "DashboardLayout",
  components: {
    ProvideDashboardContext,
    DashboardHeader,
    BannerDemo,
    BannerTrial,
    BannerDebug,
  },
  setup() {
    const store = useStore();
    const actuatorStore = useActuatorStore();
<<<<<<< HEAD
=======
    const subscriptionStore = useSubscriptionStore();
>>>>>>> cd25c090
    const debugStore = useDebugStore();

    const ping = () => {
      actuatorStore.fetchInfo().then((info: ServerInfo) => {
        pushNotification({
          module: "bytebase",
          style: "SUCCESS",
          title: info,
        });
      });
    };

    const { isDemo, isReadonly } = storeToRefs(actuatorStore);
    const { isNearTrialExpireTime } = storeToRefs(subscriptionStore);

    const { isDebug } = storeToRefs(debugStore);

    const currentUser = computed(() => store.getters["auth/currentUser"]());

    // For now, debug mode is a global setting and will affect all users.
    // So we only allow DBA and Owner to toggle it and thus show a banner
    // reminding them to turn off
    const showDebugBanner = computed(() => {
      return isDebug.value && isDBAOrOwner(currentUser.value.role);
    });

    const { isDebug } = storeToRefs(debugStore);

    const currentUser = computed(() => store.getters["auth/currentUser"]());

    // For now, debug mode is a global setting and will affect all users.
    // So we only allow DBA and Owner to toggle it and thus show a banner
    // reminding them to turn off
    const showDebugBanner = computed(() => {
      return isDebug.value && isDBAOrOwner(currentUser.value.role);
    });

    return {
      ping,
      isDemo,
      isReadonly,
      isNearTrialExpireTime,
      showDebugBanner,
    };
  },
});
</script><|MERGE_RESOLUTION|>--- conflicted
+++ resolved
@@ -54,16 +54,12 @@
 import { ServerInfo } from "../types";
 import { isDBAOrOwner } from "../utils";
 import { computed, defineComponent } from "vue";
-<<<<<<< HEAD
-import { useActuatorStore, useDebugStore } from "@/store";
-=======
 import {
   pushNotification,
   useActuatorStore,
   useDebugStore,
   useSubscriptionStore,
 } from "@/store";
->>>>>>> cd25c090
 import { storeToRefs } from "pinia";
 
 export default defineComponent({
@@ -78,10 +74,7 @@
   setup() {
     const store = useStore();
     const actuatorStore = useActuatorStore();
-<<<<<<< HEAD
-=======
     const subscriptionStore = useSubscriptionStore();
->>>>>>> cd25c090
     const debugStore = useDebugStore();
 
     const ping = () => {
