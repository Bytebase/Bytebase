/* eslint-disable */
import type { CallContext, CallOptions } from "nice-grpc-common";
import * as _m0 from "protobufjs/minimal";
import { FieldMask } from "../google/protobuf/field_mask";
import { Timestamp } from "../google/protobuf/timestamp";

export const protobufPackage = "bytebase.v1";

export enum IssueStatus {
  ISSUE_STATUS_UNSPECIFIED = 0,
  OPEN = 1,
  DONE = 2,
  CANCELED = 3,
  UNRECOGNIZED = -1,
}

export function issueStatusFromJSON(object: any): IssueStatus {
  switch (object) {
    case 0:
    case "ISSUE_STATUS_UNSPECIFIED":
      return IssueStatus.ISSUE_STATUS_UNSPECIFIED;
    case 1:
    case "OPEN":
      return IssueStatus.OPEN;
    case 2:
    case "DONE":
      return IssueStatus.DONE;
    case 3:
    case "CANCELED":
      return IssueStatus.CANCELED;
    case -1:
    case "UNRECOGNIZED":
    default:
      return IssueStatus.UNRECOGNIZED;
  }
}

export function issueStatusToJSON(object: IssueStatus): string {
  switch (object) {
    case IssueStatus.ISSUE_STATUS_UNSPECIFIED:
      return "ISSUE_STATUS_UNSPECIFIED";
    case IssueStatus.OPEN:
      return "OPEN";
    case IssueStatus.DONE:
      return "DONE";
    case IssueStatus.CANCELED:
      return "CANCELED";
    case IssueStatus.UNRECOGNIZED:
    default:
      return "UNRECOGNIZED";
  }
}

export interface GetIssueRequest {
  /**
   * The name of the issue to retrieve.
   * Format: projects/{project}/issues/{issue}
   */
  name: string;
  force: boolean;
}

export interface CreateIssueRequest {
  /**
   * The parent, which owns this collection of issues.
   * Format: projects/{project}
   */
  parent: string;
  /** The issue to create. */
  issue?: Issue | undefined;
}

export interface ListIssuesRequest {
  /**
   * The parent, which owns this collection of issues.
   * Format: projects/{project}
   * Use "projects/-" to list all issues from all projects.
   */
  parent: string;
  /**
   * The maximum number of issues to return. The service may return fewer than
   * this value.
   * If unspecified, at most 50 issues will be returned.
   * The maximum value is 1000; values above 1000 will be coerced to 1000.
   */
  pageSize: number;
  /**
   * A page token, received from a previous `ListIssues` call.
   * Provide this to retrieve the subsequent page.
   *
   * When paginating, all other parameters provided to `ListIssues` must match
   * the call that provided the page token.
   */
  pageToken: string;
  /** Filter is used to filter issues returned in the list. */
  filter: string;
}

export interface ListIssuesResponse {
  /** The issues from the specified request. */
  issues: Issue[];
  /**
   * A token, which can be sent as `page_token` to retrieve the next page.
   * If this field is omitted, there are no subsequent pages.
   */
  nextPageToken: string;
}

export interface UpdateIssueRequest {
  /**
   * The issue to update.
   *
   * The issue's `name` field is used to identify the issue to update.
   * Format: projects/{project}/issues/{issue}
   */
  issue?:
    | Issue
    | undefined;
  /** The list of fields to update. */
  updateMask?: string[] | undefined;
}

export interface SearchIssuesRequest {
  /**
   * The parent, which owns this collection of issues.
   * Format: projects/{project}.
   * Use "projects/-" to search all issues.
   */
  parent: string;
  /**
   * The maximum number of issues to return. The service may return fewer than
   * this value.
   * If unspecified, at most 50 issues will be returned.
   * The maximum value is 1000; values above 1000 will be coerced to 1000.
   */
  pageSize: number;
  /**
   * A page token, received from a previous `SearchIssues` call.
   * Provide this to retrieve the subsequent page.
   *
   * When paginating, all other parameters provided to `SearchIssues` must match
   * the call that provided the page token.
   */
  pageToken: string;
  /** Query is the query statement. */
  query: string;
  /** Filter is used to filter issues returned in the list. */
  filter: string;
}

export interface SearchIssuesResponse {
  /** The issues from the specified request. */
  issues: Issue[];
  /**
   * A token, which can be sent as `page_token` to retrieve the next page.
   * If this field is omitted, there are no subsequent pages.
   */
  nextPageToken: string;
}

export interface BatchUpdateIssuesStatusRequest {
  /**
   * The parent resource shared by all issues being updated.
   * Format: projects/{project}
   * If the operation spans parents, a dash (-) may be accepted as a wildcard.
   * We only support updating the status of databases for now.
   */
  parent: string;
  /**
   * The list of issues to update.
   * Format: projects/{project}/issues/{issue}
   */
  issues: string[];
  /** The new status. */
  status: IssueStatus;
  reason: string;
}

export interface BatchUpdateIssuesStatusResponse {
}

export interface ApproveIssueRequest {
  /**
   * The name of the issue to add an approver.
   * Format: projects/{project}/issues/{issue}
   */
  name: string;
  comment: string;
}

export interface RejectIssueRequest {
  /**
   * The name of the issue to add an rejection.
   * Format: projects/{project}/issues/{issue}
   */
  name: string;
  comment: string;
}

export interface RequestIssueRequest {
  /**
   * The name of the issue to request a issue.
   * Format: projects/{project}/issues/{issue}
   */
  name: string;
  comment: string;
}

export interface Issue {
  /**
   * The name of the issue.
   * Format: projects/{project}/issues/{issue}
   */
  name: string;
  /** The system-assigned, unique identifier for a resource. */
  uid: string;
  title: string;
  description: string;
  type: Issue_Type;
  status: IssueStatus;
  /** Format: users/hello@world.com */
  assignee: string;
  assigneeAttention: boolean;
  approvers: Issue_Approver[];
  approvalTemplates: ApprovalTemplate[];
  /**
   * If the value is `false`, it means that the backend is still finding matching approval templates.
   * If `true`, approval_templates & approvers & approval_finding_error are available.
   */
  approvalFindingDone: boolean;
  approvalFindingError: string;
  /**
   * The subscribers.
   * Format: users/hello@world.com
   */
  subscribers: string[];
  /** Format: users/hello@world.com */
  creator: string;
  createTime?: Date | undefined;
  updateTime?:
    | Date
    | undefined;
  /**
   * The plan associated with the issue.
   * Can be empty.
   * Format: projects/{project}/plans/{plan}
   */
  plan: string;
  /**
   * The rollout associated with the issue.
   * Can be empty.
   * Format: projects/{project}/rollouts/{rollout}
   */
  rollout: string;
}

export enum Issue_Type {
  TYPE_UNSPECIFIED = 0,
  DATABASE_CHANGE = 1,
  GRANT_REQUEST = 2,
  UNRECOGNIZED = -1,
}

export function issue_TypeFromJSON(object: any): Issue_Type {
  switch (object) {
    case 0:
    case "TYPE_UNSPECIFIED":
      return Issue_Type.TYPE_UNSPECIFIED;
    case 1:
    case "DATABASE_CHANGE":
      return Issue_Type.DATABASE_CHANGE;
    case 2:
    case "GRANT_REQUEST":
      return Issue_Type.GRANT_REQUEST;
    case -1:
    case "UNRECOGNIZED":
    default:
      return Issue_Type.UNRECOGNIZED;
  }
}

export function issue_TypeToJSON(object: Issue_Type): string {
  switch (object) {
    case Issue_Type.TYPE_UNSPECIFIED:
      return "TYPE_UNSPECIFIED";
    case Issue_Type.DATABASE_CHANGE:
      return "DATABASE_CHANGE";
    case Issue_Type.GRANT_REQUEST:
      return "GRANT_REQUEST";
    case Issue_Type.UNRECOGNIZED:
    default:
      return "UNRECOGNIZED";
  }
}

export interface Issue_Approver {
  /** The new status. */
  status: Issue_Approver_Status;
  /** Format: users/hello@world.com */
  principal: string;
}

export enum Issue_Approver_Status {
  STATUS_UNSPECIFIED = 0,
  PENDING = 1,
  APPROVED = 2,
  REJECTED = 3,
  UNRECOGNIZED = -1,
}

export function issue_Approver_StatusFromJSON(object: any): Issue_Approver_Status {
  switch (object) {
    case 0:
    case "STATUS_UNSPECIFIED":
      return Issue_Approver_Status.STATUS_UNSPECIFIED;
    case 1:
    case "PENDING":
      return Issue_Approver_Status.PENDING;
    case 2:
    case "APPROVED":
      return Issue_Approver_Status.APPROVED;
    case 3:
    case "REJECTED":
      return Issue_Approver_Status.REJECTED;
    case -1:
    case "UNRECOGNIZED":
    default:
      return Issue_Approver_Status.UNRECOGNIZED;
  }
}

export function issue_Approver_StatusToJSON(object: Issue_Approver_Status): string {
  switch (object) {
    case Issue_Approver_Status.STATUS_UNSPECIFIED:
      return "STATUS_UNSPECIFIED";
    case Issue_Approver_Status.PENDING:
      return "PENDING";
    case Issue_Approver_Status.APPROVED:
      return "APPROVED";
    case Issue_Approver_Status.REJECTED:
      return "REJECTED";
    case Issue_Approver_Status.UNRECOGNIZED:
    default:
      return "UNRECOGNIZED";
  }
}

export interface ApprovalTemplate {
  flow?: ApprovalFlow | undefined;
  title: string;
  description: string;
  /**
   * The name of the creator in users/{email} format.
   * TODO: we should mark it as OUTPUT_ONLY, but currently the frontend will post the approval setting with creator.
   */
  creator: string;
}

export interface ApprovalFlow {
  steps: ApprovalStep[];
}

export interface ApprovalStep {
  type: ApprovalStep_Type;
  nodes: ApprovalNode[];
}

/**
 * Type of the ApprovalStep
 * ALL means every node must be approved to proceed.
 * ANY means approving any node will proceed.
 */
export enum ApprovalStep_Type {
  TYPE_UNSPECIFIED = 0,
  ALL = 1,
  ANY = 2,
  UNRECOGNIZED = -1,
}

export function approvalStep_TypeFromJSON(object: any): ApprovalStep_Type {
  switch (object) {
    case 0:
    case "TYPE_UNSPECIFIED":
      return ApprovalStep_Type.TYPE_UNSPECIFIED;
    case 1:
    case "ALL":
      return ApprovalStep_Type.ALL;
    case 2:
    case "ANY":
      return ApprovalStep_Type.ANY;
    case -1:
    case "UNRECOGNIZED":
    default:
      return ApprovalStep_Type.UNRECOGNIZED;
  }
}

export function approvalStep_TypeToJSON(object: ApprovalStep_Type): string {
  switch (object) {
    case ApprovalStep_Type.TYPE_UNSPECIFIED:
      return "TYPE_UNSPECIFIED";
    case ApprovalStep_Type.ALL:
      return "ALL";
    case ApprovalStep_Type.ANY:
      return "ANY";
    case ApprovalStep_Type.UNRECOGNIZED:
    default:
      return "UNRECOGNIZED";
  }
}

export interface ApprovalNode {
  type: ApprovalNode_Type;
  groupValue?:
    | ApprovalNode_GroupValue
    | undefined;
  /** Format: roles/{role} */
  role?: string | undefined;
  externalNodeId?: string | undefined;
}

/**
 * Type of the ApprovalNode.
 * type determines who should approve this node.
 * ANY_IN_GROUP means the ApprovalNode can be approved by an user from our predefined user group.
 * See GroupValue below for the predefined user groups.
 */
export enum ApprovalNode_Type {
  TYPE_UNSPECIFIED = 0,
  ANY_IN_GROUP = 1,
  UNRECOGNIZED = -1,
}

export function approvalNode_TypeFromJSON(object: any): ApprovalNode_Type {
  switch (object) {
    case 0:
    case "TYPE_UNSPECIFIED":
      return ApprovalNode_Type.TYPE_UNSPECIFIED;
    case 1:
    case "ANY_IN_GROUP":
      return ApprovalNode_Type.ANY_IN_GROUP;
    case -1:
    case "UNRECOGNIZED":
    default:
      return ApprovalNode_Type.UNRECOGNIZED;
  }
}

export function approvalNode_TypeToJSON(object: ApprovalNode_Type): string {
  switch (object) {
    case ApprovalNode_Type.TYPE_UNSPECIFIED:
      return "TYPE_UNSPECIFIED";
    case ApprovalNode_Type.ANY_IN_GROUP:
      return "ANY_IN_GROUP";
    case ApprovalNode_Type.UNRECOGNIZED:
    default:
      return "UNRECOGNIZED";
  }
}

/**
 * The predefined user groups are:
 * - WORKSPACE_OWNER
 * - WORKSPACE_DBA
 * - PROJECT_OWNER
 * - PROJECT_MEMBER
 */
export enum ApprovalNode_GroupValue {
  GROUP_VALUE_UNSPECIFILED = 0,
  WORKSPACE_OWNER = 1,
  WORKSPACE_DBA = 2,
  PROJECT_OWNER = 3,
  PROJECT_MEMBER = 4,
  UNRECOGNIZED = -1,
}

export function approvalNode_GroupValueFromJSON(object: any): ApprovalNode_GroupValue {
  switch (object) {
    case 0:
    case "GROUP_VALUE_UNSPECIFILED":
      return ApprovalNode_GroupValue.GROUP_VALUE_UNSPECIFILED;
    case 1:
    case "WORKSPACE_OWNER":
      return ApprovalNode_GroupValue.WORKSPACE_OWNER;
    case 2:
    case "WORKSPACE_DBA":
      return ApprovalNode_GroupValue.WORKSPACE_DBA;
    case 3:
    case "PROJECT_OWNER":
      return ApprovalNode_GroupValue.PROJECT_OWNER;
    case 4:
    case "PROJECT_MEMBER":
      return ApprovalNode_GroupValue.PROJECT_MEMBER;
    case -1:
    case "UNRECOGNIZED":
    default:
      return ApprovalNode_GroupValue.UNRECOGNIZED;
  }
}

export function approvalNode_GroupValueToJSON(object: ApprovalNode_GroupValue): string {
  switch (object) {
    case ApprovalNode_GroupValue.GROUP_VALUE_UNSPECIFILED:
      return "GROUP_VALUE_UNSPECIFILED";
    case ApprovalNode_GroupValue.WORKSPACE_OWNER:
      return "WORKSPACE_OWNER";
    case ApprovalNode_GroupValue.WORKSPACE_DBA:
      return "WORKSPACE_DBA";
    case ApprovalNode_GroupValue.PROJECT_OWNER:
      return "PROJECT_OWNER";
    case ApprovalNode_GroupValue.PROJECT_MEMBER:
      return "PROJECT_MEMBER";
    case ApprovalNode_GroupValue.UNRECOGNIZED:
    default:
      return "UNRECOGNIZED";
  }
}

export interface CreateIssueCommentRequest {
  /**
   * The issue name
   * Format: projects/{project}/issues/{issue}
   */
  parent: string;
  issueComment?: IssueComment | undefined;
}

export interface UpdateIssueCommentRequest {
  /**
   * The issue name
   * Format: projects/{project}/issues/{issue}
   */
  parent: string;
  issueComment?:
    | IssueComment
    | undefined;
  /** The list of fields to update. */
  updateMask?: string[] | undefined;
}

export interface IssueComment {
  uid: string;
  comment: string;
  /** TODO: use struct message instead. */
  payload: string;
  createTime?: Date | undefined;
  updateTime?: Date | undefined;
}

function createBaseGetIssueRequest(): GetIssueRequest {
  return { name: "", force: false };
}

export const GetIssueRequest = {
  encode(message: GetIssueRequest, writer: _m0.Writer = _m0.Writer.create()): _m0.Writer {
    if (message.name !== "") {
      writer.uint32(10).string(message.name);
    }
    if (message.force === true) {
      writer.uint32(16).bool(message.force);
    }
    return writer;
  },

  decode(input: _m0.Reader | Uint8Array, length?: number): GetIssueRequest {
    const reader = input instanceof _m0.Reader ? input : _m0.Reader.create(input);
    let end = length === undefined ? reader.len : reader.pos + length;
    const message = createBaseGetIssueRequest();
    while (reader.pos < end) {
      const tag = reader.uint32();
      switch (tag >>> 3) {
        case 1:
          if (tag !== 10) {
            break;
          }

          message.name = reader.string();
          continue;
        case 2:
          if (tag !== 16) {
            break;
          }

          message.force = reader.bool();
          continue;
      }
      if ((tag & 7) === 4 || tag === 0) {
        break;
      }
      reader.skipType(tag & 7);
    }
    return message;
  },

  fromJSON(object: any): GetIssueRequest {
    return {
      name: isSet(object.name) ? String(object.name) : "",
      force: isSet(object.force) ? Boolean(object.force) : false,
    };
  },

  toJSON(message: GetIssueRequest): unknown {
    const obj: any = {};
    message.name !== undefined && (obj.name = message.name);
    message.force !== undefined && (obj.force = message.force);
    return obj;
  },

  create(base?: DeepPartial<GetIssueRequest>): GetIssueRequest {
    return GetIssueRequest.fromPartial(base ?? {});
  },

  fromPartial(object: DeepPartial<GetIssueRequest>): GetIssueRequest {
    const message = createBaseGetIssueRequest();
    message.name = object.name ?? "";
    message.force = object.force ?? false;
    return message;
  },
};

function createBaseCreateIssueRequest(): CreateIssueRequest {
  return { parent: "", issue: undefined };
}

export const CreateIssueRequest = {
  encode(message: CreateIssueRequest, writer: _m0.Writer = _m0.Writer.create()): _m0.Writer {
    if (message.parent !== "") {
      writer.uint32(10).string(message.parent);
    }
    if (message.issue !== undefined) {
      Issue.encode(message.issue, writer.uint32(18).fork()).ldelim();
    }
    return writer;
  },

  decode(input: _m0.Reader | Uint8Array, length?: number): CreateIssueRequest {
    const reader = input instanceof _m0.Reader ? input : _m0.Reader.create(input);
    let end = length === undefined ? reader.len : reader.pos + length;
    const message = createBaseCreateIssueRequest();
    while (reader.pos < end) {
      const tag = reader.uint32();
      switch (tag >>> 3) {
        case 1:
          if (tag !== 10) {
            break;
          }

          message.parent = reader.string();
          continue;
        case 2:
          if (tag !== 18) {
            break;
          }

          message.issue = Issue.decode(reader, reader.uint32());
          continue;
      }
      if ((tag & 7) === 4 || tag === 0) {
        break;
      }
      reader.skipType(tag & 7);
    }
    return message;
  },

  fromJSON(object: any): CreateIssueRequest {
    return {
      parent: isSet(object.parent) ? String(object.parent) : "",
      issue: isSet(object.issue) ? Issue.fromJSON(object.issue) : undefined,
    };
  },

  toJSON(message: CreateIssueRequest): unknown {
    const obj: any = {};
    message.parent !== undefined && (obj.parent = message.parent);
    message.issue !== undefined && (obj.issue = message.issue ? Issue.toJSON(message.issue) : undefined);
    return obj;
  },

  create(base?: DeepPartial<CreateIssueRequest>): CreateIssueRequest {
    return CreateIssueRequest.fromPartial(base ?? {});
  },

  fromPartial(object: DeepPartial<CreateIssueRequest>): CreateIssueRequest {
    const message = createBaseCreateIssueRequest();
    message.parent = object.parent ?? "";
    message.issue = (object.issue !== undefined && object.issue !== null) ? Issue.fromPartial(object.issue) : undefined;
    return message;
  },
};

function createBaseListIssuesRequest(): ListIssuesRequest {
  return { parent: "", pageSize: 0, pageToken: "", filter: "" };
}

export const ListIssuesRequest = {
  encode(message: ListIssuesRequest, writer: _m0.Writer = _m0.Writer.create()): _m0.Writer {
    if (message.parent !== "") {
      writer.uint32(10).string(message.parent);
    }
    if (message.pageSize !== 0) {
      writer.uint32(16).int32(message.pageSize);
    }
    if (message.pageToken !== "") {
      writer.uint32(26).string(message.pageToken);
    }
    if (message.filter !== "") {
      writer.uint32(34).string(message.filter);
    }
    return writer;
  },

  decode(input: _m0.Reader | Uint8Array, length?: number): ListIssuesRequest {
    const reader = input instanceof _m0.Reader ? input : _m0.Reader.create(input);
    let end = length === undefined ? reader.len : reader.pos + length;
    const message = createBaseListIssuesRequest();
    while (reader.pos < end) {
      const tag = reader.uint32();
      switch (tag >>> 3) {
        case 1:
          if (tag !== 10) {
            break;
          }

          message.parent = reader.string();
          continue;
        case 2:
          if (tag !== 16) {
            break;
          }

          message.pageSize = reader.int32();
          continue;
        case 3:
          if (tag !== 26) {
            break;
          }

          message.pageToken = reader.string();
          continue;
        case 4:
          if (tag !== 34) {
            break;
          }

          message.filter = reader.string();
          continue;
      }
      if ((tag & 7) === 4 || tag === 0) {
        break;
      }
      reader.skipType(tag & 7);
    }
    return message;
  },

  fromJSON(object: any): ListIssuesRequest {
    return {
      parent: isSet(object.parent) ? String(object.parent) : "",
      pageSize: isSet(object.pageSize) ? Number(object.pageSize) : 0,
      pageToken: isSet(object.pageToken) ? String(object.pageToken) : "",
      filter: isSet(object.filter) ? String(object.filter) : "",
    };
  },

  toJSON(message: ListIssuesRequest): unknown {
    const obj: any = {};
    message.parent !== undefined && (obj.parent = message.parent);
    message.pageSize !== undefined && (obj.pageSize = Math.round(message.pageSize));
    message.pageToken !== undefined && (obj.pageToken = message.pageToken);
    message.filter !== undefined && (obj.filter = message.filter);
    return obj;
  },

  create(base?: DeepPartial<ListIssuesRequest>): ListIssuesRequest {
    return ListIssuesRequest.fromPartial(base ?? {});
  },

  fromPartial(object: DeepPartial<ListIssuesRequest>): ListIssuesRequest {
    const message = createBaseListIssuesRequest();
    message.parent = object.parent ?? "";
    message.pageSize = object.pageSize ?? 0;
    message.pageToken = object.pageToken ?? "";
    message.filter = object.filter ?? "";
    return message;
  },
};

function createBaseListIssuesResponse(): ListIssuesResponse {
  return { issues: [], nextPageToken: "" };
}

export const ListIssuesResponse = {
  encode(message: ListIssuesResponse, writer: _m0.Writer = _m0.Writer.create()): _m0.Writer {
    for (const v of message.issues) {
      Issue.encode(v!, writer.uint32(10).fork()).ldelim();
    }
    if (message.nextPageToken !== "") {
      writer.uint32(18).string(message.nextPageToken);
    }
    return writer;
  },

  decode(input: _m0.Reader | Uint8Array, length?: number): ListIssuesResponse {
    const reader = input instanceof _m0.Reader ? input : _m0.Reader.create(input);
    let end = length === undefined ? reader.len : reader.pos + length;
    const message = createBaseListIssuesResponse();
    while (reader.pos < end) {
      const tag = reader.uint32();
      switch (tag >>> 3) {
        case 1:
          if (tag !== 10) {
            break;
          }

          message.issues.push(Issue.decode(reader, reader.uint32()));
          continue;
        case 2:
          if (tag !== 18) {
            break;
          }

          message.nextPageToken = reader.string();
          continue;
      }
      if ((tag & 7) === 4 || tag === 0) {
        break;
      }
      reader.skipType(tag & 7);
    }
    return message;
  },

  fromJSON(object: any): ListIssuesResponse {
    return {
      issues: Array.isArray(object?.issues) ? object.issues.map((e: any) => Issue.fromJSON(e)) : [],
      nextPageToken: isSet(object.nextPageToken) ? String(object.nextPageToken) : "",
    };
  },

  toJSON(message: ListIssuesResponse): unknown {
    const obj: any = {};
    if (message.issues) {
      obj.issues = message.issues.map((e) => e ? Issue.toJSON(e) : undefined);
    } else {
      obj.issues = [];
    }
    message.nextPageToken !== undefined && (obj.nextPageToken = message.nextPageToken);
    return obj;
  },

  create(base?: DeepPartial<ListIssuesResponse>): ListIssuesResponse {
    return ListIssuesResponse.fromPartial(base ?? {});
  },

  fromPartial(object: DeepPartial<ListIssuesResponse>): ListIssuesResponse {
    const message = createBaseListIssuesResponse();
    message.issues = object.issues?.map((e) => Issue.fromPartial(e)) || [];
    message.nextPageToken = object.nextPageToken ?? "";
    return message;
  },
};

function createBaseUpdateIssueRequest(): UpdateIssueRequest {
  return { issue: undefined, updateMask: undefined };
}

export const UpdateIssueRequest = {
  encode(message: UpdateIssueRequest, writer: _m0.Writer = _m0.Writer.create()): _m0.Writer {
    if (message.issue !== undefined) {
      Issue.encode(message.issue, writer.uint32(10).fork()).ldelim();
    }
    if (message.updateMask !== undefined) {
      FieldMask.encode(FieldMask.wrap(message.updateMask), writer.uint32(18).fork()).ldelim();
    }
    return writer;
  },

  decode(input: _m0.Reader | Uint8Array, length?: number): UpdateIssueRequest {
    const reader = input instanceof _m0.Reader ? input : _m0.Reader.create(input);
    let end = length === undefined ? reader.len : reader.pos + length;
    const message = createBaseUpdateIssueRequest();
    while (reader.pos < end) {
      const tag = reader.uint32();
      switch (tag >>> 3) {
        case 1:
          if (tag !== 10) {
            break;
          }

          message.issue = Issue.decode(reader, reader.uint32());
          continue;
        case 2:
          if (tag !== 18) {
            break;
          }

          message.updateMask = FieldMask.unwrap(FieldMask.decode(reader, reader.uint32()));
          continue;
      }
      if ((tag & 7) === 4 || tag === 0) {
        break;
      }
      reader.skipType(tag & 7);
    }
    return message;
  },

  fromJSON(object: any): UpdateIssueRequest {
    return {
      issue: isSet(object.issue) ? Issue.fromJSON(object.issue) : undefined,
      updateMask: isSet(object.updateMask) ? FieldMask.unwrap(FieldMask.fromJSON(object.updateMask)) : undefined,
    };
  },

  toJSON(message: UpdateIssueRequest): unknown {
    const obj: any = {};
    message.issue !== undefined && (obj.issue = message.issue ? Issue.toJSON(message.issue) : undefined);
    message.updateMask !== undefined && (obj.updateMask = FieldMask.toJSON(FieldMask.wrap(message.updateMask)));
    return obj;
  },

  create(base?: DeepPartial<UpdateIssueRequest>): UpdateIssueRequest {
    return UpdateIssueRequest.fromPartial(base ?? {});
  },

  fromPartial(object: DeepPartial<UpdateIssueRequest>): UpdateIssueRequest {
    const message = createBaseUpdateIssueRequest();
    message.issue = (object.issue !== undefined && object.issue !== null) ? Issue.fromPartial(object.issue) : undefined;
    message.updateMask = object.updateMask ?? undefined;
    return message;
  },
};

function createBaseSearchIssuesRequest(): SearchIssuesRequest {
  return { parent: "", pageSize: 0, pageToken: "", query: "", filter: "" };
}

export const SearchIssuesRequest = {
  encode(message: SearchIssuesRequest, writer: _m0.Writer = _m0.Writer.create()): _m0.Writer {
    if (message.parent !== "") {
      writer.uint32(10).string(message.parent);
    }
    if (message.pageSize !== 0) {
      writer.uint32(16).int32(message.pageSize);
    }
    if (message.pageToken !== "") {
      writer.uint32(26).string(message.pageToken);
    }
    if (message.query !== "") {
      writer.uint32(34).string(message.query);
    }
    if (message.filter !== "") {
      writer.uint32(42).string(message.filter);
    }
    return writer;
  },

  decode(input: _m0.Reader | Uint8Array, length?: number): SearchIssuesRequest {
    const reader = input instanceof _m0.Reader ? input : _m0.Reader.create(input);
    let end = length === undefined ? reader.len : reader.pos + length;
    const message = createBaseSearchIssuesRequest();
    while (reader.pos < end) {
      const tag = reader.uint32();
      switch (tag >>> 3) {
        case 1:
          if (tag !== 10) {
            break;
          }

          message.parent = reader.string();
          continue;
        case 2:
          if (tag !== 16) {
            break;
          }

          message.pageSize = reader.int32();
          continue;
        case 3:
          if (tag !== 26) {
            break;
          }

          message.pageToken = reader.string();
          continue;
        case 4:
          if (tag !== 34) {
            break;
          }

          message.query = reader.string();
          continue;
        case 5:
          if (tag !== 42) {
            break;
          }

          message.filter = reader.string();
          continue;
      }
      if ((tag & 7) === 4 || tag === 0) {
        break;
      }
      reader.skipType(tag & 7);
    }
    return message;
  },

  fromJSON(object: any): SearchIssuesRequest {
    return {
      parent: isSet(object.parent) ? String(object.parent) : "",
      pageSize: isSet(object.pageSize) ? Number(object.pageSize) : 0,
      pageToken: isSet(object.pageToken) ? String(object.pageToken) : "",
      query: isSet(object.query) ? String(object.query) : "",
      filter: isSet(object.filter) ? String(object.filter) : "",
    };
  },

  toJSON(message: SearchIssuesRequest): unknown {
    const obj: any = {};
    message.parent !== undefined && (obj.parent = message.parent);
    message.pageSize !== undefined && (obj.pageSize = Math.round(message.pageSize));
    message.pageToken !== undefined && (obj.pageToken = message.pageToken);
    message.query !== undefined && (obj.query = message.query);
    message.filter !== undefined && (obj.filter = message.filter);
    return obj;
  },

  create(base?: DeepPartial<SearchIssuesRequest>): SearchIssuesRequest {
    return SearchIssuesRequest.fromPartial(base ?? {});
  },

  fromPartial(object: DeepPartial<SearchIssuesRequest>): SearchIssuesRequest {
    const message = createBaseSearchIssuesRequest();
    message.parent = object.parent ?? "";
    message.pageSize = object.pageSize ?? 0;
    message.pageToken = object.pageToken ?? "";
    message.query = object.query ?? "";
    message.filter = object.filter ?? "";
    return message;
  },
};

function createBaseSearchIssuesResponse(): SearchIssuesResponse {
  return { issues: [], nextPageToken: "" };
}

export const SearchIssuesResponse = {
  encode(message: SearchIssuesResponse, writer: _m0.Writer = _m0.Writer.create()): _m0.Writer {
    for (const v of message.issues) {
      Issue.encode(v!, writer.uint32(10).fork()).ldelim();
    }
    if (message.nextPageToken !== "") {
      writer.uint32(18).string(message.nextPageToken);
    }
    return writer;
  },

  decode(input: _m0.Reader | Uint8Array, length?: number): SearchIssuesResponse {
    const reader = input instanceof _m0.Reader ? input : _m0.Reader.create(input);
    let end = length === undefined ? reader.len : reader.pos + length;
    const message = createBaseSearchIssuesResponse();
    while (reader.pos < end) {
      const tag = reader.uint32();
      switch (tag >>> 3) {
        case 1:
          if (tag !== 10) {
            break;
          }

          message.issues.push(Issue.decode(reader, reader.uint32()));
          continue;
        case 2:
          if (tag !== 18) {
            break;
          }

          message.nextPageToken = reader.string();
          continue;
      }
      if ((tag & 7) === 4 || tag === 0) {
        break;
      }
      reader.skipType(tag & 7);
    }
    return message;
  },

  fromJSON(object: any): SearchIssuesResponse {
    return {
      issues: Array.isArray(object?.issues) ? object.issues.map((e: any) => Issue.fromJSON(e)) : [],
      nextPageToken: isSet(object.nextPageToken) ? String(object.nextPageToken) : "",
    };
  },

  toJSON(message: SearchIssuesResponse): unknown {
    const obj: any = {};
    if (message.issues) {
      obj.issues = message.issues.map((e) => e ? Issue.toJSON(e) : undefined);
    } else {
      obj.issues = [];
    }
    message.nextPageToken !== undefined && (obj.nextPageToken = message.nextPageToken);
    return obj;
  },

  create(base?: DeepPartial<SearchIssuesResponse>): SearchIssuesResponse {
    return SearchIssuesResponse.fromPartial(base ?? {});
  },

  fromPartial(object: DeepPartial<SearchIssuesResponse>): SearchIssuesResponse {
    const message = createBaseSearchIssuesResponse();
    message.issues = object.issues?.map((e) => Issue.fromPartial(e)) || [];
    message.nextPageToken = object.nextPageToken ?? "";
    return message;
  },
};

function createBaseBatchUpdateIssuesStatusRequest(): BatchUpdateIssuesStatusRequest {
  return { parent: "", issues: [], status: 0, reason: "" };
}

export const BatchUpdateIssuesStatusRequest = {
  encode(message: BatchUpdateIssuesStatusRequest, writer: _m0.Writer = _m0.Writer.create()): _m0.Writer {
    if (message.parent !== "") {
      writer.uint32(10).string(message.parent);
    }
    for (const v of message.issues) {
      writer.uint32(18).string(v!);
    }
    if (message.status !== 0) {
      writer.uint32(24).int32(message.status);
    }
    if (message.reason !== "") {
      writer.uint32(34).string(message.reason);
    }
    return writer;
  },

  decode(input: _m0.Reader | Uint8Array, length?: number): BatchUpdateIssuesStatusRequest {
    const reader = input instanceof _m0.Reader ? input : _m0.Reader.create(input);
    let end = length === undefined ? reader.len : reader.pos + length;
    const message = createBaseBatchUpdateIssuesStatusRequest();
    while (reader.pos < end) {
      const tag = reader.uint32();
      switch (tag >>> 3) {
        case 1:
          if (tag !== 10) {
            break;
          }

          message.parent = reader.string();
          continue;
        case 2:
          if (tag !== 18) {
            break;
          }

          message.issues.push(reader.string());
          continue;
        case 3:
          if (tag !== 24) {
            break;
          }

          message.status = reader.int32() as any;
          continue;
        case 4:
          if (tag !== 34) {
            break;
          }

          message.reason = reader.string();
          continue;
      }
      if ((tag & 7) === 4 || tag === 0) {
        break;
      }
      reader.skipType(tag & 7);
    }
    return message;
  },

  fromJSON(object: any): BatchUpdateIssuesStatusRequest {
    return {
      parent: isSet(object.parent) ? String(object.parent) : "",
      issues: Array.isArray(object?.issues) ? object.issues.map((e: any) => String(e)) : [],
      status: isSet(object.status) ? issueStatusFromJSON(object.status) : 0,
      reason: isSet(object.reason) ? String(object.reason) : "",
    };
  },

  toJSON(message: BatchUpdateIssuesStatusRequest): unknown {
    const obj: any = {};
    message.parent !== undefined && (obj.parent = message.parent);
<<<<<<< HEAD
    if (message.issues) {
      obj.issues = message.issues.map((e) => e);
    } else {
      obj.issues = [];
    }
    message.status !== undefined && (obj.status = issueStatusToJSON(message.status));
    message.reason !== undefined && (obj.reason = message.reason);
=======
    if (message.requests) {
      obj.requests = message.requests.map((e) => e ? UpdateIssueRequest.toJSON(e) : undefined);
    } else {
      obj.requests = [];
    }
>>>>>>> 2e2f572d
    return obj;
  },

  create(base?: DeepPartial<BatchUpdateIssuesStatusRequest>): BatchUpdateIssuesStatusRequest {
    return BatchUpdateIssuesStatusRequest.fromPartial(base ?? {});
  },

<<<<<<< HEAD
  fromPartial(object: DeepPartial<BatchUpdateIssuesStatusRequest>): BatchUpdateIssuesStatusRequest {
    const message = createBaseBatchUpdateIssuesStatusRequest();
=======
  fromPartial(object: DeepPartial<BatchUpdateIssuesRequest>): BatchUpdateIssuesRequest {
    const message = createBaseBatchUpdateIssuesRequest();
>>>>>>> 2e2f572d
    message.parent = object.parent ?? "";
    message.issues = object.issues?.map((e) => e) || [];
    message.status = object.status ?? 0;
    message.reason = object.reason ?? "";
    return message;
  },
};

function createBaseBatchUpdateIssuesStatusResponse(): BatchUpdateIssuesStatusResponse {
  return {};
}

export const BatchUpdateIssuesStatusResponse = {
  encode(_: BatchUpdateIssuesStatusResponse, writer: _m0.Writer = _m0.Writer.create()): _m0.Writer {
    return writer;
  },

  decode(input: _m0.Reader | Uint8Array, length?: number): BatchUpdateIssuesStatusResponse {
    const reader = input instanceof _m0.Reader ? input : _m0.Reader.create(input);
    let end = length === undefined ? reader.len : reader.pos + length;
    const message = createBaseBatchUpdateIssuesStatusResponse();
    while (reader.pos < end) {
      const tag = reader.uint32();
      switch (tag >>> 3) {
      }
      if ((tag & 7) === 4 || tag === 0) {
        break;
      }
      reader.skipType(tag & 7);
    }
    return message;
  },

  fromJSON(_: any): BatchUpdateIssuesStatusResponse {
    return {};
  },

  toJSON(_: BatchUpdateIssuesStatusResponse): unknown {
    const obj: any = {};
<<<<<<< HEAD
=======
    if (message.issues) {
      obj.issues = message.issues.map((e) => e ? Issue.toJSON(e) : undefined);
    } else {
      obj.issues = [];
    }
>>>>>>> 2e2f572d
    return obj;
  },

  create(base?: DeepPartial<BatchUpdateIssuesStatusResponse>): BatchUpdateIssuesStatusResponse {
    return BatchUpdateIssuesStatusResponse.fromPartial(base ?? {});
  },

<<<<<<< HEAD
  fromPartial(_: DeepPartial<BatchUpdateIssuesStatusResponse>): BatchUpdateIssuesStatusResponse {
    const message = createBaseBatchUpdateIssuesStatusResponse();
=======
  fromPartial(object: DeepPartial<BatchUpdateIssuesResponse>): BatchUpdateIssuesResponse {
    const message = createBaseBatchUpdateIssuesResponse();
    message.issues = object.issues?.map((e) => Issue.fromPartial(e)) || [];
>>>>>>> 2e2f572d
    return message;
  },
};

function createBaseApproveIssueRequest(): ApproveIssueRequest {
  return { name: "", comment: "" };
}

export const ApproveIssueRequest = {
  encode(message: ApproveIssueRequest, writer: _m0.Writer = _m0.Writer.create()): _m0.Writer {
    if (message.name !== "") {
      writer.uint32(10).string(message.name);
    }
    if (message.comment !== "") {
      writer.uint32(18).string(message.comment);
    }
    return writer;
  },

  decode(input: _m0.Reader | Uint8Array, length?: number): ApproveIssueRequest {
    const reader = input instanceof _m0.Reader ? input : _m0.Reader.create(input);
    let end = length === undefined ? reader.len : reader.pos + length;
    const message = createBaseApproveIssueRequest();
    while (reader.pos < end) {
      const tag = reader.uint32();
      switch (tag >>> 3) {
        case 1:
          if (tag !== 10) {
            break;
          }

          message.name = reader.string();
          continue;
        case 2:
          if (tag !== 18) {
            break;
          }

          message.comment = reader.string();
          continue;
      }
      if ((tag & 7) === 4 || tag === 0) {
        break;
      }
      reader.skipType(tag & 7);
    }
    return message;
  },

  fromJSON(object: any): ApproveIssueRequest {
    return {
      name: isSet(object.name) ? String(object.name) : "",
      comment: isSet(object.comment) ? String(object.comment) : "",
    };
  },

  toJSON(message: ApproveIssueRequest): unknown {
    const obj: any = {};
    message.name !== undefined && (obj.name = message.name);
    message.comment !== undefined && (obj.comment = message.comment);
    return obj;
  },

  create(base?: DeepPartial<ApproveIssueRequest>): ApproveIssueRequest {
    return ApproveIssueRequest.fromPartial(base ?? {});
  },

  fromPartial(object: DeepPartial<ApproveIssueRequest>): ApproveIssueRequest {
    const message = createBaseApproveIssueRequest();
    message.name = object.name ?? "";
    message.comment = object.comment ?? "";
    return message;
  },
};

function createBaseRejectIssueRequest(): RejectIssueRequest {
  return { name: "", comment: "" };
}

export const RejectIssueRequest = {
  encode(message: RejectIssueRequest, writer: _m0.Writer = _m0.Writer.create()): _m0.Writer {
    if (message.name !== "") {
      writer.uint32(10).string(message.name);
    }
    if (message.comment !== "") {
      writer.uint32(18).string(message.comment);
    }
    return writer;
  },

  decode(input: _m0.Reader | Uint8Array, length?: number): RejectIssueRequest {
    const reader = input instanceof _m0.Reader ? input : _m0.Reader.create(input);
    let end = length === undefined ? reader.len : reader.pos + length;
    const message = createBaseRejectIssueRequest();
    while (reader.pos < end) {
      const tag = reader.uint32();
      switch (tag >>> 3) {
        case 1:
          if (tag !== 10) {
            break;
          }

          message.name = reader.string();
          continue;
        case 2:
          if (tag !== 18) {
            break;
          }

          message.comment = reader.string();
          continue;
      }
      if ((tag & 7) === 4 || tag === 0) {
        break;
      }
      reader.skipType(tag & 7);
    }
    return message;
  },

  fromJSON(object: any): RejectIssueRequest {
    return {
      name: isSet(object.name) ? String(object.name) : "",
      comment: isSet(object.comment) ? String(object.comment) : "",
    };
  },

  toJSON(message: RejectIssueRequest): unknown {
    const obj: any = {};
    message.name !== undefined && (obj.name = message.name);
    message.comment !== undefined && (obj.comment = message.comment);
    return obj;
  },

  create(base?: DeepPartial<RejectIssueRequest>): RejectIssueRequest {
    return RejectIssueRequest.fromPartial(base ?? {});
  },

  fromPartial(object: DeepPartial<RejectIssueRequest>): RejectIssueRequest {
    const message = createBaseRejectIssueRequest();
    message.name = object.name ?? "";
    message.comment = object.comment ?? "";
    return message;
  },
};

function createBaseRequestIssueRequest(): RequestIssueRequest {
  return { name: "", comment: "" };
}

export const RequestIssueRequest = {
  encode(message: RequestIssueRequest, writer: _m0.Writer = _m0.Writer.create()): _m0.Writer {
    if (message.name !== "") {
      writer.uint32(10).string(message.name);
    }
    if (message.comment !== "") {
      writer.uint32(18).string(message.comment);
    }
    return writer;
  },

  decode(input: _m0.Reader | Uint8Array, length?: number): RequestIssueRequest {
    const reader = input instanceof _m0.Reader ? input : _m0.Reader.create(input);
    let end = length === undefined ? reader.len : reader.pos + length;
    const message = createBaseRequestIssueRequest();
    while (reader.pos < end) {
      const tag = reader.uint32();
      switch (tag >>> 3) {
        case 1:
          if (tag !== 10) {
            break;
          }

          message.name = reader.string();
          continue;
        case 2:
          if (tag !== 18) {
            break;
          }

          message.comment = reader.string();
          continue;
      }
      if ((tag & 7) === 4 || tag === 0) {
        break;
      }
      reader.skipType(tag & 7);
    }
    return message;
  },

  fromJSON(object: any): RequestIssueRequest {
    return {
      name: isSet(object.name) ? String(object.name) : "",
      comment: isSet(object.comment) ? String(object.comment) : "",
    };
  },

  toJSON(message: RequestIssueRequest): unknown {
    const obj: any = {};
    message.name !== undefined && (obj.name = message.name);
    message.comment !== undefined && (obj.comment = message.comment);
    return obj;
  },

  create(base?: DeepPartial<RequestIssueRequest>): RequestIssueRequest {
    return RequestIssueRequest.fromPartial(base ?? {});
  },

  fromPartial(object: DeepPartial<RequestIssueRequest>): RequestIssueRequest {
    const message = createBaseRequestIssueRequest();
    message.name = object.name ?? "";
    message.comment = object.comment ?? "";
    return message;
  },
};

function createBaseIssue(): Issue {
  return {
    name: "",
    uid: "",
    title: "",
    description: "",
    type: 0,
    status: 0,
    assignee: "",
    assigneeAttention: false,
    approvers: [],
    approvalTemplates: [],
    approvalFindingDone: false,
    approvalFindingError: "",
    subscribers: [],
    creator: "",
    createTime: undefined,
    updateTime: undefined,
    plan: "",
    rollout: "",
  };
}

export const Issue = {
  encode(message: Issue, writer: _m0.Writer = _m0.Writer.create()): _m0.Writer {
    if (message.name !== "") {
      writer.uint32(10).string(message.name);
    }
    if (message.uid !== "") {
      writer.uint32(18).string(message.uid);
    }
    if (message.title !== "") {
      writer.uint32(26).string(message.title);
    }
    if (message.description !== "") {
      writer.uint32(34).string(message.description);
    }
    if (message.type !== 0) {
      writer.uint32(40).int32(message.type);
    }
    if (message.status !== 0) {
      writer.uint32(48).int32(message.status);
    }
    if (message.assignee !== "") {
      writer.uint32(58).string(message.assignee);
    }
    if (message.assigneeAttention === true) {
      writer.uint32(64).bool(message.assigneeAttention);
    }
    for (const v of message.approvers) {
      Issue_Approver.encode(v!, writer.uint32(74).fork()).ldelim();
    }
    for (const v of message.approvalTemplates) {
      ApprovalTemplate.encode(v!, writer.uint32(82).fork()).ldelim();
    }
    if (message.approvalFindingDone === true) {
      writer.uint32(88).bool(message.approvalFindingDone);
    }
    if (message.approvalFindingError !== "") {
      writer.uint32(98).string(message.approvalFindingError);
    }
    for (const v of message.subscribers) {
      writer.uint32(106).string(v!);
    }
    if (message.creator !== "") {
      writer.uint32(114).string(message.creator);
    }
    if (message.createTime !== undefined) {
      Timestamp.encode(toTimestamp(message.createTime), writer.uint32(122).fork()).ldelim();
    }
    if (message.updateTime !== undefined) {
      Timestamp.encode(toTimestamp(message.updateTime), writer.uint32(130).fork()).ldelim();
    }
    if (message.plan !== "") {
      writer.uint32(138).string(message.plan);
    }
    if (message.rollout !== "") {
      writer.uint32(146).string(message.rollout);
    }
    return writer;
  },

  decode(input: _m0.Reader | Uint8Array, length?: number): Issue {
    const reader = input instanceof _m0.Reader ? input : _m0.Reader.create(input);
    let end = length === undefined ? reader.len : reader.pos + length;
    const message = createBaseIssue();
    while (reader.pos < end) {
      const tag = reader.uint32();
      switch (tag >>> 3) {
        case 1:
          if (tag !== 10) {
            break;
          }

          message.name = reader.string();
          continue;
        case 2:
          if (tag !== 18) {
            break;
          }

          message.uid = reader.string();
          continue;
        case 3:
          if (tag !== 26) {
            break;
          }

          message.title = reader.string();
          continue;
        case 4:
          if (tag !== 34) {
            break;
          }

          message.description = reader.string();
          continue;
        case 5:
          if (tag !== 40) {
            break;
          }

          message.type = reader.int32() as any;
          continue;
        case 6:
          if (tag !== 48) {
            break;
          }

          message.status = reader.int32() as any;
          continue;
        case 7:
          if (tag !== 58) {
            break;
          }

          message.assignee = reader.string();
          continue;
        case 8:
          if (tag !== 64) {
            break;
          }

          message.assigneeAttention = reader.bool();
          continue;
        case 9:
          if (tag !== 74) {
            break;
          }

          message.approvers.push(Issue_Approver.decode(reader, reader.uint32()));
          continue;
        case 10:
          if (tag !== 82) {
            break;
          }

          message.approvalTemplates.push(ApprovalTemplate.decode(reader, reader.uint32()));
          continue;
        case 11:
          if (tag !== 88) {
            break;
          }

          message.approvalFindingDone = reader.bool();
          continue;
        case 12:
          if (tag !== 98) {
            break;
          }

          message.approvalFindingError = reader.string();
          continue;
        case 13:
          if (tag !== 106) {
            break;
          }

          message.subscribers.push(reader.string());
          continue;
        case 14:
          if (tag !== 114) {
            break;
          }

          message.creator = reader.string();
          continue;
        case 15:
          if (tag !== 122) {
            break;
          }

          message.createTime = fromTimestamp(Timestamp.decode(reader, reader.uint32()));
          continue;
        case 16:
          if (tag !== 130) {
            break;
          }

          message.updateTime = fromTimestamp(Timestamp.decode(reader, reader.uint32()));
          continue;
        case 17:
          if (tag !== 138) {
            break;
          }

          message.plan = reader.string();
          continue;
        case 18:
          if (tag !== 146) {
            break;
          }

          message.rollout = reader.string();
          continue;
      }
      if ((tag & 7) === 4 || tag === 0) {
        break;
      }
      reader.skipType(tag & 7);
    }
    return message;
  },

  fromJSON(object: any): Issue {
    return {
      name: isSet(object.name) ? String(object.name) : "",
      uid: isSet(object.uid) ? String(object.uid) : "",
      title: isSet(object.title) ? String(object.title) : "",
      description: isSet(object.description) ? String(object.description) : "",
      type: isSet(object.type) ? issue_TypeFromJSON(object.type) : 0,
      status: isSet(object.status) ? issueStatusFromJSON(object.status) : 0,
      assignee: isSet(object.assignee) ? String(object.assignee) : "",
      assigneeAttention: isSet(object.assigneeAttention) ? Boolean(object.assigneeAttention) : false,
      approvers: Array.isArray(object?.approvers) ? object.approvers.map((e: any) => Issue_Approver.fromJSON(e)) : [],
      approvalTemplates: Array.isArray(object?.approvalTemplates)
        ? object.approvalTemplates.map((e: any) => ApprovalTemplate.fromJSON(e))
        : [],
      approvalFindingDone: isSet(object.approvalFindingDone) ? Boolean(object.approvalFindingDone) : false,
      approvalFindingError: isSet(object.approvalFindingError) ? String(object.approvalFindingError) : "",
      subscribers: Array.isArray(object?.subscribers) ? object.subscribers.map((e: any) => String(e)) : [],
      creator: isSet(object.creator) ? String(object.creator) : "",
      createTime: isSet(object.createTime) ? fromJsonTimestamp(object.createTime) : undefined,
      updateTime: isSet(object.updateTime) ? fromJsonTimestamp(object.updateTime) : undefined,
      plan: isSet(object.plan) ? String(object.plan) : "",
      rollout: isSet(object.rollout) ? String(object.rollout) : "",
    };
  },

  toJSON(message: Issue): unknown {
    const obj: any = {};
    message.name !== undefined && (obj.name = message.name);
    message.uid !== undefined && (obj.uid = message.uid);
    message.title !== undefined && (obj.title = message.title);
    message.description !== undefined && (obj.description = message.description);
    message.type !== undefined && (obj.type = issue_TypeToJSON(message.type));
    message.status !== undefined && (obj.status = issueStatusToJSON(message.status));
    message.assignee !== undefined && (obj.assignee = message.assignee);
    message.assigneeAttention !== undefined && (obj.assigneeAttention = message.assigneeAttention);
    if (message.approvers) {
      obj.approvers = message.approvers.map((e) => e ? Issue_Approver.toJSON(e) : undefined);
    } else {
      obj.approvers = [];
    }
    if (message.approvalTemplates) {
      obj.approvalTemplates = message.approvalTemplates.map((e) => e ? ApprovalTemplate.toJSON(e) : undefined);
    } else {
      obj.approvalTemplates = [];
    }
    message.approvalFindingDone !== undefined && (obj.approvalFindingDone = message.approvalFindingDone);
    message.approvalFindingError !== undefined && (obj.approvalFindingError = message.approvalFindingError);
    if (message.subscribers) {
      obj.subscribers = message.subscribers.map((e) => e);
    } else {
      obj.subscribers = [];
    }
    message.creator !== undefined && (obj.creator = message.creator);
    message.createTime !== undefined && (obj.createTime = message.createTime.toISOString());
    message.updateTime !== undefined && (obj.updateTime = message.updateTime.toISOString());
    message.plan !== undefined && (obj.plan = message.plan);
    message.rollout !== undefined && (obj.rollout = message.rollout);
    return obj;
  },

  create(base?: DeepPartial<Issue>): Issue {
    return Issue.fromPartial(base ?? {});
  },

  fromPartial(object: DeepPartial<Issue>): Issue {
    const message = createBaseIssue();
    message.name = object.name ?? "";
    message.uid = object.uid ?? "";
    message.title = object.title ?? "";
    message.description = object.description ?? "";
    message.type = object.type ?? 0;
    message.status = object.status ?? 0;
    message.assignee = object.assignee ?? "";
    message.assigneeAttention = object.assigneeAttention ?? false;
    message.approvers = object.approvers?.map((e) => Issue_Approver.fromPartial(e)) || [];
    message.approvalTemplates = object.approvalTemplates?.map((e) => ApprovalTemplate.fromPartial(e)) || [];
    message.approvalFindingDone = object.approvalFindingDone ?? false;
    message.approvalFindingError = object.approvalFindingError ?? "";
    message.subscribers = object.subscribers?.map((e) => e) || [];
    message.creator = object.creator ?? "";
    message.createTime = object.createTime ?? undefined;
    message.updateTime = object.updateTime ?? undefined;
    message.plan = object.plan ?? "";
    message.rollout = object.rollout ?? "";
    return message;
  },
};

function createBaseIssue_Approver(): Issue_Approver {
  return { status: 0, principal: "" };
}

export const Issue_Approver = {
  encode(message: Issue_Approver, writer: _m0.Writer = _m0.Writer.create()): _m0.Writer {
    if (message.status !== 0) {
      writer.uint32(8).int32(message.status);
    }
    if (message.principal !== "") {
      writer.uint32(18).string(message.principal);
    }
    return writer;
  },

  decode(input: _m0.Reader | Uint8Array, length?: number): Issue_Approver {
    const reader = input instanceof _m0.Reader ? input : _m0.Reader.create(input);
    let end = length === undefined ? reader.len : reader.pos + length;
    const message = createBaseIssue_Approver();
    while (reader.pos < end) {
      const tag = reader.uint32();
      switch (tag >>> 3) {
        case 1:
          if (tag !== 8) {
            break;
          }

          message.status = reader.int32() as any;
          continue;
        case 2:
          if (tag !== 18) {
            break;
          }

          message.principal = reader.string();
          continue;
      }
      if ((tag & 7) === 4 || tag === 0) {
        break;
      }
      reader.skipType(tag & 7);
    }
    return message;
  },

  fromJSON(object: any): Issue_Approver {
    return {
      status: isSet(object.status) ? issue_Approver_StatusFromJSON(object.status) : 0,
      principal: isSet(object.principal) ? String(object.principal) : "",
    };
  },

  toJSON(message: Issue_Approver): unknown {
    const obj: any = {};
    message.status !== undefined && (obj.status = issue_Approver_StatusToJSON(message.status));
    message.principal !== undefined && (obj.principal = message.principal);
    return obj;
  },

  create(base?: DeepPartial<Issue_Approver>): Issue_Approver {
    return Issue_Approver.fromPartial(base ?? {});
  },

  fromPartial(object: DeepPartial<Issue_Approver>): Issue_Approver {
    const message = createBaseIssue_Approver();
    message.status = object.status ?? 0;
    message.principal = object.principal ?? "";
    return message;
  },
};

function createBaseApprovalTemplate(): ApprovalTemplate {
  return { flow: undefined, title: "", description: "", creator: "" };
}

export const ApprovalTemplate = {
  encode(message: ApprovalTemplate, writer: _m0.Writer = _m0.Writer.create()): _m0.Writer {
    if (message.flow !== undefined) {
      ApprovalFlow.encode(message.flow, writer.uint32(10).fork()).ldelim();
    }
    if (message.title !== "") {
      writer.uint32(18).string(message.title);
    }
    if (message.description !== "") {
      writer.uint32(26).string(message.description);
    }
    if (message.creator !== "") {
      writer.uint32(34).string(message.creator);
    }
    return writer;
  },

  decode(input: _m0.Reader | Uint8Array, length?: number): ApprovalTemplate {
    const reader = input instanceof _m0.Reader ? input : _m0.Reader.create(input);
    let end = length === undefined ? reader.len : reader.pos + length;
    const message = createBaseApprovalTemplate();
    while (reader.pos < end) {
      const tag = reader.uint32();
      switch (tag >>> 3) {
        case 1:
          if (tag !== 10) {
            break;
          }

          message.flow = ApprovalFlow.decode(reader, reader.uint32());
          continue;
        case 2:
          if (tag !== 18) {
            break;
          }

          message.title = reader.string();
          continue;
        case 3:
          if (tag !== 26) {
            break;
          }

          message.description = reader.string();
          continue;
        case 4:
          if (tag !== 34) {
            break;
          }

          message.creator = reader.string();
          continue;
      }
      if ((tag & 7) === 4 || tag === 0) {
        break;
      }
      reader.skipType(tag & 7);
    }
    return message;
  },

  fromJSON(object: any): ApprovalTemplate {
    return {
      flow: isSet(object.flow) ? ApprovalFlow.fromJSON(object.flow) : undefined,
      title: isSet(object.title) ? String(object.title) : "",
      description: isSet(object.description) ? String(object.description) : "",
      creator: isSet(object.creator) ? String(object.creator) : "",
    };
  },

  toJSON(message: ApprovalTemplate): unknown {
    const obj: any = {};
    message.flow !== undefined && (obj.flow = message.flow ? ApprovalFlow.toJSON(message.flow) : undefined);
    message.title !== undefined && (obj.title = message.title);
    message.description !== undefined && (obj.description = message.description);
    message.creator !== undefined && (obj.creator = message.creator);
    return obj;
  },

  create(base?: DeepPartial<ApprovalTemplate>): ApprovalTemplate {
    return ApprovalTemplate.fromPartial(base ?? {});
  },

  fromPartial(object: DeepPartial<ApprovalTemplate>): ApprovalTemplate {
    const message = createBaseApprovalTemplate();
    message.flow = (object.flow !== undefined && object.flow !== null)
      ? ApprovalFlow.fromPartial(object.flow)
      : undefined;
    message.title = object.title ?? "";
    message.description = object.description ?? "";
    message.creator = object.creator ?? "";
    return message;
  },
};

function createBaseApprovalFlow(): ApprovalFlow {
  return { steps: [] };
}

export const ApprovalFlow = {
  encode(message: ApprovalFlow, writer: _m0.Writer = _m0.Writer.create()): _m0.Writer {
    for (const v of message.steps) {
      ApprovalStep.encode(v!, writer.uint32(10).fork()).ldelim();
    }
    return writer;
  },

  decode(input: _m0.Reader | Uint8Array, length?: number): ApprovalFlow {
    const reader = input instanceof _m0.Reader ? input : _m0.Reader.create(input);
    let end = length === undefined ? reader.len : reader.pos + length;
    const message = createBaseApprovalFlow();
    while (reader.pos < end) {
      const tag = reader.uint32();
      switch (tag >>> 3) {
        case 1:
          if (tag !== 10) {
            break;
          }

          message.steps.push(ApprovalStep.decode(reader, reader.uint32()));
          continue;
      }
      if ((tag & 7) === 4 || tag === 0) {
        break;
      }
      reader.skipType(tag & 7);
    }
    return message;
  },

  fromJSON(object: any): ApprovalFlow {
    return { steps: Array.isArray(object?.steps) ? object.steps.map((e: any) => ApprovalStep.fromJSON(e)) : [] };
  },

  toJSON(message: ApprovalFlow): unknown {
    const obj: any = {};
    if (message.steps) {
      obj.steps = message.steps.map((e) => e ? ApprovalStep.toJSON(e) : undefined);
    } else {
      obj.steps = [];
    }
    return obj;
  },

  create(base?: DeepPartial<ApprovalFlow>): ApprovalFlow {
    return ApprovalFlow.fromPartial(base ?? {});
  },

  fromPartial(object: DeepPartial<ApprovalFlow>): ApprovalFlow {
    const message = createBaseApprovalFlow();
    message.steps = object.steps?.map((e) => ApprovalStep.fromPartial(e)) || [];
    return message;
  },
};

function createBaseApprovalStep(): ApprovalStep {
  return { type: 0, nodes: [] };
}

export const ApprovalStep = {
  encode(message: ApprovalStep, writer: _m0.Writer = _m0.Writer.create()): _m0.Writer {
    if (message.type !== 0) {
      writer.uint32(8).int32(message.type);
    }
    for (const v of message.nodes) {
      ApprovalNode.encode(v!, writer.uint32(18).fork()).ldelim();
    }
    return writer;
  },

  decode(input: _m0.Reader | Uint8Array, length?: number): ApprovalStep {
    const reader = input instanceof _m0.Reader ? input : _m0.Reader.create(input);
    let end = length === undefined ? reader.len : reader.pos + length;
    const message = createBaseApprovalStep();
    while (reader.pos < end) {
      const tag = reader.uint32();
      switch (tag >>> 3) {
        case 1:
          if (tag !== 8) {
            break;
          }

          message.type = reader.int32() as any;
          continue;
        case 2:
          if (tag !== 18) {
            break;
          }

          message.nodes.push(ApprovalNode.decode(reader, reader.uint32()));
          continue;
      }
      if ((tag & 7) === 4 || tag === 0) {
        break;
      }
      reader.skipType(tag & 7);
    }
    return message;
  },

  fromJSON(object: any): ApprovalStep {
    return {
      type: isSet(object.type) ? approvalStep_TypeFromJSON(object.type) : 0,
      nodes: Array.isArray(object?.nodes) ? object.nodes.map((e: any) => ApprovalNode.fromJSON(e)) : [],
    };
  },

  toJSON(message: ApprovalStep): unknown {
    const obj: any = {};
    message.type !== undefined && (obj.type = approvalStep_TypeToJSON(message.type));
    if (message.nodes) {
      obj.nodes = message.nodes.map((e) => e ? ApprovalNode.toJSON(e) : undefined);
    } else {
      obj.nodes = [];
    }
    return obj;
  },

  create(base?: DeepPartial<ApprovalStep>): ApprovalStep {
    return ApprovalStep.fromPartial(base ?? {});
  },

  fromPartial(object: DeepPartial<ApprovalStep>): ApprovalStep {
    const message = createBaseApprovalStep();
    message.type = object.type ?? 0;
    message.nodes = object.nodes?.map((e) => ApprovalNode.fromPartial(e)) || [];
    return message;
  },
};

function createBaseApprovalNode(): ApprovalNode {
  return { type: 0, groupValue: undefined, role: undefined, externalNodeId: undefined };
}

export const ApprovalNode = {
  encode(message: ApprovalNode, writer: _m0.Writer = _m0.Writer.create()): _m0.Writer {
    if (message.type !== 0) {
      writer.uint32(8).int32(message.type);
    }
    if (message.groupValue !== undefined) {
      writer.uint32(16).int32(message.groupValue);
    }
    if (message.role !== undefined) {
      writer.uint32(26).string(message.role);
    }
    if (message.externalNodeId !== undefined) {
      writer.uint32(34).string(message.externalNodeId);
    }
    return writer;
  },

  decode(input: _m0.Reader | Uint8Array, length?: number): ApprovalNode {
    const reader = input instanceof _m0.Reader ? input : _m0.Reader.create(input);
    let end = length === undefined ? reader.len : reader.pos + length;
    const message = createBaseApprovalNode();
    while (reader.pos < end) {
      const tag = reader.uint32();
      switch (tag >>> 3) {
        case 1:
          if (tag !== 8) {
            break;
          }

          message.type = reader.int32() as any;
          continue;
        case 2:
          if (tag !== 16) {
            break;
          }

          message.groupValue = reader.int32() as any;
          continue;
        case 3:
          if (tag !== 26) {
            break;
          }

          message.role = reader.string();
          continue;
        case 4:
          if (tag !== 34) {
            break;
          }

          message.externalNodeId = reader.string();
          continue;
      }
      if ((tag & 7) === 4 || tag === 0) {
        break;
      }
      reader.skipType(tag & 7);
    }
    return message;
  },

  fromJSON(object: any): ApprovalNode {
    return {
      type: isSet(object.type) ? approvalNode_TypeFromJSON(object.type) : 0,
      groupValue: isSet(object.groupValue) ? approvalNode_GroupValueFromJSON(object.groupValue) : undefined,
      role: isSet(object.role) ? String(object.role) : undefined,
      externalNodeId: isSet(object.externalNodeId) ? String(object.externalNodeId) : undefined,
    };
  },

  toJSON(message: ApprovalNode): unknown {
    const obj: any = {};
    message.type !== undefined && (obj.type = approvalNode_TypeToJSON(message.type));
    message.groupValue !== undefined &&
      (obj.groupValue = message.groupValue !== undefined
        ? approvalNode_GroupValueToJSON(message.groupValue)
        : undefined);
    message.role !== undefined && (obj.role = message.role);
    message.externalNodeId !== undefined && (obj.externalNodeId = message.externalNodeId);
    return obj;
  },

  create(base?: DeepPartial<ApprovalNode>): ApprovalNode {
    return ApprovalNode.fromPartial(base ?? {});
  },

  fromPartial(object: DeepPartial<ApprovalNode>): ApprovalNode {
    const message = createBaseApprovalNode();
    message.type = object.type ?? 0;
    message.groupValue = object.groupValue ?? undefined;
    message.role = object.role ?? undefined;
    message.externalNodeId = object.externalNodeId ?? undefined;
    return message;
  },
};

function createBaseCreateIssueCommentRequest(): CreateIssueCommentRequest {
  return { parent: "", issueComment: undefined };
}

export const CreateIssueCommentRequest = {
  encode(message: CreateIssueCommentRequest, writer: _m0.Writer = _m0.Writer.create()): _m0.Writer {
    if (message.parent !== "") {
      writer.uint32(10).string(message.parent);
    }
    if (message.issueComment !== undefined) {
      IssueComment.encode(message.issueComment, writer.uint32(18).fork()).ldelim();
    }
    return writer;
  },

  decode(input: _m0.Reader | Uint8Array, length?: number): CreateIssueCommentRequest {
    const reader = input instanceof _m0.Reader ? input : _m0.Reader.create(input);
    let end = length === undefined ? reader.len : reader.pos + length;
    const message = createBaseCreateIssueCommentRequest();
    while (reader.pos < end) {
      const tag = reader.uint32();
      switch (tag >>> 3) {
        case 1:
          if (tag !== 10) {
            break;
          }

          message.parent = reader.string();
          continue;
        case 2:
          if (tag !== 18) {
            break;
          }

          message.issueComment = IssueComment.decode(reader, reader.uint32());
          continue;
      }
      if ((tag & 7) === 4 || tag === 0) {
        break;
      }
      reader.skipType(tag & 7);
    }
    return message;
  },

  fromJSON(object: any): CreateIssueCommentRequest {
    return {
      parent: isSet(object.parent) ? String(object.parent) : "",
      issueComment: isSet(object.issueComment) ? IssueComment.fromJSON(object.issueComment) : undefined,
    };
  },

  toJSON(message: CreateIssueCommentRequest): unknown {
    const obj: any = {};
    message.parent !== undefined && (obj.parent = message.parent);
    message.issueComment !== undefined &&
      (obj.issueComment = message.issueComment ? IssueComment.toJSON(message.issueComment) : undefined);
    return obj;
  },

  create(base?: DeepPartial<CreateIssueCommentRequest>): CreateIssueCommentRequest {
    return CreateIssueCommentRequest.fromPartial(base ?? {});
  },

  fromPartial(object: DeepPartial<CreateIssueCommentRequest>): CreateIssueCommentRequest {
    const message = createBaseCreateIssueCommentRequest();
    message.parent = object.parent ?? "";
    message.issueComment = (object.issueComment !== undefined && object.issueComment !== null)
      ? IssueComment.fromPartial(object.issueComment)
      : undefined;
    return message;
  },
};

function createBaseUpdateIssueCommentRequest(): UpdateIssueCommentRequest {
  return { parent: "", issueComment: undefined, updateMask: undefined };
}

export const UpdateIssueCommentRequest = {
  encode(message: UpdateIssueCommentRequest, writer: _m0.Writer = _m0.Writer.create()): _m0.Writer {
    if (message.parent !== "") {
      writer.uint32(10).string(message.parent);
    }
    if (message.issueComment !== undefined) {
      IssueComment.encode(message.issueComment, writer.uint32(18).fork()).ldelim();
    }
    if (message.updateMask !== undefined) {
      FieldMask.encode(FieldMask.wrap(message.updateMask), writer.uint32(26).fork()).ldelim();
    }
    return writer;
  },

  decode(input: _m0.Reader | Uint8Array, length?: number): UpdateIssueCommentRequest {
    const reader = input instanceof _m0.Reader ? input : _m0.Reader.create(input);
    let end = length === undefined ? reader.len : reader.pos + length;
    const message = createBaseUpdateIssueCommentRequest();
    while (reader.pos < end) {
      const tag = reader.uint32();
      switch (tag >>> 3) {
        case 1:
          if (tag !== 10) {
            break;
          }

          message.parent = reader.string();
          continue;
        case 2:
          if (tag !== 18) {
            break;
          }

          message.issueComment = IssueComment.decode(reader, reader.uint32());
          continue;
        case 3:
          if (tag !== 26) {
            break;
          }

          message.updateMask = FieldMask.unwrap(FieldMask.decode(reader, reader.uint32()));
          continue;
      }
      if ((tag & 7) === 4 || tag === 0) {
        break;
      }
      reader.skipType(tag & 7);
    }
    return message;
  },

  fromJSON(object: any): UpdateIssueCommentRequest {
    return {
      parent: isSet(object.parent) ? String(object.parent) : "",
      issueComment: isSet(object.issueComment) ? IssueComment.fromJSON(object.issueComment) : undefined,
      updateMask: isSet(object.updateMask) ? FieldMask.unwrap(FieldMask.fromJSON(object.updateMask)) : undefined,
    };
  },

  toJSON(message: UpdateIssueCommentRequest): unknown {
    const obj: any = {};
    message.parent !== undefined && (obj.parent = message.parent);
    message.issueComment !== undefined &&
      (obj.issueComment = message.issueComment ? IssueComment.toJSON(message.issueComment) : undefined);
    message.updateMask !== undefined && (obj.updateMask = FieldMask.toJSON(FieldMask.wrap(message.updateMask)));
    return obj;
  },

  create(base?: DeepPartial<UpdateIssueCommentRequest>): UpdateIssueCommentRequest {
    return UpdateIssueCommentRequest.fromPartial(base ?? {});
  },

  fromPartial(object: DeepPartial<UpdateIssueCommentRequest>): UpdateIssueCommentRequest {
    const message = createBaseUpdateIssueCommentRequest();
    message.parent = object.parent ?? "";
    message.issueComment = (object.issueComment !== undefined && object.issueComment !== null)
      ? IssueComment.fromPartial(object.issueComment)
      : undefined;
    message.updateMask = object.updateMask ?? undefined;
    return message;
  },
};

function createBaseIssueComment(): IssueComment {
  return { uid: "", comment: "", payload: "", createTime: undefined, updateTime: undefined };
}

export const IssueComment = {
  encode(message: IssueComment, writer: _m0.Writer = _m0.Writer.create()): _m0.Writer {
    if (message.uid !== "") {
      writer.uint32(10).string(message.uid);
    }
    if (message.comment !== "") {
      writer.uint32(18).string(message.comment);
    }
    if (message.payload !== "") {
      writer.uint32(26).string(message.payload);
    }
    if (message.createTime !== undefined) {
      Timestamp.encode(toTimestamp(message.createTime), writer.uint32(34).fork()).ldelim();
    }
    if (message.updateTime !== undefined) {
      Timestamp.encode(toTimestamp(message.updateTime), writer.uint32(42).fork()).ldelim();
    }
    return writer;
  },

  decode(input: _m0.Reader | Uint8Array, length?: number): IssueComment {
    const reader = input instanceof _m0.Reader ? input : _m0.Reader.create(input);
    let end = length === undefined ? reader.len : reader.pos + length;
    const message = createBaseIssueComment();
    while (reader.pos < end) {
      const tag = reader.uint32();
      switch (tag >>> 3) {
        case 1:
          if (tag !== 10) {
            break;
          }

          message.uid = reader.string();
          continue;
        case 2:
          if (tag !== 18) {
            break;
          }

          message.comment = reader.string();
          continue;
        case 3:
          if (tag !== 26) {
            break;
          }

          message.payload = reader.string();
          continue;
        case 4:
          if (tag !== 34) {
            break;
          }

          message.createTime = fromTimestamp(Timestamp.decode(reader, reader.uint32()));
          continue;
        case 5:
          if (tag !== 42) {
            break;
          }

          message.updateTime = fromTimestamp(Timestamp.decode(reader, reader.uint32()));
          continue;
      }
      if ((tag & 7) === 4 || tag === 0) {
        break;
      }
      reader.skipType(tag & 7);
    }
    return message;
  },

  fromJSON(object: any): IssueComment {
    return {
      uid: isSet(object.uid) ? String(object.uid) : "",
      comment: isSet(object.comment) ? String(object.comment) : "",
      payload: isSet(object.payload) ? String(object.payload) : "",
      createTime: isSet(object.createTime) ? fromJsonTimestamp(object.createTime) : undefined,
      updateTime: isSet(object.updateTime) ? fromJsonTimestamp(object.updateTime) : undefined,
    };
  },

  toJSON(message: IssueComment): unknown {
    const obj: any = {};
    message.uid !== undefined && (obj.uid = message.uid);
    message.comment !== undefined && (obj.comment = message.comment);
    message.payload !== undefined && (obj.payload = message.payload);
    message.createTime !== undefined && (obj.createTime = message.createTime.toISOString());
    message.updateTime !== undefined && (obj.updateTime = message.updateTime.toISOString());
    return obj;
  },

  create(base?: DeepPartial<IssueComment>): IssueComment {
    return IssueComment.fromPartial(base ?? {});
  },

  fromPartial(object: DeepPartial<IssueComment>): IssueComment {
    const message = createBaseIssueComment();
    message.uid = object.uid ?? "";
    message.comment = object.comment ?? "";
    message.payload = object.payload ?? "";
    message.createTime = object.createTime ?? undefined;
    message.updateTime = object.updateTime ?? undefined;
    return message;
  },
};

export type IssueServiceDefinition = typeof IssueServiceDefinition;
export const IssueServiceDefinition = {
  name: "IssueService",
  fullName: "bytebase.v1.IssueService",
  methods: {
    getIssue: {
      name: "GetIssue",
      requestType: GetIssueRequest,
      requestStream: false,
      responseType: Issue,
      responseStream: false,
      options: {
        _unknownFields: {
          8410: [new Uint8Array([4, 110, 97, 109, 101])],
          578365826: [
            new Uint8Array([
              32,
              18,
              30,
              47,
              118,
              49,
              47,
              123,
              110,
              97,
              109,
              101,
              61,
              112,
              114,
              111,
              106,
              101,
              99,
              116,
              115,
              47,
              42,
              47,
              105,
              115,
              115,
              117,
              101,
              115,
              47,
              42,
              125,
            ]),
          ],
        },
      },
    },
    createIssue: {
      name: "CreateIssue",
      requestType: CreateIssueRequest,
      requestStream: false,
      responseType: Issue,
      responseStream: false,
      options: {
        _unknownFields: {
          8410: [new Uint8Array([12, 112, 97, 114, 101, 110, 116, 44, 105, 115, 115, 117, 101])],
          578365826: [
            new Uint8Array([
              39,
              58,
              5,
              105,
              115,
              115,
              117,
              101,
              34,
              30,
              47,
              118,
              49,
              47,
              123,
              112,
              97,
              114,
              101,
              110,
              116,
              61,
              112,
              114,
              111,
              106,
              101,
              99,
              116,
              115,
              47,
              42,
              125,
              47,
              105,
              115,
              115,
              117,
              101,
              115,
            ]),
          ],
        },
      },
    },
    listIssues: {
      name: "ListIssues",
      requestType: ListIssuesRequest,
      requestStream: false,
      responseType: ListIssuesResponse,
      responseStream: false,
      options: {
        _unknownFields: {
          8410: [new Uint8Array([6, 112, 97, 114, 101, 110, 116])],
          578365826: [
            new Uint8Array([
              32,
              18,
              30,
              47,
              118,
              49,
              47,
              123,
              112,
              97,
              114,
              101,
              110,
              116,
              61,
              112,
              114,
              111,
              106,
              101,
              99,
              116,
              115,
              47,
              42,
              125,
              47,
              105,
              115,
              115,
              117,
              101,
              115,
            ]),
          ],
        },
      },
    },
    updateIssue: {
      name: "UpdateIssue",
      requestType: UpdateIssueRequest,
      requestStream: false,
      responseType: Issue,
      responseStream: false,
      options: {
        _unknownFields: {
          8410: [new Uint8Array([17, 105, 115, 115, 117, 101, 44, 117, 112, 100, 97, 116, 101, 95, 109, 97, 115, 107])],
          578365826: [
            new Uint8Array([
              45,
              58,
              5,
              105,
              115,
              115,
              117,
              101,
              50,
              36,
              47,
              118,
              49,
              47,
              123,
              105,
              115,
              115,
              117,
              101,
              46,
              110,
              97,
              109,
              101,
              61,
              112,
              114,
              111,
              106,
              101,
              99,
              116,
              115,
              47,
              42,
              47,
              105,
              115,
              115,
              117,
              101,
              115,
              47,
              42,
              125,
            ]),
          ],
        },
      },
    },
    searchIssues: {
      name: "SearchIssues",
      requestType: SearchIssuesRequest,
      requestStream: false,
      responseType: SearchIssuesResponse,
      responseStream: false,
      options: {
        _unknownFields: {
          8410: [new Uint8Array([0])],
          578365826: [
            new Uint8Array([
              39,
              18,
              37,
              47,
              118,
              49,
              47,
              123,
              112,
              97,
              114,
              101,
              110,
              116,
              61,
              112,
              114,
              111,
              106,
              101,
              99,
              116,
              115,
              47,
              42,
              125,
              47,
              105,
              115,
              115,
              117,
              101,
              115,
              58,
              115,
              101,
              97,
              114,
              99,
              104,
            ]),
          ],
        },
      },
    },
    createIssueComment: {
      name: "CreateIssueComment",
      requestType: CreateIssueCommentRequest,
      requestStream: false,
      responseType: IssueComment,
      responseStream: false,
      options: {
        _unknownFields: {
          8410: [
            new Uint8Array([
              20,
              112,
              97,
              114,
              101,
              110,
              116,
              44,
              105,
              115,
              115,
              117,
              101,
              95,
              99,
              111,
              109,
              109,
              101,
              110,
              116,
            ]),
          ],
          578365826: [
            new Uint8Array([
              57,
              58,
              13,
              105,
              115,
              115,
              117,
              101,
              95,
              99,
              111,
              109,
              109,
              101,
              110,
              116,
              34,
              40,
              47,
              118,
              49,
              47,
              123,
              112,
              97,
              114,
              101,
              110,
              116,
              61,
              112,
              114,
              111,
              106,
              101,
              99,
              116,
              115,
              47,
              42,
              47,
              105,
              115,
              115,
              117,
              101,
              115,
              47,
              42,
              125,
              58,
              99,
              111,
              109,
              109,
              101,
              110,
              116,
            ]),
          ],
        },
      },
    },
    updateIssueComment: {
      name: "UpdateIssueComment",
      requestType: UpdateIssueCommentRequest,
      requestStream: false,
      responseType: IssueComment,
      responseStream: false,
      options: {
        _unknownFields: {
          8410: [
            new Uint8Array([
              32,
              112,
              97,
              114,
              101,
              110,
              116,
              44,
              105,
              115,
              115,
              117,
              101,
              95,
              99,
              111,
              109,
              109,
              101,
              110,
              116,
              44,
              117,
              112,
              100,
              97,
              116,
              101,
              95,
              109,
              97,
              115,
              107,
            ]),
          ],
          578365826: [
            new Uint8Array([
              57,
              58,
              13,
              105,
              115,
              115,
              117,
              101,
              95,
              99,
              111,
              109,
              109,
              101,
              110,
              116,
              50,
              40,
              47,
              118,
              49,
              47,
              123,
              112,
              97,
              114,
              101,
              110,
              116,
              61,
              112,
              114,
              111,
              106,
              101,
              99,
              116,
              115,
              47,
              42,
              47,
              105,
              115,
              115,
              117,
              101,
              115,
              47,
              42,
              125,
              58,
              99,
              111,
              109,
              109,
              101,
              110,
              116,
            ]),
          ],
        },
      },
    },
    batchUpdateIssuesStatus: {
      name: "BatchUpdateIssuesStatus",
      requestType: BatchUpdateIssuesStatusRequest,
      requestStream: false,
      responseType: BatchUpdateIssuesStatusResponse,
      responseStream: false,
      options: {
        _unknownFields: {
          578365826: [
            new Uint8Array([
              53,
              58,
              1,
              42,
              34,
              48,
              47,
              118,
              49,
              47,
              123,
              112,
              97,
              114,
              101,
              110,
              116,
              61,
              112,
              114,
              111,
              106,
              101,
              99,
              116,
              115,
              47,
              42,
              125,
              47,
              105,
              115,
              115,
              117,
              101,
              115,
              58,
              98,
              97,
              116,
              99,
              104,
              85,
              112,
              100,
              97,
              116,
              101,
              83,
              116,
              97,
              116,
              117,
              115,
            ]),
          ],
        },
      },
    },
    approveIssue: {
      name: "ApproveIssue",
      requestType: ApproveIssueRequest,
      requestStream: false,
      responseType: Issue,
      responseStream: false,
      options: {
        _unknownFields: {
          578365826: [
            new Uint8Array([
              43,
              58,
              1,
              42,
              34,
              38,
              47,
              118,
              49,
              47,
              123,
              110,
              97,
              109,
              101,
              61,
              112,
              114,
              111,
              106,
              101,
              99,
              116,
              115,
              47,
              42,
              47,
              105,
              115,
              115,
              117,
              101,
              115,
              47,
              42,
              125,
              58,
              97,
              112,
              112,
              114,
              111,
              118,
              101,
            ]),
          ],
        },
      },
    },
    rejectIssue: {
      name: "RejectIssue",
      requestType: RejectIssueRequest,
      requestStream: false,
      responseType: Issue,
      responseStream: false,
      options: {
        _unknownFields: {
          578365826: [
            new Uint8Array([
              42,
              58,
              1,
              42,
              34,
              37,
              47,
              118,
              49,
              47,
              123,
              110,
              97,
              109,
              101,
              61,
              112,
              114,
              111,
              106,
              101,
              99,
              116,
              115,
              47,
              42,
              47,
              105,
              115,
              115,
              117,
              101,
              115,
              47,
              42,
              125,
              58,
              114,
              101,
              106,
              101,
              99,
              116,
            ]),
          ],
        },
      },
    },
    requestIssue: {
      name: "RequestIssue",
      requestType: RequestIssueRequest,
      requestStream: false,
      responseType: Issue,
      responseStream: false,
      options: {
        _unknownFields: {
          578365826: [
            new Uint8Array([
              43,
              58,
              1,
              42,
              34,
              38,
              47,
              118,
              49,
              47,
              123,
              110,
              97,
              109,
              101,
              61,
              112,
              114,
              111,
              106,
              101,
              99,
              116,
              115,
              47,
              42,
              47,
              105,
              115,
              115,
              117,
              101,
              115,
              47,
              42,
              125,
              58,
              114,
              101,
              113,
              117,
              101,
              115,
              116,
            ]),
          ],
        },
      },
    },
  },
} as const;

export interface IssueServiceImplementation<CallContextExt = {}> {
  getIssue(request: GetIssueRequest, context: CallContext & CallContextExt): Promise<DeepPartial<Issue>>;
  createIssue(request: CreateIssueRequest, context: CallContext & CallContextExt): Promise<DeepPartial<Issue>>;
  listIssues(
    request: ListIssuesRequest,
    context: CallContext & CallContextExt,
  ): Promise<DeepPartial<ListIssuesResponse>>;
  updateIssue(request: UpdateIssueRequest, context: CallContext & CallContextExt): Promise<DeepPartial<Issue>>;
  searchIssues(
    request: SearchIssuesRequest,
    context: CallContext & CallContextExt,
  ): Promise<DeepPartial<SearchIssuesResponse>>;
  createIssueComment(
    request: CreateIssueCommentRequest,
    context: CallContext & CallContextExt,
  ): Promise<DeepPartial<IssueComment>>;
  updateIssueComment(
    request: UpdateIssueCommentRequest,
    context: CallContext & CallContextExt,
  ): Promise<DeepPartial<IssueComment>>;
  batchUpdateIssuesStatus(
    request: BatchUpdateIssuesStatusRequest,
    context: CallContext & CallContextExt,
  ): Promise<DeepPartial<BatchUpdateIssuesStatusResponse>>;
  approveIssue(request: ApproveIssueRequest, context: CallContext & CallContextExt): Promise<DeepPartial<Issue>>;
  rejectIssue(request: RejectIssueRequest, context: CallContext & CallContextExt): Promise<DeepPartial<Issue>>;
  requestIssue(request: RequestIssueRequest, context: CallContext & CallContextExt): Promise<DeepPartial<Issue>>;
}

export interface IssueServiceClient<CallOptionsExt = {}> {
  getIssue(request: DeepPartial<GetIssueRequest>, options?: CallOptions & CallOptionsExt): Promise<Issue>;
  createIssue(request: DeepPartial<CreateIssueRequest>, options?: CallOptions & CallOptionsExt): Promise<Issue>;
  listIssues(
    request: DeepPartial<ListIssuesRequest>,
    options?: CallOptions & CallOptionsExt,
  ): Promise<ListIssuesResponse>;
  updateIssue(request: DeepPartial<UpdateIssueRequest>, options?: CallOptions & CallOptionsExt): Promise<Issue>;
  searchIssues(
    request: DeepPartial<SearchIssuesRequest>,
    options?: CallOptions & CallOptionsExt,
  ): Promise<SearchIssuesResponse>;
  createIssueComment(
    request: DeepPartial<CreateIssueCommentRequest>,
    options?: CallOptions & CallOptionsExt,
  ): Promise<IssueComment>;
  updateIssueComment(
    request: DeepPartial<UpdateIssueCommentRequest>,
    options?: CallOptions & CallOptionsExt,
  ): Promise<IssueComment>;
  batchUpdateIssuesStatus(
    request: DeepPartial<BatchUpdateIssuesStatusRequest>,
    options?: CallOptions & CallOptionsExt,
  ): Promise<BatchUpdateIssuesStatusResponse>;
  approveIssue(request: DeepPartial<ApproveIssueRequest>, options?: CallOptions & CallOptionsExt): Promise<Issue>;
  rejectIssue(request: DeepPartial<RejectIssueRequest>, options?: CallOptions & CallOptionsExt): Promise<Issue>;
  requestIssue(request: DeepPartial<RequestIssueRequest>, options?: CallOptions & CallOptionsExt): Promise<Issue>;
}

type Builtin = Date | Function | Uint8Array | string | number | boolean | undefined;

export type DeepPartial<T> = T extends Builtin ? T
  : T extends Array<infer U> ? Array<DeepPartial<U>> : T extends ReadonlyArray<infer U> ? ReadonlyArray<DeepPartial<U>>
  : T extends {} ? { [K in keyof T]?: DeepPartial<T[K]> }
  : Partial<T>;

function toTimestamp(date: Date): Timestamp {
  const seconds = date.getTime() / 1_000;
  const nanos = (date.getTime() % 1_000) * 1_000_000;
  return { seconds, nanos };
}

function fromTimestamp(t: Timestamp): Date {
  let millis = (t.seconds || 0) * 1_000;
  millis += (t.nanos || 0) / 1_000_000;
  return new Date(millis);
}

function fromJsonTimestamp(o: any): Date {
  if (o instanceof Date) {
    return o;
  } else if (typeof o === "string") {
    return new Date(o);
  } else {
    return fromTimestamp(Timestamp.fromJSON(o));
  }
}

function isSet(value: any): boolean {
  return value !== null && value !== undefined;
}<|MERGE_RESOLUTION|>--- conflicted
+++ resolved
@@ -1194,7 +1194,6 @@
   toJSON(message: BatchUpdateIssuesStatusRequest): unknown {
     const obj: any = {};
     message.parent !== undefined && (obj.parent = message.parent);
-<<<<<<< HEAD
     if (message.issues) {
       obj.issues = message.issues.map((e) => e);
     } else {
@@ -1202,13 +1201,6 @@
     }
     message.status !== undefined && (obj.status = issueStatusToJSON(message.status));
     message.reason !== undefined && (obj.reason = message.reason);
-=======
-    if (message.requests) {
-      obj.requests = message.requests.map((e) => e ? UpdateIssueRequest.toJSON(e) : undefined);
-    } else {
-      obj.requests = [];
-    }
->>>>>>> 2e2f572d
     return obj;
   },
 
@@ -1216,13 +1208,8 @@
     return BatchUpdateIssuesStatusRequest.fromPartial(base ?? {});
   },
 
-<<<<<<< HEAD
   fromPartial(object: DeepPartial<BatchUpdateIssuesStatusRequest>): BatchUpdateIssuesStatusRequest {
     const message = createBaseBatchUpdateIssuesStatusRequest();
-=======
-  fromPartial(object: DeepPartial<BatchUpdateIssuesRequest>): BatchUpdateIssuesRequest {
-    const message = createBaseBatchUpdateIssuesRequest();
->>>>>>> 2e2f572d
     message.parent = object.parent ?? "";
     message.issues = object.issues?.map((e) => e) || [];
     message.status = object.status ?? 0;
@@ -1262,14 +1249,6 @@
 
   toJSON(_: BatchUpdateIssuesStatusResponse): unknown {
     const obj: any = {};
-<<<<<<< HEAD
-=======
-    if (message.issues) {
-      obj.issues = message.issues.map((e) => e ? Issue.toJSON(e) : undefined);
-    } else {
-      obj.issues = [];
-    }
->>>>>>> 2e2f572d
     return obj;
   },
 
@@ -1277,14 +1256,8 @@
     return BatchUpdateIssuesStatusResponse.fromPartial(base ?? {});
   },
 
-<<<<<<< HEAD
   fromPartial(_: DeepPartial<BatchUpdateIssuesStatusResponse>): BatchUpdateIssuesStatusResponse {
     const message = createBaseBatchUpdateIssuesStatusResponse();
-=======
-  fromPartial(object: DeepPartial<BatchUpdateIssuesResponse>): BatchUpdateIssuesResponse {
-    const message = createBaseBatchUpdateIssuesResponse();
-    message.issues = object.issues?.map((e) => Issue.fromPartial(e)) || [];
->>>>>>> 2e2f572d
     return message;
   },
 };
