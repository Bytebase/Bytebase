--- conflicted
+++ resolved
@@ -1216,19 +1216,11 @@
 
   toJSON(message: BatchUpdateIssuesStatusRequest): unknown {
     const obj: any = {};
-<<<<<<< HEAD
     message.parent !== undefined && (obj.parent = message.parent);
     if (message.issues) {
       obj.issues = message.issues.map((e) => e);
     } else {
       obj.issues = [];
-=======
-    if (message.parent !== "") {
-      obj.parent = message.parent;
-    }
-    if (message.requests?.length) {
-      obj.requests = message.requests.map((e) => UpdateIssueRequest.toJSON(e));
->>>>>>> 51e644ab
     }
     message.status !== undefined && (obj.status = issueStatusToJSON(message.status));
     message.reason !== undefined && (obj.reason = message.reason);
@@ -1238,14 +1230,9 @@
   create(base?: DeepPartial<BatchUpdateIssuesStatusRequest>): BatchUpdateIssuesStatusRequest {
     return BatchUpdateIssuesStatusRequest.fromPartial(base ?? {});
   },
-<<<<<<< HEAD
 
   fromPartial(object: DeepPartial<BatchUpdateIssuesStatusRequest>): BatchUpdateIssuesStatusRequest {
     const message = createBaseBatchUpdateIssuesStatusRequest();
-=======
-  fromPartial(object: DeepPartial<BatchUpdateIssuesRequest>): BatchUpdateIssuesRequest {
-    const message = createBaseBatchUpdateIssuesRequest();
->>>>>>> 51e644ab
     message.parent = object.parent ?? "";
     message.issues = object.issues?.map((e) => e) || [];
     message.status = object.status ?? 0;
@@ -1285,27 +1272,15 @@
 
   toJSON(_: BatchUpdateIssuesStatusResponse): unknown {
     const obj: any = {};
-<<<<<<< HEAD
-=======
-    if (message.issues?.length) {
-      obj.issues = message.issues.map((e) => Issue.toJSON(e));
-    }
->>>>>>> 51e644ab
     return obj;
   },
 
   create(base?: DeepPartial<BatchUpdateIssuesStatusResponse>): BatchUpdateIssuesStatusResponse {
     return BatchUpdateIssuesStatusResponse.fromPartial(base ?? {});
   },
-<<<<<<< HEAD
 
   fromPartial(_: DeepPartial<BatchUpdateIssuesStatusResponse>): BatchUpdateIssuesStatusResponse {
     const message = createBaseBatchUpdateIssuesStatusResponse();
-=======
-  fromPartial(object: DeepPartial<BatchUpdateIssuesResponse>): BatchUpdateIssuesResponse {
-    const message = createBaseBatchUpdateIssuesResponse();
-    message.issues = object.issues?.map((e) => Issue.fromPartial(e)) || [];
->>>>>>> 51e644ab
     return message;
   },
 };
