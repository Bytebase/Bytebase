--- conflicted
+++ resolved
@@ -10,7 +10,6 @@
 import { Engine } from "./proto/v1/common";
 import { VCSPushEvent } from "./vcs";
 
-<<<<<<< HEAD
 export const EngineTypeList = [
   "CLICKHOUSE",
   "MYSQL",
@@ -22,24 +21,11 @@
   "REDIS",
   "ORACLE",
   "MSSQL",
+  "REDSHIFT",
+  "MARIADB",
 ] as const;
 
 export type EngineType = typeof EngineTypeList[number];
-=======
-export type EngineType =
-  | "CLICKHOUSE"
-  | "MYSQL"
-  | "POSTGRES"
-  | "SNOWFLAKE"
-  | "TIDB"
-  | "MONGODB"
-  | "SPANNER"
-  | "REDIS"
-  | "ORACLE"
-  | "MSSQL"
-  | "REDSHIFT"
-  | "MARIADB";
->>>>>>> 0d1fd3b7
 
 export function convertEngineType(type: EngineType): Engine {
   switch (type) {
