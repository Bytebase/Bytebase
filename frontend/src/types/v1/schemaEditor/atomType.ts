import { v1 as uuidv1 } from "uuid";
import {
  SchemaMetadata,
  TableMetadata,
  ColumnMetadata,
<<<<<<< HEAD
  SchemaConfig,
} from "../../proto/v1/database_service";
=======
} from "@/types/proto/v1/database_service";
import { isGhostTable } from "@/utils";
>>>>>>> eaa9cda2

type Status = "normal" | "created" | "dropped";

export interface ColumnDefaultValue {
  hasDefault: boolean;
  defaultNull?: boolean;
  defaultString?: string;
  defaultExpression?: string;
}
export interface Column extends ColumnDefaultValue {
  id: string;
  name: string;
  type: string;
  nullable: boolean;
  comment: string;
  userComment: string;
  status: Status;
  classification?: string;
}

export interface PrimaryKey {
  name: string;
  columnIdList: string[];
}

export interface ForeignKey {
  // Should be an unique name.
  name: string;
  tableId: string;
  columnIdList: string[];
  referencedSchemaId: string;
  referencedTableId: string;
  referencedColumnIdList: string[];
}

export interface Table {
  id: string;
  name: string;
  engine: string;
  collation: string;
  rowCount: number;
  dataSize: number;
  comment: string;
  userComment: string;
  columnList: Column[];
  primaryKey: PrimaryKey;
  foreignKeyList: ForeignKey[];
  status: Status;
  classification?: string;
}

export interface Schema {
  id: string;
  // It should be an empty string for MySQL/TiDB.
  name: string;
  tableList: Table[];
  status: Status;
  config: SchemaConfig;
}

export const convertColumnMetadataToColumn = (
  columnMetadata: ColumnMetadata,
  status: Status = "normal"
): Column => {
  return {
    id: uuidv1(),
    name: columnMetadata.name,
    type: columnMetadata.type,
    nullable: columnMetadata.nullable,
    comment: columnMetadata.comment,
    userComment: columnMetadata.userComment,
    hasDefault: columnMetadata.hasDefault,
    defaultNull: columnMetadata.defaultNull,
    defaultString: columnMetadata.defaultString,
    defaultExpression: columnMetadata.defaultExpression,
    classification: columnMetadata.classification,
    status,
  };
};

export const convertTableMetadataToTable = (
  tableMetadata: TableMetadata,
  status: Status = "normal"
): Table => {
  const table: Table = {
    id: uuidv1(),
    name: tableMetadata.name,
    engine: tableMetadata.engine,
    collation: tableMetadata.collation,
    rowCount: tableMetadata.rowCount,
    dataSize: tableMetadata.dataSize,
    comment: tableMetadata.comment,
    userComment: tableMetadata.userComment,
    columnList: tableMetadata.columns.map((column) =>
      convertColumnMetadataToColumn(column, status)
    ),
    primaryKey: {
      name: "",
      columnIdList: [],
    },
    foreignKeyList: [],
    status,
    classification: tableMetadata.classification,
  };

  for (const indexMetadata of tableMetadata.indexes) {
    if (indexMetadata.primary === true) {
      table.primaryKey.name = indexMetadata.name;
      for (const columnName of indexMetadata.expressions) {
        const column = table.columnList.find(
          (column) => column.name === columnName
        );
        if (column) {
          table.primaryKey.columnIdList.push(column.id);
        }
      }
      break;
    }
  }

  return table;
};

export const convertSchemaMetadataToSchema = (
  schemaMetadata: SchemaMetadata,
  status: Status = "normal",
  schemaConfigList: SchemaConfig[] = []
): Schema => {
  const tableList: Table[] = [];

  for (const tableMetadata of schemaMetadata.tables) {
    // Don't display ghost table in Schema Editor.
    if (isGhostTable(tableMetadata)) {
      continue;
    }

    const table = convertTableMetadataToTable(tableMetadata, status);
    tableList.push(table);
  }

  return {
    id: uuidv1(),
    name: schemaMetadata.name,
    tableList: tableList,
    status,
    config:
      schemaConfigList.find((config) => config.name === schemaMetadata.name) ??
      SchemaConfig.fromPartial({
        name: schemaMetadata.name,
      }),
  };
};

export const convertSchemaMetadataList = (
  schemaMetadataList: SchemaMetadata[],
  schemaConfigList: SchemaConfig[]
): Schema[] => {
  // Compose all tables of each schema.
  const schemaList: Schema[] = schemaMetadataList.map((schemaMetadata) =>
    convertSchemaMetadataToSchema(schemaMetadata, "normal", schemaConfigList)
  );

  // Build foreign keys for schema and referenced schema.
  for (const schemaMetadata of schemaMetadataList) {
    const schema = schemaList.find(
      (schema) => schema.name === schemaMetadata.name
    );
    if (!schema) {
      continue;
    }

    const tableList = schema.tableList;
    for (const tableMetadata of schemaMetadata.tables) {
      const table = tableList.find(
        (table) => table.name === tableMetadata.name
      );
      if (!table) {
        continue;
      }

      const foreignKeyList: ForeignKey[] = [];
      for (const foreignKeyMetadata of tableMetadata.foreignKeys) {
        const referencedSchema = schemaList.find(
          (schema) => schema.name === foreignKeyMetadata.referencedSchema
        );
        const referencedTable = referencedSchema?.tableList.find(
          (table) => table.name === foreignKeyMetadata.referencedTable
        );
        if (!referencedSchema || !referencedTable) {
          continue;
        }

        const fk: ForeignKey = {
          name: foreignKeyMetadata.name,
          tableId: table.id,
          columnIdList: [],
          referencedSchemaId: referencedSchema.id,
          referencedTableId: referencedTable.id,
          referencedColumnIdList: [],
        };
        for (const columnName of foreignKeyMetadata.columns) {
          const column = table.columnList.find(
            (column) => column.name === columnName
          );
          if (column) {
            fk.columnIdList.push(column.id);
          }
        }
        for (const referencedColumnName of foreignKeyMetadata.referencedColumns) {
          const referencedColumn = referencedTable.columnList.find(
            (column) => column.name === referencedColumnName
          );
          if (referencedColumn) {
            fk.referencedColumnIdList.push(referencedColumn.id);
          }
        }
        foreignKeyList.push(fk);
      }
      table.foreignKeyList = foreignKeyList;
    }
  }

  return schemaList;
};<|MERGE_RESOLUTION|>--- conflicted
+++ resolved
@@ -3,13 +3,9 @@
   SchemaMetadata,
   TableMetadata,
   ColumnMetadata,
-<<<<<<< HEAD
   SchemaConfig,
-} from "../../proto/v1/database_service";
-=======
 } from "@/types/proto/v1/database_service";
 import { isGhostTable } from "@/utils";
->>>>>>> eaa9cda2
 
 type Status = "normal" | "created" | "dropped";
 
