<template>
  <div class="flex items-start w-full">
    <div class="flex-1 overflow-x-hidden">
      <MonacoEditor
        v-model:content="state.code"
        class="border h-auto"
        :readonly="!state.editing"
        :auto-focus="false"
        :auto-height="{
          min: 48,
          max: 120,
          padding: 2,
        }"
        :options="{
          automaticLayout: true,
          fontSize: 12,
          lineHeight: 14,
          lineNumbers: 'off',
          wordWrap: 'off',
          scrollbar: {
            vertical: 'hidden',
            horizontal: 'hidden',
            useShadows: false,
            verticalScrollbarSize: 0,
            horizontalScrollbarSize: 0,
            alwaysConsumeMouseWheel: false,
          },
        }"
      />
    </div>
    <div class="flex flex-col gap-y-2 ml-0.5 mt-1">
      <NTooltip placement="right">
        <template #trigger>
          <button
            class="inline-flex items-center justify-center hover:text-accent cursor-pointer"
            @click="handleExecute"
          >
            <heroicons:play-circle class="w-4 h-4" />
          </button>
        </template>
        <div class="whitespace-nowrap">
          {{ $t("common.run") }}
        </div>
      </NTooltip>
      <NTooltip placement="right">
        <template #trigger>
          <button
            class="inline-flex items-center justify-center hover:text-accent cursor-pointer"
            @click="handleCopy"
          >
            <heroicons:clipboard class="w-4 h-4" />
          </button>
        </template>
        <div class="whitespace-nowrap">
          {{ $t("common.copy") }}
        </div>
      </NTooltip>
      <template v-if="!state.editing">
        <NTooltip placement="right">
          <template #trigger>
            <button
              class="inline-flex items-center justify-center hover:text-accent cursor-pointer"
              @click="state.editing = true"
            >
              <heroicons:pencil class="w-4 h-4" />
            </button>
          </template>
          <div class="whitespace-nowrap">
            {{ $t("common.edit") }}
          </div>
        </NTooltip>
      </template>
      <template v-if="state.editing">
        <NTooltip placement="right">
          <template #trigger>
            <button
              class="inline-flex items-center justify-center hover:text-accent cursor-pointer"
              @click="finishEditing(false)"
            >
              <heroicons:arrow-uturn-left class="w-4 h-4" />
            </button>
          </template>
          <div class="whitespace-nowrap">
            {{ $t("common.cancel") }}
          </div>
        </NTooltip>
        <NTooltip placement="right">
          <template #trigger>
            <button
              class="inline-flex items-center justify-center hover:text-accent cursor-pointer"
              @click="finishEditing(true)"
            >
              <heroicons:check class="w-4 h-4" />
            </button>
          </template>
          <div class="whitespace-nowrap">
            {{ $t("common.save") }}
          </div>
        </NTooltip>
      </template>
    </div>
  </div>
</template>

<script lang="ts" setup>
import { NTooltip } from "naive-ui";
import { reactive, watch } from "vue";
import { useI18n } from "vue-i18n";
import { MonacoEditor } from "@/components/MonacoEditor";
import { pushNotification } from "@/store";
<<<<<<< HEAD
=======
import { minmax, toClipboard } from "@/utils";
>>>>>>> bea434d0
import { useAIContext } from "../../logic";
import { useConversationStore } from "../../store";
import type { Message } from "../../types";

type LocalState = {
  code: string;
  editing: boolean;
};

const props = defineProps<{
  message: Message;
}>();

const state = reactive<LocalState>({
  code: props.message.content,
  editing: false,
});
const { t } = useI18n();
const { events, showHistoryDialog } = useAIContext();

const handleExecute = () => {
  events.emit("apply-statement", {
    statement: props.message.content,
    run: true,
  });
  showHistoryDialog.value = false;
};

const handleCopy = () => {
  toClipboard(props.message.content).then(() => {
    pushNotification({
      module: "bytebase",
      style: "SUCCESS",
      title: t("plugin.ai.statement-copied"),
    });
  });
};

const finishEditing = async (update: boolean) => {
  state.editing = false;
  if (!update) {
    state.code = props.message.content;
  } else {
    // eslint-disable-next-line vue/no-mutating-props
    props.message.content = state.code;
    await useConversationStore().updateMessage(props.message);
  }
};

watch(
  () => props.message.content,
  (content) => {
    state.code = content;
    state.editing = false;
  }
);
</script><|MERGE_RESOLUTION|>--- conflicted
+++ resolved
@@ -108,10 +108,7 @@
 import { useI18n } from "vue-i18n";
 import { MonacoEditor } from "@/components/MonacoEditor";
 import { pushNotification } from "@/store";
-<<<<<<< HEAD
-=======
-import { minmax, toClipboard } from "@/utils";
->>>>>>> bea434d0
+import { toClipboard } from "@/utils";
 import { useAIContext } from "../../logic";
 import { useConversationStore } from "../../store";
 import type { Message } from "../../types";
