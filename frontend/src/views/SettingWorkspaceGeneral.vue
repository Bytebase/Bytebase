<template>
  <div class="mt-2 space-y-6 divide-y divide-block-border">
    <div class="px-4 py-6 lg:flex">
      <div class="text-left lg:w-1/4">
        <h1 class="text-2xl font-bold">
          {{ $t("settings.general.workspace.branding") }}
        </h1>
        <span v-if="!allowEdit" class="text-sm text-gray-400">
          {{ $t("settings.general.workspace.only-owner-can-edit") }}
        </span>
      </div>
      <div class="flex-1 lg:px-5">
        <div class="mb-5 mt-5 lg:mt-0">
          <p>
            {{ $t("settings.general.workspace.logo") }}
          </p>
          <p class="mb-3 text-sm text-gray-400">
            {{ $t("settings.general.workspace.logo-aspect") }}
          </p>
          <div
            class="flex justify-center border-2 border-gray-300 border-dashed rounded-md relative h-48"
          >
            <div
              class="w-full bg-no-repeat bg-contain bg-center rounded-md pointer-events-none m-5"
              :style="`background-image: url(${state.logoUrl});`"
            ></div>
            <SingleFileSelector
              class="space-y-1 text-center flex flex-col justify-center items-center absolute top-0 bottom-0 left-0 right-0"
              :class="[state.logoUrl ? 'opacity-0 hover:opacity-90' : '']"
              :max-file-size-in-mi-b="maxFileSizeInMiB"
              :support-file-extensions="supportImageExtensions"
              @on-select="onLogoSelect"
            >
              <svg
                class="mx-auto h-12 w-12 text-gray-400 pointer-events-none"
                stroke="currentColor"
                fill="none"
                viewBox="0 0 48 48"
                aria-hidden="true"
              >
                <path
                  d="M28 8H12a4 4 0 00-4 4v20m32-12v8m0 0v8a4 4 0 01-4 4H12a4 4 0 01-4-4v-4m32-4l-3.172-3.172a4 4 0 00-5.656 0L28 28M8 32l9.172-9.172a4 4 0 015.656 0L28 28m0 0l4 4m4-24h8m-4-4v8m-12 4h.02"
                  stroke-width="2"
                  stroke-linecap="round"
                  stroke-linejoin="round"
                />
              </svg>
              <div
                class="text-sm text-gray-600 inline-flex pointer-events-none"
              >
                <span
                  class="relative cursor-pointer rounded-md font-medium text-indigo-600 hover:text-indigo-500 focus-within:outline-none focus-within:ring-2 focus-within:ring-offset-2 focus-within:ring-indigo-500"
                >
                  {{ $t("settings.general.workspace.select-logo") }}
                </span>
                <p class="pl-1">
                  {{ $t("settings.general.workspace.drag-logo") }}
                </p>
              </div>
              <p class="text-xs text-gray-500 pointer-events-none">
                {{
                  $t("settings.general.workspace.logo-upload-tip", {
                    extension: supportImageExtensions.join(", "),
                    size: maxFileSizeInMiB,
                  })
                }}
              </p>
            </SingleFileSelector>
          </div>
        </div>
        <div class="flex">
          <button
            type="button"
            class="btn-primary ml-auto"
            :disabled="!allowSave"
            @click.prevent="uploadLogo"
          >
            <FeatureBadge
              feature="bb.feature.branding"
              class="text-white pointer-events-none"
            />
            {{ $t("common.update") }}
          </button>
        </div>
      </div>
    </div>
  </div>
  <FeatureModal
    v-if="state.showFeatureModal"
    feature="bb.feature.branding"
    @cancel="state.showFeatureModal = false"
  />
</template>

<script lang="ts" setup>
import { computed, reactive } from "vue";
import { useStore } from "vuex";
import { isOwner } from "../utils";
import { brandingLogoSettingName } from "../types/setting";
import { useI18n } from "vue-i18n";
<<<<<<< HEAD
import { featureToRef, useCurrentUser, useSettingStore } from "@/store";
=======
import { featureToRef, pushNotification, useSettingStore } from "@/store";
>>>>>>> fe3d8a16

interface LocalState {
  displayName?: string;
  logoUrl?: string;
  logoFile: File | null;
  loading: boolean;
  showFeatureModal: boolean;
}

const maxFileSizeInMiB = 2;
const supportImageExtensions = [".jpg", ".jpeg", ".png", ".webp", ".svg"];

// convertFileToBase64 will convert a file into base64 string.
const convertFileToBase64 = (file: File) =>
  new Promise<string>((resolve, reject) => {
    const reader = new FileReader();
    reader.readAsDataURL(file);
    reader.onload = () => resolve(reader.result as string);
    reader.onerror = (error) => reject(error);
  });

const store = useStore();
const settingStore = useSettingStore();
const { t } = useI18n();

const state = reactive<LocalState>({
  displayName: "",
  logoUrl: "",
  logoFile: null,
  loading: false,
  showFeatureModal: false,
});

settingStore.fetchSetting().then(() => {
  const brandingLogoSetting = settingStore.getSettingByName(
    brandingLogoSettingName
  )!;
  state.logoUrl = brandingLogoSetting.value;
});

const currentUser = useCurrentUser();

const allowEdit = computed((): boolean => {
  return isOwner(currentUser.value.role);
});

const valid = computed((): boolean => {
  return !!state.displayName || !!state.logoFile;
});

const allowSave = computed((): boolean => {
  return (
    allowEdit.value && state.logoFile !== null && valid.value && !state.loading
  );
});

const hasBrandingFeature = featureToRef("bb.feature.branding");

const uploadLogo = async () => {
  if (!allowSave.value) {
    return;
  }
  if (!hasBrandingFeature.value) {
    state.showFeatureModal = true;
    return;
  }
  if (!state.logoFile) {
    return;
  }

  state.loading = true;

  try {
    const fileInBase64 = await convertFileToBase64(state.logoFile);
    const setting = await useSettingStore().updateSettingByName({
      name: brandingLogoSettingName,
      value: fileInBase64,
    });

    state.logoFile = null;
    state.logoUrl = setting.value;

    pushNotification({
      module: "bytebase",
      style: "SUCCESS",
      title: t("settings.general.workspace.logo-upload-succeed"),
    });
  } finally {
    state.loading = false;
  }
};

const onLogoSelect = (file: File) => {
  state.logoFile = file;
  state.logoUrl = URL.createObjectURL(file);
};
</script><|MERGE_RESOLUTION|>--- conflicted
+++ resolved
@@ -94,15 +94,15 @@
 
 <script lang="ts" setup>
 import { computed, reactive } from "vue";
-import { useStore } from "vuex";
 import { isOwner } from "../utils";
 import { brandingLogoSettingName } from "../types/setting";
 import { useI18n } from "vue-i18n";
-<<<<<<< HEAD
-import { featureToRef, useCurrentUser, useSettingStore } from "@/store";
-=======
-import { featureToRef, pushNotification, useSettingStore } from "@/store";
->>>>>>> fe3d8a16
+import {
+  featureToRef,
+  pushNotification,
+  useCurrentUser,
+  useSettingStore,
+} from "@/store";
 
 interface LocalState {
   displayName?: string;
@@ -124,7 +124,6 @@
     reader.onerror = (error) => reject(error);
   });
 
-const store = useStore();
 const settingStore = useSettingStore();
 const { t } = useI18n();
 
