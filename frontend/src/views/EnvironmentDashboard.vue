--- conflicted
+++ resolved
@@ -76,18 +76,7 @@
 </template>
 
 <script lang="ts">
-<<<<<<< HEAD
-import {
-  onMounted,
-  onUnmounted,
-  computed,
-  reactive,
-  watch,
-  defineComponent,
-} from "vue";
-=======
 import { onMounted, computed, reactive, watch, defineComponent } from "vue";
->>>>>>> 739f8051
 import { useStore } from "vuex";
 import { useRouter } from "vue-router";
 import { array_swap } from "../utils";
@@ -102,11 +91,7 @@
   DefaultSchedulePolicy,
 } from "../types";
 import { BBTabItem } from "../bbkit/types";
-<<<<<<< HEAD
-import { useUIStateStore } from "@/store";
-=======
-import { useRegisterCommand } from "@/store";
->>>>>>> 739f8051
+import { useRegisterCommand, useUIStateStore } from "@/store";
 
 const DEFAULT_NEW_ENVIRONMENT: EnvironmentCreate = {
   name: "New Env",
