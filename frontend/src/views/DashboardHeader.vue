--- conflicted
+++ resolved
@@ -141,11 +141,7 @@
 
 const { currentPlan } = storeToRefs(subscriptionStore);
 
-<<<<<<< HEAD
-const hasSetSettingPermission = computed(() => {
-=======
 const hasGetSettingPermission = computed(() => {
->>>>>>> bf7257b4
   return hasWorkspacePermissionV2(currentUser.value, "bb.settings.get");
 });
 
