<template>
  <!-- Navigation -->
  <nav class="flex-1 flex flex-col px-3 overflow-y-auto">
    <div class="space-y-1">
      <button
        class="group flex items-center px-2 py-2 text-base leading-5 font-normal rounded-md text-gray-700 focus:outline-none"
        @click.prevent="goBack"
      >
        <heroicons-outline:chevron-left
          class="mr-1 h-6 w-6 text-gray-500 group-hover:text-gray-500 group-focus:text-gray-600"
        />
        {{ $t("common.back") }}
      </button>

      <div class="mt-8">
        <div
          class="group flex items-center px-2 py-2 text-sm leading-5 font-medium rounded-md text-gray-700"
        >
          <heroicons-solid:user-circle class="mr-3 w-5 h-5" />
          {{ $t("settings.sidebar.account") }}
        </div>
        <div class="space-y-1">
          <router-link
            to="/setting/profile"
            class="outline-item group w-full flex items-center pl-11 pr-2 py-2"
            >{{ $t("settings.sidebar.profile") }}</router-link
          >
        </div>
      </div>
      <div class="mt-8">
        <div
          class="group flex items-center px-2 py-2 text-sm leading-5 font-medium rounded-md text-gray-700"
        >
          <heroicons-solid:office-building class="mr-3 w-5 h-5" />
          {{ $t("settings.sidebar.workspace") }}
        </div>
        <div class="space-y-1">
          <router-link
            to="/setting/general"
            class="outline-item group w-full flex items-center pl-11 pr-2 py-2"
          >
            {{ $t("settings.sidebar.general") }}
          </router-link>
          <!-- <router-link
            to="/setting/agent"
            class="outline-item group w-full flex items-center pl-11 pr-2 py-2"
          >
            Agents
          </router-link>-->
          <router-link
            to="/setting/member"
            class="outline-item group w-full flex items-center pl-11 pr-2 py-2"
            >{{ $t("settings.sidebar.members") }}</router-link
          >
          <!--
            Label Management is visible to all
            but only editable to Owners and DBAs
          -->
          <router-link
            to="/setting/label"
            class="outline-item group w-full flex items-center pl-11 pr-2 py-2"
            >{{ $t("settings.sidebar.labels") }}</router-link
          >
          <router-link
            v-if="showOwnerItem"
            to="/setting/version-control"
            class="outline-item group w-full flex items-center pl-11 pr-2 py-2"
            >{{ $t("settings.sidebar.version-control") }}</router-link
          >
          <router-link
            to="/setting/subscription"
            class="outline-item group w-full flex items-center pl-11 pr-2 py-2"
            >{{ $t("settings.sidebar.subscription") }}</router-link
          >
          <!-- <router-link
            to="/setting/billing"
            class="outline-item group w-full flex items-center pl-11 pr-2 py-2"
          >
            Billing
          </router-link>-->
          <!-- <div class="pl-9 mt-1">
            <BBOutline :title="'Integrations'" :itemList="integrationList" />
          </div>-->
        </div>
      </div>
    </div>
  </nav>
</template>

<script lang="ts">
import { computed, defineComponent, reactive } from "vue";
import { useStore } from "vuex";
import { useRouter } from "vue-router";
import { isOwner, isDev } from "../utils";
<<<<<<< HEAD
import { useCurrentUser } from "@/store";
=======
import { useRouterStore } from "@/store";
>>>>>>> 4e15458c

interface LocalState {
  collapseState: boolean;
}

export default defineComponent({
  name: "SettingSidebar",
  props: {
    vcsSlug: {
      default: "",
      type: String,
    },
  },
  setup() {
    const store = useStore();
    const routerStore = useRouterStore();
    const router = useRouter();

    const state = reactive<LocalState>({
      collapseState: true,
    });

    const currentUser = useCurrentUser();

    const showOwnerItem = computed((): boolean => {
      return isOwner(currentUser.value.role);
    });

    const goBack = () => {
      router.push(routerStore.backPath());
    };

    const toggleCollapse = () => {
      state.collapseState = !state.collapseState;
    };

    const integrationList = [
      {
        name: "Slack",
        link: "/setting/integration/slack",
      },
    ];

    return {
      state,
      isDev,
      integrationList,
      showOwnerItem,
      goBack,
      toggleCollapse,
    };
  },
});
</script><|MERGE_RESOLUTION|>--- conflicted
+++ resolved
@@ -89,14 +89,9 @@
 
 <script lang="ts">
 import { computed, defineComponent, reactive } from "vue";
-import { useStore } from "vuex";
 import { useRouter } from "vue-router";
 import { isOwner, isDev } from "../utils";
-<<<<<<< HEAD
-import { useCurrentUser } from "@/store";
-=======
-import { useRouterStore } from "@/store";
->>>>>>> 4e15458c
+import { useCurrentUser, useRouterStore } from "@/store";
 
 interface LocalState {
   collapseState: boolean;
@@ -111,7 +106,6 @@
     },
   },
   setup() {
-    const store = useStore();
     const routerStore = useRouterStore();
     const router = useRouter();
 
