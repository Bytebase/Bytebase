<template>
  <div class="flex flex-col">
    <div class="px-5 py-2 flex justify-between items-center">
      <!-- eslint-disable vue/attribute-hyphenation -->
      <EnvironmentTabFilter
        :selectedId="state.selectedEnvironment?.id"
        @select-environment="selectEnvironment"
      />
      <BBTableSearch
        ref="searchField"
        :placeholder="$t('database.search-database-name')"
        @change-text="(text) => changeSearchText(text)"
      />
    </div>
    <DatabaseTable :bordered="false" :database-list="filteredList" />
  </div>

  <BBAlert
    v-if="state.showGuide"
    :style="'INFO'"
    :ok-text="$t('common.do-not-show-again')"
    :cancel-text="$t('common.dismiss')"
    :title="$t('database.how-to-setup-database')"
    :description="$t('database.show-guide-description')"
    @ok="
      () => {
        doDismissGuide();
      }
    "
    @cancel="state.showGuide = false"
  >
  </BBAlert>
</template>

<script lang="ts">
import {
  computed,
  watchEffect,
  onMounted,
  reactive,
  ref,
  defineComponent,
} from "vue";
import { useStore } from "vuex";
import { useRouter } from "vue-router";
import EnvironmentTabFilter from "../components/EnvironmentTabFilter.vue";
import DatabaseTable from "../components/DatabaseTable.vue";
import { Environment, Database, UNKNOWN_ID } from "../types";
import { sortDatabaseList } from "../utils";
import { cloneDeep } from "lodash-es";
<<<<<<< HEAD
import { useCurrentUser, useUIStateStore } from "@/store";
=======
import {
  useEnvironmentList,
  useEnvironmentStore,
  useUIStateStore,
} from "@/store";
>>>>>>> 9aac9e75

interface LocalState {
  searchText: string;
  databaseList: Database[];
  selectedEnvironment?: Environment;
  showGuide: boolean;
}

export default defineComponent({
  name: "InstanceDashboard",
  components: {
    EnvironmentTabFilter,
    DatabaseTable,
  },
  setup() {
    const searchField = ref();

    const store = useStore();
    const uiStateStore = useUIStateStore();
    const router = useRouter();

    const state = reactive<LocalState>({
      searchText: "",
      databaseList: [],
      selectedEnvironment: router.currentRoute.value.query.environment
        ? useEnvironmentStore().getEnvironmentById(
            parseInt(router.currentRoute.value.query.environment as string, 10)
          )
        : undefined,
      showGuide: false,
    });

    const currentUser = useCurrentUser();

    const environmentList = useEnvironmentList(["NORMAL"]);

    onMounted(() => {
      // Focus on the internal search field when mounted
      searchField.value.$el.querySelector("#search").focus();

      if (!uiStateStore.getIntroStateByKey("guide.database")) {
        setTimeout(() => {
          state.showGuide = true;
          uiStateStore.saveIntroStateByKey({
            key: "database.visit",
            newState: true,
          });
        }, 1000);
      }
    });

    const prepareDatabaseList = () => {
      // It will also be called when user logout
      if (currentUser.value.id != UNKNOWN_ID) {
        store.dispatch("database/fetchDatabaseList").then((list) => {
          state.databaseList = sortDatabaseList(
            cloneDeep(list),
            environmentList.value
          );
        });
      }
    };

    watchEffect(prepareDatabaseList);

    const doDismissGuide = () => {
      uiStateStore.saveIntroStateByKey({
        key: "guide.database",
        newState: true,
      });
      state.showGuide = false;
    };

    const selectEnvironment = (environment: Environment) => {
      state.selectedEnvironment = environment;
      if (environment) {
        router.replace({
          name: "workspace.database",
          query: { environment: environment.id },
        });
      } else {
        router.replace({ name: "workspace.database" });
      }
    };

    const changeSearchText = (searchText: string) => {
      state.searchText = searchText;
    };

    const filteredList = computed(() => {
      if (!state.selectedEnvironment && !state.searchText) {
        // Select "All"
        return state.databaseList;
      }
      return state.databaseList.filter((database) => {
        return (
          (!state.selectedEnvironment ||
            database.instance.environment.id == state.selectedEnvironment.id) &&
          (!state.searchText ||
            database.name
              .toLowerCase()
              .includes(state.searchText.toLowerCase()))
        );
      });
    });

    return {
      searchField,
      state,
      filteredList,
      doDismissGuide,
      selectEnvironment,
      changeSearchText,
    };
  },
});
</script><|MERGE_RESOLUTION|>--- conflicted
+++ resolved
@@ -48,15 +48,12 @@
 import { Environment, Database, UNKNOWN_ID } from "../types";
 import { sortDatabaseList } from "../utils";
 import { cloneDeep } from "lodash-es";
-<<<<<<< HEAD
-import { useCurrentUser, useUIStateStore } from "@/store";
-=======
 import {
+  useCurrentUser,
   useEnvironmentList,
   useEnvironmentStore,
   useUIStateStore,
 } from "@/store";
->>>>>>> 9aac9e75
 
 interface LocalState {
   searchText: string;
