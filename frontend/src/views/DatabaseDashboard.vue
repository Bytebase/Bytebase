<template>
  <div class="flex flex-col relative space-y-4">
    <div
      class="w-full px-4 flex flex-col sm:flex-row items-start sm:items-end justify-between gap-2"
    >
      <AdvancedSearch
        v-model:params="state.params"
        :autofocus="false"
        :placeholder="$t('database.filter-database')"
        :scope-options="scopeOptions"
      />
      <DatabaseLabelFilter
        v-model:selected="state.selectedLabels"
        :database-list="databaseV1List"
        :placement="'left-start'"
      />
    </div>

    <div class="space-y-2">
      <DatabaseOperations :databases="selectedDatabases" />

      <DatabaseV1Table
        mode="ALL"
        :loading="state.loading"
        :bordered="false"
        :database-list="filteredDatabaseList"
        :custom-click="true"
        @row-click="handleDatabaseClick"
        @update:selected-databases="handleDatabasesSelectionChanged"
      />
    </div>
  </div>
</template>

<script lang="ts" setup>
import { computed, onMounted, reactive, watch } from "vue";
import { useRoute, useRouter } from "vue-router";
import AdvancedSearch from "@/components/AdvancedSearch";
import { useCommonSearchScopeOptions } from "@/components/AdvancedSearch/useCommonSearchScopeOptions";
import DatabaseV1Table, {
  DatabaseLabelFilter,
  DatabaseOperations,
} from "@/components/v2/Model/DatabaseV1Table";
import {
  useAppFeature,
  useDatabaseV1Store,
  useProjectV1List,
  useUIStateStore,
} from "@/store";
import type { ComposedDatabase } from "@/types";
import { UNKNOWN_ID, DEFAULT_PROJECT_NAME } from "@/types";
import type { SearchParams } from "@/utils";
import {
  filterDatabaseV1ByKeyword,
  sortDatabaseV1List,
  CommonFilterScopeIdList,
  extractEnvironmentResourceName,
  extractInstanceResourceName,
  extractProjectResourceName,
  buildSearchTextBySearchParams,
  buildSearchParamsBySearchText,
  databaseV1Url,
} from "@/utils";

interface LocalState {
  loading: boolean;
  selectedDatabaseIds: Set<string>;
  params: SearchParams;
  selectedLabels: { key: string; value: string }[];
}

const uiStateStore = useUIStateStore();
const { projectList } = useProjectV1List();
const hideUnassignedDatabases = useAppFeature(
  "bb.feature.databases.hide-unassigned"
);
const route = useRoute();
const router = useRouter();

const defaultSearchParams = () => {
  const params: SearchParams = {
    query: "",
    scopes: [],
  };
  return params;
};

const initializeSearchParamsFromQuery = () => {
  const { qs } = route.query;
  if (typeof qs === "string" && qs.length > 0) {
    return buildSearchParamsBySearchText(qs);
  }
  return defaultSearchParams();
};

const state = reactive<LocalState>({
  loading: false,
  selectedDatabaseIds: new Set(),
  params: initializeSearchParamsFromQuery(),
  selectedLabels: [],
});

watch(
  () => state.params,
  () => {
    // using custom advanced search query, sync the search query string
    // to URL
    router.replace({
      query: {
        ...route.query,
        qs: buildSearchTextBySearchParams(state.params),
      },
    });
  },
  { deep: true }
);

const databaseV1Store = useDatabaseV1Store();

const scopeOptions = useCommonSearchScopeOptions(
  computed(() => state.params),
  [...CommonFilterScopeIdList, "project", "project-assigned"]
);

const selectedInstance = computed(() => {
  return (
    state.params.scopes.find((scope) => scope.id === "instance")?.value ??
    `${UNKNOWN_ID}`
  );
});

const selectedEnvironment = computed(() => {
  return (
    state.params.scopes.find((scope) => scope.id === "environment")?.value ??
    `${UNKNOWN_ID}`
  );
});

const selectedProjectAssigned = computed(() => {
  return (
    state.params.scopes.find((scope) => scope.id === "project-assigned")
      ?.value ?? `${UNKNOWN_ID}`
  );
});

const selectedProject = computed(() => {
  return (
    state.params.scopes.find((scope) => scope.id === "project")?.value ??
    `${UNKNOWN_ID}`
  );
});

onMounted(() => {
  if (!uiStateStore.getIntroStateByKey("database.visit")) {
    uiStateStore.saveIntroStateByKey({
      key: "database.visit",
      newState: true,
    });
  }
});

const databaseV1List = computed(() => {
  const projects = new Set(projectList.value.map((project) => project.name));
  return sortDatabaseV1List(databaseV1Store.databaseList).filter((db) =>
    projects.has(db.project)
  );
});

const filteredDatabaseList = computed(() => {
  let list = databaseV1List.value;
  if (selectedEnvironment.value !== `${UNKNOWN_ID}`) {
    list = list.filter(
      (db) =>
        extractEnvironmentResourceName(db.effectiveEnvironment) ===
        selectedEnvironment.value
    );
  }
  if (selectedProjectAssigned.value !== `${UNKNOWN_ID}`) {
    list = list.filter((db) => {
      if (selectedProjectAssigned.value == "yes") {
        return db.project !== DEFAULT_PROJECT_NAME;
      } else {
        return db.project === DEFAULT_PROJECT_NAME;
      }
    });
  }
  if (selectedInstance.value !== `${UNKNOWN_ID}`) {
    list = list.filter(
      (db) =>
        extractInstanceResourceName(db.instance) === selectedInstance.value
    );
  }
  if (selectedProject.value !== `${UNKNOWN_ID}`) {
    list = list.filter(
      (db) => extractProjectResourceName(db.project) === selectedProject.value
    );
  }
  if (state.selectedLabels.length > 0) {
    list = list.filter((db) => {
      return state.selectedLabels.some((kv) => db.labels[kv.key] === kv.value);
    });
  }
<<<<<<< HEAD
  if (isStandaloneMode.value) {
=======
  if (hideUnassignedDatabases.value) {
>>>>>>> 14f7b7ba
    list = list.filter((db) => db.projectEntity.name !== DEFAULT_PROJECT_NAME);
  }
  const keyword = state.params.query.trim().toLowerCase();
  if (keyword) {
    list = list.filter((db) =>
      filterDatabaseV1ByKeyword(db, keyword, [
        "name",
        "environment",
        "instance",
        "project",
      ])
    );
  }
  return list;
});

const selectedDatabases = computed((): ComposedDatabase[] => {
  return filteredDatabaseList.value.filter((db) =>
    state.selectedDatabaseIds.has(db.uid)
  );
});

const handleDatabasesSelectionChanged = (
  selectedDatabaseNameList: Set<string>
): void => {
  state.selectedDatabaseIds = new Set(
    Array.from(selectedDatabaseNameList).map(
      (name) => databaseV1Store.getDatabaseByName(name)?.uid
    )
  );
};

const handleDatabaseClick = (event: MouseEvent, database: ComposedDatabase) => {
  const url = databaseV1Url(database);
  if (event.ctrlKey || event.metaKey) {
    window.open(url, "_blank");
  } else {
    router.push(url);
  }
};
</script><|MERGE_RESOLUTION|>--- conflicted
+++ resolved
@@ -200,11 +200,7 @@
       return state.selectedLabels.some((kv) => db.labels[kv.key] === kv.value);
     });
   }
-<<<<<<< HEAD
-  if (isStandaloneMode.value) {
-=======
   if (hideUnassignedDatabases.value) {
->>>>>>> 14f7b7ba
     list = list.filter((db) => db.projectEntity.name !== DEFAULT_PROJECT_NAME);
   }
   const keyword = state.params.query.trim().toLowerCase();
