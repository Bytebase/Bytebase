<template>
  <div class="flex flex-col">
    <FeatureAttention
      v-if="remainingInstanceCount <= 3"
      custom-class="m-5"
      feature="bb.feature.instance-count"
      :description="instanceCountAttention"
    />
    <div class="px-5 py-2 flex justify-between items-center">
      <!-- eslint-disable vue/attribute-hyphenation -->
      <EnvironmentTabFilter
        :selectedId="state.selectedEnvironment?.id"
        @select-environment="selectEnvironment"
      />
      <BBTableSearch
        ref="searchField"
        :placeholder="$t('instance.search-instance-name')"
        @change-text="(text) => changeSearchText(text)"
      />
    </div>
    <InstanceTable :instance-list="filteredList(instanceList)" />
  </div>

  <BBAlert
    v-if="state.showGuide"
    :style="'INFO'"
    :ok-text="$t('common.do-not-show-again')"
    :cancel-text="$t('common.dismiss')"
    :title="$t('instance.how-to-setup-instance')"
    :description="$t('instance.how-to-setup-instance-description')"
    @ok="
      () => {
        doDismissGuide();
      }
    "
    @cancel="state.showGuide = false"
  >
  </BBAlert>
</template>

<script lang="ts">
import {
  computed,
  watchEffect,
  onMounted,
  reactive,
  ref,
  defineComponent,
} from "vue";
import { useRouter } from "vue-router";
import EnvironmentTabFilter from "../components/EnvironmentTabFilter.vue";
import InstanceTable from "../components/InstanceTable.vue";
import { useStore } from "vuex";
import { Environment, Instance } from "../types";
import { cloneDeep } from "lodash-es";
import { sortInstanceList } from "../utils";
import { useI18n } from "vue-i18n";
<<<<<<< HEAD
import { useSubscriptionStore } from "@/store";
=======
import { useUIStateStore } from "@/store";
>>>>>>> 197720a3

interface LocalState {
  searchText: string;
  selectedEnvironment?: Environment;
  showGuide: boolean;
}

export default defineComponent({
  name: "InstanceDashboard",
  components: {
    EnvironmentTabFilter,
    InstanceTable,
  },
  setup() {
    const searchField = ref();

    const store = useStore();
<<<<<<< HEAD
    const subscriptionStore = useSubscriptionStore();
=======
    const uiStateStore = useUIStateStore();
>>>>>>> 197720a3
    const router = useRouter();
    const { t } = useI18n();

    const environmentList = computed(() => {
      return store.getters["environment/environmentList"](["NORMAL"]);
    });

    const state = reactive<LocalState>({
      searchText: "",
      selectedEnvironment: router.currentRoute.value.query.environment
        ? store.getters["environment/environmentById"](
            router.currentRoute.value.query.environment
          )
        : undefined,
      showGuide: false,
    });

    onMounted(() => {
      // Focus on the internal search field when mounted
      searchField.value.$el.querySelector("#search").focus();

      if (!uiStateStore.getIntroStateByKey("guide.instance")) {
        setTimeout(() => {
          state.showGuide = true;
          uiStateStore.saveIntroStateByKey({
            key: "instance.visit",
            newState: true,
          });
        }, 1000);
      }
    });

    const prepareInstanceList = () => {
      store.dispatch("instance/fetchInstanceList");
    };

    watchEffect(prepareInstanceList);

    const selectEnvironment = (environment: Environment) => {
      state.selectedEnvironment = environment;
      if (environment) {
        router.replace({
          name: "workspace.instance",
          query: { environment: environment.id },
        });
      } else {
        router.replace({ name: "workspace.instance" });
      }
    };

    const changeSearchText = (searchText: string) => {
      state.searchText = searchText;
    };

    const doDismissGuide = () => {
      uiStateStore.saveIntroStateByKey({
        key: "guide.instance",
        newState: true,
      });
      state.showGuide = false;
    };

    const instanceList = computed(() => {
      const list = store.getters["instance/instanceList"]();
      return sortInstanceList(cloneDeep(list), environmentList.value);
    });

    const filteredList = (list: Instance[]) => {
      if (!state.selectedEnvironment && !state.searchText) {
        // Select "All"
        return list;
      }
      return list.filter((instance) => {
        return (
          (!state.selectedEnvironment ||
            instance.environment.id == state.selectedEnvironment.id) &&
          (!state.searchText ||
            instance.name
              .toLowerCase()
              .includes(state.searchText.toLowerCase()))
        );
      });
    };

    const instanceQuota = computed((): number => {
      const { subscription } = subscriptionStore;
      return subscription?.instanceCount ?? 5;
    });

    const remainingInstanceCount = computed((): number => {
      const instanceList: Instance[] = store.getters["instance/instanceList"]([
        "NORMAL",
      ]);
      return Math.max(0, instanceQuota.value - instanceList.length);
    });

    const instanceCountAttention = computed((): string => {
      const upgrade = t(
        "subscription.features.bb-feature-instance-count.upgrade"
      );
      let status = "";
      if (remainingInstanceCount.value > 0) {
        status = t(
          "subscription.features.bb-feature-instance-count.remaining",
          {
            total: instanceQuota.value,
            count: remainingInstanceCount.value,
          }
        );
      } else {
        status = t("subscription.features.bb-feature-instance-count.runoutof", {
          total: instanceQuota.value,
        });
      }

      return `${status} ${upgrade}`;
    });

    return {
      searchField,
      state,
      instanceList,
      filteredList,
      selectEnvironment,
      changeSearchText,
      doDismissGuide,
      remainingInstanceCount,
      instanceCountAttention,
    };
  },
});
</script><|MERGE_RESOLUTION|>--- conflicted
+++ resolved
@@ -55,11 +55,7 @@
 import { cloneDeep } from "lodash-es";
 import { sortInstanceList } from "../utils";
 import { useI18n } from "vue-i18n";
-<<<<<<< HEAD
-import { useSubscriptionStore } from "@/store";
-=======
-import { useUIStateStore } from "@/store";
->>>>>>> 197720a3
+import { useUIStateStore, useSubscriptionStore } from "@/store";
 
 interface LocalState {
   searchText: string;
@@ -77,11 +73,8 @@
     const searchField = ref();
 
     const store = useStore();
-<<<<<<< HEAD
     const subscriptionStore = useSubscriptionStore();
-=======
     const uiStateStore = useUIStateStore();
->>>>>>> 197720a3
     const router = useRouter();
     const { t } = useI18n();
 
