<template>
  <template v-if="viewMode === 'RESULT'">
    <div
      class="w-full shrink-0 flex flex-row justify-between items-center mb-2 overflow-x-auto"
    >
      <div class="flex flex-row justify-start items-center mr-2 shrink-0">
        <NInput
          v-if="showSearchFeature"
          :value="state.search"
          class="!max-w-[10rem]"
          size="small"
          type="text"
          :placeholder="t('sql-editor.search-results')"
          @update:value="updateKeyword"
        >
          <template #prefix>
            <heroicons-outline:search class="h-5 w-5 text-gray-300" />
          </template>
        </NInput>
        <span class="ml-2 whitespace-nowrap text-sm text-gray-500">{{
          `${data.length} ${t("sql-editor.rows", data.length)}`
        }}</span>
        <span
          v-if="data.length === RESULT_ROWS_LIMIT"
          class="ml-2 whitespace-nowrap text-sm text-gray-500"
        >
          <span>-</span>
          <span class="ml-2">{{ $t("sql-editor.rows-upper-limit") }}</span>
        </span>
      </div>
      <div class="flex justify-between items-center gap-x-3 overflow-y-hidden">
        <NPagination
          v-if="showPagination"
          :simple="true"
          :item-count="table.getCoreRowModel().rows.length"
          :page="pageIndex + 1"
          :page-size="pageSize"
          @update-page="handleChangePage"
        />
        <NButton
          v-if="showVisualizeButton"
          text
          type="primary"
          @click="visualizeExplain"
        >
          {{ $t("sql-editor.visualize-explain") }}
        </NButton>
        <NTooltip v-if="DISMISS_PLACEHOLDER">
          <template #trigger>
            <NButton
              size="small"
              style="--n-padding: 0 8px"
              @click="DISMISS_PLACEHOLDER = false"
            >
              <template #icon>
                <heroicons:academic-cap class="w-4 h-4" />
              </template>
            </NButton>
          </template>
          <template #default>
            {{ $t("plugin.ai.chat-sql") }}
          </template>
        </NTooltip>
<<<<<<< HEAD
        <DataExportButton
          v-if="showExportButton"
          size="small"
          :disabled="props.result === null || isEmpty(props.result)"
          :support-formats="[
            ExportFormat.CSV,
            ExportFormat.JSON,
            ExportFormat.SQL,
            ExportFormat.XLSX,
          ]"
          :allow-specify-row-count="true"
          @export="handleExportBtnClick"
        />
        <NButton v-else @click="state.showRequestExportPanel = true">
          {{ $t("quick-action.request-export-data") }}
        </NButton>
=======
        <template v-if="showExportButton">
          <DataExportButton
            v-if="allowToExport"
            size="small"
            :disabled="props.result === null || isEmpty(props.result)"
            :support-formats="[
              ExportFormat.CSV,
              ExportFormat.JSON,
              ExportFormat.SQL,
              ExportFormat.XLSX,
            ]"
            @export="handleExportBtnClick"
          />
          <NButton v-else @click="state.showRequestExportPanel = true">
            {{ $t("quick-action.request-export-data") }}
          </NButton>
        </template>
>>>>>>> e286033f
      </div>
    </div>

    <div class="flex-1 w-full flex flex-col overflow-y-auto">
      <DataTable
        :table="table"
        :columns="columns"
        :data="data"
        :masked="props.result.masked"
        :sensitive="props.result.sensitive"
        :set-index="setIndex"
        :offset="pageIndex * pageSize"
      />
    </div>

    <div
      class="w-full flex items-center justify-between text-xs mt-1 gap-x-4 text-control-light"
    >
      <div class="flex-1 truncate">
        {{ result.statement }}
      </div>
      <div class="shrink-0">
        {{ $t("sql-editor.query-time") }}: {{ queryTime }}
      </div>
    </div>
  </template>
  <template v-else-if="viewMode === 'AFFECTED-ROWS'">
    <div
      class="text-md font-normal flex items-center gap-x-1"
      :class="[dark ? 'text-matrix-green-hover' : 'text-control-light']"
    >
      <span>{{ extractSQLRowValue(result.rows[0].values[0]) }}</span>
      <span>rows affected</span>
    </div>
  </template>
  <template v-else-if="viewMode === 'EMPTY'">
    <EmptyView />
  </template>
  <template v-else-if="viewMode === 'ERROR'">
    <ErrorView :error="result.error" />
  </template>

  <RequestExportPanel
    v-if="state.showRequestExportPanel"
    :database-id="currentTab.connection.databaseId"
    :statement="result.statement"
    :statement-only="true"
    :redirect-to-issue-page="pageMode === 'BUNDLED'"
    @close="state.showRequestExportPanel = false"
  />
</template>

<script lang="ts" setup>
import {
  ColumnDef,
  getCoreRowModel,
  getPaginationRowModel,
  getSortedRowModel,
  useVueTable,
} from "@tanstack/vue-table";
import { useDebounceFn } from "@vueuse/core";
import { isEmpty } from "lodash-es";
import { NInput, NPagination, NTooltip } from "naive-ui";
import { BinaryLike } from "node:crypto";
import { storeToRefs } from "pinia";
import { computed, reactive } from "vue";
import { useI18n } from "vue-i18n";
import RequestExportPanel from "@/components/Issue/panel/RequestExportPanel/index.vue";
import { DISMISS_PLACEHOLDER } from "@/plugins/ai/components/state";
import {
  useInstanceV1Store,
  useTabStore,
  RESULT_ROWS_LIMIT,
  featureToRef,
  useDatabaseV1Store,
  useCurrentUserV1,
  useActuatorV1Store,
} from "@/store";
import { useExportData } from "@/store/modules/export";
import {
  ExecuteConfig,
  ExecuteOption,
  SQLResultSetV1,
  TabMode,
  UNKNOWN_ID,
} from "@/types";
import { ExportFormat } from "@/types/proto/v1/common";
import { Engine } from "@/types/proto/v1/common";
import { QueryResult } from "@/types/proto/v1/sql_service";
import {
  createExplainToken,
  extractSQLRowValue,
  hasWorkspacePermissionV1,
  instanceV1HasStructuredQueryResult,
} from "@/utils";
import { customTheme } from "@/utils/customTheme";
import DataTable from "./DataTable";
import EmptyView from "./EmptyView.vue";
import ErrorView from "./ErrorView.vue";
import { useSQLResultViewContext } from "./context";

type LocalState = {
  search: string;
  showRequestExportPanel: boolean;
};
type ViewMode = "RESULT" | "EMPTY" | "AFFECTED-ROWS" | "ERROR";

const PAGE_SIZES = [20, 50, 100];
const DEFAULT_PAGE_SIZE = 50;

const props = defineProps<{
  params: {
    query: string;
    config: ExecuteConfig;
    option?: Partial<ExecuteOption> | undefined;
  };
  sqlResultSet: SQLResultSetV1;
  result: QueryResult;
  setIndex: number;
}>();

const state = reactive<LocalState>({
  search: "",
  showRequestExportPanel: false,
});

const { dark, keyword } = useSQLResultViewContext();

const { t } = useI18n();
const tabStore = useTabStore();
const instanceStore = useInstanceV1Store();
const databaseStore = useDatabaseV1Store();
const currentUserV1 = useCurrentUserV1();
const { exportData } = useExportData();
const currentTab = computed(() => tabStore.currentTab);
const actuatorStore = useActuatorV1Store();
const { pageMode } = storeToRefs(actuatorStore);

const viewMode = computed((): ViewMode => {
  const { result } = props;
  if (result.error) {
    return "ERROR";
  }
  const columnNames = result.columnNames;
  if (columnNames?.length === 0) {
    return "EMPTY";
  }
  if (columnNames?.length === 1 && columnNames[0] === "Affected Rows") {
    return "AFFECTED-ROWS";
  }
  return "RESULT";
});

const showSearchFeature = computed(() => {
  const instance = instanceStore.getInstanceByUID(
    tabStore.currentTab.connection.instanceId
  );
  return instanceV1HasStructuredQueryResult(instance);
});

const showExportButton = computed(() => {
  return customTheme.value !== "lixiang";
});

const allowToExport = computed(() => {
  if (!featureToRef("bb.feature.access-control").value) {
    // The current plan doesn't have access control feature.
    // Fallback to true.
    return true;
  }

  return allowToExportData.value;
});

const allowToExportData = computed(() => {
  if (
    hasWorkspacePermissionV1(
      "bb.permission.workspace.manage-access-control",
      currentUserV1.value.userRole
    )
  ) {
    return true;
  }

  return props.sqlResultSet?.allowExport || false;
});

// use a debounced value to improve performance when typing rapidly
const debouncedUpdateKeyword = useDebounceFn((value: string) => {
  keyword.value = value;
}, 200);
const updateKeyword = (value: string) => {
  state.search = value;
  debouncedUpdateKeyword(value);
};

const columns = computed(() => {
  const columns = props.result.columnNames;
  return columns.map<ColumnDef<string[]>>((col, index) => ({
    id: `${col}@${index}`,
    accessorFn: (item) => item[index],
    header: col,
  }));
});

const convertedData = computed(() => {
  const rows = props.result.rows;
  return rows.map((row) => {
    return row.values.map((value) => extractSQLRowValue(value));
  });
});

const data = computed(() => {
  const data = convertedData.value;
  const search = keyword.value.trim().toLowerCase();
  let temp = data;
  if (search) {
    temp = data.filter((item) => {
      return item.some((col) => String(col).toLowerCase().includes(search));
    });
  }
  return temp;
});

const table = useVueTable<string[]>({
  get data() {
    return data.value;
  },
  get columns() {
    return columns.value;
  },
  getCoreRowModel: getCoreRowModel(),
  getSortedRowModel: getSortedRowModel(),
  getPaginationRowModel: getPaginationRowModel(),
});

table.setPageSize(DEFAULT_PAGE_SIZE);

const pageIndex = computed(() => {
  return table.getState().pagination.pageIndex;
});
const pageSize = computed(() => {
  return table.getState().pagination.pageSize;
});

const handleExportBtnClick = async (
  format: ExportFormat,
  callback: (content: BinaryLike | Blob, format: ExportFormat) => void,
  userSpecifiedLimit: number | undefined
) => {
  const { instanceId, databaseId } = tabStore.currentTab.connection;
  const instance = instanceStore.getInstanceByUID(instanceId).name;
  const database =
    databaseId === String(UNKNOWN_ID)
      ? ""
      : databaseStore.getDatabaseByUID(databaseId).name;
  const statement = props.result.statement;
  const admin = tabStore.currentTab.mode === TabMode.Admin;
  const limit = userSpecifiedLimit ?? (admin ? 0 : RESULT_ROWS_LIMIT);

  const content = await exportData({
    database,
    instance,
    format,
    statement,
    limit,
    admin,
  });

  callback(content, format);
};

const showVisualizeButton = computed((): boolean => {
  const instance = instanceStore.getInstanceByUID(
    tabStore.currentTab.connection.instanceId
  );
  const databaseType = instance.engine;
  const { executeParams } = tabStore.currentTab;
  return databaseType === Engine.POSTGRES && !!executeParams?.option?.explain;
});

const visualizeExplain = () => {
  try {
    const { executeParams } = tabStore.currentTab;
    if (!executeParams || !props.sqlResultSet) return;

    const statement = executeParams.query || "";
    if (!statement) return;

    const explain = explainFromSQLResultSetV1(props.sqlResultSet);
    if (!explain) return;

    const token = createExplainToken(statement, explain);

    window.open(`/explain-visualizer.html?token=${token}`, "_blank");
  } catch {
    // nothing
  }
};

const showPagination = computed(() => data.value.length > PAGE_SIZES[0]);

const handleChangePage = (page: number) => {
  table.setPageIndex(page - 1);
};

const explainFromSQLResultSetV1 = (resultSet: SQLResultSetV1 | undefined) => {
  if (!resultSet) return "";
  const lines = resultSet.results[0].rows.map((row) =>
    row.values.map((value) => String(extractSQLRowValue(value)))
  );
  const explain = lines.map((line) => line[0]).join("\n");
  return explain;
};

const queryTime = computed(() => {
  const { latency } = props.result;
  if (!latency) return "-";

  const { seconds, nanos } = latency;
  const totalSeconds = seconds.toNumber() + nanos / 1e9;
  if (totalSeconds < 1) {
    const totalMS = Math.round(totalSeconds * 1000);
    return `${totalMS} ms`;
  }
  return `${totalSeconds.toFixed(2)} s`;
});
</script><|MERGE_RESOLUTION|>--- conflicted
+++ resolved
@@ -61,24 +61,6 @@
             {{ $t("plugin.ai.chat-sql") }}
           </template>
         </NTooltip>
-<<<<<<< HEAD
-        <DataExportButton
-          v-if="showExportButton"
-          size="small"
-          :disabled="props.result === null || isEmpty(props.result)"
-          :support-formats="[
-            ExportFormat.CSV,
-            ExportFormat.JSON,
-            ExportFormat.SQL,
-            ExportFormat.XLSX,
-          ]"
-          :allow-specify-row-count="true"
-          @export="handleExportBtnClick"
-        />
-        <NButton v-else @click="state.showRequestExportPanel = true">
-          {{ $t("quick-action.request-export-data") }}
-        </NButton>
-=======
         <template v-if="showExportButton">
           <DataExportButton
             v-if="allowToExport"
@@ -90,13 +72,13 @@
               ExportFormat.SQL,
               ExportFormat.XLSX,
             ]"
+            :allow-specify-row-count="true"
             @export="handleExportBtnClick"
           />
           <NButton v-else @click="state.showRequestExportPanel = true">
             {{ $t("quick-action.request-export-data") }}
           </NButton>
         </template>
->>>>>>> e286033f
       </div>
     </div>
 
