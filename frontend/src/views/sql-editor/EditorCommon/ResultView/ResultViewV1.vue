<template>
  <NConfigProvider
    v-bind="naiveUIConfig"
    class="relative flex flex-col justify-start items-start p-2 pb-1 overflow-y-auto"
    :class="dark && 'dark bg-dark-bg'"
  >
    <template v-if="executeParams && resultSet && !showPlaceholder">
      <template v-if="viewMode === 'SINGLE-RESULT'">
        <SingleResultViewV1
          :params="executeParams"
          :database="database"
          :sql-result-set="resultSet"
          :result="resultSet.results[0]"
          :set-index="0"
        />
      </template>
      <template v-else-if="viewMode === 'MULTI-RESULT'">
        <NTabs
          type="card"
          size="small"
          class="flex-1 flex flex-col overflow-hidden"
        >
          <NTabPane
            v-for="(result, i) in resultSet.results"
            :key="i"
            :name="tabName(result, i)"
            class="flex-1 flex flex-col overflow-hidden"
          >
            <template #tab>
              <span>{{ tabName(result, i) }}</span>
              <Info
                v-if="result.error"
                class="ml-2 text-yellow-600 w-4 h-auto"
              />
            </template>
            <SingleResultViewV1
              :params="executeParams"
              :sql-result-set="resultSet"
              :database="database"
              :result="result"
              :set-index="i"
            />
          </NTabPane>
        </NTabs>
      </template>
      <template v-else-if="viewMode === 'EMPTY'">
        <EmptyView />
      </template>
      <template v-else-if="viewMode === 'ERROR'">
        <ErrorView :error="resultSet.error">
          <template #suffix>
<<<<<<< HEAD
            <HideInStandaloneMode>
              <RequestQueryButton
                v-if="resultSet.status === Status.PERMISSION_DENIED"
                :database="database ?? connectedDb"
              />
              <SyncDatabaseButton
                v-else-if="resultSet.error.includes('resource not found')"
                :type="'primary'"
                :text="true"
                :database="database ?? connectedDb"
              />
            </HideInStandaloneMode>
=======
            <RequestQueryButton
              v-if="
                !disallowRequestQuery &&
                resultSet.status === Status.PERMISSION_DENIED
              "
              :database="database ?? connectedDb"
            />
            <SyncDatabaseButton
              v-else-if="
                !disallowSyncSchema &&
                resultSet.error.includes('resource not found')
              "
              :type="'primary'"
              :text="true"
              :database="database"
            />
>>>>>>> 14f7b7ba
          </template>
        </ErrorView>
      </template>
    </template>

    <div
      v-if="showPlaceholder"
      class="absolute inset-0 flex flex-col justify-center items-center z-10"
      :class="loading && 'bg-white/80 dark:bg-black/80'"
    >
      <template v-if="loading">
        <BBSpin />
        {{ $t("sql-editor.loading-data") }}
      </template>
      <template v-else-if="!resultSet">
        {{ $t("sql-editor.table-empty-placeholder") }}
      </template>
    </div>

    <Drawer v-model:show="detail.show" @close="detail.show = false">
      <DetailPanel v-if="detail.show" />
    </Drawer>
  </NConfigProvider>
</template>

<script lang="ts" setup>
import { Info } from "lucide-vue-next";
import { darkTheme, NConfigProvider, NTabs, NTabPane } from "naive-ui";
import { Status } from "nice-grpc-common";
import type { PropType } from "vue";
import { computed, ref, toRef } from "vue";
import { useI18n } from "vue-i18n";
import { darkThemeOverrides } from "@/../naive-ui.config";
import { BBSpin } from "@/bbkit";
import SyncDatabaseButton from "@/components/DatabaseDetail/SyncDatabaseButton.vue";
import HideInStandaloneMode from "@/components/misc/HideInStandaloneMode.vue";
import { Drawer } from "@/components/v2";
import {
  useAppFeature,
  useConnectionOfCurrentSQLEditorTab,
  useCurrentUserV1,
  usePolicyV1Store,
} from "@/store";
import type {
  ComposedDatabase,
  SQLEditorQueryParams,
  SQLResultSetV1,
} from "@/types";
import { PolicyType } from "@/types/proto/v1/org_policy_service";
import type { QueryResult } from "@/types/proto/v1/sql_service";
import { hasWorkspacePermissionV2 } from "@/utils";
import DetailPanel from "./DetailPanel.vue";
import EmptyView from "./EmptyView.vue";
import ErrorView from "./ErrorView.vue";
import RequestQueryButton from "./RequestQueryButton.vue";
import SingleResultViewV1 from "./SingleResultViewV1.vue";
import type { SQLResultViewContext } from "./context";
import { provideSQLResultViewContext } from "./context";

type ViewMode = "SINGLE-RESULT" | "MULTI-RESULT" | "EMPTY" | "ERROR";

const props = defineProps({
  executeParams: {
    type: Object as PropType<SQLEditorQueryParams>,
    default: undefined,
  },
  database: {
    type: Object as PropType<ComposedDatabase>,
    default: undefined,
  },
  resultSet: {
    type: Object as PropType<SQLResultSetV1>,
    default: undefined,
  },
  loading: {
    type: Boolean,
    default: false,
  },
  dark: {
    type: Boolean,
    default: false,
  },
});

const { t } = useI18n();
const currentUser = useCurrentUserV1();
const policyStore = usePolicyV1Store();
const { instance, database: connectedDb } =
  useConnectionOfCurrentSQLEditorTab();
const disallowRequestQuery = useAppFeature(
  "bb.feature.sql-editor.disallow-request-query"
);
const disallowSyncSchema = useAppFeature(
  "bb.feature.sql-editor.disallow-sync-schema"
);
const keyword = ref("");
const detail: SQLResultViewContext["detail"] = ref({
  show: false,
  set: 0,
  row: 0,
  col: 0,
  table: undefined,
});

const viewMode = computed((): ViewMode => {
  const { resultSet } = props;
  if (!resultSet) {
    return "EMPTY";
  }
  const { results = [], error } = resultSet;
  if (error) {
    return "ERROR";
  }
  if (results.length === 0) {
    return "EMPTY";
  }
  if (results.length === 1) {
    return "SINGLE-RESULT";
  }
  return "MULTI-RESULT";
});

const naiveUIConfig = computed(() => {
  if (props.dark) {
    return { theme: darkTheme, themeOverrides: darkThemeOverrides.value };
  }
  return {};
});

const showPlaceholder = computed(() => {
  if (viewMode.value === "ERROR") return false;
  if (!props.resultSet) return true;
  if (props.loading) return true;
  return false;
});

const tabName = (result: QueryResult, index: number) => {
  return `${t("common.query")} #${index + 1}`;
};

const disallowCopyingData = computed(() => {
  if (
    hasWorkspacePermissionV2(currentUser.value, "bb.instances.adminExecute")
  ) {
    // `disableCopyDataPolicy` is only applicable to workspace developers.
    return false;
  }

  if (props.database) {
    const projectLevelPolicy = policyStore.getPolicyByParentAndType({
      parentPath: props.database?.project,
      policyType: PolicyType.DISABLE_COPY_DATA,
    });
    if (projectLevelPolicy?.disableCopyDataPolicy?.active) {
      return true;
    }
  }

  const policy = policyStore.getPolicyByParentAndType({
    parentPath: instance.value.environment,
    policyType: PolicyType.DISABLE_COPY_DATA,
  });
  if (policy?.disableCopyDataPolicy?.active) {
    return true;
  }
  return false;
});

provideSQLResultViewContext({
  dark: toRef(props, "dark"),
  disallowCopyingData,
  keyword,
  detail,
});
</script><|MERGE_RESOLUTION|>--- conflicted
+++ resolved
@@ -49,20 +49,6 @@
       <template v-else-if="viewMode === 'ERROR'">
         <ErrorView :error="resultSet.error">
           <template #suffix>
-<<<<<<< HEAD
-            <HideInStandaloneMode>
-              <RequestQueryButton
-                v-if="resultSet.status === Status.PERMISSION_DENIED"
-                :database="database ?? connectedDb"
-              />
-              <SyncDatabaseButton
-                v-else-if="resultSet.error.includes('resource not found')"
-                :type="'primary'"
-                :text="true"
-                :database="database ?? connectedDb"
-              />
-            </HideInStandaloneMode>
-=======
             <RequestQueryButton
               v-if="
                 !disallowRequestQuery &&
@@ -77,9 +63,8 @@
               "
               :type="'primary'"
               :text="true"
-              :database="database"
+              :database="database ?? connectedDb"
             />
->>>>>>> 14f7b7ba
           </template>
         </ErrorView>
       </template>
@@ -115,7 +100,6 @@
 import { darkThemeOverrides } from "@/../naive-ui.config";
 import { BBSpin } from "@/bbkit";
 import SyncDatabaseButton from "@/components/DatabaseDetail/SyncDatabaseButton.vue";
-import HideInStandaloneMode from "@/components/misc/HideInStandaloneMode.vue";
 import { Drawer } from "@/components/v2";
 import {
   useAppFeature,
