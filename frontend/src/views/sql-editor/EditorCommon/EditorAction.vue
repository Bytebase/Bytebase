<template>
  <div
    ref="containerRef"
    class="w-full flex flex-wrap gap-y-2 justify-between sm:items-center p-2 border-b bg-white"
  >
    <div
      class="action-left gap-x-2 flex overflow-x-auto sm:overflow-x-hidden items-center"
    >
      <NButtonGroup>
        <NButton
          type="primary"
          size="small"
          :disabled="!allowQuery"
          @click="handleRunQuery"
        >
          <template #icon>
            <mdi:play class="-ml-1.5" />
          </template>
          <span>
            {{
              showRunSelected ? $t("sql-editor.run-selected") : $t("common.run")
            }}
          </span>

          <span v-show="showShortcutText" class="ml-1">
            ({{ keyboardShortcutStr("cmd_or_ctrl+⏎") }})
          </span>
        </NButton>
        <QueryContextSettingPopover
          v-if="showQueryContextSettingPopover && allowQuery"
        />
      </NButtonGroup>
      <NButton size="small" :disabled="!allowQuery" @click="handleExplainQuery">
        <mdi:play class="-ml-1.5" />
        <span>Explain</span>
        <span v-show="showShortcutText" class="ml-1">
          ({{ keyboardShortcutStr("cmd_or_ctrl+E") }})
        </span>
      </NButton>
      <NButton size="small" :disabled="!allowQuery" @click="handleFormatSQL">
        <span>{{ $t("sql-editor.format") }}</span>
        <span v-show="showShortcutText" class="ml-1">
          ({{ keyboardShortcutStr("shift+opt_or_alt+F") }})
        </span>
      </NButton>
      <NButton
        v-if="showClearScreen"
        size="small"
        :disabled="queryList.length <= 1 || isExecutingSQL"
        @click="handleClearScreen"
      >
        <span>{{ $t("sql-editor.clear-screen") }}</span>
        <span v-show="showShortcutText" class="ml-1">
          ({{ keyboardShortcutStr("shift+opt_or_alt+C") }})
        </span>
      </NButton>
    </div>
    <div
      class="action-right gap-x-2 flex overflow-x-auto sm:overflow-x-hidden sm:justify-end items-center"
    >
      <AdminModeButton :size="'small'" />

      <template v-if="showSheetsFeature">
        <NButton
          secondary
          strong
          type="primary"
          size="small"
          :disabled="!allowSave"
          @click="handleClickSave"
        >
          <carbon:save class="-ml-1" />
          <span class="ml-1">{{ $t("common.save") }}</span>
          <span v-show="showShortcutText" class="ml-1">
            ({{ keyboardShortcutStr("cmd_or_ctrl+S") }})
          </span>
        </NButton>
        <NPopover
          v-if="!isStandaloneMode"
          trigger="click"
          placement="bottom-end"
          :show-arrow="false"
          :disabled="!hasSharedSQLScriptFeature"
        >
          <template #trigger>
            <NButton
              size="small"
              :disabled="
                isEmptyStatement ||
                tabStore.isDisconnected ||
                !tabStore.currentTab.isSaved
              "
              @click="handleShareButtonClick"
            >
              <carbon:share class="" /> &nbsp; {{ $t("common.share") }}
              <FeatureBadge
                :feature="'bb.feature.shared-sql-script'"
                custom-class="ml-2"
              />
            </NButton>
          </template>
          <template #default>
            <SharePopover />
          </template>
        </NPopover>
      </template>
    </div>
  </div>

  <FeatureModal
    :open="!!state.requiredFeatureName"
    :feature="state.requiredFeatureName"
    @cancel="state.requiredFeatureName = undefined"
  />
</template>

<script lang="ts" setup>
import { useElementSize } from "@vueuse/core";
<<<<<<< HEAD
import { NButton, NPopover } from "naive-ui";
import { computed, reactive, ref } from "vue";
=======
import { NButtonGroup, NButton, NPopover } from "naive-ui";
import { computed, defineEmits, reactive, ref } from "vue";
>>>>>>> df5be08b
import {
  useTabStore,
  useSQLEditorStore,
  useUIStateStore,
  featureToRef,
  useInstanceV1ByUID,
  useWebTerminalV1Store,
  usePageMode,
} from "@/store";
import type { ExecuteConfig, ExecuteOption, FeatureType } from "@/types";
import { TabMode, UNKNOWN_ID } from "@/types";
import { formatEngineV1, keyboardShortcutStr } from "@/utils";
import { customTheme } from "@/utils/customTheme";
import { useSQLEditorContext } from "../context";
import AdminModeButton from "./AdminModeButton.vue";
import QueryContextSettingPopover from "./QueryContextSettingPopover.vue";
import SharePopover from "./SharePopover.vue";

interface LocalState {
  requiredFeatureName?: FeatureType;
}

const emit = defineEmits<{
  (
    e: "execute",
    sql: string,
    config: ExecuteConfig,
    option?: ExecuteOption
  ): void;
  (e: "clear-screen"): void;
}>();

const state = reactive<LocalState>({});
const tabStore = useTabStore();
const sqlEditorStore = useSQLEditorStore();
const uiStateStore = useUIStateStore();
const webTerminalStore = useWebTerminalV1Store();
const { events } = useSQLEditorContext();
const containerRef = ref<HTMLDivElement>();
const { width: containerWidth } = useElementSize(containerRef);
const hasSharedSQLScriptFeature = featureToRef("bb.feature.shared-sql-script");
const pageMode = usePageMode();

const isStandaloneMode = computed(() => pageMode.value === "STANDALONE");

const connection = computed(() => tabStore.currentTab.connection);

const isDisconnected = computed(() => {
  return tabStore.isDisconnected;
});
const isEmptyStatement = computed(
  () => !tabStore.currentTab || tabStore.currentTab.statement === ""
);
const isExecutingSQL = computed(() => tabStore.currentTab.isExecutingSQL);
const { instance: selectedInstance } = useInstanceV1ByUID(
  computed(() => connection.value.instanceId)
);
const selectedInstanceEngine = computed(() => {
  return formatEngineV1(selectedInstance.value);
});

const showSheetsFeature = computed(() => {
  return tabStore.currentTab.mode === TabMode.ReadOnly;
});

const showRunSelected = computed(() => {
  return (
    tabStore.currentTab.mode === TabMode.ReadOnly &&
    !!tabStore.currentTab.selectedStatement
  );
});

const allowQuery = computed(() => {
  if (isDisconnected.value) return false;
  if (isEmptyStatement.value) return false;
  if (isExecutingSQL.value) return false;
  return true;
});

const allowSave = computed(() => {
  if (!showSheetsFeature.value) {
    return false;
  }

  if (isEmptyStatement.value) {
    return false;
  }
  if (tabStore.currentTab.isSaved) {
    return false;
  }
  // Temporarily disable saving and sharing if we are connected to an instance
  // but not a database.
  if (tabStore.currentTab.connection.databaseId === String(UNKNOWN_ID)) {
    return false;
  }
  return true;
});

const showClearScreen = computed(() => {
  return tabStore.currentTab.mode === TabMode.Admin;
});

const queryList = computed(() => {
  return (
    webTerminalStore.getQueryStateByTab(tabStore.currentTab).queryItemList
      .value || []
  );
});

const showQueryContextSettingPopover = computed(() => {
  return (
    Boolean(selectedInstance.value) &&
    tabStore.currentTab.mode !== TabMode.Admin &&
    customTheme.value === "lixiang"
  );
});

const handleRunQuery = async () => {
  const currentTab = tabStore.currentTab;
  const statement = currentTab.statement;
  const selectedStatement = currentTab.selectedStatement;
  const query = selectedStatement || statement;
  await emit("execute", query, { databaseType: selectedInstanceEngine.value });
  uiStateStore.saveIntroStateByKey({
    key: "data.query",
    newState: true,
  });
};

const handleExplainQuery = () => {
  const currentTab = tabStore.currentTab;
  const statement = currentTab.statement;
  const selectedStatement = currentTab.selectedStatement;
  const query = selectedStatement || statement;
  emit(
    "execute",
    query,
    { databaseType: selectedInstanceEngine.value },
    { explain: true }
  );
};

const handleFormatSQL = () => {
  sqlEditorStore.setShouldFormatContent(true);
};

const handleClearScreen = () => {
  emit("clear-screen");
};

const handleClickSave = () => {
  events.emit("save-sheet", {
    title: tabStore.currentTab.name,
  });
};

const handleShareButtonClick = () => {
  if (!hasSharedSQLScriptFeature.value) {
    state.requiredFeatureName = "bb.feature.shared-sql-script";
  }
};

const showShortcutText = computed(() => {
  return containerWidth.value > 800;
});
</script><|MERGE_RESOLUTION|>--- conflicted
+++ resolved
@@ -116,13 +116,8 @@
 
 <script lang="ts" setup>
 import { useElementSize } from "@vueuse/core";
-<<<<<<< HEAD
-import { NButton, NPopover } from "naive-ui";
-import { computed, reactive, ref } from "vue";
-=======
 import { NButtonGroup, NButton, NPopover } from "naive-ui";
 import { computed, defineEmits, reactive, ref } from "vue";
->>>>>>> df5be08b
 import {
   useTabStore,
   useSQLEditorStore,
