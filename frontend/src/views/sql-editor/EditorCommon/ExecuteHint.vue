<template>
  <div class="execute-hint w-112">
    <NAlert type="info">
      <section class="space-y-2">
        <p>
          <i18n-t keypath="sql-editor.only-select-allowed">
            <template #select>
              <strong
                ><code>SELECT</code>, <code>SHOW</code> and
                <code>SET</code></strong
              >
            </template>
          </i18n-t>
        </p>
        <p v-if="descriptions.action && descriptions.reaction">
          <i18n-t keypath="sql-editor.want-to-action">
            <template #want>
              {{ descriptions.want }}
            </template>
            <template #action>
              <strong>
                {{ descriptions.action }}
              </strong>
            </template>
            <template #reaction>
              {{ descriptions.reaction }}
            </template>
          </i18n-t>
        </p>
      </section>
    </NAlert>

    <div class="execute-hint-content mt-4 flex justify-between">
      <div
        v-if="actions.action && actions.admin"
        class="flex justify-start items-center space-x-2"
      >
        <AdminModeButton @enter="$emit('close')" />
      </div>
      <div class="flex flex-1 justify-end items-center space-x-2">
        <NButton @click="handleClose">{{ $t("common.close") }}</NButton>
        <NButton
          v-if="actions.action"
          type="primary"
          @click="handleClickActionButton"
        >
          <template v-if="actions.action === 'CREATE_ISSUE'">
            {{ descriptions.action }}
          </template>
          <template v-if="actions.action === 'STANDARD_MODE'">
            {{ $t("sql-editor.standard-mode.self") }}
          </template>
        </NButton>
        <AdminModeButton v-else @enter="$emit('close')" />
      </div>
    </div>
  </div>
</template>

<script lang="ts" setup>
import { computedAsync } from "@vueuse/core";
<<<<<<< HEAD
import { NAlert, NButton } from "naive-ui";
import { storeToRefs } from "pinia";
=======
>>>>>>> 14f7b7ba
import { computed } from "vue";
import { useI18n } from "vue-i18n";
import { useRouter } from "vue-router";
import { parseSQL, isDDLStatement } from "@/components/MonacoEditor/sqlParser";
import { PROJECT_V1_ROUTE_ISSUE_DETAIL } from "@/router/dashboard/projectV1";
import {
  pushNotification,
  useCurrentUserV1,
  useAppFeature,
  useDatabaseV1Store,
  useSQLEditorTabStore,
} from "@/store";
import { extractProjectResourceName, hasWorkspacePermissionV2 } from "@/utils";
import { useSQLEditorContext } from "../context";
import AdminModeButton from "./AdminModeButton.vue";

const emit = defineEmits<{
  (e: "close"): void;
}>();

const DDLIssueTemplate = "bb.issue.database.schema.update";
const DMLIssueTemplate = "bb.issue.database.data.update";

const router = useRouter();
const { t } = useI18n();
const me = useCurrentUserV1();
const tabStore = useSQLEditorTabStore();
const { standardModeEnabled } = useSQLEditorContext();
const disallowNavigateToConsole = useAppFeature(
  "bb.feature.disallow-navigate-to-console"
);

const statement = computed(() => {
  const tab = tabStore.currentTab;
  return tab?.selectedStatement || tab?.statement || "";
});

const isDDL = computedAsync(async () => {
  const { data } = await parseSQL(statement.value);
  return data !== null ? isDDLStatement(data, "some") : false;
}, false);

const actions = computed(() => {
  type Actions = {
    admin: boolean;
    action: "STANDARD_MODE" | "CREATE_ISSUE" | undefined;
  };
  const actions: Actions = {
    admin: false,
    action: undefined,
  };
  if (hasWorkspacePermissionV2(me.value, "bb.instances.adminExecute")) {
    actions.admin = true;
  }
  if (standardModeEnabled.value) {
    actions.action = "STANDARD_MODE";
  } else if (!disallowNavigateToConsole.value) {
    actions.action = "CREATE_ISSUE";
  }

  return actions;
});

const descriptions = computed(() => {
  const descriptions = {
    want: isDDL.value
      ? t("database.edit-schema").toLowerCase()
      : t("database.change-data").toLowerCase(),
    action: "",
    reaction: "",
  };
  const { admin, action } = actions.value;
  if (action === "CREATE_ISSUE") {
    descriptions.action = isDDL.value
      ? t("database.edit-schema")
      : t("database.change-data");
    descriptions.reaction = t("sql-editor.and-submit-an-issue");
  } else if (action === "STANDARD_MODE") {
    descriptions.action = t("sql-editor.standard-mode.self");
    descriptions.reaction = t("sql-editor.to-enable-standard-mode");
  } else if (admin) {
    descriptions.action = t("sql-editor.admin-mode.self");
    descriptions.reaction = t("sql-editor.to-enable-admin-mode");
  }
  return descriptions;
});

const handleClose = () => {
  emit("close");
};

const gotoCreateIssue = () => {
  const database = tabStore.currentTab?.connection.database ?? "";
  if (!database) {
    pushNotification({
      module: "bytebase",
      style: "CRITICAL",
      title: t("sql-editor.goto-edit-schema-hint"),
    });
    return;
  }

  emit("close");

  const db = useDatabaseV1Store().getDatabaseByName(database);

  router.push({
    name: PROJECT_V1_ROUTE_ISSUE_DETAIL,
    params: {
      projectId: extractProjectResourceName(db.project),
      issueSlug: "create",
    },
    query: {
      template: isDDL.value ? DDLIssueTemplate : DMLIssueTemplate,
      name: `[${db.databaseName}] ${
        isDDL.value ? "Edit schema" : "Change Data"
      }`,
      databaseList: db.name,
      sql: statement.value,
    },
  });
};

const changeToStandardMode = () => {
  const tab = tabStore.currentTab;
  if (!tab) {
    return;
  }
  if (tab.mode === "ADMIN") {
    return;
  }
  tab.mode = "STANDARD";
  emit("close");
};

const handleClickActionButton = () => {
  const { action } = actions.value;
  if (action === "CREATE_ISSUE") {
    gotoCreateIssue();
    return;
  }
  if (action === "STANDARD_MODE") {
    changeToStandardMode();
    return;
  }
};
</script><|MERGE_RESOLUTION|>--- conflicted
+++ resolved
@@ -59,11 +59,7 @@
 
 <script lang="ts" setup>
 import { computedAsync } from "@vueuse/core";
-<<<<<<< HEAD
 import { NAlert, NButton } from "naive-ui";
-import { storeToRefs } from "pinia";
-=======
->>>>>>> 14f7b7ba
 import { computed } from "vue";
 import { useI18n } from "vue-i18n";
 import { useRouter } from "vue-router";
