--- conflicted
+++ resolved
@@ -523,14 +523,9 @@
       // If the current tab is "fresh new" or unsaved, update its connection directly.
       tabStore.updateCurrentTab({
         ...tab,
-<<<<<<< HEAD
-        name: getSuggestedTabNameFromConnection(tab.connection),
-        statement: tabStore.currentTab.statement || query,
-        isSaved: false,
-=======
         title: suggestedTabTitleForSQLEditorConnection(tab.connection),
         statement: tabStore.currentTab.statement || statement,
->>>>>>> 90466a57
+        status: "DIRTY",
       });
     } else {
       // Otherwise select or add a new tab and set its connection
