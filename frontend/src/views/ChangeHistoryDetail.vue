--- conflicted
+++ resolved
@@ -364,11 +364,8 @@
   getAffectedTablesOfChangeHistory,
   toClipboard,
   getStatementSize,
-<<<<<<< HEAD
   hasProjectPermissionV2,
-=======
   extractProjectResourceName,
->>>>>>> 7510239e
 } from "@/utils";
 
 interface LocalState {
