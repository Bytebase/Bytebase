--- conflicted
+++ resolved
@@ -48,29 +48,14 @@
 </template>
 
 <script lang="ts">
-<<<<<<< HEAD
 import { watchEffect, onMounted, reactive, ref, defineComponent } from "vue";
-=======
-import {
-  watchEffect,
-  computed,
-  onMounted,
-  reactive,
-  ref,
-  defineComponent,
-} from "vue";
->>>>>>> 9aac9e75
 import { useStore } from "vuex";
 import { useRouter } from "vue-router";
 import EnvironmentTabFilter from "../components/EnvironmentTabFilter.vue";
 import { IssueTable } from "../components/Issue";
 import { activeEnvironment, activeTask } from "../utils";
 import { Environment, Issue, TaskStatus, UNKNOWN_ID } from "../types";
-<<<<<<< HEAD
-import { useCurrentUser } from "@/store";
-=======
-import { useEnvironmentStore } from "@/store";
->>>>>>> 9aac9e75
+import { useCurrentUser, useEnvironmentStore } from "@/store";
 
 // Show at most 10 recently closed issues
 const MAX_CLOSED_ISSUE_COUNT = 10;
@@ -137,7 +122,7 @@
                 issue.subscriberList &&
                 issue.subscriberList
                   .map((subscriber) => subscriber.id)
-                  .includes(currentUser.value)
+                  .includes(currentUser.value.id)
               ) {
                 state.subscribeList.push(issue);
               }
