--- conflicted
+++ resolved
@@ -206,7 +206,6 @@
   });
 };
 
-<<<<<<< HEAD
 const gotoInstanceDetailPage = () => {
   router.push({
     name: "workspace.instance.detail",
@@ -216,10 +215,6 @@
   });
 };
 
-onMounted(() => {
-  onClickOutside(sharePopover, (event) => (isShowSharePopover.value = false));
-});
-=======
 const handleClickoutside = (e: any) => {
   isShowSharePopover.value = false;
 };
@@ -227,7 +222,6 @@
 const toggleSharePopover = () => {
   isShowSharePopover.value = !isShowSharePopover.value;
 };
->>>>>>> dfac8e96
 </script>
 
 <style scoped>
