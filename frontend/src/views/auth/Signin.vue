--- conflicted
+++ resolved
@@ -372,11 +372,6 @@
   router.push("/");
 };
 
-<<<<<<< HEAD
-const trySigninWithIdentityProvider = async (
-  identityProvider: IdentityProvider
-) => {
-=======
 const trySigninWithOAuth = (authProvider: AuthProvider) => {
   if (authProvider.type == "BYTEBASE") {
     return;
@@ -393,8 +388,9 @@
   );
 };
 
-const trySigninWithIdentityProvider = (identityProvider: IdentityProvider) => {
->>>>>>> 0d217c13
+const trySigninWithIdentityProvider = async (
+  identityProvider: IdentityProvider
+) => {
   state.activeIdentityProvider = identityProvider;
   await openWindowForSSO(identityProvider);
 };
