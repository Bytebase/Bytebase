--- conflicted
+++ resolved
@@ -90,7 +90,6 @@
   useInstanceV1Store,
   useEnvironmentV1Store,
   useDatabaseV1Store,
-  useSubscriptionV1Store,
 } from "@/store";
 import { State } from "@/types/proto/v1/common";
 
@@ -112,7 +111,6 @@
 const { t } = useI18n();
 
 const currentUserV1 = useCurrentUserV1();
-const subscriptionStore = useSubscriptionV1Store();
 
 const state = reactive<LocalState>({
   showCreateDatabaseModal: false,
@@ -172,49 +170,6 @@
   );
 });
 
-<<<<<<< HEAD
-const allowArchiveOrRestore = computed(() => {
-  return hasWorkspacePermissionV1(
-    "bb.permission.workspace.manage-instance",
-    currentUserV1.value.userRole
-  );
-});
-
-const doArchive = async () => {
-  await useGracefulRequest(async () => {
-    await instanceV1Store.archiveInstance(instance.value);
-
-    pushNotification({
-      module: "bytebase",
-      style: "SUCCESS",
-      title: t("instance.successfully-archived-instance-updatedinstance-name", [
-        instance.value.title,
-      ]),
-    });
-  });
-};
-
-const doRestore = async () => {
-  const instanceList = instanceV1Store.activeInstanceList;
-  if (subscriptionStore.instanceCountLimit <= instanceList.length) {
-    state.showFeatureModal = true;
-    return;
-  }
-  await useGracefulRequest(async () => {
-    await instanceV1Store.restoreInstance(instance.value);
-
-    pushNotification({
-      module: "bytebase",
-      style: "SUCCESS",
-      title: t("instance.successfully-archived-instance-updatedinstance-name", [
-        instance.value.title,
-      ]),
-    });
-  });
-};
-
-=======
->>>>>>> 2f79310a
 const syncSchema = async () => {
   state.syncingSchema = true;
   try {
