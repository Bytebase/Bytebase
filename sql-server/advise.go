package sqlserver

import (
	"context"
	"encoding/json"
	"fmt"
	"io"
	"net/http"

	"github.com/bytebase/bytebase/common/log"
	metricAPI "github.com/bytebase/bytebase/metric"
	"go.uber.org/zap"

	"github.com/bytebase/bytebase/plugin/advisor"
	"github.com/bytebase/bytebase/plugin/advisor/catalog"
	advisorDB "github.com/bytebase/bytebase/plugin/advisor/db"
	"github.com/bytebase/bytebase/plugin/metric"
	"github.com/labstack/echo/v4"
	"gopkg.in/yaml.v3"
)

var (
	_ catalog.Catalog = (*catalogService)(nil)
)

// catalogService is the catalog service for sql check api.
type catalogService struct{}

// GetDatabase is the API message in catalog.
// We will not connect to the user's database in the early version of sql check api.
func (*catalogService) GetDatabase(_ context.Context) (*catalog.Database, error) {
	return nil, nil
}

type sqlCheckRequestBody struct {
	Statement    string                      `json:"statement"`
	DatabaseType string                      `json:"databaseType"`
	TemplateID   advisor.SQLReviewTemplateID `json:"templateId"`
	Override     string                      `json:"override"`
}

func (s *Server) registerAdvisorRoutes(g *echo.Group) {
	g.POST("/sql/advise", s.sqlCheckController)
}

// sqlCheckController godoc
// @Summary  Check the SQL statement.
// @Description  Parse and check the SQL statement according to the SQL review rules.
// @Accept  application/json
// @Tags  SQL review
// @Produce  json
// @Param  statement     body  string  true   "The SQL statement."
// @Param  databaseType  body  string  true   "The database type."  Enums(MYSQL, POSTGRES, TIDB)
// @Param  templateId    body  string  false  "The SQL check template id. Required if the config is not specified." Enums(bb.sql-review.prod, bb.sql-review.dev)
// @Param  override      body  string  false  "The SQL check config override string in YAML format. Check https://github.com/bytebase/bytebase/tree/main/plugin/advisor/config/sql-review.override.yaml for example. Required if the template is not specified."
// @Success  200  {array}   advisor.Advice
// @Failure  400  {object}  echo.HTTPError
// @Failure  500  {object}  echo.HTTPError
// @Router  /sql/advise  [get].
<<<<<<< HEAD
func (s *Server) sqlCheckController(c echo.Context) error {
	statement := c.QueryParams().Get("statement")
	if statement == "" {
		return echo.NewHTTPError(http.StatusBadRequest, "Missing required SQL statement")
=======
func (*Server) sqlCheckController(c echo.Context) error {
	request := &sqlCheckRequestBody{}
	body, err := io.ReadAll(c.Request().Body)
	if err != nil {
		return echo.NewHTTPError(http.StatusBadRequest, "Failed to read request body").SetInternal(err)
>>>>>>> 4f59a1e7
	}
	if err := json.Unmarshal(body, request); err != nil {
		return echo.NewHTTPError(http.StatusBadRequest, "Cannot format request body").SetInternal(err)
	}

	if request.Statement == "" {
		return echo.NewHTTPError(http.StatusBadRequest, "Missing required SQL statement")
	}

	if request.Override == "" && request.TemplateID == "" {
		return echo.NewHTTPError(http.StatusBadRequest, "Missing required template or override")
	}

	advisorDBType, err := advisorDB.ConvertToAdvisorDBType(request.DatabaseType)
	if err != nil {
		return echo.NewHTTPError(http.StatusBadRequest, fmt.Sprintf("Database %s is not support", request.DatabaseType))
	}

	ruleOverride := &advisor.SQLReviewConfigOverride{}
	if request.Override != "" {
		if err := yaml.Unmarshal([]byte(request.Override), ruleOverride); err != nil {
			return echo.NewHTTPError(http.StatusBadRequest, fmt.Sprintf("Invalid config: %v", request.Override)).SetInternal(err)
		}
		if request.TemplateID != "" && ruleOverride.Template != request.TemplateID {
			return echo.NewHTTPError(http.StatusBadRequest, fmt.Sprintf("The config override should extend from the same template. Found %s in override but also get %s template in request.", ruleOverride.Template, request.TemplateID))
		}
	} else {
		ruleOverride.Template = request.TemplateID
	}

	ruleList, err := advisor.MergeSQLReviewRules(ruleOverride)
	if err != nil {
		return echo.NewHTTPError(http.StatusBadRequest, fmt.Sprintf("Cannot merge the config for template: %s", ruleOverride.Template)).SetInternal(err)
	}

	adviceList, err := sqlCheck(
		advisorDBType,
		"utf8mb4",
		"utf8mb4_general_ci",
		request.Statement,
		ruleList,
		&catalogService{},
	)
	if err != nil {
		return echo.NewHTTPError(http.StatusInternalServerError, "Failed to run sql check").SetInternal(err)
	}

	if err := s.metricReporter.Report(&metric.Metric{
		Name:  metricAPI.SQLAdviseAPIMetricName,
		Value: 1,
		Labels: map[string]string{
			"database_type": string(advisorDBType),
		},
	}); err != nil {
		log.Error(
			"Failed to report metric",
			zap.String("metric", string(metricAPI.SQLAdviseAPIMetricName)),
			zap.Error(err),
		)
	}

	return c.JSON(http.StatusOK, adviceList)
}

func sqlCheck(
	dbType advisorDB.Type,
	dbCharacterSet string,
	dbCollation string,
	statement string,
	ruleList []*advisor.SQLReviewRule,
	catalog catalog.Catalog,
) ([]advisor.Advice, error) {
	var adviceList []advisor.Advice

	res, err := advisor.SQLReviewCheck(statement, ruleList, advisor.SQLReviewCheckContext{
		Charset:   dbCharacterSet,
		Collation: dbCollation,
		DbType:    dbType,
		Catalog:   catalog,
	})
	if err != nil {
		return nil, err
	}

	adviceLevel := advisor.Success
	for _, advice := range res {
		switch advice.Status {
		case advisor.Warn:
			if adviceLevel != advisor.Error {
				adviceLevel = advisor.Warn
			}
		case advisor.Error:
			adviceLevel = advisor.Error
		case advisor.Success:
			continue
		}

		adviceList = append(adviceList, advice)
	}

	if len(adviceList) == 0 {
		adviceList = append(adviceList, advisor.Advice{
			Status:  advisor.Success,
			Code:    advisor.Ok,
			Title:   "OK",
			Content: "",
		})
	}
	return adviceList, nil
}<|MERGE_RESOLUTION|>--- conflicted
+++ resolved
@@ -57,18 +57,11 @@
 // @Failure  400  {object}  echo.HTTPError
 // @Failure  500  {object}  echo.HTTPError
 // @Router  /sql/advise  [get].
-<<<<<<< HEAD
 func (s *Server) sqlCheckController(c echo.Context) error {
-	statement := c.QueryParams().Get("statement")
-	if statement == "" {
-		return echo.NewHTTPError(http.StatusBadRequest, "Missing required SQL statement")
-=======
-func (*Server) sqlCheckController(c echo.Context) error {
 	request := &sqlCheckRequestBody{}
 	body, err := io.ReadAll(c.Request().Body)
 	if err != nil {
 		return echo.NewHTTPError(http.StatusBadRequest, "Failed to read request body").SetInternal(err)
->>>>>>> 4f59a1e7
 	}
 	if err := json.Unmarshal(body, request); err != nil {
 		return echo.NewHTTPError(http.StatusBadRequest, "Cannot format request body").SetInternal(err)
