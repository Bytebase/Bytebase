--- conflicted
+++ resolved
@@ -403,19 +403,6 @@
 
 	for _, dataSource := range create.DataSourceList {
 		dataSourceCreate := &api.DataSourceCreate{
-<<<<<<< HEAD
-			CreatorID:  create.CreatorID,
-			InstanceID: instance.ID,
-			DatabaseID: allDatabase.ID,
-			Name:       dataSource.Name,
-			Type:       dataSource.Type,
-			Username:   dataSource.Username,
-			Password:   dataSource.Password,
-			SslKey:     dataSource.SslKey,
-			SslCert:    dataSource.SslCert,
-			SslCa:      dataSource.SslCa,
-			Options:    dataSource.Options,
-=======
 			CreatorID:    create.CreatorID,
 			InstanceID:   instance.ID,
 			DatabaseID:   allDatabase.ID,
@@ -428,7 +415,7 @@
 			SslCa:        dataSource.SslCa,
 			HostOverride: dataSource.HostOverride,
 			PortOverride: dataSource.PortOverride,
->>>>>>> a93608e0
+			Options:      dataSource.Options,
 		}
 		if err := s.createDataSourceRawTx(ctx, tx, dataSourceCreate); err != nil {
 			return nil, err
