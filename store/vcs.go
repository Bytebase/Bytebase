--- conflicted
+++ resolved
@@ -177,11 +177,7 @@
 	return &vcs, nil
 }
 
-<<<<<<< HEAD
-func findVCSList(ctx context.Context, tx *sql.Tx, find *api.VCSFind) (_ []*api.VCSRaw, err error) {
-=======
-func findVCSList(ctx context.Context, tx *sql.Tx, find *api.VCSFind) ([]*api.VCS, error) {
->>>>>>> 4c2913fd
+func findVCSList(ctx context.Context, tx *sql.Tx, find *api.VCSFind) ([]*api.VCSRaw, error) {
 	// Build WHERE clause.
 	where, args := []string{"1 = 1"}, []interface{}{}
 	if v := find.ID; v != nil {
