package store

import (
	"context"
	"sort"
	"strings"

	"github.com/pkg/errors"

	"github.com/bytebase/bytebase/api"
	"github.com/bytebase/bytebase/plugin/advisor/catalog"
	advisorDB "github.com/bytebase/bytebase/plugin/advisor/db"
	"github.com/bytebase/bytebase/plugin/db"
)

var (
	_ catalog.Catalog = (*Catalog)(nil)
)

// Catalog is the database catalog.
type Catalog struct {
	Database *catalog.Database
}

// NewCatalog creates a new database catalog.
<<<<<<< HEAD
func NewCatalog(databaseID *int, store *Store, dbType db.Type) *Catalog {
	return &Catalog{
		databaseID: databaseID,
		store:      store,
		engineType: dbType,
	}
}

// GetDatabase implements the catalog.Catalog interface.
func (c *Catalog) GetDatabase(ctx context.Context) (*catalog.Database, *catalog.Context, error) {
	if c.databaseID == nil {
		return &catalog.Database{}, &catalog.Context{CheckCatalog: false}, nil
	}

	database, err := c.store.GetDatabase(ctx, &api.DatabaseFind{
		ID: c.databaseID,
=======
func (s *Store) NewCatalog(ctx context.Context, databaseID int, engineType db.Type) (catalog.Catalog, error) {
	database, err := s.GetDatabase(ctx, &api.DatabaseFind{
		ID: &databaseID,
>>>>>>> 0ee35074
	})
	if err != nil {
		return nil, nil, err
	}
	if database == nil {
		return nil, nil, nil
	}

	dbType, err := advisorDB.ConvertToAdvisorDBType(string(engineType))
	if err != nil {
		return nil, nil, err
	}

	databaseData := &catalog.Database{
		Name:         database.Name,
		CharacterSet: database.CharacterSet,
		Collation:    database.Collation,
		DbType:       dbType,
	}

<<<<<<< HEAD
	if databaseData.SchemaList, err = c.getSchemaList(ctx); err != nil {
		return nil, nil, err
	}

	return &databaseData, &catalog.Context{CheckCatalog: true}, nil
=======
	if databaseData.SchemaList, err = s.getSchemaList(ctx, databaseID, engineType); err != nil {
		return nil, err
	}

	return &Catalog{Database: databaseData}, nil
}

// GetDatabase implements the catalog.Catalog interface.
func (c *Catalog) GetDatabase() *catalog.Database {
	return c.Database
>>>>>>> 0ee35074
}

type schemaMap map[string]*catalog.Schema

func (m schemaMap) getOrCreateSchema(name string) *catalog.Schema {
	if schema, found := m[name]; found {
		return schema
	}

	schema := &catalog.Schema{
		Name: name,
	}
	m[name] = schema
	return schema
}

func (s *Store) getSchemaList(ctx context.Context, databaseID int, engineType db.Type) ([]*catalog.Schema, error) {
	schemaSet := make(schemaMap)

	// find table list
	tableList, err := s.FindTable(ctx, &api.TableFind{
		DatabaseID: &databaseID,
	})
	if err != nil {
		return nil, err
	}
	for _, table := range tableList {
		tableData := convertTable(table)
		schemaName := ""
		if engineType == db.Postgres {
			if schemaName, tableData.Name, err = splitPGSchema(tableData.Name); err != nil {
				return nil, err
			}
		}

		// find index list
		indexList, err := s.FindIndex(ctx, &api.IndexFind{
			DatabaseID: &databaseID,
			TableID:    &table.ID,
		})
		if err != nil {
			return nil, err
		}
		tableData.IndexList = convertIndexList(indexList)

		// find column list
		columnList, err := s.FindColumn(ctx, &api.ColumnFind{
			DatabaseID: &databaseID,
			TableID:    &table.ID,
		})
		if err != nil {
			return nil, err
		}
		tableData.ColumnList = convertColumnList(columnList)

		schema := schemaSet.getOrCreateSchema(schemaName)
		schema.TableList = append(schema.TableList, tableData)
	}

	// find view list
	viewList, err := s.FindView(ctx, &api.ViewFind{
		DatabaseID: &databaseID,
	})
	if err != nil {
		return nil, err
	}
	for _, view := range viewList {
		viewData := convertView(view)
		schemaName := ""
		if engineType == db.Postgres {
			if schemaName, viewData.Name, err = splitPGSchema(viewData.Name); err != nil {
				return nil, err
			}
		}
		schema := schemaSet.getOrCreateSchema(schemaName)
		schema.ViewList = append(schema.ViewList, viewData)
	}

	// find extension list
	extensionList, err := s.FindDBExtension(ctx, &api.DBExtensionFind{
		DatabaseID: &databaseID,
	})
	if err != nil {
		return nil, err
	}
	for _, extension := range extensionList {
		schema := schemaSet.getOrCreateSchema(extension.Schema)
		schema.ExtensionList = append(schema.ExtensionList, &catalog.Extension{
			Name:        extension.Name,
			Version:     extension.Version,
			Description: extension.Description,
		})
	}

	var schemaList []*catalog.Schema
	for _, schema := range schemaSet {
		schemaList = append(schemaList, schema)
	}
	return schemaList, nil
}

func splitPGSchema(name string) (string, string, error) {
	list := strings.Split(name, ".")
	if len(list) != 2 {
		return "", "", errors.Errorf("split failed: the expected name is schemaName.name, but get %s", name)
	}
	return list[0], list[1], nil
}

func convertView(view *api.View) *catalog.View {
	return &catalog.View{
		Name:       view.Name,
		CreatedTs:  view.CreatedTs,
		UpdatedTs:  view.UpdatedTs,
		Definition: view.Definition,
		Comment:    view.Comment,
	}
}

func convertTable(table *api.Table) *catalog.Table {
	return &catalog.Table{
		Name:          table.Name,
		CreatedTs:     table.CreatedTs,
		UpdatedTs:     table.UpdatedTs,
		Type:          table.Type,
		Engine:        table.Engine,
		Collation:     table.Collation,
		RowCount:      table.RowCount,
		DataSize:      table.DataSize,
		IndexSize:     table.IndexSize,
		DataFree:      table.DataFree,
		CreateOptions: table.CreateOptions,
		Comment:       table.Comment,
	}
}

func convertIndexList(list []*api.Index) []*catalog.Index {
	if len(list) == 0 {
		return nil
	}
	var res []*catalog.Index
	indexMap := make(map[string][]*api.Index)
	for _, expression := range list {
		indexMap[expression.Name] = append(indexMap[expression.Name], expression)
	}

	for _, expressionList := range indexMap {
		res = append(res, convertIndexExceptExpression(expressionList))
	}
	// Order it cause the random iteration order in Go, see https://go.dev/blog/maps
	sort.Slice(res, func(i, j int) bool {
		return res[i].Name < res[j].Name
	})
	return res
}

func convertIndexExceptExpression(list []*api.Index) *catalog.Index {
	if len(list) == 0 {
		return nil
	}
	res := &catalog.Index{
		Name:    list[0].Name,
		Type:    list[0].Type,
		Unique:  list[0].Unique,
		Primary: list[0].Primary,
		Visible: list[0].Visible,
		Comment: list[0].Comment,
	}
	sort.Slice(list, func(i, j int) bool {
		return list[i].Position < list[j].Position
	})
	for _, expression := range list {
		res.ExpressionList = append(res.ExpressionList, expression.Expression)
	}
	return res
}

func convertColumnList(list []*api.Column) []*catalog.Column {
	if len(list) == 0 {
		return nil
	}
	var res []*catalog.Column
	for _, column := range list {
		res = append(res, &catalog.Column{
			Name:         column.Name,
			Position:     column.Position,
			Default:      column.Default,
			Nullable:     column.Nullable,
			Type:         column.Type,
			CharacterSet: column.CharacterSet,
			Collation:    column.Collation,
			Comment:      column.Comment,
		})
	}
	return res
}<|MERGE_RESOLUTION|>--- conflicted
+++ resolved
@@ -23,39 +23,20 @@
 }
 
 // NewCatalog creates a new database catalog.
-<<<<<<< HEAD
-func NewCatalog(databaseID *int, store *Store, dbType db.Type) *Catalog {
-	return &Catalog{
-		databaseID: databaseID,
-		store:      store,
-		engineType: dbType,
-	}
-}
-
-// GetDatabase implements the catalog.Catalog interface.
-func (c *Catalog) GetDatabase(ctx context.Context) (*catalog.Database, *catalog.Context, error) {
-	if c.databaseID == nil {
-		return &catalog.Database{}, &catalog.Context{CheckCatalog: false}, nil
-	}
-
-	database, err := c.store.GetDatabase(ctx, &api.DatabaseFind{
-		ID: c.databaseID,
-=======
 func (s *Store) NewCatalog(ctx context.Context, databaseID int, engineType db.Type) (catalog.Catalog, error) {
 	database, err := s.GetDatabase(ctx, &api.DatabaseFind{
 		ID: &databaseID,
->>>>>>> 0ee35074
-	})
-	if err != nil {
-		return nil, nil, err
+	})
+	if err != nil {
+		return nil, err
 	}
 	if database == nil {
-		return nil, nil, nil
+		return nil, nil
 	}
 
 	dbType, err := advisorDB.ConvertToAdvisorDBType(string(engineType))
 	if err != nil {
-		return nil, nil, err
+		return nil, err
 	}
 
 	databaseData := &catalog.Database{
@@ -65,13 +46,6 @@
 		DbType:       dbType,
 	}
 
-<<<<<<< HEAD
-	if databaseData.SchemaList, err = c.getSchemaList(ctx); err != nil {
-		return nil, nil, err
-	}
-
-	return &databaseData, &catalog.Context{CheckCatalog: true}, nil
-=======
 	if databaseData.SchemaList, err = s.getSchemaList(ctx, databaseID, engineType); err != nil {
 		return nil, err
 	}
@@ -82,7 +56,6 @@
 // GetDatabase implements the catalog.Catalog interface.
 func (c *Catalog) GetDatabase() *catalog.Database {
 	return c.Database
->>>>>>> 0ee35074
 }
 
 type schemaMap map[string]*catalog.Schema
