PRAGMA user_version = 10001;
PRAGMA foreign_keys = ON;

-- principal
CREATE TABLE principal (
    id INTEGER PRIMARY KEY AUTOINCREMENT,
    row_status TEXT NOT NULL CHECK (
        row_status IN ('NORMAL', 'ARCHIVED')
    ) DEFAULT 'NORMAL',
    creator_id INTEGER NOT NULL REFERENCES principal (id),
    created_ts BIGINT NOT NULL DEFAULT (strftime('%s', 'now')),
    updater_id INTEGER NOT NULL REFERENCES principal (id),
    updated_ts BIGINT NOT NULL DEFAULT (strftime('%s', 'now')),
    `type` TEXT NOT NULL CHECK (`type` IN ('END_USER', 'SYSTEM_BOT')),
    name TEXT NOT NULL,
    email TEXT NOT NULL UNIQUE,
    password_hash TEXT NOT NULL
);

CREATE INDEX idx_principal_email ON principal(email);

INSERT INTO
    sqlite_sequence (name, seq)
VALUES
    ('principal', 100);

CREATE TRIGGER IF NOT EXISTS `trigger_update_principal_modification_time`
AFTER
UPDATE
    ON `principal` FOR EACH ROW BEGIN
UPDATE
    `principal`
SET
    updated_ts = (strftime('%s', 'now'))
WHERE
    rowid = old.rowid;

END;

-- Default bytebase system account id is 1
INSERT INTO
    principal (
        id,
        creator_id,
        updater_id,
        `type`,
        name,
        email,
        password_hash
    )
VALUES
    (
        1,
        1,
        1,
        'SYSTEM_BOT',
        'Bytebase',
        'support@bytebase.com',
        ''
    );

-- Setting
CREATE TABLE setting (
    id INTEGER PRIMARY KEY AUTOINCREMENT,
    row_status TEXT NOT NULL CHECK (
        row_status IN ('NORMAL', 'ARCHIVED')
    ) DEFAULT 'NORMAL',
    creator_id INTEGER NOT NULL REFERENCES principal (id),
    created_ts BIGINT NOT NULL DEFAULT (strftime('%s', 'now')),
    updater_id INTEGER NOT NULL REFERENCES principal (id),
    updated_ts BIGINT NOT NULL DEFAULT (strftime('%s', 'now')),
    name TEXT NOT NULL UNIQUE,
    value TEXT NOT NULL,
    description TEXT NOT NULL DEFAULT ''
);

INSERT INTO
    sqlite_sequence (name, seq)
VALUES
    ('setting', 100);

CREATE TRIGGER IF NOT EXISTS `trigger_update_setting_modification_time`
AFTER
UPDATE
    ON `setting` FOR EACH ROW BEGIN
UPDATE
    `setting`
SET
    updated_ts = (strftime('%s', 'now'))
WHERE
    rowid = old.rowid;

END;

-- Member
-- We separate the concept from Principal because if we support multiple workspace in the future, each workspace can have different member for the same principal
CREATE TABLE member (
    id INTEGER PRIMARY KEY AUTOINCREMENT,
    row_status TEXT NOT NULL CHECK (
        row_status IN ('NORMAL', 'ARCHIVED')
    ) DEFAULT 'NORMAL',
    creator_id INTEGER NOT NULL REFERENCES principal (id),
    created_ts BIGINT NOT NULL DEFAULT (strftime('%s', 'now')),
    updater_id INTEGER NOT NULL REFERENCES principal (id),
    updated_ts BIGINT NOT NULL DEFAULT (strftime('%s', 'now')),
    `status` TEXT NOT NULL CHECK (`status` IN ('INVITED', 'ACTIVE')),
    `role` TEXT NOT NULL CHECK (
        `role` IN ('OWNER', 'DBA', 'DEVELOPER')
    ),
    principal_id INTEGER NOT NULL REFERENCES principal (id) UNIQUE
);

INSERT INTO
    sqlite_sequence (name, seq)
VALUES
    ('member', 100);

CREATE TRIGGER IF NOT EXISTS `trigger_update_member_modification_time`
AFTER
UPDATE
    ON `member` FOR EACH ROW BEGIN
UPDATE
    `member`
SET
    updated_ts = (strftime('%s', 'now'))
WHERE
    rowid = old.rowid;

END;

-- Environment
CREATE TABLE environment (
    id INTEGER PRIMARY KEY AUTOINCREMENT,
    row_status TEXT NOT NULL CHECK (
        row_status IN ('NORMAL', 'ARCHIVED')
    ) DEFAULT 'NORMAL',
    creator_id INTEGER NOT NULL REFERENCES principal (id),
    created_ts BIGINT NOT NULL DEFAULT (strftime('%s', 'now')),
    updater_id INTEGER NOT NULL REFERENCES principal (id),
    updated_ts BIGINT NOT NULL DEFAULT (strftime('%s', 'now')),
    name TEXT NOT NULL UNIQUE,
    `order` INTEGER NOT NULL
);

INSERT INTO
    sqlite_sequence (name, seq)
VALUES
    ('environment', 100);

CREATE TRIGGER IF NOT EXISTS `trigger_update_environment_modification_time`
AFTER
UPDATE
    ON `environment` FOR EACH ROW BEGIN
UPDATE
    `environment`
SET
    updated_ts = (strftime('%s', 'now'))
WHERE
    rowid = old.rowid;

END;

-- Policy
-- policy stores the policies for each environment.
-- Policies are associated with environments. Since we may have policies not associated with environment later, we name the table policy.
CREATE TABLE policy (
    id INTEGER PRIMARY KEY AUTOINCREMENT,
    row_status TEXT NOT NULL CHECK (
        row_status IN ('NORMAL', 'ARCHIVED')
    ) DEFAULT 'NORMAL',
    creator_id INTEGER NOT NULL REFERENCES principal (id),
    created_ts BIGINT NOT NULL DEFAULT (strftime('%s', 'now')),
    updater_id INTEGER NOT NULL REFERENCES principal (id),
    updated_ts BIGINT NOT NULL DEFAULT (strftime('%s', 'now')),
    environment_id INTEGER NOT NULL REFERENCES environment (id),
    `type` TEXT NOT NULL CHECK (`type` LIKE 'bb.policy.%'),
    payload TEXT NOT NULL
);

CREATE INDEX idx_policy_environment_id ON policy(environment_id);

CREATE UNIQUE INDEX idx_policy_environment_id_type ON policy(environment_id, type);

INSERT INTO
    sqlite_sequence (name, seq)
VALUES
    ('policy', 100);

CREATE TRIGGER IF NOT EXISTS `trigger_update_policy_modification_time`
AFTER
UPDATE
    ON `policy` FOR EACH ROW BEGIN
UPDATE
    `policy`
SET
    updated_ts = (strftime('%s', 'now'))
WHERE
    rowid = old.rowid;

END;

-- Project
CREATE TABLE project (
    id INTEGER PRIMARY KEY AUTOINCREMENT,
    row_status TEXT NOT NULL CHECK (
        row_status IN ('NORMAL', 'ARCHIVED')
    ) DEFAULT 'NORMAL',
    creator_id INTEGER NOT NULL REFERENCES principal (id),
    created_ts BIGINT NOT NULL DEFAULT (strftime('%s', 'now')),
    updater_id INTEGER NOT NULL REFERENCES principal (id),
    updated_ts BIGINT NOT NULL DEFAULT (strftime('%s', 'now')),
    name TEXT NOT NULL,
    `key` TEXT NOT NULL UNIQUE,
    workflow_type TEXT NOT NULL CHECK (workflow_type IN ('UI', 'VCS')),
    visibility TEXT NOT NULL CHECK (visibility IN ('PUBLIC', 'PRIVATE')),
    tenant_mode TEXT NOT NULL DEFAULT 'DISABLED' CHECK (tenant_mode IN ('DISABLED', 'TENANT'))
);

INSERT INTO
    project (
        id,
        creator_id,
        updater_id,
        name,
        `key`,
        workflow_type,
        visibility
    )
VALUES
    (
        1,
        1,
        1,
        'Default',
        'DEFAULT',
        'UI',
        'PUBLIC'
    );

UPDATE
    sqlite_sequence
SET
    seq = 100
WHERE
    name = 'project';

CREATE TRIGGER IF NOT EXISTS `trigger_update_project_modification_time`
AFTER
UPDATE
    ON `project` FOR EACH ROW BEGIN
UPDATE
    `project`
SET
    updated_ts = (strftime('%s', 'now'))
WHERE
    rowid = old.rowid;

END;

-- Project member
CREATE TABLE project_member (
    id INTEGER PRIMARY KEY AUTOINCREMENT,
    row_status TEXT NOT NULL CHECK (
        row_status IN ('NORMAL', 'ARCHIVED')
    ) DEFAULT 'NORMAL',
    creator_id INTEGER NOT NULL REFERENCES principal (id),
    created_ts BIGINT NOT NULL DEFAULT (strftime('%s', 'now')),
    updater_id INTEGER NOT NULL REFERENCES principal (id),
    updated_ts BIGINT NOT NULL DEFAULT (strftime('%s', 'now')),
    project_id INTEGER NOT NULL REFERENCES project (id),
    `role` TEXT NOT NULL CHECK (`role` IN ('OWNER', 'DEVELOPER')),
    principal_id INTEGER NOT NULL REFERENCES principal (id),
    UNIQUE(project_id, principal_id)
);

INSERT INTO
    sqlite_sequence (name, seq)
VALUES
    ('project_member', 100);

CREATE TRIGGER IF NOT EXISTS `trigger_update_project_member_modification_time`
AFTER
UPDATE
    ON `project_member` FOR EACH ROW BEGIN
UPDATE
    `project_member`
SET
    updated_ts = (strftime('%s', 'now'))
WHERE
    rowid = old.rowid;

END;

-- Project Hook
CREATE TABLE project_webhook (
    id INTEGER PRIMARY KEY AUTOINCREMENT,
    row_status TEXT NOT NULL CHECK (
        row_status IN ('NORMAL', 'ARCHIVED')
    ) DEFAULT 'NORMAL',
    creator_id INTEGER NOT NULL REFERENCES principal (id),
    created_ts BIGINT NOT NULL DEFAULT (strftime('%s', 'now')),
    updater_id INTEGER NOT NULL REFERENCES principal (id),
    updated_ts BIGINT NOT NULL DEFAULT (strftime('%s', 'now')),
    project_id INTEGER NOT NULL REFERENCES project (id),
    type TEXT NOT NULL CHECK (type LIKE 'bb.plugin.webhook.%'),
    name TEXT NOT NULL,
    url TEXT NOT NULL,
    -- Comma separated list of activity triggers.
    activity_list TEXT NOT NULL,
    UNIQUE(project_id, url)
);

CREATE INDEX idx_project_webhook_project_id ON project_webhook(project_id);

INSERT INTO
    sqlite_sequence (name, seq)
VALUES
    ('project_webhook', 100);

CREATE TRIGGER IF NOT EXISTS `trigger_update_project_webhook_modification_time`
AFTER
UPDATE
    ON `project_webhook` FOR EACH ROW BEGIN
UPDATE
    `project_webhook`
SET
    updated_ts = (strftime('%s', 'now'))
WHERE
    rowid = old.rowid;

END;

-- Instance
CREATE TABLE instance (
    id INTEGER PRIMARY KEY AUTOINCREMENT,
    row_status TEXT NOT NULL CHECK (
        row_status IN ('NORMAL', 'ARCHIVED')
    ) DEFAULT 'NORMAL',
    creator_id INTEGER NOT NULL REFERENCES principal (id),
    created_ts BIGINT NOT NULL DEFAULT (strftime('%s', 'now')),
    updater_id INTEGER NOT NULL REFERENCES principal (id),
    updated_ts BIGINT NOT NULL DEFAULT (strftime('%s', 'now')),
    environment_id INTEGER NOT NULL REFERENCES environment (id),
    name TEXT NOT NULL,
    `engine` TEXT NOT NULL CHECK (`engine` IN ('MYSQL', 'POSTGRES', 'TIDB', 'CLICKHOUSE', 'SNOWFLAKE', 'SQLITE')),
    engine_version TEXT NOT NULL DEFAULT '',
    host TEXT NOT NULL,
    port TEXT NOT NULL,
    external_link TEXT NOT NULL DEFAULT ''
);

INSERT INTO
    sqlite_sequence (name, seq)
VALUES
    ('instance', 100);

CREATE TRIGGER IF NOT EXISTS `trigger_update_instance_modification_time`
AFTER
UPDATE
    ON `instance` FOR EACH ROW BEGIN
UPDATE
    `instance`
SET
    updated_ts = (strftime('%s', 'now'))
WHERE
    rowid = old.rowid;

END;

-- Instance user stores the users for a particular instance
CREATE TABLE instance_user (
    id INTEGER PRIMARY KEY AUTOINCREMENT,
    row_status TEXT NOT NULL CHECK (
        row_status IN ('NORMAL', 'ARCHIVED')
    ) DEFAULT 'NORMAL',
    creator_id INTEGER NOT NULL REFERENCES principal (id),
    created_ts BIGINT NOT NULL DEFAULT (strftime('%s', 'now')),
    updater_id INTEGER NOT NULL REFERENCES principal (id),
    updated_ts BIGINT NOT NULL DEFAULT (strftime('%s', 'now')),
    instance_id INTEGER NOT NULL REFERENCES instance (id),
    name TEXT NOT NULL,
    grant TEXT NOT NULL,
    UNIQUE(instance_id, name)
);

INSERT INTO
    sqlite_sequence (name, seq)
VALUES
    ('instance_user', 100);

CREATE TRIGGER IF NOT EXISTS `trigger_update_instance_user_modification_time`
AFTER
UPDATE
    ON `instance_user` FOR EACH ROW BEGIN
UPDATE
    `instance_user`
SET
    updated_ts = (strftime('%s', 'now'))
WHERE
    rowid = old.rowid;

END;

-- db stores the databases for a particular instance
-- data is synced periodically from the instance
CREATE TABLE db (
    id INTEGER PRIMARY KEY AUTOINCREMENT,
    row_status TEXT NOT NULL CHECK (
        row_status IN ('NORMAL', 'ARCHIVED')
    ) DEFAULT 'NORMAL',
    creator_id INTEGER NOT NULL REFERENCES principal (id),
    created_ts BIGINT NOT NULL DEFAULT (strftime('%s', 'now')),
    updater_id INTEGER NOT NULL REFERENCES principal (id),
    updated_ts BIGINT NOT NULL DEFAULT (strftime('%s', 'now')),
    instance_id INTEGER NOT NULL REFERENCES instance (id),
    project_id INTEGER NOT NULL REFERENCES project (id),
    -- If db is restored from a backup, then we will record that backup id. We can thus trace up to the original db.
    source_backup_id INTEGER REFERENCES backup (id) ON DELETE SET NULL,
    sync_status TEXT NOT NULL CHECK (sync_status IN ('OK', 'NOT_FOUND')),
    last_successful_sync_ts BIGINT NOT NULL,
    name TEXT NOT NULL,
    character_set TEXT NOT NULL,
    `collation` TEXT NOT NULL,
    UNIQUE(instance_id, name)
);

CREATE INDEX idx_db_instance_id ON db(instance_id);

INSERT INTO
    sqlite_sequence (name, seq)
VALUES
    ('db', 100);

CREATE TRIGGER IF NOT EXISTS `trigger_update_db_modification_time`
AFTER
UPDATE
    ON `db` FOR EACH ROW BEGIN
UPDATE
    `db`
SET
    updated_ts = (strftime('%s', 'now'))
WHERE
    rowid = old.rowid;

END;

-- tbl stores the table for a particular database
-- data is synced periodically from the instance
CREATE TABLE tbl (
    id INTEGER PRIMARY KEY AUTOINCREMENT,
    row_status TEXT NOT NULL CHECK (
        row_status IN ('NORMAL', 'ARCHIVED')
    ) DEFAULT 'NORMAL',
    creator_id INTEGER NOT NULL REFERENCES principal (id),
    created_ts BIGINT NOT NULL DEFAULT (strftime('%s', 'now')),
    updater_id INTEGER NOT NULL REFERENCES principal (id),
    updated_ts BIGINT NOT NULL DEFAULT (strftime('%s', 'now')),
    database_id INTEGER NOT NULL REFERENCES db (id) ON DELETE CASCADE,
    name TEXT NOT NULL,
    `type` TEXT NOT NULL,
    `engine` TEXT NOT NULL,
    `collation` TEXT NOT NULL,
    row_count BIGINT NOT NULL,
    data_size BIGINT NOT NULL,
    index_size BIGINT NOT NULL,
    data_free BIGINT NOT NULL,
    create_options TEXT NOT NULL,
    `comment` TEXT NOT NULL,
    UNIQUE(database_id, name)
);

CREATE INDEX idx_tbl_database_id ON tbl(database_id);

INSERT INTO
    sqlite_sequence (name, seq)
VALUES
    ('tbl', 100);

CREATE TRIGGER IF NOT EXISTS `trigger_update_tbl_modification_time`
AFTER
UPDATE
    ON `tbl` FOR EACH ROW BEGIN
UPDATE
    `tbl`
SET
    updated_ts = (strftime('%s', 'now'))
WHERE
    rowid = old.rowid;

END;

-- col stores the column for a particular table from a particular database
-- data is synced periodically from the instance
CREATE TABLE col (
    id INTEGER PRIMARY KEY AUTOINCREMENT,
    row_status TEXT NOT NULL CHECK (
        row_status IN ('NORMAL', 'ARCHIVED')
    ) DEFAULT 'NORMAL',
    creator_id INTEGER NOT NULL REFERENCES principal (id),
    created_ts BIGINT NOT NULL DEFAULT (strftime('%s', 'now')),
    updater_id INTEGER NOT NULL REFERENCES principal (id),
    updated_ts BIGINT NOT NULL DEFAULT (strftime('%s', 'now')),
    database_id INTEGER NOT NULL REFERENCES db (id),
    table_id INTEGER NOT NULL REFERENCES tbl (id) ON DELETE CASCADE,
    name TEXT NOT NULL,
    position INTEGER NOT NULL,
    `default` TEXT,
    `nullable` INTEGER NOT NULL,
    `type` TEXT NOT NULL,
    character_set TEXT NOT NULL,
    `collation` TEXT NOT NULL,
    `comment` TEXT NOT NULL,
    UNIQUE(database_id, table_id, name)
);

CREATE INDEX idx_col_database_id_table_id ON col(database_id, table_id);

INSERT INTO
    sqlite_sequence (name, seq)
VALUES
    ('col', 100);

CREATE TRIGGER IF NOT EXISTS `trigger_update_col_modification_time`
AFTER
UPDATE
    ON `col` FOR EACH ROW BEGIN
UPDATE
    `col`
SET
    updated_ts = (strftime('%s', 'now'))
WHERE
    rowid = old.rowid;

END;

-- idx stores the index for a particular table from a particular database
-- data is synced periodically from the instance
CREATE TABLE idx (
    id INTEGER PRIMARY KEY AUTOINCREMENT,
    row_status TEXT NOT NULL CHECK (
        row_status IN ('NORMAL', 'ARCHIVED')
    ) DEFAULT 'NORMAL',
    creator_id INTEGER NOT NULL REFERENCES principal (id),
    created_ts BIGINT NOT NULL DEFAULT (strftime('%s', 'now')),
    updater_id INTEGER NOT NULL REFERENCES principal (id),
    updated_ts BIGINT NOT NULL DEFAULT (strftime('%s', 'now')),
    database_id INTEGER NOT NULL REFERENCES db (id),
    table_id INTEGER NOT NULL REFERENCES tbl (id) ON DELETE CASCADE,
    name TEXT NOT NULL,
    expression TEXT NOT NULL,
    position INTEGER NOT NULL,
    `type` TEXT NOT NULL,
    `unique` INTEGER NOT NULL,
    visible INTEGER NOT NULL,
    `comment` TEXT NOT NULL,
    UNIQUE(database_id, table_id, name, expression)
);

CREATE INDEX idx_idx_database_id_table_id ON idx(database_id, table_id);

INSERT INTO
    sqlite_sequence (name, seq)
VALUES
    ('idx', 100);

CREATE TRIGGER IF NOT EXISTS `trigger_update_idx_modification_time`
AFTER
UPDATE
    ON `idx` FOR EACH ROW BEGIN
UPDATE
    `idx`
SET
    updated_ts = (strftime('%s', 'now'))
WHERE
    rowid = old.rowid;

END;

-- vw stores the view for a particular database
-- data is synced periodically from the instance
CREATE TABLE vw (
    id INTEGER PRIMARY KEY AUTOINCREMENT,
    row_status TEXT NOT NULL CHECK (
        row_status IN ('NORMAL', 'ARCHIVED')
    ) DEFAULT 'NORMAL',
    creator_id INTEGER NOT NULL REFERENCES principal (id),
    created_ts BIGINT NOT NULL DEFAULT (strftime('%s', 'now')),
    updater_id INTEGER NOT NULL REFERENCES principal (id),
    updated_ts BIGINT NOT NULL DEFAULT (strftime('%s', 'now')),
    database_id INTEGER NOT NULL REFERENCES db (id) ON DELETE CASCADE,
    name TEXT NOT NULL,
    definition TEXT NOT NULL,
    comment TEXT NOT NULL,
    UNIQUE(database_id, name)
);

CREATE INDEX idx_vw_database_id ON vw(database_id);

INSERT INTO
    sqlite_sequence (name, seq)
VALUES
    ('vw', 100);

CREATE TRIGGER IF NOT EXISTS `trigger_update_vw_modification_time`
AFTER
UPDATE
    ON `vw` FOR EACH ROW BEGIN
UPDATE
    `vw`
SET
    updated_ts = (strftime('%s', 'now'))
WHERE
    rowid = old.rowid;

END;

-- data_source table stores the data source for a particular database
CREATE TABLE data_source (
    id INTEGER PRIMARY KEY AUTOINCREMENT,
    row_status TEXT NOT NULL CHECK (
        row_status IN ('NORMAL', 'ARCHIVED')
    ) DEFAULT 'NORMAL',
    creator_id INTEGER NOT NULL REFERENCES principal (id),
    created_ts BIGINT NOT NULL DEFAULT (strftime('%s', 'now')),
    updater_id INTEGER NOT NULL REFERENCES principal (id),
    updated_ts BIGINT NOT NULL DEFAULT (strftime('%s', 'now')),
    instance_id INTEGER NOT NULL REFERENCES instance (id),
    database_id INTEGER NOT NULL REFERENCES db (id),
    name TEXT NOT NULL,
    `type` TEXT NOT NULL CHECK (TYPE IN ('ADMIN', 'RW', 'RO')),
    username TEXT NOT NULL,
    `password` TEXT NOT NULL,
    ssl_key TEXT NOT NULL DEFAULT '',
    ssl_cert TEXT NOT NULL DEFAULT '',
    ssl_ca TEXT NOT NULL DEFAULT '',
    UNIQUE(database_id, name)
);

CREATE INDEX idx_data_source_instance_id ON data_source(instance_id);

INSERT INTO
    sqlite_sequence (name, seq)
VALUES
    ('data_source', 100);

CREATE TRIGGER IF NOT EXISTS `trigger_update_data_source_modification_time`
AFTER
UPDATE
    ON `data_source` FOR EACH ROW BEGIN
UPDATE
    `data_source`
SET
    updated_ts = (strftime('%s', 'now'))
WHERE
    rowid = old.rowid;

END;

-- backup stores the backups for a particular database.
CREATE TABLE backup (
    id INTEGER PRIMARY KEY AUTOINCREMENT,
    row_status TEXT NOT NULL CHECK (
        row_status IN ('NORMAL', 'ARCHIVED')
    ) DEFAULT 'NORMAL',
    creator_id INTEGER NOT NULL REFERENCES principal (id),
    created_ts BIGINT NOT NULL DEFAULT (strftime('%s', 'now')),
    updater_id INTEGER NOT NULL REFERENCES principal (id),
    updated_ts BIGINT NOT NULL DEFAULT (strftime('%s', 'now')),
    database_id INTEGER NOT NULL REFERENCES db (id),
    name TEXT NOT NULL,
    `status` TEXT NOT NULL CHECK (`status` IN ('PENDING_CREATE', 'DONE', 'FAILED')),
    `type` TEXT NOT NULL CHECK (`type` IN ('MANUAL', 'AUTOMATIC')),
    storage_backend TEXT NOT NULL CHECK (storage_backend IN ('LOCAL')),
    migration_history_version TEXT NOT NULL,
    path TEXT NOT NULL,
    `comment` TEXT NOT NULL DEFAULT '',
    UNIQUE(database_id, name)
);

CREATE INDEX idx_backup_database_id ON backup(database_id);

INSERT INTO
    sqlite_sequence (name, seq)
VALUES
    ('backup', 100);

CREATE TRIGGER IF NOT EXISTS `trigger_update_backup_modification_time`
AFTER
UPDATE
    ON `backup` FOR EACH ROW BEGIN
UPDATE
    `backup`
SET
    updated_ts = (strftime('%s', 'now'))
WHERE
    rowid = old.rowid;

END;

-- backup_setting stores the backup settings for a particular database.
-- This is a strict version of cron expression using UTC timezone uniformly.
CREATE TABLE backup_setting (
    id INTEGER PRIMARY KEY AUTOINCREMENT,
    row_status TEXT NOT NULL CHECK (
        row_status IN ('NORMAL', 'ARCHIVED')
    ) DEFAULT 'NORMAL',
    creator_id INTEGER NOT NULL REFERENCES principal (id),
    created_ts BIGINT NOT NULL DEFAULT (strftime('%s', 'now')),
    updater_id INTEGER NOT NULL REFERENCES principal (id),
    updated_ts BIGINT NOT NULL DEFAULT (strftime('%s', 'now')),
    database_id INTEGER NOT NULL UNIQUE REFERENCES db (id),
    `enabled` INTEGER NOT NULL CHECK (`enabled` IN (0, 1)),
    hour INTEGER NOT NULL CHECK (
        0 <= hour
        AND hour < 24
    ),
    -- day_of_week can be -1 which is wildcard (daily automatic backup).
    day_of_week INTEGER NOT NULL CHECK (
        -1 <= day_of_week
        AND day_of_week < 7
    ),
    -- hook_url is the callback url to be requested after a successful backup.
    hook_url TEXT NOT NULL
);

CREATE INDEX idx_backup_setting_database_id ON backup_setting(database_id);

INSERT INTO
    sqlite_sequence (name, seq)
VALUES
    ('backup_setting', 100);

CREATE TRIGGER IF NOT EXISTS `trigger_update_backup_setting_modification_time`
AFTER
UPDATE
    ON `backup_setting` FOR EACH ROW BEGIN
UPDATE
    `backup_setting`
SET
    updated_ts = (strftime('%s', 'now'))
WHERE
    rowid = old.rowid;

END;

-----------------------
-- Pipeline related BEGIN
-- pipeline table
CREATE TABLE pipeline (
    id INTEGER PRIMARY KEY AUTOINCREMENT,
    row_status TEXT NOT NULL CHECK (
        row_status IN ('NORMAL', 'ARCHIVED')
    ) DEFAULT 'NORMAL',
    creator_id INTEGER NOT NULL REFERENCES principal (id),
    created_ts BIGINT NOT NULL DEFAULT (strftime('%s', 'now')),
    updater_id INTEGER NOT NULL REFERENCES principal (id),
    updated_ts BIGINT NOT NULL DEFAULT (strftime('%s', 'now')),
    name TEXT NOT NULL,
    `status` TEXT NOT NULL CHECK (`status` IN ('OPEN', 'DONE', 'CANCELED'))
);

CREATE INDEX idx_pipeline_status ON pipeline(`status`);

INSERT INTO
    sqlite_sequence (name, seq)
VALUES
    ('pipeline', 100);

CREATE TRIGGER IF NOT EXISTS `trigger_update_pipeline_modification_time`
AFTER
UPDATE
    ON `pipeline` FOR EACH ROW BEGIN
UPDATE
    `pipeline`
SET
    updated_ts = (strftime('%s', 'now'))
WHERE
    rowid = old.rowid;

END;

-- stage table stores the stage for the pipeline
CREATE TABLE stage (
    id INTEGER PRIMARY KEY AUTOINCREMENT,
    row_status TEXT NOT NULL CHECK (
        row_status IN ('NORMAL', 'ARCHIVED')
    ) DEFAULT 'NORMAL',
    creator_id INTEGER NOT NULL REFERENCES principal (id),
    created_ts BIGINT NOT NULL DEFAULT (strftime('%s', 'now')),
    updater_id INTEGER NOT NULL REFERENCES principal (id),
    updated_ts BIGINT NOT NULL DEFAULT (strftime('%s', 'now')),
    pipeline_id INTEGER NOT NULL REFERENCES pipeline (id),
    environment_id INTEGER NOT NULL REFERENCES environment (id),
    name TEXT NOT NULL
);

CREATE INDEX idx_stage_pipeline_id ON stage(pipeline_id);

INSERT INTO
    sqlite_sequence (name, seq)
VALUES
    ('stage', 100);

CREATE TRIGGER IF NOT EXISTS `trigger_update_stage_modification_time`
AFTER
UPDATE
    ON `stage` FOR EACH ROW BEGIN
UPDATE
    `stage`
SET
    updated_ts = (strftime('%s', 'now'))
WHERE
    rowid = old.rowid;

END;

-- task table stores the task for the stage
CREATE TABLE task (
    id INTEGER PRIMARY KEY AUTOINCREMENT,
    row_status TEXT NOT NULL CHECK (
        row_status IN ('NORMAL', 'ARCHIVED')
    ) DEFAULT 'NORMAL',
    creator_id INTEGER NOT NULL REFERENCES principal (id),
    created_ts BIGINT NOT NULL DEFAULT (strftime('%s', 'now')),
    updater_id INTEGER NOT NULL REFERENCES principal (id),
    updated_ts BIGINT NOT NULL DEFAULT (strftime('%s', 'now')),
    pipeline_id INTEGER NOT NULL REFERENCES pipeline (id),
    stage_id INTEGER NOT NULL REFERENCES stage (id),
    instance_id INTEGER NOT NULL REFERENCES instance (id),
    -- Could be empty for tasks like creating database
    database_id INTEGER REFERENCES db (id),
    name TEXT NOT NULL,
    `status` TEXT NOT NULL CHECK (
        `status` IN (
            'PENDING',
            'PENDING_APPROVAL',
            'RUNNING',
            'DONE',
            'FAILED',
            "CANCELED"
        )
    ),
    `type` TEXT NOT NULL CHECK (`type` LIKE 'bb.task.%'),
    payload TEXT NOT NULL DEFAULT '',
<<<<<<< HEAD
    `earliest_allowed_ts` BIGINT NOT NULL DEFAULT 0
=======
    `not_before_ts` BIGINT NOT NULL DEFAULT 0
>>>>>>> 327749bf
);

CREATE INDEX idx_task_pipeline_id_stage_id ON task(pipeline_id, stage_id);

CREATE INDEX idx_task_status ON task(`status`);

<<<<<<< HEAD
CREATE INDEX idx_task_earliest_allowed_ts ON task(earliest_allowed_ts);
=======
CREATE INDEX idx_task_not_before_ts ON task(not_before_ts);
>>>>>>> 327749bf

INSERT INTO
    sqlite_sequence (name, seq)
VALUES
    ('task', 100);

CREATE TRIGGER IF NOT EXISTS `trigger_update_task_modification_time`
AFTER
UPDATE
    ON `task` FOR EACH ROW BEGIN
UPDATE
    `task`
SET
    updated_ts = (strftime('%s', 'now'))
WHERE
    rowid = old.rowid;

END;

-- task run table stores the task run
CREATE TABLE task_run (
    id INTEGER PRIMARY KEY AUTOINCREMENT,
    creator_id INTEGER NOT NULL REFERENCES principal (id),
    created_ts BIGINT NOT NULL DEFAULT (strftime('%s', 'now')),
    updater_id INTEGER NOT NULL REFERENCES principal (id),
    updated_ts BIGINT NOT NULL DEFAULT (strftime('%s', 'now')),
    task_id INTEGER NOT NULL REFERENCES task (id),
    name TEXT NOT NULL,
    `status` TEXT NOT NULL CHECK (
        `status` IN (
            'RUNNING',
            'DONE',
            'FAILED',
            "CANCELED"
        )
    ),
    `type` TEXT NOT NULL CHECK (`type` LIKE 'bb.task.%'),
    code INTEGER NOT NULL DEFAULT 0,
    comment TEXT NOT NULL DEFAULT '',
    -- result saves the task run result in json format
    result  TEXT NOT NULL DEFAULT '',
    payload TEXT NOT NULL DEFAULT ''
);

CREATE INDEX idx_task_run_task_id ON task_run(task_id);

INSERT INTO
    sqlite_sequence (name, seq)
VALUES
    ('task_run', 100);

CREATE TRIGGER IF NOT EXISTS `trigger_update_task_run_modification_time`
AFTER
UPDATE
    ON `task_run` FOR EACH ROW BEGIN
UPDATE
    `task_run`
SET
    updated_ts = (strftime('%s', 'now'))
WHERE
    rowid = old.rowid;

END;

-- task check run table stores the task check run
CREATE TABLE task_check_run (
    id INTEGER PRIMARY KEY AUTOINCREMENT,
    creator_id INTEGER NOT NULL REFERENCES principal (id),
    created_ts BIGINT NOT NULL DEFAULT (strftime('%s', 'now')),
    updater_id INTEGER NOT NULL REFERENCES principal (id),
    updated_ts BIGINT NOT NULL DEFAULT (strftime('%s', 'now')),
    task_id INTEGER NOT NULL REFERENCES task (id),
    `status` TEXT NOT NULL CHECK (
        `status` IN (
            'RUNNING',
            'DONE',
            'FAILED',
            "CANCELED"
        )
    ),
    `type` TEXT NOT NULL CHECK (`type` LIKE 'bb.task-check.%'),
    code INTEGER NOT NULL DEFAULT 0,
    comment TEXT NOT NULL DEFAULT '',
    -- result saves the task check run result in json format
    result  TEXT NOT NULL DEFAULT '',
    payload TEXT NOT NULL DEFAULT ''
);

CREATE INDEX idx_task_check_run_task_id ON task_check_run(task_id);

INSERT INTO
    sqlite_sequence (name, seq)
VALUES
    ('task_check_run', 100);

CREATE TRIGGER IF NOT EXISTS `trigger_update_task_check_run_modification_time`
AFTER
UPDATE
    ON `task_check_run` FOR EACH ROW BEGIN
UPDATE
    `task_check_run`
SET
    updated_ts = (strftime('%s', 'now'))
WHERE
    rowid = old.rowid;

END;

-- Pipeline related END
-----------------------
-- issue
-- Each issue links a pipeline driving the resolution.
CREATE TABLE issue (
    id INTEGER PRIMARY KEY AUTOINCREMENT,
    row_status TEXT NOT NULL CHECK (
        row_status IN ('NORMAL', 'ARCHIVED')
    ) DEFAULT 'NORMAL',
    creator_id INTEGER NOT NULL REFERENCES principal (id),
    created_ts BIGINT NOT NULL DEFAULT (strftime('%s', 'now')),
    updater_id INTEGER NOT NULL REFERENCES principal (id),
    updated_ts BIGINT NOT NULL DEFAULT (strftime('%s', 'now')),
    project_id INTEGER NOT NULL REFERENCES project (id),
    pipeline_id INTEGER NOT NULL REFERENCES pipeline (id),
    name TEXT NOT NULL,
    `status` TEXT NOT NULL CHECK (`status` IN ('OPEN', 'DONE', 'CANCELED')),
    `type` TEXT NOT NULL CHECK (`type` LIKE 'bb.issue.%'),
    description TEXT NOT NULL DEFAULT '',
    -- we require an assignee, if user wants to unassign herself, she can re-assign to the system account.
    assignee_id INTEGER NOT NULL REFERENCES principal (id),
    payload TEXT NOT NULL DEFAULT ''
);

CREATE INDEX idx_issue_project_id ON issue(project_id);

CREATE INDEX idx_issue_pipeline_id ON issue(pipeline_id);

CREATE INDEX idx_issue_creator_id ON issue(creator_id);

CREATE INDEX idx_issue_assignee_id ON issue(assignee_id);

CREATE INDEX idx_issue_created_ts ON issue(created_ts);

INSERT INTO
    sqlite_sequence (name, seq)
VALUES
    ('issue', 100);

CREATE TRIGGER IF NOT EXISTS `trigger_update_issue_modification_time`
AFTER
UPDATE
    ON `issue` FOR EACH ROW BEGIN
UPDATE
    `issue`
SET
    updated_ts = (strftime('%s', 'now'))
WHERE
    rowid = old.rowid;

END;

-- stores the issue subscribers. Unlike other tables, it doesn't have row_status/creator_id/created_ts/updater_id/updated_ts.
-- We use a separate table mainly because we can't leverage indexed query if the subscriber id is stored
-- as a comma separated id list in the issue table.
CREATE TABLE issue_subscriber (
    issue_id INTEGER NOT NULL REFERENCES issue (id),
    subscriber_id INTEGER NOT NULL REFERENCES principal (id),
    PRIMARY KEY (issue_id, subscriber_id)
);

CREATE INDEX idx_issue_subscriber_subscriber_id ON issue_subscriber(subscriber_id);

-- activity table stores the activity for the container such as issue
CREATE TABLE activity (
    id INTEGER PRIMARY KEY AUTOINCREMENT,
    row_status TEXT NOT NULL CHECK (
        row_status IN ('NORMAL', 'ARCHIVED')
    ) DEFAULT 'NORMAL',
    creator_id INTEGER NOT NULL REFERENCES principal (id),
    created_ts BIGINT NOT NULL DEFAULT (strftime('%s', 'now')),
    updater_id INTEGER NOT NULL REFERENCES principal (id),
    updated_ts BIGINT NOT NULL DEFAULT (strftime('%s', 'now')),
    container_id INTEGER NOT NULL CHECK (container_id != 0),
    `type` TEXT NOT NULL CHECK (`type` LIKE 'bb.%'),
    `level` TEXT NOT NULL CHECK (`level` IN ('INFO', 'WARN', 'ERROR')),
    `comment` TEXT NOT NULL DEFAULT '',
    payload TEXT NOT NULL DEFAULT ''
);

CREATE INDEX idx_activity_container_id ON activity(container_id);

CREATE INDEX idx_activity_created_ts ON activity(created_ts);

INSERT INTO
    sqlite_sequence (name, seq)
VALUES
    ('activity', 100);

CREATE TRIGGER IF NOT EXISTS `trigger_update_activity_modification_time`
AFTER
UPDATE
    ON `activity` FOR EACH ROW BEGIN
UPDATE
    `activity`
SET
    updated_ts = (strftime('%s', 'now'))
WHERE
    rowid = old.rowid;

END;

-- inbox table stores the inbox entry for the corresponding activity.
-- Unlike other tables, it doesn't have row_status/creator_id/created_ts/updater_id/updated_ts.
-- We design in this way because:
-- 1. The table may potentially contain a lot of rows (an issue activity will generate one inbox record per issue subscriber)
-- 2. Does not provide much value besides what's contained in the related activity record.
CREATE TABLE inbox (
    id INTEGER PRIMARY KEY AUTOINCREMENT,
    receiver_id INTEGER NOT NULL REFERENCES principal (id),
    activity_id INTEGER NOT NULL REFERENCES activity (id),
    `status` TEXT NOT NULL CHECK (`status` IN ('UNREAD', 'READ'))
);

CREATE INDEX idx_inbox_receiver_id_activity_id ON inbox(receiver_id, activity_id);

CREATE INDEX idx_inbox_receiver_id_status ON inbox(receiver_id, `status`);

INSERT INTO
    sqlite_sequence (name, seq)
VALUES
    ('inbox', 100);

-- bookmark table stores the bookmark for the user
CREATE TABLE bookmark (
    id INTEGER PRIMARY KEY AUTOINCREMENT,
    row_status TEXT NOT NULL CHECK (
        row_status IN ('NORMAL', 'ARCHIVED')
    ) DEFAULT 'NORMAL',
    creator_id INTEGER NOT NULL REFERENCES principal (id),
    created_ts BIGINT NOT NULL DEFAULT (strftime('%s', 'now')),
    updater_id INTEGER NOT NULL REFERENCES principal (id),
    updated_ts BIGINT NOT NULL DEFAULT (strftime('%s', 'now')),
    name TEXT NOT NULL,
    link TEXT NOT NULL,
    UNIQUE(creator_id, link)
);

INSERT INTO
    sqlite_sequence (name, seq)
VALUES
    ('bookmark', 100);

CREATE TRIGGER IF NOT EXISTS `trigger_update_bookmark_modification_time`
AFTER
UPDATE
    ON `bookmark` FOR EACH ROW BEGIN
UPDATE
    `bookmark`
SET
    updated_ts = (strftime('%s', 'now'))
WHERE
    rowid = old.rowid;

END;

-- vcs table stores the version control provider config
CREATE TABLE vcs (
    id INTEGER PRIMARY KEY AUTOINCREMENT,
    row_status TEXT NOT NULL CHECK (
        row_status IN ('NORMAL', 'ARCHIVED')
    ) DEFAULT 'NORMAL',
    creator_id INTEGER NOT NULL REFERENCES principal (id),
    created_ts BIGINT NOT NULL DEFAULT (strftime('%s', 'now')),
    updater_id INTEGER NOT NULL REFERENCES principal (id),
    updated_ts BIGINT NOT NULL DEFAULT (strftime('%s', 'now')),
    name TEXT NOT NULL,
    `type` TEXT NOT NULL CHECK (`type` IN ('GITLAB_SELF_HOST')),
    instance_url TEXT NOT NULL CHECK (
        (
            instance_url LIKE 'http://%'
            OR instance_url LIKE 'https://%'
        )
        AND instance_url = rtrim(instance_url, '/')
    ),
    api_url TEXT NOT NULL CHECK (
        (
            api_url LIKE 'http://%'
            OR api_url LIKE 'https://%'
        )
        AND api_url = rtrim(api_url, '/')
    ),
    application_id TEXT NOT NULL,
    secret TEXT NOT NULL
);

INSERT INTO
    sqlite_sequence (name, seq)
VALUES
    ('vcs', 100);

CREATE TRIGGER IF NOT EXISTS `trigger_update_vcs_modification_time`
AFTER
UPDATE
    ON `vcs` FOR EACH ROW BEGIN
UPDATE
    `vcs`
SET
    updated_ts = (strftime('%s', 'now'))
WHERE
    rowid = old.rowid;

END;

-- repository table stores the repository setting for a project
-- A vcs is associated with many repositories.
-- A project can only link one repository (at least for now).
CREATE TABLE repository (
    id INTEGER PRIMARY KEY AUTOINCREMENT,
    row_status TEXT NOT NULL CHECK (
        row_status IN ('NORMAL', 'ARCHIVED')
    ) DEFAULT 'NORMAL',
    creator_id INTEGER NOT NULL REFERENCES principal (id),
    created_ts BIGINT NOT NULL DEFAULT (strftime('%s', 'now')),
    updater_id INTEGER NOT NULL REFERENCES principal (id),
    updated_ts BIGINT NOT NULL DEFAULT (strftime('%s', 'now')),
    vcs_id INTEGER NOT NULL REFERENCES vcs (id),
    project_id INTEGER NOT NULL UNIQUE REFERENCES project (id),
    -- Name from the corresponding VCS provider.
    -- For GitLab, this is the project name. e.g. project 1
    name TEXT NOT NULL,
    -- Full path from the corresponding VCS provider.
    -- For GitLab, this is the project full path. e.g. group1/project-1
    full_path TEXT NOT NULL,
    -- Web url from the corresponding VCS provider.
    -- For GitLab, this is the project web url. e.g. https://gitlab.example.com/group1/project-1
    web_url TEXT NOT NULL,
    -- Branch we are interested.
    -- For GitLab, this corresponds to webhook's push_events_branch_filter. Wildcard is supported
    branch_filter TEXT NOT NULL CHECK (trim(branch_filter) != ''),
    -- Base working directory we are interested.
    base_directory TEXT NOT NULL DEFAULT '',
    -- The file path template for matching the commited migration script.
    file_path_template TEXT NOT NULL,
    -- The file path template for storing the latest schema auto-generated by Bytebase after migration.
    -- If empty, then Bytebase won't auto generate it.
    schema_path_template TEXT NOT NULL DEFAULT '',
    -- Repository id from the corresponding VCS provider.
    -- For GitLab, this is the project id. e.g. 123
    external_id TEXT NOT NULL,
    -- Push webhook id from the corresponding VCS provider.
    -- For GitLab, this is the project webhook id. e.g. 123
    external_webhook_id TEXT NOT NULL,
    -- Identify the host of the webhook url where the webhook event sends. We store this to identify stale webhook url whose url doesn't match the current bytebase --host.
    webhook_url_host TEXT NOT NULL,
    -- Identify the target repository receiving the webhook event. This is a random string.
    webhook_endpoint_id TEXT NOT NULL UNIQUE,
    -- For GitLab, webhook request contains this in the 'X-Gitlab-Token" header and we compare it with the one stored in db to validate it sends to the expected endpoint.
    webhook_secret_token TEXT NOT NULL,
    -- access_token, expires_ts, refresh_token belongs to the user linking the project to the VCS repository.
    access_token TEXT NOT NULL,
    expires_ts BIGINT NOT NULL,
    refresh_token TEXT NOT NULL
);

INSERT INTO
    sqlite_sequence (name, seq)
VALUES
    ('repository', 100);

CREATE TRIGGER IF NOT EXISTS `trigger_update_repository_modification_time`
AFTER
UPDATE
    ON `repository` FOR EACH ROW BEGIN
UPDATE
    `repository`
SET
    updated_ts = (strftime('%s', 'now'))
WHERE
    rowid = old.rowid;

END;

-- Anomaly
-- anomaly stores various anomalies found by the scanner.
-- For now, anomaly can be associated with a particular instance or database.
CREATE TABLE anomaly (
    id INTEGER PRIMARY KEY AUTOINCREMENT,
    row_status TEXT NOT NULL CHECK (
        row_status IN ('NORMAL', 'ARCHIVED')
    ) DEFAULT 'NORMAL',
    creator_id INTEGER NOT NULL REFERENCES principal (id),
    created_ts BIGINT NOT NULL DEFAULT (strftime('%s', 'now')),
    updater_id INTEGER NOT NULL REFERENCES principal (id),
    updated_ts BIGINT NOT NULL DEFAULT (strftime('%s', 'now')),
    instance_id INTEGER NOT NULL REFERENCES instance (id),
    -- NULL if it's an instance anomaly
    database_id INTEGER NULL REFERENCES db (id),
    `type` TEXT NOT NULL CHECK (`type` LIKE 'bb.anomaly.%'),
    payload TEXT NOT NULL DEFAULT ''
);

CREATE INDEX idx_anomaly_instance_id_row_status_type ON anomaly(instance_id, row_status, type);
CREATE INDEX idx_anomaly_database_id_row_status_type ON anomaly(database_id, row_status, type);

INSERT INTO
    sqlite_sequence (name, seq)
VALUES
    ('anomaly', 100);

CREATE TRIGGER IF NOT EXISTS `trigger_update_anomaly_modification_time`
AFTER
UPDATE
    ON `anomaly` FOR EACH ROW BEGIN
UPDATE
    `anomaly`
SET
    updated_ts = (strftime('%s', 'now'))
WHERE
    rowid = old.rowid;

END;

-- Label
-- label_key stores available label keys at workspace level.
CREATE TABLE label_key (
    id INTEGER PRIMARY KEY AUTOINCREMENT,
    row_status TEXT NOT NULL CHECK (
        row_status IN ('NORMAL', 'ARCHIVED')
    ) DEFAULT 'NORMAL',
    creator_id INTEGER NOT NULL REFERENCES principal (id),
    created_ts BIGINT NOT NULL DEFAULT (strftime('%s', 'now')),
    updater_id INTEGER NOT NULL REFERENCES principal (id),
    updated_ts BIGINT NOT NULL DEFAULT (strftime('%s', 'now')),
    key TEXT NOT NULL
);

-- key's are unique within the label_key table.
CREATE UNIQUE INDEX idx_label_key_key ON label_key(key);

INSERT INTO
    sqlite_sequence (name, seq)
VALUES
    ('label_key', 100);

CREATE TRIGGER IF NOT EXISTS `trigger_update_label_key_modification_time`
AFTER
UPDATE
    ON `label_key` FOR EACH ROW BEGIN
UPDATE
    `label_key`
SET
    updated_ts = (strftime('%s', 'now'))
WHERE
    rowid = old.rowid;

END;

-- label_value stores available label key values at workspace level.
CREATE TABLE label_value (
    id INTEGER PRIMARY KEY AUTOINCREMENT,
    row_status TEXT NOT NULL CHECK (
        row_status IN ('NORMAL', 'ARCHIVED')
    ) DEFAULT 'NORMAL',
    creator_id INTEGER NOT NULL REFERENCES principal (id),
    created_ts BIGINT NOT NULL DEFAULT (strftime('%s', 'now')),
    updater_id INTEGER NOT NULL REFERENCES principal (id),
    updated_ts BIGINT NOT NULL DEFAULT (strftime('%s', 'now')),
    key TEXT NOT NULL,
    value TEXT NOT NULL,
    FOREIGN KEY(key) REFERENCES label_key(key)
);

-- key/value's are unique within the label_value table.
CREATE UNIQUE INDEX idx_label_value_key_value ON label_value(key, value);

INSERT INTO
    sqlite_sequence (name, seq)
VALUES
    ('label_value', 100);

CREATE TRIGGER IF NOT EXISTS `trigger_update_label_value_modification_time`
AFTER
UPDATE
    ON `label_value` FOR EACH ROW BEGIN
UPDATE
    `label_value`
SET
    updated_ts = (strftime('%s', 'now'))
WHERE
    rowid = old.rowid;

END;

-- db_label stores labels asscociated with databases.
CREATE TABLE db_label (
    id INTEGER PRIMARY KEY AUTOINCREMENT,
    row_status TEXT NOT NULL CHECK (
        row_status IN ('NORMAL', 'ARCHIVED')
    ) DEFAULT 'NORMAL',
    creator_id INTEGER NOT NULL REFERENCES principal (id),
    created_ts BIGINT NOT NULL DEFAULT (strftime('%s', 'now')),
    updater_id INTEGER NOT NULL REFERENCES principal (id),
    updated_ts BIGINT NOT NULL DEFAULT (strftime('%s', 'now')),
    database_id INTEGER NOT NULL REFERENCES db (id),
    key TEXT NOT NULL,
    value TEXT NOT NULL,
    FOREIGN KEY(key, value) REFERENCES label_value(key, value)
);

-- database_id/key's are unique within the db_label table.
CREATE UNIQUE INDEX idx_db_label_database_id_key ON db_label(database_id, key);

INSERT INTO
    sqlite_sequence (name, seq)
VALUES
    ('db_label', 100);

CREATE TRIGGER IF NOT EXISTS `trigger_update_db_label_modification_time`
AFTER
UPDATE
    ON `db_label` FOR EACH ROW BEGIN
UPDATE
    `db_label`
SET
    updated_ts = (strftime('%s', 'now'))
WHERE
    rowid = old.rowid;

END;

-- Deployment Configuration.
-- deployment_config stores deployment configurations at project level.
CREATE TABLE deployment_config (
    id INTEGER PRIMARY KEY AUTOINCREMENT,
    row_status TEXT NOT NULL CHECK (
        row_status IN ('NORMAL', 'ARCHIVED')
    ) DEFAULT 'NORMAL',
    creator_id INTEGER NOT NULL REFERENCES principal (id),
    created_ts BIGINT NOT NULL DEFAULT (strftime('%s', 'now')),
    updater_id INTEGER NOT NULL REFERENCES principal (id),
    updated_ts BIGINT NOT NULL DEFAULT (strftime('%s', 'now')),
    project_id INTEGER NOT NULL REFERENCES project (id),
    name TEXT NOT NULL,
    config TEXT NOT NULL
);

CREATE UNIQUE INDEX idx_deployment_config_project_id ON deployment_config(project_id);

INSERT INTO
    sqlite_sequence (name, seq)
VALUES
    ('deployment_config', 100);

CREATE TRIGGER IF NOT EXISTS `trigger_update_deployment_config_modification_time`
AFTER
UPDATE
    ON `deployment_config` FOR EACH ROW BEGIN
UPDATE
    `deployment_config`
SET
    updated_ts = (strftime('%s', 'now'))
WHERE
    rowid = old.rowid;

END;<|MERGE_RESOLUTION|>--- conflicted
+++ resolved
@@ -842,22 +842,14 @@
     ),
     `type` TEXT NOT NULL CHECK (`type` LIKE 'bb.task.%'),
     payload TEXT NOT NULL DEFAULT '',
-<<<<<<< HEAD
     `earliest_allowed_ts` BIGINT NOT NULL DEFAULT 0
-=======
-    `not_before_ts` BIGINT NOT NULL DEFAULT 0
->>>>>>> 327749bf
 );
 
 CREATE INDEX idx_task_pipeline_id_stage_id ON task(pipeline_id, stage_id);
 
 CREATE INDEX idx_task_status ON task(`status`);
 
-<<<<<<< HEAD
 CREATE INDEX idx_task_earliest_allowed_ts ON task(earliest_allowed_ts);
-=======
-CREATE INDEX idx_task_not_before_ts ON task(not_before_ts);
->>>>>>> 327749bf
 
 INSERT INTO
     sqlite_sequence (name, seq)
