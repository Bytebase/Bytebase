--- conflicted
+++ resolved
@@ -15,13 +15,6 @@
 const (
 	// principalCacheNamespace is the cache type of principals.
 	principalCacheNamespace cacheNamespace = "p"
-<<<<<<< HEAD
-	// environmentCacheNamespace is the cache type of environments.
-	environmentCacheNamespace cacheNamespace = "e"
-=======
-	// projectCacheNamespace is the cache type of projects.
-	projectCacheNamespace cacheNamespace = "r"
->>>>>>> 5ef32346
 	// projectMemberCacheNamespace is the cache type of project members.
 	projectMemberCacheNamespace cacheNamespace = "pm"
 	// instanceCacheNamespace is the cache type of instances.
