--- conflicted
+++ resolved
@@ -162,11 +162,7 @@
 	d, err := dbdriver.Open(
 		ctx,
 		dbdriver.Postgres,
-<<<<<<< HEAD
-		dbdriver.DriverConfig{Logger: l, PgInstanceDir: pgInstance.BaseDir},
-=======
-		dbdriver.DriverConfig{},
->>>>>>> a1fcc274
+		dbdriver.DriverConfig{PgInstanceDir: pgInstance.BaseDir},
 		connCfg,
 		dbdriver.ConnectionContext{},
 	)
