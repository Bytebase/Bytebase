package api

import (
	"context"
	"database/sql"
	"encoding/json"
	"fmt"
	"regexp"
	"strings"

	"github.com/bytebase/bytebase/common"
)

// DefaultProjectID is the ID for the default project.
const DefaultProjectID = 1

// ProjectWorkflowType is the workflow type for projects.
type ProjectWorkflowType string

const (
	// UIWorkflow is the UI workflow.
	UIWorkflow ProjectWorkflowType = "UI"
	// VCSWorkflow is the VCS workflow.
	VCSWorkflow ProjectWorkflowType = "VCS"
)

func (e ProjectWorkflowType) String() string {
	switch e {
	case UIWorkflow:
		return "UI"
	case VCSWorkflow:
		return "VCS"
	}
	return ""
}

// ProjectVisibility is the visibility of a project.
type ProjectVisibility string

const (
	// Public is the project visibility for PUBLIC.
	Public ProjectVisibility = "PUBLIC"
	// Private is the project visibility for PRIVATE.
	Private ProjectVisibility = "PRIVATE"
)

func (e ProjectVisibility) String() string {
	switch e {
	case Public:
		return "PUBLIC"
	case Private:
		return "PRIVATE"
	}
	return ""
}

// ProjectTenantMode is the tenant mode setting for project.
type ProjectTenantMode string

const (
	// TenantModeDisabled is the DISABLED value for ProjectTenantMode.
	TenantModeDisabled ProjectTenantMode = "DISABLED"
	// TenantModeTenant is the TENANT value for ProjectTenantMode.
	TenantModeTenant ProjectTenantMode = "TENANT"
)

// ProjectRaw is the store model for a project.
// Fields have exactly the same meanings as Project.
type ProjectRaw struct {
	ID int

	// Standard fields
	RowStatus RowStatus
	CreatorID int
	CreatedTs int64
	UpdaterID int
	UpdatedTs int64

	// Domain specific fields
	Name           string
	Key            string
	WorkflowType   ProjectWorkflowType
	Visibility     ProjectVisibility
	TenantMode     ProjectTenantMode
	DBNameTemplate string
	RoleProvider   ProjectRoleProvider
}

// ToProject creates an instance of Project based on the ProjectRaw.
<<<<<<< HEAD
// This is intended to be called when we need to compose a Project relationship.
=======
// This is intended to be used when we need to compose a Project relationship.
>>>>>>> e9da8011
func (raw *ProjectRaw) ToProject() *Project {
	return &Project{
		ID: raw.ID,

		RowStatus: raw.RowStatus,
		CreatorID: raw.CreatorID,
		CreatedTs: raw.CreatedTs,
		UpdaterID: raw.UpdaterID,
		UpdatedTs: raw.UpdatedTs,

		Name:           raw.Name,
		Key:            raw.Key,
		WorkflowType:   raw.WorkflowType,
		Visibility:     raw.Visibility,
		TenantMode:     raw.TenantMode,
		DBNameTemplate: raw.DBNameTemplate,
		RoleProvider:   raw.RoleProvider,
	}
}

// Project is the API message for a project.
type Project struct {
	ID int `jsonapi:"primary,project"`

	// Standard fields
	RowStatus RowStatus `jsonapi:"attr,rowStatus"`
	CreatorID int
	Creator   *Principal `jsonapi:"relation,creator"`
	CreatedTs int64      `jsonapi:"attr,createdTs"`
	UpdaterID int
	Updater   *Principal `jsonapi:"relation,updater"`
	UpdatedTs int64      `jsonapi:"attr,updatedTs"`

	// Related fields
	ProjectMemberList []*ProjectMember `jsonapi:"relation,projectMember"`

	// Domain specific fields
	Name         string              `jsonapi:"attr,name"`
	Key          string              `jsonapi:"attr,key"`
	WorkflowType ProjectWorkflowType `jsonapi:"attr,workflowType"`
	Visibility   ProjectVisibility   `jsonapi:"attr,visibility"`
	TenantMode   ProjectTenantMode   `jsonapi:"attr,tenantMode"`
	// DBNameTemplate is only used when a project is in tenant mode.
	// Empty value means {{DB_NAME}}.
	DBNameTemplate string              `jsonapi:"attr,dbNameTemplate"`
	RoleProvider   ProjectRoleProvider `jsonapi:"attr,roleProvider"`
}

// ProjectCreate is the API message for creating a project.
type ProjectCreate struct {
	// Standard fields
	// Value is assigned from the jwt subject field passed by the client.
	CreatorID int

	// Domain specific fields
	Name           string              `jsonapi:"attr,name"`
	Key            string              `jsonapi:"attr,key"`
	TenantMode     ProjectTenantMode   `jsonapi:"attr,tenantMode"`
	DBNameTemplate string              `jsonapi:"attr,dbNameTemplate"`
	RoleProvider   ProjectRoleProvider `jsonapi:"attr,roleProvider"`
}

// ProjectFind is the API message for finding projects.
type ProjectFind struct {
	ID *int

	// Standard fields
	RowStatus *RowStatus

	// Domain specific fields
	// If present, will only find project containing PrincipalID as an active member
	PrincipalID *int
}

func (find *ProjectFind) String() string {
	str, err := json.Marshal(*find)
	if err != nil {
		return err.Error()
	}
	return string(str)
}

// ProjectPatch is the API message for patching a project.
type ProjectPatch struct {
	ID int `jsonapi:"primary,projectPatch"`

	// Standard fields
	RowStatus *string `jsonapi:"attr,rowStatus"`
	// Value is assigned from the jwt subject field passed by the client.
	UpdaterID int

	// Domain specific fields
	Name         *string              `jsonapi:"attr,name"`
	Key          *string              `jsonapi:"attr,key"`
	WorkflowType *ProjectWorkflowType `jsonapi:"attr,workflowType"`
	RoleProvider *string              `jsonapi:"attr,roleProvider"`
}

var (
	// DBNameToken is the token for database name.
	DBNameToken = "{{DB_NAME}}"
	// EnvironemntToken is the token for environment.
	EnvironemntToken = "{{ENV_NAME}}"
	// LocationToken is the token for location.
	LocationToken = "{{LOCATION}}"
	// TenantToken is the token for tenant.
	TenantToken = "{{TENANT}}"

	// boolean indicates whether it's an required or optional token
	repositoryFilePathTemplateTokens = map[string]bool{
		"{{VERSION}}":     true,
		DBNameToken:       true,
		"{{TYPE}}":        true,
		EnvironemntToken:  false,
		"{{DESCRIPTION}}": false,
	}
	schemaPathTemplateTokens = map[string]bool{
		DBNameToken:      true,
		EnvironemntToken: false,
	}
	allowedProjectDBNameTemplateTokens = map[string]bool{
		DBNameToken:   true,
		LocationToken: true,
		TenantToken:   true,
	}
)

// ValidateRepositoryFilePathTemplate validates the repository file path template.
func ValidateRepositoryFilePathTemplate(filePathTemplate string, tenantMode ProjectTenantMode) error {
	tokens := getTemplateTokens(filePathTemplate)
	tokenMap := make(map[string]bool)
	for _, token := range tokens {
		tokenMap[token] = true
	}
	if tenantMode == TenantModeTenant {
		if _, ok := tokenMap[EnvironemntToken]; ok {
			return &common.Error{Code: common.Invalid, Err: fmt.Errorf("%q is not allowed in the template for projects in tenant mode", EnvironemntToken)}
		}
	}

	for token, required := range repositoryFilePathTemplateTokens {
		if required {
			if _, ok := tokenMap[token]; !ok {
				return fmt.Errorf("missing %s in file path template", token)
			}
		}
	}
	for token := range tokenMap {
		if _, ok := repositoryFilePathTemplateTokens[token]; !ok {
			return fmt.Errorf("unknown token %s in file path template", token)
		}
	}
	return nil
}

// ValidateRepositorySchemaPathTemplate validates the repository schema path template.
func ValidateRepositorySchemaPathTemplate(schemaPathTemplate string, tenantMode ProjectTenantMode) error {
	if schemaPathTemplate == "" {
		return nil
	}
	tokens := getTemplateTokens(schemaPathTemplate)
	tokenMap := make(map[string]bool)
	for _, token := range tokens {
		tokenMap[token] = true
	}
	if tenantMode == TenantModeTenant {
		if _, ok := tokenMap[EnvironemntToken]; ok {
			return &common.Error{Code: common.Invalid, Err: fmt.Errorf("%q is not allowed in the template for projects in tenant mode", EnvironemntToken)}
		}
	}

	for token, required := range schemaPathTemplateTokens {
		if required {
			if _, ok := tokenMap[token]; !ok {
				return fmt.Errorf("missing %s in schema path template", token)
			}
		}
	}
	for token := range tokenMap {
		if _, ok := schemaPathTemplateTokens[token]; !ok {
			return fmt.Errorf("unknown token %s in schema path template", token)
		}
	}
	return nil
}

// ValidateProjectDBNameTemplate validates the project database name template.
func ValidateProjectDBNameTemplate(template string) error {
	if template == "" {
		return nil
	}
	tokens := getTemplateTokens(template)
	// Must contain {{DB_NAME}}
	hasDBName := false
	for _, token := range tokens {
		if token == DBNameToken {
			hasDBName = true
		}
		if _, ok := allowedProjectDBNameTemplateTokens[token]; !ok {
			return fmt.Errorf("invalid token %v in database name template", token)
		}
	}
	if !hasDBName {
		return fmt.Errorf("project database name template must include token %v", DBNameToken)
	}
	return nil
}

// FormatTemplate formats the template.
func FormatTemplate(template string, tokens map[string]string) (string, error) {
	keys := getTemplateTokens(template)
	for _, key := range keys {
		if _, ok := tokens[key]; !ok {
			return "", fmt.Errorf("token %q not found", key)
		}
		template = strings.ReplaceAll(template, key, tokens[key])
	}
	return template, nil
}

// GetBaseDatabaseName will return the base database name given the database name, dbNameTemplate, labelsJSON.
func GetBaseDatabaseName(databaseName, dbNameTemplate, labelsJSON string) (string, error) {
	if dbNameTemplate == "" {
		return databaseName, nil
	}
	var labels []*DatabaseLabel
	if labelsJSON != "" {
		if err := json.Unmarshal([]byte(labelsJSON), &labels); err != nil {
			return "", err
		}
	}
	labelMap := map[string]string{}
	for _, label := range labels {
		switch label.Key {
		case LocationLabelKey:
			labelMap[LocationToken] = label.Value
		case TenantLabelKey:
			labelMap[TenantToken] = label.Value
		}
	}
	labelMap["{{DB_NAME}}"] = "(?P<NAME>.+)"

	expr, err := FormatTemplate(dbNameTemplate, labelMap)
	if err != nil {
		return "", fmt.Errorf("FormatTemplate(%q, %+v) failed with error: %v", dbNameTemplate, labelMap, err)
	}
	re, err := regexp.Compile(expr)
	if err != nil {
		return "", fmt.Errorf("regexp %q compiled failure, error: %v", expr, err)
	}
	names := re.FindStringSubmatch(databaseName)
	if len(names) != 2 || names[1] == "" {
		return "", fmt.Errorf("database name %q doesn't follow database name template %q", databaseName, dbNameTemplate)
	}
	return names[1], nil
}

func getTemplateTokens(template string) []string {
	r := regexp.MustCompile(`{{[^{}]+}}`)
	return r.FindAllString(template, -1)
}

// ProjectService is the storage access service for projects.
type ProjectService interface {
	CreateProject(ctx context.Context, create *ProjectCreate) (*ProjectRaw, error)
	FindProjectList(ctx context.Context, find *ProjectFind) ([]*ProjectRaw, error)
	FindProject(ctx context.Context, find *ProjectFind) (*ProjectRaw, error)
	PatchProject(ctx context.Context, patch *ProjectPatch) (*ProjectRaw, error)
	// This is specifically used to update the ProjectWorkflowType when linking/unlinking the repository.
	PatchProjectTx(ctx context.Context, tx *sql.Tx, patch *ProjectPatch) (*ProjectRaw, error)
}<|MERGE_RESOLUTION|>--- conflicted
+++ resolved
@@ -87,11 +87,7 @@
 }
 
 // ToProject creates an instance of Project based on the ProjectRaw.
-<<<<<<< HEAD
 // This is intended to be called when we need to compose a Project relationship.
-=======
-// This is intended to be used when we need to compose a Project relationship.
->>>>>>> e9da8011
 func (raw *ProjectRaw) ToProject() *Project {
 	return &Project{
 		ID: raw.ID,
@@ -193,8 +189,8 @@
 var (
 	// DBNameToken is the token for database name.
 	DBNameToken = "{{DB_NAME}}"
-	// EnvironemntToken is the token for environment.
-	EnvironemntToken = "{{ENV_NAME}}"
+	// EnvironmentToken is the token for environment.
+	EnvironmentToken = "{{ENV_NAME}}"
 	// LocationToken is the token for location.
 	LocationToken = "{{LOCATION}}"
 	// TenantToken is the token for tenant.
@@ -205,12 +201,12 @@
 		"{{VERSION}}":     true,
 		DBNameToken:       true,
 		"{{TYPE}}":        true,
-		EnvironemntToken:  false,
+		EnvironmentToken:  false,
 		"{{DESCRIPTION}}": false,
 	}
 	schemaPathTemplateTokens = map[string]bool{
 		DBNameToken:      true,
-		EnvironemntToken: false,
+		EnvironmentToken: false,
 	}
 	allowedProjectDBNameTemplateTokens = map[string]bool{
 		DBNameToken:   true,
@@ -227,8 +223,8 @@
 		tokenMap[token] = true
 	}
 	if tenantMode == TenantModeTenant {
-		if _, ok := tokenMap[EnvironemntToken]; ok {
-			return &common.Error{Code: common.Invalid, Err: fmt.Errorf("%q is not allowed in the template for projects in tenant mode", EnvironemntToken)}
+		if _, ok := tokenMap[EnvironmentToken]; ok {
+			return &common.Error{Code: common.Invalid, Err: fmt.Errorf("%q is not allowed in the template for projects in tenant mode", EnvironmentToken)}
 		}
 	}
 
@@ -258,8 +254,8 @@
 		tokenMap[token] = true
 	}
 	if tenantMode == TenantModeTenant {
-		if _, ok := tokenMap[EnvironemntToken]; ok {
-			return &common.Error{Code: common.Invalid, Err: fmt.Errorf("%q is not allowed in the template for projects in tenant mode", EnvironemntToken)}
+		if _, ok := tokenMap[EnvironmentToken]; ok {
+			return &common.Error{Code: common.Invalid, Err: fmt.Errorf("%q is not allowed in the template for projects in tenant mode", EnvironmentToken)}
 		}
 	}
 
