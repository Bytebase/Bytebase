--- conflicted
+++ resolved
@@ -87,11 +87,7 @@
 }
 
 // ToProject creates an instance of Project based on the ProjectRaw.
-<<<<<<< HEAD
 // This is intended to be called when we need to compose a Project relationship.
-=======
-// This is intended to be used when we need to compose a Project relationship.
->>>>>>> 6a72eb63
 func (raw *ProjectRaw) ToProject() *Project {
 	return &Project{
 		ID: raw.ID,
