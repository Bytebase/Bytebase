package mysql

import (
	"fmt"
	"io"
	"log/slog"
	"regexp"
	"sort"
	"strconv"
	"strings"

	"google.golang.org/protobuf/types/known/wrapperspb"

	"github.com/antlr4-go/antlr/v4"
	"github.com/pkg/errors"

	mysql "github.com/bytebase/mysql-parser"

	mysqldb "github.com/bytebase/bytebase/backend/plugin/db/mysql"

	mysqlparser "github.com/bytebase/bytebase/backend/plugin/parser/mysql"

	storepb "github.com/bytebase/bytebase/proto/generated-go/store"
)

type databaseState struct {
	name    string
	schemas map[string]*schemaState
}

func newDatabaseState() *databaseState {
	return &databaseState{
		schemas: make(map[string]*schemaState),
	}
}

func convertToDatabaseState(database *storepb.DatabaseSchemaMetadata) *databaseState {
	state := newDatabaseState()
	state.name = database.Name
	for _, schema := range database.Schemas {
		state.schemas[schema.Name] = convertToSchemaState(schema)
	}
	return state
}

func (s *databaseState) convertToDatabaseMetadata() *storepb.DatabaseSchemaMetadata {
	var schemaStates []*schemaState
	for _, schema := range s.schemas {
		schemaStates = append(schemaStates, schema)
	}
	sort.Slice(schemaStates, func(i, j int) bool {
		return schemaStates[i].id < schemaStates[j].id
	})
	var schemas []*storepb.SchemaMetadata
	for _, schema := range schemaStates {
		schemas = append(schemas, schema.convertToSchemaMetadata())
	}
	return &storepb.DatabaseSchemaMetadata{
		Name:    s.name,
		Schemas: schemas,
		// Unsupported, for tests only.
		Extensions: []*storepb.ExtensionMetadata{},
	}
}

type schemaState struct {
	id           int
	name         string
	tables       map[string]*tableState
	views        map[string]*viewState
	handledViews map[string]bool
	functions    map[string]*functionState
	procedures   map[string]*procedureState
}

func newSchemaState() *schemaState {
	return &schemaState{
		tables:       make(map[string]*tableState),
		views:        make(map[string]*viewState),
		handledViews: make(map[string]bool),
		functions:    make(map[string]*functionState),
		procedures:   make(map[string]*procedureState),
	}
}

func convertToSchemaState(schema *storepb.SchemaMetadata) *schemaState {
	state := newSchemaState()
	state.name = schema.Name
	for i, table := range schema.Tables {
		state.tables[table.Name] = convertToTableState(i, table)
	}
	for i, view := range schema.Views {
		state.views[view.Name] = convertToViewState(i, view)
	}
	for i, function := range schema.Functions {
		state.functions[function.Name] = convertToFunctionState(i, function)
	}
	for i, procedure := range schema.Procedures {
		state.procedures[procedure.Name] = convertToProcedureState(i, procedure)
	}
	return state
}

func (s *schemaState) convertToSchemaMetadata() *storepb.SchemaMetadata {
	var tableStates []*tableState
	for _, table := range s.tables {
		tableStates = append(tableStates, table)
	}
	sort.Slice(tableStates, func(i, j int) bool {
		return tableStates[i].id < tableStates[j].id
	})
	var viewStates []*viewState
	for _, view := range s.views {
		viewStates = append(viewStates, view)
	}
	sort.Slice(viewStates, func(i, j int) bool {
		return viewStates[i].id < viewStates[j].id
	})
	var functionStates []*functionState
	for _, function := range s.functions {
		functionStates = append(functionStates, function)
	}
	sort.Slice(functionStates, func(i, j int) bool {
		return functionStates[i].id < functionStates[j].id
	})
	var procedureStates []*procedureState
	for _, procedure := range s.procedures {
		procedureStates = append(procedureStates, procedure)
	}
	sort.Slice(procedureStates, func(i, j int) bool {
		return procedureStates[i].id < procedureStates[j].id
	})

	var tables []*storepb.TableMetadata
	for _, table := range tableStates {
		tables = append(tables, table.convertToTableMetadata())
	}
	var views []*storepb.ViewMetadata
	for _, view := range viewStates {
		views = append(views, view.convertToViewMetadata())
	}
	var functions []*storepb.FunctionMetadata
	for _, function := range functionStates {
		functions = append(functions, function.convertToFunctionMetadata())
	}
	var procedures []*storepb.ProcedureMetadata
	for _, procedure := range procedureStates {
		procedures = append(procedures, procedure.convertToProcedureMetadata())
	}

	return &storepb.SchemaMetadata{
		Name:       s.name,
		Tables:     tables,
		Views:      views,
		Functions:  functions,
		Procedures: procedures,
		// Unsupported, for tests only.
		Streams:           []*storepb.StreamMetadata{},
		Tasks:             []*storepb.TaskMetadata{},
		MaterializedViews: []*storepb.MaterializedViewMetadata{},
	}
}

type tableState struct {
	id          int
	name        string
	columns     map[string]*columnState
	indexes     map[string]*indexState
	foreignKeys map[string]*foreignKeyState
	comment     string
	// engine and collation is only supported in ParseToMetadata.
	engine    string
	collation string
	partition *partitionState
}

func (t *tableState) toString(buf io.StringWriter) error {
	if _, err := buf.WriteString(fmt.Sprintf("CREATE TABLE `%s` (\n  ", t.name)); err != nil {
		return err
	}
	var columns []*columnState
	for _, column := range t.columns {
		columns = append(columns, column)
	}
	sort.Slice(columns, func(i, j int) bool {
		return columns[i].id < columns[j].id
	})
	for i, column := range columns {
		if i > 0 {
			if _, err := buf.WriteString(",\n  "); err != nil {
				return err
			}
		}
		if err := column.toString(buf); err != nil {
			return err
		}
	}

	var indexes []*indexState
	for _, index := range t.indexes {
		indexes = append(indexes, index)
	}
	// Our sync query is ordered by index name, and our UI only support append-only
	// create index, to avoid introducing text diff, sorting by name instead of id.
	sort.Slice(indexes, func(i, j int) bool {
		if indexes[i].primary {
			return true
		}
		if indexes[j].primary {
			return false
		}
		return indexes[i].name < indexes[j].name
	})

	for i, index := range indexes {
		if i+len(columns) > 0 {
			if _, err := buf.WriteString(",\n  "); err != nil {
				return err
			}
		}
		if err := index.toString(buf); err != nil {
			return err
		}
	}

	var foreignKeys []*foreignKeyState
	for _, fk := range t.foreignKeys {
		foreignKeys = append(foreignKeys, fk)
	}
	sort.Slice(foreignKeys, func(i, j int) bool {
		return foreignKeys[i].name < foreignKeys[j].name
	})

	for i, fk := range foreignKeys {
		if i+len(columns)+len(indexes) > 0 {
			if _, err := buf.WriteString(",\n  "); err != nil {
				return err
			}
		}
		if err := fk.toString(buf); err != nil {
			return err
		}
	}

	if _, err := buf.WriteString("\n)"); err != nil {
		return err
	}

	if t.engine != "" {
		if _, err := buf.WriteString(fmt.Sprintf(" ENGINE=%s", t.engine)); err != nil {
			return err
		}
	}

	if t.collation != "" {
		if _, err := buf.WriteString(fmt.Sprintf(" COLLATE=%s", t.collation)); err != nil {
			return err
		}
	}

	if t.comment != "" {
		if _, err := buf.WriteString(fmt.Sprintf(" COMMENT '%s'", strings.ReplaceAll(t.comment, "'", "''"))); err != nil {
			return err
		}
	}

	if t.partition != nil {
		if err := t.partition.toString(buf, nil); err != nil {
			return err
		}
	}

	if _, err := buf.WriteString(";\n"); err != nil {
		return err
	}
	return nil
}

func newTableState(id int, name string) *tableState {
	return &tableState{
		id:          id,
		name:        name,
		columns:     make(map[string]*columnState),
		indexes:     make(map[string]*indexState),
		foreignKeys: make(map[string]*foreignKeyState),
	}
}

func convertToTableState(id int, table *storepb.TableMetadata) *tableState {
	state := newTableState(id, table.Name)
	state.comment = table.Comment
	state.engine = table.Engine
	state.collation = table.Collation
	for i, column := range table.Columns {
		state.columns[column.Name] = convertToColumnState(i, column)
	}
	for i, index := range table.Indexes {
		state.indexes[index.Name] = convertToIndexState(i, index)
	}
	for i, fk := range table.ForeignKeys {
		state.foreignKeys[fk.Name] = convertToForeignKeyState(i, fk)
	}
	state.partition = convertToPartitionState(table.Partitions)
	return state
}

func (t *tableState) convertToTableMetadata() *storepb.TableMetadata {
	var columnStates []*columnState
	for _, column := range t.columns {
		columnStates = append(columnStates, column)
	}
	sort.Slice(columnStates, func(i, j int) bool {
		return columnStates[i].id < columnStates[j].id
	})
	var columns []*storepb.ColumnMetadata
	for _, column := range columnStates {
		columns = append(columns, column.convertToColumnMetadata())
	}
	// Backfill all the column positions.
	for i, column := range columns {
		column.Position = int32(i + 1)
	}

	var indexStates []*indexState
	for _, index := range t.indexes {
		indexStates = append(indexStates, index)
	}
	sort.Slice(indexStates, func(i, j int) bool {
		return indexStates[i].id < indexStates[j].id
	})
	var indexes []*storepb.IndexMetadata
	for _, index := range indexStates {
		indexes = append(indexes, index.convertToIndexMetadata())
	}

	var fkStates []*foreignKeyState
	for _, fk := range t.foreignKeys {
		fkStates = append(fkStates, fk)
	}
	sort.Slice(fkStates, func(i, j int) bool {
		return fkStates[i].id < fkStates[j].id
	})
	var fks []*storepb.ForeignKeyMetadata
	for _, fk := range fkStates {
		fks = append(fks, fk.convertToForeignKeyMetadata())
	}

	var partitions []*storepb.TablePartitionMetadata
	if t.partition != nil {
		partitions = t.partition.convertToPartitionMetadata()
	}

	return &storepb.TableMetadata{
		Name:        t.name,
		Columns:     columns,
		Indexes:     indexes,
		ForeignKeys: fks,
		UserComment: t.comment,
		Comment:     t.comment,
		Engine:      t.engine,
		Collation:   t.collation,
		Partitions:  partitions,
	}
}

type foreignKeyState struct {
	id                int
	name              string
	columns           []string
	referencedTable   string
	referencedColumns []string
}

func (f *foreignKeyState) convertToForeignKeyMetadata() *storepb.ForeignKeyMetadata {
	return &storepb.ForeignKeyMetadata{
		Name:              f.name,
		Columns:           f.columns,
		ReferencedTable:   f.referencedTable,
		ReferencedColumns: f.referencedColumns,
	}
}

func convertToForeignKeyState(id int, foreignKey *storepb.ForeignKeyMetadata) *foreignKeyState {
	return &foreignKeyState{
		id:                id,
		name:              foreignKey.Name,
		columns:           foreignKey.Columns,
		referencedTable:   foreignKey.ReferencedTable,
		referencedColumns: foreignKey.ReferencedColumns,
	}
}

func (f *foreignKeyState) toString(buf io.StringWriter) error {
	if _, err := buf.WriteString("CONSTRAINT `"); err != nil {
		return err
	}
	if _, err := buf.WriteString(f.name); err != nil {
		return err
	}
	if _, err := buf.WriteString("` FOREIGN KEY ("); err != nil {
		return err
	}
	for i, column := range f.columns {
		if i > 0 {
			if _, err := buf.WriteString(", "); err != nil {
				return err
			}
		}
		if _, err := buf.WriteString("`"); err != nil {
			return err
		}
		if _, err := buf.WriteString(column); err != nil {
			return err
		}
		if _, err := buf.WriteString("`"); err != nil {
			return err
		}
	}
	if _, err := buf.WriteString(") REFERENCES `"); err != nil {
		return err
	}
	if _, err := buf.WriteString(f.referencedTable); err != nil {
		return err
	}
	if _, err := buf.WriteString("` ("); err != nil {
		return err
	}
	for i, column := range f.referencedColumns {
		if i > 0 {
			if _, err := buf.WriteString(", "); err != nil {
				return err
			}
		}
		if _, err := buf.WriteString("`"); err != nil {
			return err
		}
		if _, err := buf.WriteString(column); err != nil {
			return err
		}
		if _, err := buf.WriteString("`"); err != nil {
			return err
		}
	}
	if _, err := buf.WriteString(")"); err != nil {
		return err
	}
	return nil
}

type viewState struct {
	id         int
	name       string
	definition string
}

func (v *viewState) convertToViewMetadata() *storepb.ViewMetadata {
	return &storepb.ViewMetadata{
		Name:       v.name,
		Definition: v.definition,
	}
}

func convertToViewState(id int, view *storepb.ViewMetadata) *viewState {
	return &viewState{
		id:         id,
		name:       view.Name,
		definition: view.Definition,
	}
}

func (v *viewState) toString(buf io.StringWriter) error {
	stmt := fmt.Sprintf("CREATE VIEW `%s` AS %s", v.name, v.definition)
	if !strings.HasSuffix(stmt, ";") {
		stmt += ";"
	}
	if _, err := buf.WriteString(stmt); err != nil {
		return err
	}
	return nil
}

type procedureState struct {
	id         int
	name       string
	definition string
}

func (f *procedureState) convertToProcedureMetadata() *storepb.ProcedureMetadata {
	return &storepb.ProcedureMetadata{
		Name:       f.name,
		Definition: f.definition,
	}
}

func convertToProcedureState(id int, procedure *storepb.ProcedureMetadata) *procedureState {
	return &procedureState{
		id:         id,
		name:       procedure.Name,
		definition: procedure.Definition,
	}
}

func (f *procedureState) toString(buf io.StringWriter) error {
	def := f.definition
	if !strings.HasSuffix(def, " ;;") {
		def += " ;;"
	}

	stmt := fmt.Sprintf("DELIMITER ;;\n%s\nDELIMITER ;", def)
	if _, err := buf.WriteString(stmt); err != nil {
		return err
	}
	return nil
}

type functionState struct {
	id         int
	name       string
	definition string
}

func (f *functionState) convertToFunctionMetadata() *storepb.FunctionMetadata {
	return &storepb.FunctionMetadata{
		Name:       f.name,
		Definition: f.definition,
	}
}

func convertToFunctionState(id int, function *storepb.FunctionMetadata) *functionState {
	return &functionState{
		id:         id,
		name:       function.Name,
		definition: function.Definition,
	}
}

func (f *functionState) toString(buf io.StringWriter) error {
	def := f.definition
	if !strings.HasSuffix(def, " ;;") {
		def += " ;;"
	}

	stmt := fmt.Sprintf("DELIMITER ;;\n%s\nDELIMITER ;", def)
	if _, err := buf.WriteString(stmt); err != nil {
		return err
	}
	return nil
}

type indexState struct {
	id      int
	name    string
	keys    []string
	lengths []int64
	primary bool
	unique  bool
	tp      string
	comment string
}

func (i *indexState) convertToIndexMetadata() *storepb.IndexMetadata {
	return &storepb.IndexMetadata{
		Name:        i.name,
		Expressions: i.keys,
		Primary:     i.primary,
		Unique:      i.unique,
		Comment:     i.comment,
		KeyLength:   i.lengths,
		// Unsupported, for tests only.
		Visible: true,
		Type:    i.tp,
	}
}

func convertToIndexState(id int, index *storepb.IndexMetadata) *indexState {
	return &indexState{
		id:      id,
		name:    index.Name,
		keys:    index.Expressions,
		primary: index.Primary,
		unique:  index.Unique,
		tp:      index.Type,
		comment: index.Comment,
		lengths: index.KeyLength,
	}
}

func (i *indexState) toString(buf io.StringWriter) error {
	if i.primary {
		if _, err := buf.WriteString("PRIMARY KEY ("); err != nil {
			return err
		}
		for j, key := range i.keys {
			if j > 0 {
				if _, err := buf.WriteString(", "); err != nil {
					return err
				}
			}
			if _, err := buf.WriteString(fmt.Sprintf("`%s`", key)); err != nil {
				return err
			}
			if j < len(i.lengths) && i.lengths[j] > 0 {
				if _, err := buf.WriteString(fmt.Sprintf("(%d)", i.lengths[j])); err != nil {
					return err
				}
			}
		}
		if _, err := buf.WriteString(")"); err != nil {
			return err
		}
	} else {
		if strings.ToUpper(i.tp) == "FULLTEXT" {
			if _, err := buf.WriteString("FULLTEXT KEY "); err != nil {
				return err
			}
		} else if strings.ToUpper(i.tp) == "SPATIAL" {
			if _, err := buf.WriteString("SPATIAL KEY "); err != nil {
				return err
			}
		} else if i.unique {
			if _, err := buf.WriteString("UNIQUE KEY "); err != nil {
				return err
			}
		} else {
			if _, err := buf.WriteString("KEY "); err != nil {
				return err
			}
		}

		if _, err := buf.WriteString(fmt.Sprintf("`%s` (", i.name)); err != nil {
			return err
		}
		for j, key := range i.keys {
			if j > 0 {
				if _, err := buf.WriteString(","); err != nil {
					return err
				}
			}
			if len(key) > 2 && key[0] == '(' && key[len(key)-1] == ')' {
				// Expressions are surrounded by parentheses.
				if _, err := buf.WriteString(key); err != nil {
					return err
				}
			} else {
				if _, err := buf.WriteString(fmt.Sprintf("`%s`", key)); err != nil {
					return err
				}
				if j < len(i.lengths) && i.lengths[j] > 0 {
					if _, err := buf.WriteString(fmt.Sprintf("(%d)", i.lengths[j])); err != nil {
						return err
					}
				}
			}
		}
		if _, err := buf.WriteString(")"); err != nil {
			return err
		}

		if strings.ToUpper(i.tp) == "BTREE" {
			if _, err := buf.WriteString(" USING BTREE"); err != nil {
				return err
			}
		} else if strings.ToUpper(i.tp) == "HASH" {
			if _, err := buf.WriteString(" USING HASH"); err != nil {
				return err
			}
		}
	}

	if i.comment != "" {
		if _, err := buf.WriteString(fmt.Sprintf(" COMMENT '%s'", i.comment)); err != nil {
			return err
		}
	}
	return nil
}

type partitionState struct {
	info       partitionInfo
	subInfo    *partitionInfo
	partitions map[string]*partitionDefinition
}

type partitionInfo struct {
	tp         storepb.TablePartitionMetadata_Type
	useDefault int
	expr       string
}

type partitionDefinition struct {
	id            int
	name          string
	value         string
	subpartitions map[string]*partitionDefinition
}

func (p *partitionState) isValid() error {
	if p.info.useDefault == 0 && len(p.partitions) == 0 {
		return errors.New("empty partition list")
	}

	if p.info.useDefault != 0 && len(p.partitions) > 0 {
		return errors.New("specify partitions clause and use default partition are not allowed at the same time")
	}

	if p.info.tp == storepb.TablePartitionMetadata_TYPE_UNSPECIFIED {
		return errors.New("invalid partition type")
	}

	if p.subInfo != nil {
		if p.subInfo.tp == storepb.TablePartitionMetadata_TYPE_UNSPECIFIED {
			return errors.New("invalid subpartition type")
		}

		anySpecificPartition := len(p.partitions) > 0
		if anySpecificPartition {
			var anySpecificSubpartition bool
			for _, partition := range p.partitions {
				if len(partition.subpartitions) > 0 {
					anySpecificSubpartition = true
					break
				}
			}

			if anySpecificSubpartition && p.subInfo.useDefault != 0 {
				return errors.New("specify subpartitions clause and use default subpartition are not allowed at the same time")
			}
		}
	}

	return nil
}

func convertToPartitionState(partitions []*storepb.TablePartitionMetadata) *partitionState {
	if len(partitions) == 0 {
		return nil
	}
	state := &partitionState{
		partitions: make(map[string]*partitionDefinition),
	}
	for i, partition := range partitions {
		if i == 0 {
			state.info.tp = partition.Type
			state.info.expr = partition.Expression
			if partition.UseDefault != "" {
				var err error
				state.info.useDefault, err = strconv.Atoi(partition.UseDefault)
				if err != nil {
					slog.Warn(err.Error())
				}
			}
		}
		partitionDef := &partitionDefinition{
			id:            i,
			name:          partition.Name,
			value:         partition.Value,
			subpartitions: make(map[string]*partitionDefinition),
		}

		for j, subPartition := range partition.Subpartitions {
			if j == 0 {
				state.subInfo = &partitionInfo{
					tp:   subPartition.Type,
					expr: subPartition.Expression,
				}
				if subPartition.UseDefault != "" {
					var err error
					state.subInfo.useDefault, err = strconv.Atoi(subPartition.UseDefault)
					if err != nil {
						slog.Warn(err.Error())
					}
				}
			}
			partitionDef.subpartitions[subPartition.Name] = &partitionDefinition{
				id:    j,
				name:  subPartition.Name,
				value: subPartition.Value,
			}
		}
		state.partitions[partition.Name] = partitionDef
	}
	return state
}

func (p *partitionState) convertToPartitionMetadata() []*storepb.TablePartitionMetadata {
	// There are `useDefault` fields in partitionInfo structure, which may use with empty parititions fields.
	// For example, `PARTITION BY HASH (id) PARTITIONS 4 SUBPARTITION BY KEY(id) SUBPARTITIONS 5;` may cause the `partitions` field to be empty.
	// To be compatible with our protobuf definition, which requires at least one partition, we need to generate the default partition name. And, value
	// is not important, because only the KEY and HASH partition type support PARTITIONS clause.
	// TODO(parser-group): recheck the MySQL behavior of generating the default partition name and value.
	if err := p.isValid(); err != nil {
		slog.Warn(err.Error())
		return nil
	}
	var partitions []*storepb.TablePartitionMetadata
	if p.info.useDefault != 0 {
		generator := mysqlparser.NewPartitionDefaultNameGenerator("")
		for i := 0; i < p.info.useDefault; i++ {
			partitions = append(partitions, &storepb.TablePartitionMetadata{
				Name:       generator.Next(),
				Type:       p.info.tp,
				Expression: p.info.expr,
				Value:      "",
				UseDefault: strconv.Itoa(p.info.useDefault),
			})
		}
		// The reason of we do not consider subUseDefault in this case is that MySQL does not support
		// subpartitions for HASH and KEY partitioning, and they are the only partitioning types that support
		// the PARTITIONS clause.
	} else {
		sortedPartitions := make([]*partitionDefinition, 0, len(p.partitions))
		for _, partition := range p.partitions {
			sortedPartitions = append(sortedPartitions, partition)
		}
		sort.Slice(sortedPartitions, func(i, j int) bool {
			return sortedPartitions[i].id < sortedPartitions[j].id
		})
		for _, partition := range sortedPartitions {
			partitionMetadata := &storepb.TablePartitionMetadata{
				Name:       partition.name,
				Type:       p.info.tp,
				Expression: p.info.expr,
				Value:      partition.value,
			}
			if p.subInfo != nil {
				if p.subInfo.useDefault != 0 {
					subUseDefault := strconv.Itoa(p.subInfo.useDefault)
					generator := mysqlparser.NewPartitionDefaultNameGenerator(partition.name)
					for i := 0; i < p.subInfo.useDefault; i++ {
						partitionMetadata.Subpartitions = append(partitionMetadata.Subpartitions, &storepb.TablePartitionMetadata{
							Name:       generator.Next(),
							Type:       p.subInfo.tp,
							Expression: p.subInfo.expr,
							UseDefault: subUseDefault,
							Value:      "",
						})
					}
				} else {
					sortedSubpartitions := make([]*partitionDefinition, 0, len(partition.subpartitions))
					for _, subPartition := range partition.subpartitions {
						sortedSubpartitions = append(sortedSubpartitions, subPartition)
					}
					sort.Slice(sortedSubpartitions, func(i, j int) bool {
						return sortedSubpartitions[i].id < sortedSubpartitions[j].id
					})
					for _, subPartition := range sortedSubpartitions {
						partitionMetadata.Subpartitions = append(partitionMetadata.Subpartitions, &storepb.TablePartitionMetadata{
							Name:       subPartition.name,
							Type:       p.subInfo.tp,
							Expression: p.subInfo.expr,
							Value:      subPartition.value,
						})
					}
				}
			}
			partitions = append(partitions, partitionMetadata)
		}
	}

	return partitions
}

// toString() writes the partition state as SHOW CREATE TABLE syntax to buf, referencing MySQL source code:
// https://sourcegraph.com/github.com/mysql/mysql-server@824e2b4064053f7daf17d7f3f84b7a3ed92e5fb4/-/blob/sql/sql_show.cc?L2528-2550
// partitionClauseCtx is use to minimize the difference between the original one and the output, it is safe to pass nil.
func (p *partitionState) toString(buf io.StringWriter, partitionClauseCtx mysql.IPartitionClauseContext) error {
	// Write version specific comment.
	vsc := p.getVersionSpecificComment(partitionClauseCtx)
	curComment := vsc
	if _, err := buf.WriteString(vsc); err != nil {
		return err
	}
	if _, err := buf.WriteString(" PARTITION BY "); err != nil {
		return err
	}

	switch p.info.tp {
	case storepb.TablePartitionMetadata_RANGE, storepb.TablePartitionMetadata_RANGE_COLUMNS:
		if _, err := buf.WriteString("RANGE "); err != nil {
			return err
		}
		if p.info.tp == storepb.TablePartitionMetadata_RANGE {
			fields := splitPartitionExprIntoFields(p.info.expr)
			for i, field := range fields {
				fields[i] = fmt.Sprintf("`%s`", field)
			}
			if _, err := buf.WriteString(fmt.Sprintf("(%s)", strings.Join(fields, ","))); err != nil {
				return err
			}
		} else {
			// I think MySQL need to write "COLUMNS " instead of " COLUMNS" here...
			if _, err := buf.WriteString(" COLUMNS"); err != nil {
				return err
			}
			fields := splitPartitionExprIntoFields(p.info.expr)
			if _, err := buf.WriteString(fmt.Sprintf("(%s)", strings.Join(fields, ","))); err != nil {
				return err
			}
		}
	case storepb.TablePartitionMetadata_LIST, storepb.TablePartitionMetadata_LIST_COLUMNS:
		if _, err := buf.WriteString("LIST "); err != nil {
			return err
		}
		if p.info.tp == storepb.TablePartitionMetadata_LIST {
			fields := splitPartitionExprIntoFields(p.info.expr)
			for i, field := range fields {
				fields[i] = fmt.Sprintf("`%s`", field)
			}
			if _, err := buf.WriteString(fmt.Sprintf("(%s)", strings.Join(fields, ","))); err != nil {
				return err
			}
		} else {
			// I think MySQL need to write "COLUMNS " instead of " COLUMNS" here...
			if _, err := buf.WriteString(" COLUMNS"); err != nil {
				return err
			}
			fields := splitPartitionExprIntoFields(p.info.expr)
			if _, err := buf.WriteString(fmt.Sprintf("(%s)", strings.Join(fields, ","))); err != nil {
				return err
			}
		}
	case storepb.TablePartitionMetadata_HASH, storepb.TablePartitionMetadata_KEY, storepb.TablePartitionMetadata_LINEAR_HASH, storepb.TablePartitionMetadata_LINEAR_KEY:
		if p.info.tp == storepb.TablePartitionMetadata_LINEAR_HASH || p.info.tp == storepb.TablePartitionMetadata_LINEAR_KEY {
			if _, err := buf.WriteString("LINEAR "); err != nil {
				return err
			}
		}
		if p.info.tp == storepb.TablePartitionMetadata_KEY || p.info.tp == storepb.TablePartitionMetadata_LINEAR_KEY {
			if _, err := buf.WriteString("KEY "); err != nil {
				return err
			}
			// NOTE: MySQL supports an ALGORITHM option with [SUB]PARTITION BY [LINEAR KEY]. ALGORITHM=1 causes the server to use the same key-hashing function as MYSQL 5.1, and ALGORITHM=1 is the only possible output in
			// the following code. Sadly, I do not know how to get the key_algorithm from the INFORMATION_SCHEMA, AND 5.1 IS TOO LEGACY TO SUPPORT! So use the original one.
			/*
			   current_comment_start is given when called from SHOW CREATE TABLE,
			   Then only add ALGORITHM = 1, not the default 2 or non-set 0!
			   For .frm current_comment_start is NULL, then add ALGORITHM if != 0.
			*/
			// if (part_info->key_algorithm ==
			// 	enum_key_algorithm::KEY_ALGORITHM_51 ||  // SHOW
			// (!current_comment_start &&                   // .frm
			//  (part_info->key_algorithm != enum_key_algorithm::KEY_ALGORITHM_NONE))) {
			// 	/* If we already are within a comment, end that comment first. */
			// 	if (current_comment_start) err += add_string(fptr, "*/ ");
			// 	err += add_string(fptr, "/*!50611 ");
			// 	err += add_part_key_word(fptr, partition_keywords[PKW_ALGORITHM].str);
			// 	err += add_equal(fptr);
			// 	err += add_space(fptr);
			// 	err += add_int(fptr, static_cast<longlong>(part_info->key_algorithm));
			// 	err += add_space(fptr);
			// 	err += add_string(fptr, "*/ ");
			// 	if (current_comment_start) {
			// 		/* Skip new line. */
			// 		if (current_comment_start[0] == '\n') current_comment_start++;
			// 		err += add_string(fptr, current_comment_start);
			// 		err += add_space(fptr);
			// 	}
			// }
			if partitionClauseCtx != nil && partitionClauseCtx.PartitionTypeDef() != nil {
				v := partitionClauseCtx.PartitionTypeDef()
				partitionDefKeyCtx, ok := v.(*mysql.PartitionDefKeyContext)
				if ok && partitionDefKeyCtx.PartitionKeyAlgorithm() != nil {
					numText := partitionDefKeyCtx.PartitionKeyAlgorithm().Real_ulong_number().GetText()
					num, err := strconv.Atoi(numText)
					if err != nil {
						slog.Warn(err.Error())
					} else if num == 1 || (num == 0 && len(curComment) == 0) {
						if _, err := buf.WriteString(fmt.Sprintf("*/ /*!50611 ALGORITHM = %d */ ", num)); err != nil {
							return err
						}
						if len(curComment) > 0 {
							s := curComment
							if curComment[0] == '\n' {
								s = curComment[1:]
							}
							if _, err := buf.WriteString(fmt.Sprintf("%s ", s)); err != nil {
								return err
							}
						}
					}
				}
			}
			// HACK(zp): Write the part field list. In the MySQL source code, it calls append_identifier(), which considers the quote character. We should figure out the logic of it later.
			// Currently, I just found that if the expr contains more than one field, it would not be quoted by '`'.
			// KEY and LINEAR KEY can take the field list.
			// While MySQL calls append_field_list() to write the field list, it unmasks the OPTION_QUOTE_SHOW_CREATE flag,
			// for us, we do the best effort to split the expr by ',' and trim the leading and trailing '`', and write it to the buffer after joining them with ','.
			fields := splitPartitionExprIntoFields(p.info.expr)
			if _, err := buf.WriteString(fmt.Sprintf("(%s)", strings.Join(fields, ","))); err != nil {
				return err
			}
		} else {
			if _, err := buf.WriteString("HASH "); err != nil {
				return err
			}
			fields := splitPartitionExprIntoFields(p.info.expr)
			for i, field := range fields {
				fields[i] = fmt.Sprintf("`%s`", field)
			}
			if _, err := buf.WriteString(fmt.Sprintf("(%s)", strings.Join(fields, ","))); err != nil {
				return err
			}
		}
	default:
		return errors.Errorf("unsupported partition type: %v", p.info.tp)
	}

	// NOTE: MySQL writes the default partitions in the following code, which means that the server
	// takes the responsibility to generate the partitions. Sadly, we cannot get whether the user
	// use this or not in the metadata. So we skip it.
	/*
		if ((!part_info->use_default_num_partitions) &&
		    part_info->use_default_partitions) {
		    	err += add_string(fptr, "\n");
		    	err += add_string(fptr, "PARTITIONS ");
		    	err += add_int(fptr, part_info->num_parts);
		}
	*/
	if p.info.useDefault != 0 {
		if _, err := buf.WriteString(fmt.Sprintf("\nPARTITIONS %d", p.info.useDefault)); err != nil {
			return err
		}
	}

	isSubpartitioned := p.subInfo != nil && p.subInfo.tp != storepb.TablePartitionMetadata_TYPE_UNSPECIFIED
	if isSubpartitioned {
		if _, err := buf.WriteString("\nSUBPARTITION BY "); err != nil {
			return err
		}
	}
	// Subpartition must be hash or key.
	if isSubpartitioned {
		switch p.subInfo.tp {
		case storepb.TablePartitionMetadata_HASH, storepb.TablePartitionMetadata_LINEAR_HASH:
			if p.subInfo.tp == storepb.TablePartitionMetadata_LINEAR_HASH {
				if _, err := buf.WriteString("LINEAR "); err != nil {
					return err
				}
			}
			if _, err := buf.WriteString("HASH "); err != nil {
				return err
			}
			fields := splitPartitionExprIntoFields(p.subInfo.expr)
			for i, field := range fields {
				fields[i] = fmt.Sprintf("`%s`", field)
			}
			if _, err := buf.WriteString(fmt.Sprintf("(%s)", strings.Join(fields, ","))); err != nil {
				return err
			}
		case storepb.TablePartitionMetadata_KEY, storepb.TablePartitionMetadata_LINEAR_KEY:
			if p.subInfo.tp == storepb.TablePartitionMetadata_LINEAR_KEY {
				if _, err := buf.WriteString("LINEAR "); err != nil {
					return err
				}
			}
			if _, err := buf.WriteString("KEY "); err != nil {
				return err
			}
			if partitionClauseCtx != nil && partitionClauseCtx.SubPartitions() != nil {
				if v := partitionClauseCtx.SubPartitions().PartitionKeyAlgorithm(); v != nil {
					numText := v.Real_ulong_number().GetText()
					num, err := strconv.Atoi(numText)
					if err != nil {
						slog.Warn(err.Error())
					} else if num == 1 || (num == 0 && len(curComment) == 0) {
						if _, err := buf.WriteString(fmt.Sprintf("*/ /*!50611 ALGORITHM = %d */ ", num)); err != nil {
							return err
						}
						if len(curComment) > 0 {
							s := curComment
							if curComment[0] == '\n' {
								s = curComment[1:]
							}
							if _, err := buf.WriteString(fmt.Sprintf("%s ", s)); err != nil {
								return err
							}
						}
					}
				}
			}
			fields := splitPartitionExprIntoFields(p.subInfo.expr)
			if _, err := buf.WriteString(fmt.Sprintf("(%s)", strings.Join(fields, ","))); err != nil {
				return err
			}
		default:
			return errors.Errorf("invalid subpartition type: %v", p.subInfo.tp)
		}
	}

	// TODO(zp): MySQL writes the default subpartitions in the following code, which means that the server
	// takes the responsibility to generate the subpartitions. Sadly, we cannot get whether the user
	// use this or not in the metadata. So we skip it.
	/*
		if ((!part_info->use_default_num_subpartitions) &&
			part_info->use_default_subpartitions) {
				err += add_string(fptr, "\n");
				err += add_string(fptr, "SUBPARTITIONS ");
				err += add_int(fptr, part_info->num_subparts);
		}
	*/
	if isSubpartitioned && p.subInfo.useDefault != 0 {
		if _, err := buf.WriteString(fmt.Sprintf("\nSUBPARTITIONS %d", p.subInfo.useDefault)); err != nil {
			return err
		}
	}

	if p.info.useDefault == 0 {
		// Write the partition list.
		if len(p.partitions) == 0 {
			return errors.New("empty partition list")
		}
		sortedPartitions := make([]*partitionDefinition, 0, len(p.partitions))
		for _, partition := range p.partitions {
			sortedPartitions = append(sortedPartitions, partition)
		}
		sort.Slice(sortedPartitions, func(i, j int) bool {
			return sortedPartitions[i].id < sortedPartitions[j].id
		})
		if _, err := buf.WriteString("\n("); err != nil {
			return err
		}
		preposition, err := getPrepositionByType(p.info.tp)
		if err != nil {
			return err
		}
		for i, partition := range sortedPartitions {
			if i != 0 {
				if _, err := buf.WriteString(",\n "); err != nil {
					return err
				}
			}
			if _, err := buf.WriteString(fmt.Sprintf("PARTITION %s", partition.name)); err != nil {
				return err
			}
			if preposition != "" {
				if partition.value != "MAXVALUE" {
					if _, err := buf.WriteString(fmt.Sprintf(" VALUES %s (%s)", preposition, partition.value)); err != nil {
						return err
					}
				} else {
					if _, err := buf.WriteString(fmt.Sprintf(" VALUES %s %s", preposition, partition.value)); err != nil {
						return err
					}
				}
			}

			if isSubpartitioned && p.subInfo.useDefault == 0 {
				if len(partition.subpartitions) == 0 {
					return errors.New("empty subpartition list")
				}
				if _, err := buf.WriteString("\n ("); err != nil {
					return err
				}
				sortedSubpartitions := make([]*partitionDefinition, 0, len(partition.subpartitions))
				for _, subPartition := range partition.subpartitions {
					sortedSubpartitions = append(sortedSubpartitions, subPartition)
				}
				sort.Slice(sortedSubpartitions, func(i, j int) bool {
					return sortedSubpartitions[i].id < sortedSubpartitions[j].id
				})
				for j, subPartition := range sortedSubpartitions {
					if _, err := buf.WriteString(fmt.Sprintf("SUBPARTITION %s", subPartition.name)); err != nil {
						return err
					}
					if err := p.writePartitionOptions(buf); err != nil {
						return err
					}
					if j == len(sortedSubpartitions)-1 {
						if _, err := buf.WriteString(")"); err != nil {
							return err
						}
					} else {
						if _, err := buf.WriteString(",\n  "); err != nil {
							return err
						}
					}
				}
			} else {
				if err := p.writePartitionOptions(buf); err != nil {
					return err
				}
			}

			if i == len(sortedPartitions)-1 {
				if _, err := buf.WriteString(")"); err != nil {
					return err
				}
			}
		}
	}

	if _, err := buf.WriteString(" */"); err != nil {
		return err
	}

	return nil
}

func (*partitionState) writePartitionOptions(buf io.StringWriter) error {
	/*
		int err = 0;
		err += add_space(fptr);
		if (p_elem->tablespace_name) {
			err += add_string(fptr, "TABLESPACE = ");
			err += add_ident_string(fptr, p_elem->tablespace_name);
			err += add_space(fptr);
		}
		if (p_elem->nodegroup_id != UNDEF_NODEGROUP)
			err += add_keyword_int(fptr, "NODEGROUP", (longlong)p_elem->nodegroup_id);
		if (p_elem->part_max_rows)
			err += add_keyword_int(fptr, "MAX_ROWS", (longlong)p_elem->part_max_rows);
		if (p_elem->part_min_rows)
			err += add_keyword_int(fptr, "MIN_ROWS", (longlong)p_elem->part_min_rows);
		if (!(current_thd->variables.sql_mode & MODE_NO_DIR_IN_CREATE)) {
			if (p_elem->data_file_name)
			err += add_keyword_path(fptr, "DATA DIRECTORY", p_elem->data_file_name);
			if (p_elem->index_file_name)
			err += add_keyword_path(fptr, "INDEX DIRECTORY", p_elem->index_file_name);
		}
		if (p_elem->part_comment)
			err += add_keyword_string(fptr, "COMMENT", true, p_elem->part_comment);
		return err + add_engine(fptr, p_elem->engine_type);
	*/
	// TODO(zp): Get all the partition options from the metadata is too complex, just write ENGINE=InnoDB for now.
	if _, err := buf.WriteString(" ENGINE=InnoDB"); err != nil {
		return err
	}

	return nil
}

// getVersionSpecificComment is the go code equivalent of MySQL void partition_info::set_show_version_string(String *packet).
// partitionClauseCtx is use to minimize the difference between the original one and the output, it is safe to pass nil.
func (p *partitionState) getVersionSpecificComment(partitionClauseCtx mysql.IPartitionClauseContext) string {
	if p.info.tp == storepb.TablePartitionMetadata_RANGE_COLUMNS || p.info.tp == storepb.TablePartitionMetadata_LIST_COLUMNS {
		// MySQL introduce columns partitioning in 5.5+.
		return "\n/*!50500"
	} else if partitionClauseCtx != nil {
		/*
				if (part_expr)
			      part_expr->walk(&Item::intro_version, enum_walk::POSTFIX,
			                      (uchar *)&version);
			    if (subpart_expr)
			      subpart_expr->walk(&Item::intro_version, enum_walk::POSTFIX,
			                         (uchar *)&version);
		*/
		tokenStream := partitionClauseCtx.GetParser().GetTokenStream()
		startPos := partitionClauseCtx.GetStart().GetTokenIndex()
		if tokenStream != nil {
			if startPos-2 > 0 && tokenStream.Size() > startPos-2 {
				regexp := regexp.MustCompile(`\/\*![0-9]+`)
				for i := 0; i < 2; i++ {
					if tokenStream.Get(startPos-i-1).GetChannel() == antlr.TokenHiddenChannel {
						if regexp.MatchString(tokenStream.Get(startPos - i - 1).GetText()) {
							return fmt.Sprintf("\n%s", tokenStream.Get(startPos-i-1).GetText())
						}
					}
				}
			}
		}
	}
	// NOTE: Users can use function in partition expr or subpartition expr, and the intro version of function should be the infimum of the version.
	// But sadly, it's a huge work for us to copy the intro version for each function in MySQL. So we use the original one.
	return "\n/*!50100"
}

func getPrepositionByType(tp storepb.TablePartitionMetadata_Type) (string, error) {
	switch tp {
	case storepb.TablePartitionMetadata_RANGE:
		return "LESS THAN", nil
	case storepb.TablePartitionMetadata_RANGE_COLUMNS:
		return "LESS THAN", nil
	case storepb.TablePartitionMetadata_LIST:
		return "IN", nil
	case storepb.TablePartitionMetadata_LIST_COLUMNS:
		return "IN", nil
	case storepb.TablePartitionMetadata_HASH, storepb.TablePartitionMetadata_KEY, storepb.TablePartitionMetadata_LINEAR_HASH, storepb.TablePartitionMetadata_LINEAR_KEY:
		return "", nil
	default:
		return "", errors.Errorf("unsupported partition type: %v", tp)
	}
}

type defaultValue interface {
	toString() string
}

type defaultValueNull struct {
}

func (*defaultValueNull) toString() string {
	return "NULL"
}

type defaultValueString struct {
	value string
}

func (d *defaultValueString) toString() string {
	return fmt.Sprintf("'%s'", strings.ReplaceAll(d.value, "'", "''"))
}

type defaultValueExpression struct {
	value string
}

func (d *defaultValueExpression) toString() string {
	return d.value
}

type columnState struct {
	id           int
	name         string
	tp           string
	defaultValue defaultValue
	onUpdate     string
	comment      string
	nullable     bool
}

func (c *columnState) toString(buf io.StringWriter) error {
	columnCanonicalType := mysqldb.GetColumnTypeCanonicalSynonym(strings.ToLower(c.tp))
	if _, err := buf.WriteString(fmt.Sprintf("`%s` %s", c.name, columnCanonicalType)); err != nil {
		return err
	}
	if !c.nullable {
		if _, err := buf.WriteString(" NOT NULL"); err != nil {
			return err
		}
	}
	if c.defaultValue != nil {
		_, isDefaultNull := c.defaultValue.(*defaultValueNull)
		dontWriteDefaultNull := isDefaultNull && c.nullable && expressionDefaultOnlyTypes[strings.ToUpper(c.tp)]
		// Some types do not default to NULL, but support default expressions.
		if !dontWriteDefaultNull {
			// todo(zp): refactor column attribute.
			if strings.EqualFold(c.defaultValue.toString(), autoIncrementSymbol) {
<<<<<<< HEAD
				if _, err := buf.WriteString(fmt.Sprintf(" %s", autoIncrementSymbol)); err != nil {
=======
				if _, err := buf.WriteString(" " + autoIncrementSymbol); err != nil {
>>>>>>> c7349789
					return err
				}
			} else if strings.Contains(strings.ToUpper(c.defaultValue.toString()), autoRandSymbol) {
				if _, err := buf.WriteString(fmt.Sprintf(" /*T![auto_rand] %s */", c.defaultValue.toString())); err != nil {
					return err
				}
			} else {
				if _, err := buf.WriteString(fmt.Sprintf(" DEFAULT %s", c.defaultValue.toString())); err != nil {
					return err
				}
			}
		}
	}
	if len(c.onUpdate) > 0 {
		if _, err := buf.WriteString(fmt.Sprintf(" ON UPDATE %s", c.onUpdate)); err != nil {
			return err
		}
	}
	if c.comment != "" {
		if _, err := buf.WriteString(fmt.Sprintf(" COMMENT '%s'", c.comment)); err != nil {
			return err
		}
	}
	return nil
}

func (c *columnState) convertToColumnMetadata() *storepb.ColumnMetadata {
	result := &storepb.ColumnMetadata{
		Name:        c.name,
		Type:        c.tp,
		Nullable:    c.nullable,
		OnUpdate:    c.onUpdate,
		Comment:     c.comment,
		UserComment: c.comment,
	}
	if c.defaultValue != nil {
		switch value := c.defaultValue.(type) {
		case *defaultValueNull:
			result.DefaultValue = &storepb.ColumnMetadata_DefaultNull{DefaultNull: true}
		case *defaultValueString:
			result.DefaultValue = &storepb.ColumnMetadata_Default{Default: wrapperspb.String(value.value)}
		case *defaultValueExpression:
			result.DefaultValue = &storepb.ColumnMetadata_DefaultExpression{DefaultExpression: value.value}
		}
	}
	if result.DefaultValue == nil && c.nullable {
		result.DefaultValue = &storepb.ColumnMetadata_DefaultNull{DefaultNull: true}
	}
	return result
}

func convertToColumnState(id int, column *storepb.ColumnMetadata) *columnState {
	result := &columnState{
		id:       id,
		name:     column.Name,
		tp:       column.Type,
		nullable: column.Nullable,
		onUpdate: normalizeOnUpdate(column.OnUpdate),
		comment:  column.Comment,
	}
	if column.GetDefaultValue() != nil {
		switch value := column.GetDefaultValue().(type) {
		case *storepb.ColumnMetadata_DefaultNull:
			result.defaultValue = &defaultValueNull{}
		case *storepb.ColumnMetadata_Default:
			if value.Default == nil {
				result.defaultValue = &defaultValueNull{}
			} else {
				result.defaultValue = &defaultValueString{value: value.Default.GetValue()}
			}
		case *storepb.ColumnMetadata_DefaultExpression:
			result.defaultValue = &defaultValueExpression{value: value.DefaultExpression}
		}
	}
	return result
}

// splitPartitioNExprIntoFields splits the partition expression by ',', and trims the leading and trailing '`' for each element.
func splitPartitionExprIntoFields(expr string) []string {
	// We do not support the expression contains parentheses, so we can split the expression by ','.
	ss := strings.Split(expr, ",")
	for i, s := range ss {
		if strings.HasPrefix(s, "`") && strings.HasSuffix(s, "`") {
			ss[i] = s[1 : len(s)-1]
		}
	}
	return ss
}<|MERGE_RESOLUTION|>--- conflicted
+++ resolved
@@ -1335,11 +1335,7 @@
 		if !dontWriteDefaultNull {
 			// todo(zp): refactor column attribute.
 			if strings.EqualFold(c.defaultValue.toString(), autoIncrementSymbol) {
-<<<<<<< HEAD
-				if _, err := buf.WriteString(fmt.Sprintf(" %s", autoIncrementSymbol)); err != nil {
-=======
 				if _, err := buf.WriteString(" " + autoIncrementSymbol); err != nil {
->>>>>>> c7349789
 					return err
 				}
 			} else if strings.Contains(strings.ToUpper(c.defaultValue.toString()), autoRandSymbol) {
