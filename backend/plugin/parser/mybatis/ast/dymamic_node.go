// Package ast defines the abstract syntax tree of mybatis mapper xml.
package ast

import (
	"encoding/xml"
	"io"
	"strings"

	"github.com/pkg/errors"
)

var (
	_ Node = (*IfNode)(nil)

	_ Node = (*ChooseNode)(nil)
	_ Node = (*WhenNode)(nil)
	_ Node = (*OtherwiseNode)(nil)

	_ Node = (*WhereNode)(nil)
	_ Node = (*SetNode)(nil)
	_ Node = (*TrimNode)(nil)
	_ Node = (*ForEachNode)(nil)
)

// IfNode represents a if node in mybatis mapper xml likes <if test="condition">...</if>.
type IfNode struct {
	Test     string
	Children []Node
}

// NewIfNode creates a new if node.
func NewIfNode(startElement *xml.StartElement) *IfNode {
	node := &IfNode{}
	for _, attr := range startElement.Attr {
		if attr.Name.Local == "test" {
			node.Test = attr.Value
		}
	}
	return node
}

// RestoreSQL implements Node interface, the if condition will be ignored.
func (n *IfNode) RestoreSQL(ctx *RestoreContext, w io.Writer) error {
	if len(n.Children) > 0 {
		if _, err := w.Write([]byte(" ")); err != nil {
			return err
		}
	}
	for _, node := range n.Children {
		if err := node.RestoreSQL(ctx, w); err != nil {
			return err
		}
	}
	return nil
}

// AddChild adds a child to the if node.
func (n *IfNode) AddChild(child Node) {
	n.Children = append(n.Children, child)
}

// ChooseNode represents a choose node in mybatis mapper xml likes <choose>...</choose>.
type ChooseNode struct {
	Children []Node
}

// NewChooseNode creates a new choose node.
func NewChooseNode(_ *xml.StartElement) *ChooseNode {
	return &ChooseNode{}
}

// RestoreSQL implements Node interface.
func (n *ChooseNode) RestoreSQL(ctx *RestoreContext, w io.Writer) error {
	if len(n.Children) > 0 {
		if _, err := w.Write([]byte(" ")); err != nil {
			return err
		}
	}
	for _, node := range n.Children {
		if err := node.RestoreSQL(ctx, w); err != nil {
			return err
		}
	}
	return nil
}

// AddChild implements Node interface.
func (n *ChooseNode) AddChild(child Node) {
	n.Children = append(n.Children, child)
}

// WhenNode represents a when node in mybatis mapper xml select node likes <select><when test="condition">...</when></select>.
type WhenNode struct {
	Test     string
	Children []Node
}

// NewWhenNode creates a new when node.
func NewWhenNode(startElement *xml.StartElement) *WhenNode {
	node := &WhenNode{}
	for _, attr := range startElement.Attr {
		if attr.Name.Local == "test" {
			node.Test = attr.Value
		}
	}
	return node
}

// RestoreSQL implements Node interface, the when condition will be ignored.
func (n *WhenNode) RestoreSQL(ctx *RestoreContext, w io.Writer) error {
	if len(n.Children) > 0 {
		if _, err := w.Write([]byte(" ")); err != nil {
			return err
		}
	}
	if len(n.Children) > 0 {
		if _, err := w.Write([]byte(" ")); err != nil {
			return err
		}
	}
	for _, node := range n.Children {
		if err := node.RestoreSQL(ctx, w); err != nil {
			return err
		}
	}
	return nil
}

// AddChild adds a child to the when node.
func (n *WhenNode) AddChild(child Node) {
	n.Children = append(n.Children, child)
}

// OtherwiseNode represents a otherwise node in mybatis mapper xml select node likes <select><otherwise>...</otherwise></select>.
type OtherwiseNode struct {
	Children []Node
}

// NewOtherwiseNode creates a new otherwise node.
func NewOtherwiseNode(_ *xml.StartElement) *OtherwiseNode {
	return &OtherwiseNode{}
}

// RestoreSQL implements Node interface.
func (n *OtherwiseNode) RestoreSQL(ctx *RestoreContext, w io.Writer) error {
	if len(n.Children) > 0 {
		if _, err := w.Write([]byte(" ")); err != nil {
			return err
		}
	}
	for _, node := range n.Children {
		if err := node.RestoreSQL(ctx, w); err != nil {
			return err
		}
	}
	return nil
}

// AddChild adds a child to the otherwise node.
func (n *OtherwiseNode) AddChild(child Node) {
	n.Children = append(n.Children, child)
}

// TrimNode represents a trim node in mybatis mapper xml likes <trim prefix="prefix" suffix="suffix" prefixOverrides="prefixOverrides" suffixOverrides="suffixOverrides">...</trim>.
type TrimNode struct {
	Prefix               string
	Suffix               string
	PrefixOverridesParts []string
	SuffixOverridesParts []string
	Children             []Node
}

// NewTrimNode creates a new trim node.
func NewTrimNode(startElement *xml.StartElement) *TrimNode {
	var prefix, suffix, prefixOverrides, suffixOverrides string
	for _, attr := range startElement.Attr {
		switch attr.Name.Local {
		case "prefix":
			prefix = attr.Value
		case "suffix":
			suffix = attr.Value
		case "prefixOverrides":
			prefixOverrides = attr.Value
		case "suffixOverrides":
			suffixOverrides = attr.Value
		}
	}
	return newTrimNodeWithAttrs(prefix, suffix, prefixOverrides, suffixOverrides)
}

// newTrimNodeWithAttrs creates a new trim node with given attributes.
func newTrimNodeWithAttrs(prefix, suffix, prefixOverrides, suffixOverrides string) *TrimNode {
	prefixOverridesParts := strings.Split(prefixOverrides, "|")
	suffixOverridesParts := strings.Split(suffixOverrides, "|")
	return &TrimNode{
		Prefix:               prefix,
		Suffix:               suffix,
		PrefixOverridesParts: prefixOverridesParts,
		SuffixOverridesParts: suffixOverridesParts,
	}
}

// RestoreSQL implements Node interface.
func (n *TrimNode) RestoreSQL(ctx *RestoreContext, w io.Writer) error {
	var stringsBuilder strings.Builder
	for _, node := range n.Children {
		if err := node.RestoreSQL(ctx, &stringsBuilder); err != nil {
			return err
		}
	}
	trimmed := strings.TrimSpace(stringsBuilder.String())
	if len(trimmed) == 0 {
		return nil
	}
	// Replace the prefix and suffix with empty string if matches the part in prefixOverridesParts and suffixOverridesParts.
	for _, part := range n.PrefixOverridesParts {
		if strings.HasPrefix(trimmed, part) {
			trimmed = strings.TrimPrefix(trimmed, part)
			break
		}
	}
	for _, part := range n.SuffixOverridesParts {
		if strings.HasSuffix(trimmed, part) {
			trimmed = strings.TrimSuffix(trimmed, part)
			break
		}
	}
	if len(n.Prefix) > 0 {
		if _, err := w.Write([]byte(" ")); err != nil {
			return err
		}
		if _, err := w.Write([]byte(n.Prefix)); err != nil {
			return err
		}
	}
	if len(trimmed) > 0 {
		if _, err := w.Write([]byte(" ")); err != nil {
			return err
		}
		if _, err := w.Write([]byte(trimmed)); err != nil {
			return err
		}
	}
	if len(n.Suffix) > 0 {
		if _, err := w.Write([]byte(" ")); err != nil {
			return err
		}
		if _, err := w.Write([]byte(n.Suffix)); err != nil {
			return err
		}
	}
	return nil
}

// AddChild adds a child to the trim node.
func (n *TrimNode) AddChild(child Node) {
	n.Children = append(n.Children, child)
}

// WhereNode represents a where node in mybatis mapper xml likes <where>...</where>.
type WhereNode struct {
	trimNode *TrimNode
}

// NewWhereNode creates a new where node.
func NewWhereNode(_ *xml.StartElement) *WhereNode {
	return &WhereNode{
		trimNode: newTrimNodeWithAttrs("WHERE", "", "AND |OR ", ""),
	}
}

// RestoreSQL implements Node interface.
func (n *WhereNode) RestoreSQL(ctx *RestoreContext, w io.Writer) error {
	return n.trimNode.RestoreSQL(ctx, w)
}

// AddChild adds a child to the where node.
func (n *WhereNode) AddChild(child Node) {
	n.trimNode.AddChild(child)
}

// SetNode represents a set node in mybatis mapper xml likes <set>...</set>.
type SetNode struct {
	trimNode *TrimNode
}

// NewSetNode creates a new set node.
func NewSetNode(_ *xml.StartElement) *SetNode {
	return &SetNode{
		trimNode: newTrimNodeWithAttrs("SET", "", "", ","),
	}
}

// RestoreSQL implements Node interface.
func (n *SetNode) RestoreSQL(ctx *RestoreContext, w io.Writer) error {
	return n.trimNode.RestoreSQL(ctx, w)
}

// AddChild adds a child to the set node.
func (n *SetNode) AddChild(child Node) {
	n.trimNode.AddChild(child)
}

<<<<<<< HEAD
// SQLNode represents a sql node in mybatis mapper xml likes <sql id="sqlId">...</sql>.
type SQLNode struct {
	ID       string
	Children []Node
}

// NewSQLNode creates a new sql node.
func NewSQLNode(startElement *xml.StartElement) *SQLNode {
	var id string
	for _, attr := range startElement.Attr {
		if attr.Name.Local == "id" {
			id = attr.Value
			break
		}
	}
	return &SQLNode{
		ID: id,
	}
}

// RestoreSQL implements Node interface.
func (n *SQLNode) RestoreSQL(ctx *RestoreContext, w io.Writer) error {
	for _, node := range n.Children {
		if err := node.RestoreSQL(ctx, w); err != nil {
			return err
		}
	}
	return nil
}

// AddChild adds a child to the sql node.
func (n *SQLNode) AddChild(child Node) {
	n.Children = append(n.Children, child)
}

// IncludeNode represents a include node in mybatis mapper xml likes <include refid="refId">...</include>.
type IncludeNode struct {
	RefID string
	// IncludeNode can only contains property node.
	// https://github.com/mybatis/mybatis-3/blob/master/src/main/resources/org/apache/ibatis/builder/xml/mybatis-3-mapper.dtd#L244
	Children []Node
}

// NewIncludeNode creates a new include node.
func NewIncludeNode(startElement *xml.StartElement) *IncludeNode {
	var refID string
	for _, attr := range startElement.Attr {
		if attr.Name.Local == "refid" {
			refID = attr.Value
			break
		}
	}
	return &IncludeNode{
		RefID: refID,
	}
}

// AddChild adds a child to the include node.
func (n *IncludeNode) AddChild(child Node) {
	n.Children = append(n.Children, child)
}

// RestoreSQL implements Node interface.
func (n *IncludeNode) RestoreSQL(ctx *RestoreContext, w io.Writer) error {
	sqlNode, ok := ctx.SQLMap[n.RefID]
	if !ok {
		return errors.Errorf("refID %s not found", n.RefID)
	}
	return sqlNode.RestoreSQL(ctx, w)
=======
// ForEachNode represents a foreach node in mybatis mapper xml likes <foreach collection="collection" item="item" index="index" open="open" close="close" separator="separator">...</foreach>.
type ForEachNode struct {
	Collection string
	Item       string
	Separator  string
	Open       string
	Close      string
	Index      string
	Children   []Node
}

// NewForeachNode creates a new foreach node.
func NewForeachNode(startElement *xml.StartElement) *ForEachNode {
	var eachNode ForEachNode
	for _, attr := range startElement.Attr {
		switch attr.Name.Local {
		case "collection":
			eachNode.Collection = attr.Value
		case "item":
			eachNode.Item = attr.Value
		case "index":
			eachNode.Index = attr.Value
		case "open":
			eachNode.Open = attr.Value
		case "close":
			eachNode.Close = attr.Value
		case "separator":
			eachNode.Separator = attr.Value
		}
	}
	return &eachNode
}

// AddChild adds a child to the foreach node.
func (n *ForEachNode) AddChild(child Node) {
	n.Children = append(n.Children, child)
}

// RestoreSQL implements Node interface.
func (n *ForEachNode) RestoreSQL(w io.Writer) error {
	var partBuilder strings.Builder
	for _, node := range n.Children {
		if err := node.RestoreSQL(&partBuilder); err != nil {
			return err
		}
	}
	part := strings.TrimSpace(partBuilder.String())
	if len(part) == 0 {
		return nil
	}
	if _, err := w.Write([]byte(" ")); err != nil {
		return err
	}
	if len(n.Open) > 0 {
		if _, err := w.Write([]byte(n.Open)); err != nil {
			return err
		}
	}
	// We write the part twice.
	if _, err := w.Write([]byte(part)); err != nil {
		return err
	}
	if len(n.Separator) > 0 {
		if _, err := w.Write([]byte(" ")); err != nil {
			return err
		}
		if _, err := w.Write([]byte(n.Separator)); err != nil {
			return err
		}
		if _, err := w.Write([]byte(" ")); err != nil {
			return err
		}
		if _, err := w.Write([]byte(part)); err != nil {
			return err
		}
	}
	if len(n.Close) > 0 {
		if _, err := w.Write([]byte(n.Close)); err != nil {
			return err
		}
	}
	return nil
>>>>>>> 855ae962
}<|MERGE_RESOLUTION|>--- conflicted
+++ resolved
@@ -301,77 +301,6 @@
 	n.trimNode.AddChild(child)
 }
 
-<<<<<<< HEAD
-// SQLNode represents a sql node in mybatis mapper xml likes <sql id="sqlId">...</sql>.
-type SQLNode struct {
-	ID       string
-	Children []Node
-}
-
-// NewSQLNode creates a new sql node.
-func NewSQLNode(startElement *xml.StartElement) *SQLNode {
-	var id string
-	for _, attr := range startElement.Attr {
-		if attr.Name.Local == "id" {
-			id = attr.Value
-			break
-		}
-	}
-	return &SQLNode{
-		ID: id,
-	}
-}
-
-// RestoreSQL implements Node interface.
-func (n *SQLNode) RestoreSQL(ctx *RestoreContext, w io.Writer) error {
-	for _, node := range n.Children {
-		if err := node.RestoreSQL(ctx, w); err != nil {
-			return err
-		}
-	}
-	return nil
-}
-
-// AddChild adds a child to the sql node.
-func (n *SQLNode) AddChild(child Node) {
-	n.Children = append(n.Children, child)
-}
-
-// IncludeNode represents a include node in mybatis mapper xml likes <include refid="refId">...</include>.
-type IncludeNode struct {
-	RefID string
-	// IncludeNode can only contains property node.
-	// https://github.com/mybatis/mybatis-3/blob/master/src/main/resources/org/apache/ibatis/builder/xml/mybatis-3-mapper.dtd#L244
-	Children []Node
-}
-
-// NewIncludeNode creates a new include node.
-func NewIncludeNode(startElement *xml.StartElement) *IncludeNode {
-	var refID string
-	for _, attr := range startElement.Attr {
-		if attr.Name.Local == "refid" {
-			refID = attr.Value
-			break
-		}
-	}
-	return &IncludeNode{
-		RefID: refID,
-	}
-}
-
-// AddChild adds a child to the include node.
-func (n *IncludeNode) AddChild(child Node) {
-	n.Children = append(n.Children, child)
-}
-
-// RestoreSQL implements Node interface.
-func (n *IncludeNode) RestoreSQL(ctx *RestoreContext, w io.Writer) error {
-	sqlNode, ok := ctx.SQLMap[n.RefID]
-	if !ok {
-		return errors.Errorf("refID %s not found", n.RefID)
-	}
-	return sqlNode.RestoreSQL(ctx, w)
-=======
 // ForEachNode represents a foreach node in mybatis mapper xml likes <foreach collection="collection" item="item" index="index" open="open" close="close" separator="separator">...</foreach>.
 type ForEachNode struct {
 	Collection string
@@ -411,10 +340,10 @@
 }
 
 // RestoreSQL implements Node interface.
-func (n *ForEachNode) RestoreSQL(w io.Writer) error {
+func (n *ForEachNode) RestoreSQL(ctx *RestoreContext, w io.Writer) error {
 	var partBuilder strings.Builder
 	for _, node := range n.Children {
-		if err := node.RestoreSQL(&partBuilder); err != nil {
+		if err := node.RestoreSQL(ctx, &partBuilder); err != nil {
 			return err
 		}
 	}
@@ -454,5 +383,96 @@
 		}
 	}
 	return nil
->>>>>>> 855ae962
+}
+
+// SQLNode represents a sql node in mybatis mapper xml likes <sql id="sqlId">...</sql>.
+type SQLNode struct {
+	ID       string
+	Children []Node
+}
+
+// NewSQLNode creates a new sql node.
+func NewSQLNode(startElement *xml.StartElement) *SQLNode {
+	var id string
+	for _, attr := range startElement.Attr {
+		if attr.Name.Local == "id" {
+			id = attr.Value
+			break
+		}
+	}
+	return &SQLNode{
+		ID: id,
+	}
+}
+
+// AddChild adds a child to the sql node.
+func (n *SQLNode) AddChild(child Node) {
+	n.Children = append(n.Children, child)
+}
+
+// RestoreSQL implements Node interface.
+// SQLNode is a placeholder node, it will be replaced by the sql node with the same id.
+// So we don't need to restore the sql node.
+func (*SQLNode) RestoreSQL(*RestoreContext, io.Writer) error {
+	return nil
+}
+
+func (n *SQLNode) String(ctx *RestoreContext) (string, error) {
+	var builder strings.Builder
+	for _, node := range n.Children {
+		if err := node.RestoreSQL(ctx, &builder); err != nil {
+			return "", err
+		}
+	}
+	return builder.String(), nil
+}
+
+// IncludeNode represents a include node in mybatis mapper xml likes <include refid="refId">...</include>.
+type IncludeNode struct {
+	RefID string
+	// IncludeNode can only contains property node.
+	// https://github.com/mybatis/mybatis-3/blob/master/src/main/resources/org/apache/ibatis/builder/xml/mybatis-3-mapper.dtd#L244
+	Children []Node
+}
+
+// NewIncludeNode creates a new include node.
+func NewIncludeNode(startElement *xml.StartElement) *IncludeNode {
+	var refID string
+	for _, attr := range startElement.Attr {
+		if attr.Name.Local == "refid" {
+			refID = attr.Value
+			break
+		}
+	}
+	return &IncludeNode{
+		RefID: refID,
+	}
+}
+
+// AddChild adds a child to the include node.
+func (n *IncludeNode) AddChild(child Node) {
+	n.Children = append(n.Children, child)
+}
+
+// RestoreSQL implements Node interface.
+func (n *IncludeNode) RestoreSQL(ctx *RestoreContext, w io.Writer) error {
+	sqlNode, ok := ctx.SQLMap[n.RefID]
+	if !ok {
+		return errors.Errorf("refID %s not found", n.RefID)
+	}
+	sqlString, err := sqlNode.String(ctx)
+	if err != nil {
+		return err
+	}
+	trimmed := strings.TrimSpace(sqlString)
+	if len(trimmed) == 0 {
+		return nil
+	}
+	if _, err := w.Write([]byte(" ")); err != nil {
+		return err
+	}
+	if _, err := w.Write([]byte(trimmed)); err != nil {
+		return err
+	}
+	return nil
 }