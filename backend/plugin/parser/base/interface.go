package base

import (
	"context"
	"fmt"
	"sync"

	"github.com/pkg/errors"

	parsererror "github.com/bytebase/bytebase/backend/plugin/parser/errors"
	storepb "github.com/bytebase/bytebase/proto/generated-go/store"
)

var (
	mux                     sync.Mutex
	queryValidators         = make(map[storepb.Engine]ValidateSQLForEditorFunc)
	fieldMaskers            = make(map[storepb.Engine]GetMaskedFieldsFunc)
	changedResourcesGetters = make(map[storepb.Engine]ExtractChangedResourcesFunc)
	resourcesGetters        = make(map[storepb.Engine]ExtractResourceListFunc)
	splitters               = make(map[storepb.Engine]SplitMultiSQLFunc)
	schemaDiffers           = make(map[storepb.Engine]SchemaDiffFunc)
	completers              = make(map[storepb.Engine]CompletionFunc)
	spans                   = make(map[storepb.Engine]GetQuerySpanFunc)
	affectedRows            = make(map[storepb.Engine]GetAffectedRowsFunc)
	transformDMLToSelect    = make(map[storepb.Engine]TransformDMLToSelectFunc)
)

type ValidateSQLForEditorFunc func(string) (bool, error)
type GetMaskedFieldsFunc func(string, string, *SensitiveSchemaInfo) ([]SensitiveField, error)
type ExtractChangedResourcesFunc func(string, string, string) ([]SchemaResource, error)
type ExtractResourceListFunc func(string, string, string) ([]SchemaResource, error)
type SplitMultiSQLFunc func(string) ([]SingleSQL, error)
type SchemaDiffFunc func(ctx DiffContext, oldStmt, newStmt string) (string, error)
type CompletionFunc func(ctx context.Context, statement string, caretLine int, caretOffset int, defaultDatabase string, metadata GetDatabaseMetadataFunc, listDatabaseNames ListDatabaseNamesFunc) ([]Candidate, error)

// GetQuerySpanFunc is the interface of getting the query span for a query.
<<<<<<< HEAD
type GetQuerySpanFunc func(ctx context.Context, statement, database string, metadataFunc GetDatabaseMetadataFunc, listDatabaseFunc ListDatabaseNamesFunc, ignoreCaseSensitive bool) (*QuerySpan, error)
=======
type GetQuerySpanFunc func(ctx context.Context, statement, database, schema string, metadataFunc GetDatabaseMetadataFunc) (*QuerySpan, error)
>>>>>>> 8f11343b

// GetAffectedRows is the interface of getting the affected rows for a statement.
type GetAffectedRowsFunc func(ctx context.Context, stmt any, getAffectedRowsByQuery GetAffectedRowsCountByQueryFunc, getTableDataSizeFunc GetTableDataSizeFunc) (int64, error)

// TransformDMLToSelectFunc is the interface of transforming DML statements to SELECT statements.
type TransformDMLToSelectFunc func(statement string, sourceDatabase string, targetDatabase string, tableSuffix string) ([]RollbackStatement, error)

func RegisterQueryValidator(engine storepb.Engine, f ValidateSQLForEditorFunc) {
	mux.Lock()
	defer mux.Unlock()
	if _, dup := queryValidators[engine]; dup {
		panic(fmt.Sprintf("Register called twice %s", engine))
	}
	queryValidators[engine] = f
}

// ValidateSQLForEditor validates the SQL statement for editor.
// We support the following SQLs:
// 1. EXPLAIN statement, except EXPLAIN ANALYZE
// 2. SELECT statement
// We also support CTE with SELECT statements, but not with DML statements.
func ValidateSQLForEditor(engine storepb.Engine, statement string) (bool, error) {
	f, ok := queryValidators[engine]
	if !ok {
		return false, errors.Errorf("engine %s is not supported", engine)
	}
	return f(statement)
}

func RegisterExtractResourceListFunc(engine storepb.Engine, f ExtractResourceListFunc) {
	mux.Lock()
	defer mux.Unlock()
	if _, dup := resourcesGetters[engine]; dup {
		panic(fmt.Sprintf("Register called twice %s", engine))
	}
	resourcesGetters[engine] = f
}

func ExtractResourceList(engine storepb.Engine, currentDatabase string, currentSchema string, sql string) ([]SchemaResource, error) {
	f, ok := resourcesGetters[engine]
	if !ok {
		return nil, errors.Errorf("engine %s is not supported", engine)
	}
	return f(currentDatabase, currentSchema, sql)
}

func RegisterGetMaskedFieldsFunc(engine storepb.Engine, f GetMaskedFieldsFunc) {
	mux.Lock()
	defer mux.Unlock()
	if _, dup := fieldMaskers[engine]; dup {
		panic(fmt.Sprintf("Register called twice %s", engine))
	}
	fieldMaskers[engine] = f
}

func ExtractSensitiveField(engine storepb.Engine, statement string, currentDatabase string, schemaInfo *SensitiveSchemaInfo) ([]SensitiveField, error) {
	if schemaInfo == nil {
		return nil, nil
	}

	f, ok := fieldMaskers[engine]
	if !ok {
		return nil, errors.Errorf("engine %s is not supported", engine)
	}
	return f(statement, currentDatabase, schemaInfo)
}

func RegisterExtractChangedResourcesFunc(engine storepb.Engine, f ExtractChangedResourcesFunc) {
	mux.Lock()
	defer mux.Unlock()
	if _, dup := changedResourcesGetters[engine]; dup {
		panic(fmt.Sprintf("Register called twice %s", engine))
	}
	changedResourcesGetters[engine] = f
}

// ExtractChangedResources extracts the changed resources from the SQL.
func ExtractChangedResources(engine storepb.Engine, currentDatabase string, currentSchema string, sql string) ([]SchemaResource, error) {
	f, ok := changedResourcesGetters[engine]
	if !ok {
		return nil, errors.Errorf("engine %s is not supported", engine)
	}
	return f(currentDatabase, currentSchema, sql)
}

func RegisterSplitterFunc(engine storepb.Engine, f SplitMultiSQLFunc) {
	mux.Lock()
	defer mux.Unlock()
	if _, dup := splitters[engine]; dup {
		panic(fmt.Sprintf("Register called twice %s", engine))
	}
	splitters[engine] = f
}

// SplitMultiSQL splits statement into a slice of the single SQL.
func SplitMultiSQL(engine storepb.Engine, statement string) ([]SingleSQL, error) {
	f, ok := splitters[engine]
	if !ok {
		return nil, errors.Errorf("engine %s is not supported", engine)
	}
	return f(statement)
}

func RegisterSchemaDiffFunc(engine storepb.Engine, f SchemaDiffFunc) {
	mux.Lock()
	defer mux.Unlock()
	if _, dup := schemaDiffers[engine]; dup {
		panic(fmt.Sprintf("Register called twice %s", engine))
	}
	schemaDiffers[engine] = f
}

func SchemaDiff(engine storepb.Engine, ctx DiffContext, oldStmt, newStmt string) (string, error) {
	f, ok := schemaDiffers[engine]
	if !ok {
		return "", errors.Errorf("engine %s is not supported", engine)
	}
	return f(ctx, oldStmt, newStmt)
}

// RegisterCompleteFunc registers the completion function for the engine.
func RegisterCompleteFunc(engine storepb.Engine, f CompletionFunc) {
	mux.Lock()
	defer mux.Unlock()
	if _, dup := completers[engine]; dup {
		panic(fmt.Sprintf("Register called twice %s", engine))
	}
	completers[engine] = f
}

// Completion returns the completion candidates for the statement.
func Completion(ctx context.Context, engine storepb.Engine, statement string, caretLine int, caretOffset int, defaultDatabase string, metadata GetDatabaseMetadataFunc, listDatabaseNames ListDatabaseNamesFunc) ([]Candidate, error) {
	f, ok := completers[engine]
	if !ok {
		return nil, errors.Errorf("engine %s is not supported", engine)
	}
	return f(ctx, statement, caretLine, caretOffset, defaultDatabase, metadata, listDatabaseNames)
}

func RegisterGetQuerySpan(engine storepb.Engine, f GetQuerySpanFunc) {
	mux.Lock()
	defer mux.Unlock()
	if _, dup := spans[engine]; dup {
		panic(fmt.Sprintf("Register called twice %s", engine))
	}
	spans[engine] = f
}

// GetQuerySpan gets the span of a query.
<<<<<<< HEAD
func GetQuerySpan(ctx context.Context, engine storepb.Engine, statement, database string, getMetadataFunc GetDatabaseMetadataFunc, listDatabaseNamesFunc ListDatabaseNamesFunc, ignoreCaseSensitive bool) ([]*QuerySpan, error) {
=======
func GetQuerySpan(ctx context.Context, engine storepb.Engine, statement, database, schema string, getMetadataFunc GetDatabaseMetadataFunc) ([]*QuerySpan, error) {
>>>>>>> 8f11343b
	f, ok := spans[engine]
	if !ok {
		return nil, errors.Errorf("engine %s is not supported", engine)
	}
	statements, err := SplitMultiSQL(engine, statement)
	if err != nil {
		return nil, err
	}
	var results []*QuerySpan
	for _, stmt := range statements {
		if stmt.Empty {
			continue
		}
<<<<<<< HEAD
		result, err := f(ctx, stmt.Text, database, getMetadataFunc, listDatabaseNamesFunc, ignoreCaseSensitive)
=======
		result, err := f(ctx, stmt.Text, database, schema, getMetadataFunc)
>>>>>>> 8f11343b
		if err != nil {
			// Try to unwrap the error to see if it's a ResourceNotFoundError to decrease the error noise.
			var resourceNotFound *parsererror.ResourceNotFoundError
			if errors.As(err, &resourceNotFound) {
				return nil, resourceNotFound
			}
			var typeNotSupported *parsererror.TypeNotSupportedError
			if errors.As(err, &typeNotSupported) {
				return nil, typeNotSupported
			}
			return nil, err
		}
		results = append(results, result)
	}
	return results, nil
}

// RegisterGetAffectedRows registers the getAffectedRows function for the engine.
func RegisterGetAffectedRows(engine storepb.Engine, f GetAffectedRowsFunc) {
	mux.Lock()
	defer mux.Unlock()
	if _, dup := affectedRows[engine]; dup {
		panic(fmt.Sprintf("Register called twice %s", engine))
	}
	affectedRows[engine] = f
}

// GetAffectedRows returns the affected rows for the parse result.
func GetAffectedRows(ctx context.Context, engine storepb.Engine, stmt any, getAffectedRowsByQueryFunc GetAffectedRowsCountByQueryFunc, getTableDataSizeFunc GetTableDataSizeFunc) (int64, error) {
	f, ok := affectedRows[engine]
	if !ok {
		return 0, errors.Errorf("engine %s is not supported", engine)
	}
	return f(ctx, stmt, getAffectedRowsByQueryFunc, getTableDataSizeFunc)
}

// RegisterTransformDMLToSelect registers the transformDMLToSelect function for the engine.
func RegisterTransformDMLToSelect(engine storepb.Engine, f TransformDMLToSelectFunc) {
	mux.Lock()
	defer mux.Unlock()
	if _, dup := transformDMLToSelect[engine]; dup {
		panic(fmt.Sprintf("Register called twice %s", engine))
	}
	transformDMLToSelect[engine] = f
}

// TransformDMLToSelect transforms the DML statement to SELECT statement.
func TransformDMLToSelect(engine storepb.Engine, statement string, sourceDatabase string, targetDatabase string, tableSuffix string) ([]RollbackStatement, error) {
	f, ok := transformDMLToSelect[engine]
	if !ok {
		return nil, errors.Errorf("engine %s is not supported", engine)
	}
	return f(statement, sourceDatabase, targetDatabase, tableSuffix)
}<|MERGE_RESOLUTION|>--- conflicted
+++ resolved
@@ -34,11 +34,7 @@
 type CompletionFunc func(ctx context.Context, statement string, caretLine int, caretOffset int, defaultDatabase string, metadata GetDatabaseMetadataFunc, listDatabaseNames ListDatabaseNamesFunc) ([]Candidate, error)
 
 // GetQuerySpanFunc is the interface of getting the query span for a query.
-<<<<<<< HEAD
-type GetQuerySpanFunc func(ctx context.Context, statement, database string, metadataFunc GetDatabaseMetadataFunc, listDatabaseFunc ListDatabaseNamesFunc, ignoreCaseSensitive bool) (*QuerySpan, error)
-=======
-type GetQuerySpanFunc func(ctx context.Context, statement, database, schema string, metadataFunc GetDatabaseMetadataFunc) (*QuerySpan, error)
->>>>>>> 8f11343b
+type GetQuerySpanFunc func(ctx context.Context, statement, database, schema string, metadataFunc GetDatabaseMetadataFunc, listDatabaseFunc ListDatabaseNamesFunc, ignoreCaseSensitive bool) (*QuerySpan, error)
 
 // GetAffectedRows is the interface of getting the affected rows for a statement.
 type GetAffectedRowsFunc func(ctx context.Context, stmt any, getAffectedRowsByQuery GetAffectedRowsCountByQueryFunc, getTableDataSizeFunc GetTableDataSizeFunc) (int64, error)
@@ -188,11 +184,7 @@
 }
 
 // GetQuerySpan gets the span of a query.
-<<<<<<< HEAD
-func GetQuerySpan(ctx context.Context, engine storepb.Engine, statement, database string, getMetadataFunc GetDatabaseMetadataFunc, listDatabaseNamesFunc ListDatabaseNamesFunc, ignoreCaseSensitive bool) ([]*QuerySpan, error) {
-=======
-func GetQuerySpan(ctx context.Context, engine storepb.Engine, statement, database, schema string, getMetadataFunc GetDatabaseMetadataFunc) ([]*QuerySpan, error) {
->>>>>>> 8f11343b
+func GetQuerySpan(ctx context.Context, engine storepb.Engine, statement, database, schema string, getMetadataFunc GetDatabaseMetadataFunc, listDatabaseNamesFunc ListDatabaseNamesFunc, ignoreCaseSensitive bool) ([]*QuerySpan, error) {
 	f, ok := spans[engine]
 	if !ok {
 		return nil, errors.Errorf("engine %s is not supported", engine)
@@ -206,11 +198,7 @@
 		if stmt.Empty {
 			continue
 		}
-<<<<<<< HEAD
-		result, err := f(ctx, stmt.Text, database, getMetadataFunc, listDatabaseNamesFunc, ignoreCaseSensitive)
-=======
-		result, err := f(ctx, stmt.Text, database, schema, getMetadataFunc)
->>>>>>> 8f11343b
+		result, err := f(ctx, stmt.Text, database, schema, getMetadataFunc, listDatabaseNamesFunc, ignoreCaseSensitive)
 		if err != nil {
 			// Try to unwrap the error to see if it's a ResourceNotFoundError to decrease the error noise.
 			var resourceNotFound *parsererror.ResourceNotFoundError
