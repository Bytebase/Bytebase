package mysqlwip

import (
	"testing"

	"github.com/bytebase/bytebase/backend/plugin/advisor"
	storepb "github.com/bytebase/bytebase/proto/generated-go/store"
)

func TestMySQLWIPRules(t *testing.T) {
	mysqlwipRules := []advisor.SQLReviewRuleType{
		// advisor.SchemaRuleMySQLEngine enforce the innodb engine.
		advisor.SchemaRuleMySQLEngine,

		// advisor.SchemaRuleTableNaming enforce the table name format.
		advisor.SchemaRuleTableNaming,
		// advisor.SchemaRuleColumnNaming enforce the column name format.
		advisor.SchemaRuleColumnNaming,
		// advisor.SchemaRuleUKNaming enforce the unique key name format.
		advisor.SchemaRuleUKNaming,
		// advisor.SchemaRuleFKNaming enforce the foreign key name format.
		advisor.SchemaRuleFKNaming,
		// advisor.SchemaRuleIDXNaming enforce the index name format.
		advisor.SchemaRuleIDXNaming,
		// advisor.SchemaRuleAutoIncrementColumnNaming enforce the auto_increment column name format.
		advisor.SchemaRuleAutoIncrementColumnNaming,

		// advisor.SchemaRuleStatementNoSelectAll disallow 'SELECT *'.
		advisor.SchemaRuleStatementNoSelectAll,
		// advisor.SchemaRuleStatementRequireWhere require 'WHERE' clause.
		advisor.SchemaRuleStatementRequireWhere,
		// advisor.SchemaRuleStatementNoLeadingWildcardLike disallow leading '%' in LIKE, e.g. LIKE foo = '%x' is not allowed.
		advisor.SchemaRuleStatementNoLeadingWildcardLike,
		// advisor.SchemaRuleStatementDisallowCommit disallow using commit in the issue.
		advisor.SchemaRuleStatementDisallowCommit,
		// advisor.SchemaRuleStatementDisallowLimit disallow the LIMIT clause in INSERT, DELETE and UPDATE statements.
		advisor.SchemaRuleStatementDisallowLimit,
		// advisor.SchemaRuleStatementDisallowOrderBy disallow the ORDER BY clause in DELETE and UPDATE statements.
		advisor.SchemaRuleStatementDisallowOrderBy,
		// advisor.SchemaRuleStatementMergeAlterTable disallow redundant ALTER TABLE statements.
		advisor.SchemaRuleStatementMergeAlterTable,
		// advisor.SchemaRuleStatementInsertRowLimit enforce the insert row limit.
		advisor.SchemaRuleStatementInsertRowLimit,
		// advisor.SchemaRuleStatementInsertMustSpecifyColumn enforce the insert column specified.
		advisor.SchemaRuleStatementInsertMustSpecifyColumn,
		// advisor.SchemaRuleStatementInsertDisallowOrderByRand disallow the order by rand in the INSERT statement.
		advisor.SchemaRuleStatementInsertDisallowOrderByRand,

<<<<<<< HEAD
		// advisor.SchemaRuleTableDropNamingConvention require only the table following the naming convention can be deleted.
		advisor.SchemaRuleTableDropNamingConvention,
=======
		// advisor.SchemaRuleTableRequirePK require the table to have a primary key.
		advisor.SchemaRuleTableRequirePK,
		// advisor.SchemaRuleTableNoFK require the table disallow the foreign key.
		advisor.SchemaRuleTableNoFK,
>>>>>>> 5faa7d7c

		// advisor.SchemaRuleDropEmptyDatabase enforce the MySQL support check if the database is empty before users drop it.
		advisor.SchemaRuleDropEmptyDatabase,
	}

	for _, rule := range mysqlwipRules {
		advisor.RunSQLReviewRuleTest(t, rule, storepb.Engine_ENGINE_UNSPECIFIED, false /* record */)
	}
}<|MERGE_RESOLUTION|>--- conflicted
+++ resolved
@@ -46,15 +46,12 @@
 		// advisor.SchemaRuleStatementInsertDisallowOrderByRand disallow the order by rand in the INSERT statement.
 		advisor.SchemaRuleStatementInsertDisallowOrderByRand,
 
-<<<<<<< HEAD
-		// advisor.SchemaRuleTableDropNamingConvention require only the table following the naming convention can be deleted.
-		advisor.SchemaRuleTableDropNamingConvention,
-=======
 		// advisor.SchemaRuleTableRequirePK require the table to have a primary key.
 		advisor.SchemaRuleTableRequirePK,
 		// advisor.SchemaRuleTableNoFK require the table disallow the foreign key.
 		advisor.SchemaRuleTableNoFK,
->>>>>>> 5faa7d7c
+		// advisor.SchemaRuleTableDropNamingConvention require only the table following the naming convention can be deleted.
+		advisor.SchemaRuleTableDropNamingConvention,
 
 		// advisor.SchemaRuleDropEmptyDatabase enforce the MySQL support check if the database is empty before users drop it.
 		advisor.SchemaRuleDropEmptyDatabase,
