package mysqlwip

import (
	"testing"

	"github.com/bytebase/bytebase/backend/plugin/advisor"
	storepb "github.com/bytebase/bytebase/proto/generated-go/store"
)

func TestMySQLWIPRules(t *testing.T) {
	mysqlwipRules := []advisor.SQLReviewRuleType{
		// advisor.SchemaRuleMySQLEngine enforce the innodb engine.
		advisor.SchemaRuleMySQLEngine,

		// advisor.SchemaRuleTableNaming enforce the table name format.
		advisor.SchemaRuleTableNaming,
		// advisor.SchemaRuleColumnNaming enforce the column name format.
		advisor.SchemaRuleColumnNaming,
		// advisor.SchemaRuleUKNaming enforce the unique key name format.
		advisor.SchemaRuleUKNaming,
		// advisor.SchemaRuleFKNaming enforce the foreign key name format.
		advisor.SchemaRuleFKNaming,
		// advisor.SchemaRuleIDXNaming enforce the index name format.
		advisor.SchemaRuleIDXNaming,
		// advisor.SchemaRuleAutoIncrementColumnNaming enforce the auto_increment column name format.
		advisor.SchemaRuleAutoIncrementColumnNaming,

		// advisor.SchemaRuleStatementNoSelectAll disallow 'SELECT *'.
		advisor.SchemaRuleStatementNoSelectAll,
		// advisor.SchemaRuleStatementRequireWhere require 'WHERE' clause.
		advisor.SchemaRuleStatementRequireWhere,
		// advisor.SchemaRuleStatementNoLeadingWildcardLike disallow leading '%' in LIKE, e.g. LIKE foo = '%x' is not allowed.
		advisor.SchemaRuleStatementNoLeadingWildcardLike,
		// advisor.SchemaRuleStatementDisallowCommit disallow using commit in the issue.
		advisor.SchemaRuleStatementDisallowCommit,
		// advisor.SchemaRuleStatementDisallowLimit disallow the LIMIT clause in INSERT, DELETE and UPDATE statements.
		advisor.SchemaRuleStatementDisallowLimit,
		// advisor.SchemaRuleStatementDisallowOrderBy disallow the ORDER BY clause in DELETE and UPDATE statements.
		advisor.SchemaRuleStatementDisallowOrderBy,
		// advisor.SchemaRuleStatementMergeAlterTable disallow redundant ALTER TABLE statements.
		advisor.SchemaRuleStatementMergeAlterTable,
		// advisor.SchemaRuleStatementInsertRowLimit enforce the insert row limit.
		advisor.SchemaRuleStatementInsertRowLimit,
		// advisor.SchemaRuleStatementInsertMustSpecifyColumn enforce the insert column specified.
		advisor.SchemaRuleStatementInsertMustSpecifyColumn,
		// advisor.SchemaRuleStatementInsertDisallowOrderByRand disallow the order by rand in the INSERT statement.
		advisor.SchemaRuleStatementInsertDisallowOrderByRand,

		// advisor.SchemaRuleTableRequirePK require the table to have a primary key.
		advisor.SchemaRuleTableRequirePK,
		// advisor.SchemaRuleTableNoFK require the table disallow the foreign key.
		advisor.SchemaRuleTableNoFK,
		// advisor.SchemaRuleTableDropNamingConvention require only the table following the naming convention can be deleted.
		advisor.SchemaRuleTableDropNamingConvention,
		// advisor.SchemaRuleTableCommentConvention enforce the table comment convention.
		advisor.SchemaRuleTableCommentConvention,
		// advisor.SchemaRuleTableDisallowPartition disallow the table partition.
		advisor.SchemaRuleTableDisallowPartition,

		// advisor.SchemaRuleRequiredColumn enforce the required columns in each table.
		advisor.SchemaRuleRequiredColumn,
<<<<<<< HEAD
		// advisor.SchemaRuleColumnMaximumCharacterLength enforce the maximum character length.
		advisor.SchemaRuleColumnMaximumCharacterLength,

=======
>>>>>>> c9bb44c0
		// advisor.SchemaRuleColumnNotNull enforce the columns cannot have NULL value.
		advisor.SchemaRuleColumnNotNull,
		// advisor.SchemaRuleColumnDisallowSetCharset disallow set column charset.
		advisor.SchemaRuleColumnDisallowSetCharset,

		// advisor.SchemaRuleDropEmptyDatabase enforce the MySQL support check if the database is empty before users drop it.
		advisor.SchemaRuleDropEmptyDatabase,
	}

	for _, rule := range mysqlwipRules {
		advisor.RunSQLReviewRuleTest(t, rule, storepb.Engine_ENGINE_UNSPECIFIED, false /* record */)
	}
}<|MERGE_RESOLUTION|>--- conflicted
+++ resolved
@@ -59,16 +59,13 @@
 
 		// advisor.SchemaRuleRequiredColumn enforce the required columns in each table.
 		advisor.SchemaRuleRequiredColumn,
-<<<<<<< HEAD
-		// advisor.SchemaRuleColumnMaximumCharacterLength enforce the maximum character length.
-		advisor.SchemaRuleColumnMaximumCharacterLength,
 
-=======
->>>>>>> c9bb44c0
 		// advisor.SchemaRuleColumnNotNull enforce the columns cannot have NULL value.
 		advisor.SchemaRuleColumnNotNull,
 		// advisor.SchemaRuleColumnDisallowSetCharset disallow set column charset.
 		advisor.SchemaRuleColumnDisallowSetCharset,
+		// advisor.SchemaRuleColumnMaximumCharacterLength enforce the maximum character length.
+		advisor.SchemaRuleColumnMaximumCharacterLength,
 
 		// advisor.SchemaRuleDropEmptyDatabase enforce the MySQL support check if the database is empty before users drop it.
 		advisor.SchemaRuleDropEmptyDatabase,
