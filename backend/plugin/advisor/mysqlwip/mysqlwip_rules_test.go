--- conflicted
+++ resolved
@@ -27,15 +27,12 @@
 
 		// advisor.SchemaRuleStatementNoSelectAll disallow 'SELECT *'.
 		advisor.SchemaRuleStatementNoSelectAll,
-<<<<<<< HEAD
-		// advisor.SchemaRuleStatementDisallowCommit disallow using commit in the issue.
-		advisor.SchemaRuleStatementDisallowCommit,
-=======
 		// advisor.SchemaRuleStatementRequireWhere require 'WHERE' clause.
 		advisor.SchemaRuleStatementRequireWhere,
 		// advisor.SchemaRuleStatementNoLeadingWildcardLike disallow leading '%' in LIKE, e.g. LIKE foo = '%x' is not allowed.
 		advisor.SchemaRuleStatementNoLeadingWildcardLike,
->>>>>>> e11ac44a
+		// advisor.SchemaRuleStatementDisallowCommit disallow using commit in the issue.
+		advisor.SchemaRuleStatementDisallowCommit,
 
 		// advisor.SchemaRuleStatementInsertRowLimit enforce the insert row limit.
 		advisor.SchemaRuleStatementInsertRowLimit,
