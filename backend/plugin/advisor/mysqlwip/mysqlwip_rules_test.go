package mysqlwip

import (
	"testing"

	"github.com/bytebase/bytebase/backend/plugin/advisor"
	storepb "github.com/bytebase/bytebase/proto/generated-go/store"
)

func TestMySQLWIPRules(t *testing.T) {
	mysqlwipRules := []advisor.SQLReviewRuleType{
		// advisor.SchemaRuleMySQLEngine enforce the innodb engine.
		advisor.SchemaRuleMySQLEngine,

		// advisor.SchemaRuleTableNaming enforce the table name format.
		advisor.SchemaRuleTableNaming,
		// advisor.SchemaRuleColumnNaming enforce the column name format.
		advisor.SchemaRuleColumnNaming,
		// advisor.SchemaRuleUKNaming enforce the unique key name format.
		advisor.SchemaRuleUKNaming,
		// advisor.SchemaRuleFKNaming enforce the foreign key name format.
		advisor.SchemaRuleFKNaming,
		// advisor.SchemaRuleIDXNaming enforce the index name format.
		advisor.SchemaRuleIDXNaming,
		// advisor.SchemaRuleAutoIncrementColumnNaming enforce the auto_increment column name format.
		advisor.SchemaRuleAutoIncrementColumnNaming,

		// advisor.SchemaRuleStatementNoSelectAll disallow 'SELECT *'.
		advisor.SchemaRuleStatementNoSelectAll,
<<<<<<< HEAD
		// advisor.SchemaRuleStatementDisallowLimit disallow the LIMIT clause in INSERT, DELETE and UPDATE statements.
		advisor.SchemaRuleStatementDisallowLimit,
=======
		// advisor.SchemaRuleStatementRequireWhere require 'WHERE' clause.
		advisor.SchemaRuleStatementRequireWhere,
		// advisor.SchemaRuleStatementNoLeadingWildcardLike disallow leading '%' in LIKE, e.g. LIKE foo = '%x' is not allowed.
		advisor.SchemaRuleStatementNoLeadingWildcardLike,
		// advisor.SchemaRuleStatementDisallowCommit disallow using commit in the issue.
		advisor.SchemaRuleStatementDisallowCommit,
>>>>>>> 90eee3c3

		// advisor.SchemaRuleStatementInsertRowLimit enforce the insert row limit.
		advisor.SchemaRuleStatementInsertRowLimit,

		// advisor.SchemaRuleDropEmptyDatabase enforce the MySQL support check if the database is empty before users drop it.
		advisor.SchemaRuleDropEmptyDatabase,
	}

	for _, rule := range mysqlwipRules {
		advisor.RunSQLReviewRuleTest(t, rule, storepb.Engine_ENGINE_UNSPECIFIED, false /* record */)
	}
}<|MERGE_RESOLUTION|>--- conflicted
+++ resolved
@@ -27,17 +27,14 @@
 
 		// advisor.SchemaRuleStatementNoSelectAll disallow 'SELECT *'.
 		advisor.SchemaRuleStatementNoSelectAll,
-<<<<<<< HEAD
-		// advisor.SchemaRuleStatementDisallowLimit disallow the LIMIT clause in INSERT, DELETE and UPDATE statements.
-		advisor.SchemaRuleStatementDisallowLimit,
-=======
 		// advisor.SchemaRuleStatementRequireWhere require 'WHERE' clause.
 		advisor.SchemaRuleStatementRequireWhere,
 		// advisor.SchemaRuleStatementNoLeadingWildcardLike disallow leading '%' in LIKE, e.g. LIKE foo = '%x' is not allowed.
 		advisor.SchemaRuleStatementNoLeadingWildcardLike,
 		// advisor.SchemaRuleStatementDisallowCommit disallow using commit in the issue.
 		advisor.SchemaRuleStatementDisallowCommit,
->>>>>>> 90eee3c3
+		// advisor.SchemaRuleStatementDisallowLimit disallow the LIMIT clause in INSERT, DELETE and UPDATE statements.
+		advisor.SchemaRuleStatementDisallowLimit,
 
 		// advisor.SchemaRuleStatementInsertRowLimit enforce the insert row limit.
 		advisor.SchemaRuleStatementInsertRowLimit,
