--- conflicted
+++ resolved
@@ -28,10 +28,6 @@
 		advisor.SchemaRuleFunctionDisallowCreate,
 		advisor.SchemaRuleProcedureDisallowCreate,
 		advisor.SchemaRuleStatementDisallowCrossDBQueries,
-<<<<<<< HEAD
-		advisor.SchemaRuleStatementWhereDisallowFunctionsAndCaculations,
-=======
->>>>>>> 9c0bacac
 	}
 
 	for _, rule := range mssqlRules {
@@ -43,8 +39,5 @@
 // Add SQL review type here if you need metadata for test.
 var advisorNeedMockData = map[advisor.SQLReviewRuleType]bool{
 	advisor.SchemaRuleStatementDisallowCrossDBQueries: true,
-<<<<<<< HEAD
-=======
 	advisor.SchemaRuleSchemaBackwardCompatibility:     true,
->>>>>>> 9c0bacac
 }