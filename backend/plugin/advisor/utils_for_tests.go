--- conflicted
+++ resolved
@@ -131,6 +131,19 @@
 			},
 		},
 	}
+	MockMSSQLDatabase = &storepb.DatabaseSchemaMetadata{
+		Name: "master",
+		Schemas: []*storepb.SchemaMetadata{
+			{
+				Name: "dbo",
+				Tables: []*storepb.TableMetadata{
+					{Name: "pokes"},
+					{Name: "pokes2"},
+					{Name: "pokes3"},
+				},
+			},
+		},
+	}
 )
 
 // TestCase is the data struct for test.
@@ -172,11 +185,7 @@
 	for i, tc := range tests {
 		// Add engine types here for mocked database metadata.
 		var schemaMetadata *storepb.DatabaseSchemaMetadata
-<<<<<<< HEAD
-		curDB := "test"
-=======
 		curDB := "TEST_DB"
->>>>>>> 9c0bacac
 		if needMetaData {
 			switch dbType {
 			case storepb.Engine_POSTGRES:
@@ -213,6 +222,7 @@
 			Catalog:         &testCatalog{finder: finder},
 			Driver:          nil,
 			Context:         context.Background(),
+			CurrentDatabase: curDB,
 			CurrentDatabase: curDB,
 			DBSchema:        schemaMetadata,
 		}
