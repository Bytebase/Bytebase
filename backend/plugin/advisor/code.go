package advisor

// Code is the error code.
type Code int

// Application error codes.
const (
	Ok          Code = 0
	Internal    Code = 1
	NotFound    Code = 2
	Unsupported Code = 3

	// 101 ~ 199 compatibility error code.
	CompatibilityDropDatabase  Code = 101
	CompatibilityRenameTable   Code = 102
	CompatibilityDropTable     Code = 103
	CompatibilityRenameColumn  Code = 104
	CompatibilityDropColumn    Code = 105
	CompatibilityAddPrimaryKey Code = 106
	CompatibilityAddUniqueKey  Code = 107
	CompatibilityAddForeignKey Code = 108
	CompatibilityAddCheck      Code = 109
	CompatibilityAlterCheck    Code = 110
	CompatibilityAlterColumn   Code = 111
	CompatibilityDropSchema    Code = 112

	// 201 ~ 299 statement error code.
	StatementSyntaxError                      Code = 201
	StatementNoWhere                          Code = 202
	StatementSelectAll                        Code = 203
	StatementLeadingWildcardLike              Code = 204
	StatementCreateTableAs                    Code = 205
	StatementDisallowCommit                   Code = 206
	StatementRedundantAlterTable              Code = 207
	StatementDMLDryRunFailed                  Code = 208
	StatementAffectedRowExceedsLimit          Code = 209
	StatementAddColumnWithDefault             Code = 210
	StatementAddCheckWithValidation           Code = 211
	StatementAddNotNull                       Code = 212
	StatementDisallowCascade                  Code = 213
	StatementCheckSelectFullTableScanFailed   Code = 214
	StatementHasTableFullScan                 Code = 215
	StatementCreateWithoutSchemaName          Code = 216
	StatementCheckSetRoleVariable             Code = 217
	StatementExplainQueryFailed               Code = 218
	StatementHasUsingFilesort                 Code = 219
	StatementHasUsingTemporary                Code = 220
	StatementWhereNoEqualNull                 Code = 221
	StatementExceedMaximumLimitValue          Code = 222
	StatementMaximumJoinTableCount            Code = 223
	StatementUnwantedQueryPlanLevel           Code = 224
	StatementWhereMaximumLogicalOperatorCount Code = 225
	StatementJoinColumnAttrsNotMatch          Code = 226
	StatementDisallowMixDDLDML                Code = 227
	StatementPriorBackupCheck                 Code = 228
	StatementAddFKWithValidation              Code = 229
	StatementNonTransactional                 Code = 230
	StatementAddColumnWithPosition            Code = 231
	StatementOfflineDDL                       Code = 232
	StatementDisallowCrossDBQueries           Code = 233
<<<<<<< HEAD
	StatementDisallowFunctionsAndCalculations Code = 234
=======
>>>>>>> 9c0bacac

	// 301 ～ 399 naming error code
	// 301 table naming advisor error code.
	NamingTableConventionMismatch Code = 301
	// 302 column naming advisor error code.
	NamingColumnConventionMismatch Code = 302
	// 303 index naming advisor error code.
	NamingIndexConventionMismatch Code = 303
	// 304 unique key naming advisor error code.
	NamingUKConventionMismatch Code = 304
	// 305 foreign key naming advisor error code.
	NamingFKConventionMismatch Code = 305
	// 306 primary key naming advisor error code.
	NamingPKConventionMismatch Code = 306
	// 307 auto_increment  column naming advisor error code.
	NamingAutoIncrementColumnConventionMismatch Code = 307
	// 308 name is keyword identifier advisor error code.
	NameIsKeywordIdentifier Code = 308
	// 309 naming case mismatch advisor error code.
	NamingCaseMismatch Code = 309
	// 310 not fully qualified object name error code.
	NamingNotFullyQualifiedName = 310

	// 401 ~ 499 column error code.
	NoRequiredColumn                           Code = 401
	ColumnCannotNull                           Code = 402
	ChangeColumnType                           Code = 403
	NotNullColumnWithNoDefault                 Code = 404
	ColumnNotExists                            Code = 405
	UseChangeColumnStatement                   Code = 406
	ChangeColumnOrder                          Code = 407
	NoColumnComment                            Code = 408
	ColumnCommentTooLong                       Code = 409
	AutoIncrementColumnNotInteger              Code = 410
	DisabledColumnType                         Code = 411
	ColumnExists                               Code = 412
	DropAllColumns                             Code = 413
	SetColumnCharset                           Code = 414
	CharLengthExceedsLimit                     Code = 415
	AutoIncrementColumnInitialValueNotMatch    Code = 416
	AutoIncrementColumnSigned                  Code = 417
	DefaultCurrentTimeColumnCountExceedsLimit  Code = 418
	OnUpdateCurrentTimeColumnCountExceedsLimit Code = 419
	NoDefault                                  Code = 420
	ColumnIsReferencedByView                   Code = 421
	VarcharLengthExceedsLimit                  Code = 422
	InvalidColumnDefault                       Code = 423
	DropIndexColumn                            Code = 424
	DropColumn                                 Code = 425

	// 501 engine error code.
	NotInnoDBEngine Code = 501

	// 601 ~ 699 table rule advisor error code.
	TableNoPK                         Code = 601
	TableHasFK                        Code = 602
	TableDropNamingConventionMismatch Code = 603
	TableNotExists                    Code = 604
	NoTableComment                    Code = 605
	TableCommentTooLong               Code = 606
	TableExists                       Code = 607
	CreateTablePartition              Code = 608
	TableIsReferencedByView           Code = 609
	CreateTableTrigger                Code = 610
	TotalTextLengthExceedsLimit       Code = 611
	DisallowSetCharset                Code = 612
	TableDisallowDDL                  Code = 613
	TableDisallowDML                  Code = 614
	TableExceedLimitSize              Code = 615

	// 701 ~ 799 database advisor error code.
	DatabaseNotEmpty   Code = 701
	NotCurrentDatabase Code = 702
	DatabaseIsDeleted  Code = 703
	DatabaseNotExists  Code = 704

	// 801 ~ 899 index error code.
	NotUseIndex                Code = 801
	IndexKeyNumberExceedsLimit Code = 802
	IndexPKType                Code = 803
	IndexTypeNoBlob            Code = 804
	IndexExists                Code = 805
	PrimaryKeyExists           Code = 806
	IndexEmptyKeys             Code = 807
	PrimaryKeyNotExists        Code = 808
	IndexNotExists             Code = 809
	IncorrectIndexName         Code = 810
	SpatialIndexKeyNullable    Code = 811
	DuplicateColumnInIndex     Code = 812
	IndexCountExceedsLimit     Code = 813
	CreateIndexUnconcurrently  Code = 814
	DuplicateIndexInTable      Code = 815
	IndexTypeNotAllowed        Code = 816

	// 1001 ~ 1099 charset error code.
	DisabledCharset Code = 1001

	// 1101 ~ 1199 insert/update/delete error code.
	InsertTooManyRows      Code = 1101
	UpdateUseLimit         Code = 1102
	InsertUseLimit         Code = 1103
	UpdateUseOrderBy       Code = 1104
	DeleteUseOrderBy       Code = 1105
	DeleteUseLimit         Code = 1106
	InsertNotSpecifyColumn Code = 1107
	InsertUseOrderByRand   Code = 1108

	// 1201 ~ 1299 collation error code.
	DisabledCollation Code = 1201

	// 1301 ~ 1399 comment error code.
	CommentTooLong Code = 1301

	// 1401 ~ 1499 procedure error code.
	DisallowCreateProcedure Code = 1401

	// 1501 ~ 1599 event error code.
	DisallowCreateEvent Code = 1501

	// 1601 ~ 1699 view error code.
	DisallowCreateView Code = 1601

	// 1701 ~ 1799 function error code.
	DisallowCreateFunction Code = 1701
	DisabledFunction       Code = 1702

	// 1801 ~ 1899 advice error code.
	AdviseOnlineMigration Code = 1801
)

// Int returns the int type of code.
func (c Code) Int() int {
	return int(c)
}

// Int32 returns the int32 type of code.
func (c Code) Int32() int32 {
	return int32(c)
}<|MERGE_RESOLUTION|>--- conflicted
+++ resolved
@@ -58,10 +58,8 @@
 	StatementAddColumnWithPosition            Code = 231
 	StatementOfflineDDL                       Code = 232
 	StatementDisallowCrossDBQueries           Code = 233
-<<<<<<< HEAD
 	StatementDisallowFunctionsAndCalculations Code = 234
-=======
->>>>>>> 9c0bacac
+	StatementDisallowCrossDBQueries           Code = 233
 
 	// 301 ～ 399 naming error code
 	// 301 table naming advisor error code.
