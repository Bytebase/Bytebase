--- conflicted
+++ resolved
@@ -1260,7 +1260,6 @@
 		fieldList  []db.SensitiveField
 	}{
 		{
-<<<<<<< HEAD
 			// Test for Recursive Common Table Expression dependent closures.
 			statement: `
 				with t1(cc1, cc2, cc3, n) as (
@@ -1449,9 +1448,6 @@
 		{
 			// Test for UNION.
 			statement:  `select * from t UNION ALL select * from t`,
-=======
-			statement:  `SELECT * FROM t;`,
->>>>>>> 4a41f5ac
 			schemaInfo: defaultDatabaseSchema,
 			fieldList: []db.SensitiveField{
 				{
