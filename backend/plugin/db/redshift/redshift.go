// Package redshift is the plugin for RedShift driver.
package redshift

import (
	"context"
	"database/sql"
	"fmt"
	"regexp"
	"strings"

	"github.com/jackc/pgx/v5"
	"github.com/jackc/pgx/v5/stdlib"
	"github.com/pkg/errors"
	"go.uber.org/zap"

	"github.com/bytebase/bytebase/backend/common/log"
	"github.com/bytebase/bytebase/backend/plugin/db"
	"github.com/bytebase/bytebase/backend/plugin/db/util"
	"github.com/bytebase/bytebase/backend/plugin/parser"
)

var (
	excludedDatabaseList = map[string]bool{
		// Skip internal databases from cloud service providers
		// aws
		"padb_harvest": true,
		// system templates.
		"template0": true,
		"template1": true,
	}

	// driverName is the driver name that our driver dependence register, now is "pgx".
	driverName = "pgx"

	_ db.Driver = (*Driver)(nil)
)

func init() {
	db.Register(db.Redshift, newDriver)
}

// Driver is the Postgres driver.
type Driver struct {
	connectionCtx db.ConnectionContext
	config        db.ConnectionConfig

	db *sql.DB
	// connectionString is the connection string registered by pgx.
	// Unregister connectionString if we don't need it.
	connectionString string
	baseDSN          string
	databaseName     string
}

func newDriver(db.DriverConfig) db.Driver {
	return &Driver{}
}

// Open opens a redshift database, it may just check the connection string is valid depends on the pgx driver.
func (driver *Driver) Open(_ context.Context, _ db.Type, config db.ConnectionConfig, connCtx db.ConnectionContext) (db.Driver, error) {
	// Require username for Postgres, as the guessDSN 1st guess is to use the username as the connecting database
	// if database name is not explicitly specified.
	if config.Username == "" {
		return nil, errors.Errorf("user must be set")
	}

	if (config.TLSConfig.SslCert == "" && config.TLSConfig.SslKey != "") ||
		(config.TLSConfig.SslCert != "" && config.TLSConfig.SslKey == "") {
		return nil, errors.Errorf("ssl-cert and ssl-key must be both set or unset")
	}

	databaseName, dsn, err := guessDSN(
		config.Username,
		config.Password,
		config.Host,
		config.Port,
		config.Database,
		config.TLSConfig.SslCA,
		config.TLSConfig.SslCert,
		config.TLSConfig.SslKey,
	)
	if err != nil {
		return nil, err
	}
	if config.ReadOnly {
		dsn = fmt.Sprintf("%s default_transaction_read_only=true", dsn)
	}
	driver.databaseName = databaseName
	driver.baseDSN = dsn
	driver.connectionCtx = connCtx
	driver.config = config

	connectionString, err := registerConnectionConfig(dsn, driver.config.TLSConfig)
	if err != nil {
		return nil, err
	}
	driver.connectionString = connectionString

	db, err := sql.Open(driverName, driver.connectionString)
	if err != nil {
		return nil, err
	}
	driver.db = db
	return driver, nil
}

func registerConnectionConfig(dsn string, tlsConfig db.TLSConfig) (string, error) {
	connConfig, err := pgx.ParseConfig(dsn)
	if err != nil {
		return "", err
	}

	if tlsConfig.SslCA != "" {
		sslConfig, err := tlsConfig.GetSslConfig()
		if err != nil {
			return "", err
		}
		connConfig.TLSConfig = sslConfig
	}

	return stdlib.RegisterConnConfig(connConfig), nil
}

func unregisterConnectionConfig(connectionString string) {
	stdlib.UnregisterConnConfig(connectionString)
}

// guessDSN will guess a valid DB connection and its database name.
func guessDSN(username, password, hostname, port, database, sslCA, sslCert, sslKey string) (string, string, error) {
	// dbname is guessed if not specified.
	m := map[string]string{
		"host":     hostname,
		"port":     port,
		"user":     username,
		"password": password,
	}
	if database != "" {
		m["dbname"] = database
	}

	tlsConfig := db.TLSConfig{
		SslCA:   sslCA,
		SslCert: sslCert,
		SslKey:  sslKey,
	}

	var tokens []string
	for k, v := range m {
		if v != "" {
			tokens = append(tokens, fmt.Sprintf("%s=%s", k, v))
		}
	}
	dsn := strings.Join(tokens, " ")

	if database != "" {
		return database, dsn, nil
	}

	// Redshift disallows us connect to template0 and template1, so only guess the username and dev database which is the default database.
	//
	guessDatabases := []string{username, "dev"}
	//  dsn+" dbname=bytebase"
	for _, guessDatabase := range guessDatabases {
		guessDSN := fmt.Sprintf("%s dbname=%s", dsn, guessDatabase)
		if err := func() error {
			connectionString, err := registerConnectionConfig(guessDSN, tlsConfig)
			if err != nil {
				return err
			}
			defer unregisterConnectionConfig(connectionString)
			db, err := sql.Open(driverName, connectionString)
			if err != nil {
				return err
			}
			defer db.Close()
			return db.Ping()
		}(); err != nil {
			log.Debug("guessDSN attempt failed", zap.Error(err))
			continue
		}
		return guessDatabase, guessDSN, nil
	}
	return "", "", errors.Errorf("cannot connect to the instance, make sure the connection info is correct")
}

// Close closes the database and prevents new queries from starting.
// Close then waits for all queries that have started processing on the server to finish.
func (driver *Driver) Close(_ context.Context) error {
	return driver.db.Close()
}

// Ping verifies a connection to the database is still alive, establishing a connection if necessary.
func (driver *Driver) Ping(ctx context.Context) error {
	return driver.db.PingContext(ctx)
}

// GetType returns the database type.
func (*Driver) GetType() db.Type {
	return db.Redshift
}

// GetDB gets the database.
func (driver *Driver) GetDB() *sql.DB {
	return driver.db
}

// Execute will execute the statement. For CREATE DATABASE statement, some types of databases such as Postgres
// will not use transactions to execute the statement but will still use transactions to execute the rest of statements.
func (driver *Driver) Execute(ctx context.Context, statement string, createDatabase bool) (int64, error) {
	if createDatabase {
		databases, err := driver.getDatabases(ctx)
		if err != nil {
			return 0, err
		}
		databaseName, err := getDatabaseInCreateDatabaseStatement(statement)
		if err != nil {
			return 0, err
		}
		exist := false
		for _, database := range databases {
			if database.Name == databaseName {
				exist = true
				break
			}
		}
		if exist {
			return 0, err
		}

		f := func(stmt string) error {
			if _, err := driver.db.ExecContext(ctx, stmt); err != nil {
				return err
			}
			return nil
		}
		if _, err := parser.SplitMultiSQLStream(parser.Redshift, strings.NewReader(statement), f); err != nil {
			return 0, err
		}
		return 0, nil
	}

	owner, err := driver.GetCurrentDatabaseOwner()
	if err != nil {
		return 0, err
	}

	var remainingStmts []string
	var nonTransactionStmts []string
	totalRowsAffected := int64(0)
	f := func(stmt string) error {
		// We don't use transaction for creating / altering databases in Postgres.
		// We will execute the statement directly before "\\connect" statement.
		// https://github.com/bytebase/bytebase/issues/202
<<<<<<< HEAD
		if createDatabase && !connected {
			if strings.HasPrefix(stmt, "CREATE DATABASE ") {
				databases, err := driver.getDatabases(ctx)
				if err != nil {
					return err
				}
				databaseName, err := getDatabaseInCreateDatabaseStatement(stmt)
				if err != nil {
					return err
				}
				exist := false
				for _, database := range databases {
					if database.Name == databaseName {
						exist = true
						break
					}
				}
				if !exist {
					if _, err := driver.db.ExecContext(ctx, stmt); err != nil {
						return err
					}
				}
			} else if strings.HasPrefix(stmt, "ALTER DATABASE") && strings.Contains(stmt, " OWNER TO ") {
				if _, err := driver.db.ExecContext(ctx, stmt); err != nil {
					return err
				}
			} else if strings.HasPrefix(stmt, "\\connect ") {
				// For the case of `\connect "dbname";`, we need to use GetDBConnection() instead of executing the statement.
				parts := strings.Split(stmt, `"`)
				if len(parts) != 3 {
					return errors.Errorf("invalid statement %q", stmt)
				}
				if _, err = driver.GetDBConnection(ctx, parts[1]); err != nil {
					return err
				}
				// Update current owner
				if owner, err = driver.GetCurrentDatabaseOwner(); err != nil {
					return err
				}
				connected = true
			} else {
				sqlResult, err := driver.db.ExecContext(ctx, stmt)
				if err != nil {
					return err
				}
				rowsAffected, err := sqlResult.RowsAffected()
				if err != nil {
					// Since we cannot differentiate DDL and DML yet, we have to ignore the error.
					log.Debug("rowsAffected returns error", zap.Error(err))
				} else {
					totalRowsAffected += rowsAffected
				}
			}
		} else {
			if isSuperuserStatement(stmt) {
				// CREATE EVENT TRIGGER statement only supports EXECUTE PROCEDURE in version 10 and before, while newer version supports both EXECUTE { FUNCTION | PROCEDURE }.
				// Since we use pg_dump version 14, the dump uses a new style even for an old version of PostgreSQL.
				// We should convert EXECUTE FUNCTION to EXECUTE PROCEDURE to make the restoration work on old versions.
				// https://www.postgresql.org/docs/14/sql-createeventtrigger.html
				if strings.Contains(strings.ToUpper(stmt), "CREATE EVENT TRIGGER") {
					stmt = strings.ReplaceAll(stmt, "EXECUTE FUNCTION", "EXECUTE PROCEDURE")
				}
				// Use superuser privilege to run privileged statements.
				stmt = fmt.Sprintf("SET SESSION AUTHORIZATION NONE;%sSET SESSION AUTHORIZATION '%s';", stmt, owner)
				remainingStmts = append(remainingStmts, stmt)
			} else if isNonTransactionStatement(stmt) {
				nonTransactionStmts = append(nonTransactionStmts, stmt)
			} else if !isIgnoredStatement(stmt) {
				remainingStmts = append(remainingStmts, stmt)
=======
		if isSuperuserStatement(stmt) {
			// CREATE EVENT TRIGGER statement only supports EXECUTE PROCEDURE in version 10 and before, while newer version supports both EXECUTE { FUNCTION | PROCEDURE }.
			// Since we use pg_dump version 14, the dump uses a new style even for an old version of PostgreSQL.
			// We should convert EXECUTE FUNCTION to EXECUTE PROCEDURE to make the restoration work on old versions.
			// https://www.postgresql.org/docs/14/sql-createeventtrigger.html
			if strings.Contains(strings.ToUpper(stmt), "CREATE EVENT TRIGGER") {
				stmt = strings.ReplaceAll(stmt, "EXECUTE FUNCTION", "EXECUTE PROCEDURE")
>>>>>>> 3d5a80be
			}
			// Use superuser privilege to run privileged statements.
			stmt = fmt.Sprintf("SET LOCAL ROLE NONE;%sSET LOCAL ROLE '%s';", stmt, owner)
			remainingStmts = append(remainingStmts, stmt)
		} else if isNonTransactionStatement(stmt) {
			nonTransactionStmts = append(nonTransactionStmts, stmt)
		} else if !isIgnoredStatement(stmt) {
			remainingStmts = append(remainingStmts, stmt)
		}
		return nil
	}

	if _, err := parser.SplitMultiSQLStream(parser.Redshift, strings.NewReader(statement), f); err != nil {
		return 0, err
	}

	if len(remainingStmts) != 0 {
		tx, err := driver.db.BeginTx(ctx, nil)
		if err != nil {
			return 0, err
		}
		defer tx.Rollback()

		// Set the current transaction role to the database owner so that the owner of created database will be the same as the database owner.
		if _, err := tx.ExecContext(ctx, fmt.Sprintf("SET SESSION AUTHORIZATION '%s'", owner)); err != nil {
			return 0, err
		}

		sqlResult, err := tx.ExecContext(ctx, strings.Join(remainingStmts, "\n"))
		if err != nil {
			return 0, err
		}
		// Restore the current transaction role to the current user.
		if _, err := tx.ExecContext(ctx, fmt.Sprintf("SET SESSION AUTHORIZATION DEFAULT")); err != nil {
			log.Warn("Failed to restore the current transaction role to the current user", zap.Error(err))
		}

		if err := tx.Commit(); err != nil {
			return 0, err
		}
		rowsAffected, err := sqlResult.RowsAffected()
		if err != nil {
			// Since we cannot differentiate DDL and DML yet, we have to ignore the error.
			log.Debug("rowsAffected returns error", zap.Error(err))
		} else {
			totalRowsAffected += rowsAffected
		}
	}

	// Run non-transaction statements at the end.
	for _, stmt := range nonTransactionStmts {
		if _, err := driver.db.Exec(stmt); err != nil {
			return 0, err
		}
	}
	return totalRowsAffected, nil
}

func isSuperuserStatement(stmt string) bool {
	upperCaseStmt := strings.ToUpper(stmt)
	if strings.HasPrefix(upperCaseStmt, "GRANT") || strings.HasPrefix(upperCaseStmt, "CREATE EXTENSION") || strings.HasPrefix(upperCaseStmt, "CREATE EVENT TRIGGER") || strings.HasPrefix(upperCaseStmt, "COMMENT ON EVENT TRIGGER") {
		return true
	}
	return false
}

func isIgnoredStatement(stmt string) bool {
	// Extensions created in AWS Aurora PostgreSQL are owned by rdsadmin.
	// We don't have privileges to comment on the extension and have to ignore it.
	upperCaseStmt := strings.ToUpper(stmt)
	return strings.HasPrefix(upperCaseStmt, "COMMENT ON EXTENSION")
}

func isNonTransactionStatement(stmt string) bool {
	// CREATE INDEX CONCURRENTLY cannot run inside a transaction block.
	// CREATE [ UNIQUE ] INDEX [ CONCURRENTLY ] [ [ IF NOT EXISTS ] name ] ON [ ONLY ] table_name [ USING method ] ...
	createIndexReg := regexp.MustCompile(`(?i)CREATE(\s+(UNIQUE\s+)?)INDEX(\s+)CONCURRENTLY`)
	if len(createIndexReg.FindString(stmt)) > 0 {
		return true
	}

	// DROP INDEX CONCURRENTLY cannot run inside a transaction block.
	// DROP INDEX [ CONCURRENTLY ] [ IF EXISTS ] name [, ...] [ CASCADE | RESTRICT ]
	dropIndexReg := regexp.MustCompile(`(?i)DROP(\s+)INDEX(\s+)CONCURRENTLY`)
	return len(dropIndexReg.FindString(stmt)) > 0
}

func getDatabaseInCreateDatabaseStatement(createDatabaseStatement string) (string, error) {
	raw := strings.TrimRight(createDatabaseStatement, ";")
	raw = strings.TrimPrefix(raw, "CREATE DATABASE")
	tokens := strings.Fields(raw)
	if len(tokens) == 0 {
		return "", errors.Errorf("database name not found")
	}
	databaseName := strings.TrimLeft(tokens[0], `"`)
	databaseName = strings.TrimRight(databaseName, `"`)
	return databaseName, nil
}

// QueryConn will query the database using the provided connection, it is useful for keeping the context of the connection.
func (*Driver) QueryConn(ctx context.Context, conn *sql.Conn, statement string, queryContext *db.QueryContext) ([]any, error) {
	singleSQLs, err := parser.SplitMultiSQL(parser.Postgres, statement)
	if err != nil {
		return nil, err
	}
	if len(singleSQLs) == 0 {
		return nil, nil
	}

	// If the statement is an INSERT, UPDATE, or DELETE statement, we will call execute instead of query and return the number of rows affected.
	// https://github.com/postgres/postgres/blob/master/src/bin/psql/common.c#L969
	if len(singleSQLs) == 1 && util.IsAffectedRowsStatement(singleSQLs[0].Text) {
		sqlResult, err := conn.ExecContext(ctx, singleSQLs[0].Text)
		if err != nil {
			return nil, err
		}
		affectedRows, err := sqlResult.RowsAffected()
		if err != nil {
			return nil, err
		}
		field := []string{"Affected Rows"}
		types := []string{"INT"}
		rows := [][]any{{affectedRows}}
		return []any{field, types, rows}, nil
	}
	return util.Query(ctx, db.Postgres, conn, statement, queryContext)
}

// GetCurrentDatabaseOwner returns the current database owner name.
func (driver *Driver) GetCurrentDatabaseOwner() (string, error) {
	const query = `
		SELECT
			u.usename
		FROM
			pg_database as d JOIN pg_user as u ON (d.datdba = u.usesysid)
		WHERE d.datname = current_database();
	`
	var owner string
	rows, err := driver.db.Query(query)
	if err != nil {
		return "", err
	}
	defer rows.Close()
	for rows.Next() {
		if err := rows.Scan(&owner); err != nil {
			return "", err
		}
	}
	if err := rows.Err(); err != nil {
		return "", err
	}
	if owner == "" {
		return "", errors.Errorf("cannot find the current database owner because the query result is empty")
	}
	return owner, nil
}<|MERGE_RESOLUTION|>--- conflicted
+++ resolved
@@ -251,77 +251,6 @@
 		// We don't use transaction for creating / altering databases in Postgres.
 		// We will execute the statement directly before "\\connect" statement.
 		// https://github.com/bytebase/bytebase/issues/202
-<<<<<<< HEAD
-		if createDatabase && !connected {
-			if strings.HasPrefix(stmt, "CREATE DATABASE ") {
-				databases, err := driver.getDatabases(ctx)
-				if err != nil {
-					return err
-				}
-				databaseName, err := getDatabaseInCreateDatabaseStatement(stmt)
-				if err != nil {
-					return err
-				}
-				exist := false
-				for _, database := range databases {
-					if database.Name == databaseName {
-						exist = true
-						break
-					}
-				}
-				if !exist {
-					if _, err := driver.db.ExecContext(ctx, stmt); err != nil {
-						return err
-					}
-				}
-			} else if strings.HasPrefix(stmt, "ALTER DATABASE") && strings.Contains(stmt, " OWNER TO ") {
-				if _, err := driver.db.ExecContext(ctx, stmt); err != nil {
-					return err
-				}
-			} else if strings.HasPrefix(stmt, "\\connect ") {
-				// For the case of `\connect "dbname";`, we need to use GetDBConnection() instead of executing the statement.
-				parts := strings.Split(stmt, `"`)
-				if len(parts) != 3 {
-					return errors.Errorf("invalid statement %q", stmt)
-				}
-				if _, err = driver.GetDBConnection(ctx, parts[1]); err != nil {
-					return err
-				}
-				// Update current owner
-				if owner, err = driver.GetCurrentDatabaseOwner(); err != nil {
-					return err
-				}
-				connected = true
-			} else {
-				sqlResult, err := driver.db.ExecContext(ctx, stmt)
-				if err != nil {
-					return err
-				}
-				rowsAffected, err := sqlResult.RowsAffected()
-				if err != nil {
-					// Since we cannot differentiate DDL and DML yet, we have to ignore the error.
-					log.Debug("rowsAffected returns error", zap.Error(err))
-				} else {
-					totalRowsAffected += rowsAffected
-				}
-			}
-		} else {
-			if isSuperuserStatement(stmt) {
-				// CREATE EVENT TRIGGER statement only supports EXECUTE PROCEDURE in version 10 and before, while newer version supports both EXECUTE { FUNCTION | PROCEDURE }.
-				// Since we use pg_dump version 14, the dump uses a new style even for an old version of PostgreSQL.
-				// We should convert EXECUTE FUNCTION to EXECUTE PROCEDURE to make the restoration work on old versions.
-				// https://www.postgresql.org/docs/14/sql-createeventtrigger.html
-				if strings.Contains(strings.ToUpper(stmt), "CREATE EVENT TRIGGER") {
-					stmt = strings.ReplaceAll(stmt, "EXECUTE FUNCTION", "EXECUTE PROCEDURE")
-				}
-				// Use superuser privilege to run privileged statements.
-				stmt = fmt.Sprintf("SET SESSION AUTHORIZATION NONE;%sSET SESSION AUTHORIZATION '%s';", stmt, owner)
-				remainingStmts = append(remainingStmts, stmt)
-			} else if isNonTransactionStatement(stmt) {
-				nonTransactionStmts = append(nonTransactionStmts, stmt)
-			} else if !isIgnoredStatement(stmt) {
-				remainingStmts = append(remainingStmts, stmt)
-=======
 		if isSuperuserStatement(stmt) {
 			// CREATE EVENT TRIGGER statement only supports EXECUTE PROCEDURE in version 10 and before, while newer version supports both EXECUTE { FUNCTION | PROCEDURE }.
 			// Since we use pg_dump version 14, the dump uses a new style even for an old version of PostgreSQL.
@@ -329,10 +258,9 @@
 			// https://www.postgresql.org/docs/14/sql-createeventtrigger.html
 			if strings.Contains(strings.ToUpper(stmt), "CREATE EVENT TRIGGER") {
 				stmt = strings.ReplaceAll(stmt, "EXECUTE FUNCTION", "EXECUTE PROCEDURE")
->>>>>>> 3d5a80be
 			}
 			// Use superuser privilege to run privileged statements.
-			stmt = fmt.Sprintf("SET LOCAL ROLE NONE;%sSET LOCAL ROLE '%s';", stmt, owner)
+			stmt = fmt.Sprintf("SET SESSION AUTHORIZATION NONE;%sSET SESSION AUTHORIZATION '%s';", stmt, owner)
 			remainingStmts = append(remainingStmts, stmt)
 		} else if isNonTransactionStatement(stmt) {
 			nonTransactionStmts = append(nonTransactionStmts, stmt)
@@ -363,7 +291,7 @@
 			return 0, err
 		}
 		// Restore the current transaction role to the current user.
-		if _, err := tx.ExecContext(ctx, fmt.Sprintf("SET SESSION AUTHORIZATION DEFAULT")); err != nil {
+		if _, err := tx.ExecContext(ctx, "SET SESSION AUTHORIZATION DEFAULT"); err != nil {
 			log.Warn("Failed to restore the current transaction role to the current user", zap.Error(err))
 		}
 
