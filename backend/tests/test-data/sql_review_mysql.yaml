--- conflicted
+++ resolved
@@ -336,7 +336,7 @@
         }
       }
   run: false
-- statement: '        DELETE FROM tech_book'
+- statement: "        DELETE FROM tech_book"
   result:
     - |-
       {
@@ -371,7 +371,6 @@
   run: false
 - statement: DELETE FROM tech_book WHERE name like "%abc"
   result:
-<<<<<<< HEAD
     - status: 1
       title: statement.where.no-leading-wildcard-like
       content: |-
@@ -396,40 +395,8 @@
       sql_review_report:
         code: 209
         line: 2
-=======
-    - |-
-      {
-        "status": "ERROR",
-        "title": "statement.where.no-leading-wildcard-like",
-        "content": "\"DELETE FROM tech_book WHERE name like `%abc`\n;\" uses leading wildcard LIKE",
-        "sqlReviewReport": {
-          "line": 2,
-          "code": 204
-        }
-      }
-    - |-
-      {
-        "status": "ERROR",
-        "title": "statement.dml-dry-run",
-        "content": "\"DELETE FROM tech_book WHERE name like `%abc`\n;\" dry runs failed: Error 1146 (42S02): Table 'testsqlreview.tech_book' doesn't exist",
-        "sqlReviewReport": {
-          "line": 2,
-          "code": 208
-        }
-      }
-    - |-
-      {
-        "status": "WARNING",
-        "title": "statement.affected-row-limit",
-        "content": "\"DELETE FROM tech_book WHERE name like `%abc`\n;\" dry runs failed: Error 1146 (42S02): Table 'testsqlreview.tech_book' doesn't exist",
-        "sqlReviewReport": {
-          "line": 2,
-          "code": 209
-        }
-      }
->>>>>>> 8e653ed6
-  run: false
-- statement: '        INSERT INTO t_copy SELECT * FROM t'
+  run: false
+- statement: "        INSERT INTO t_copy SELECT * FROM t"
   result:
     - |-
       {
@@ -482,7 +449,7 @@
         }
       }
   run: false
-- statement: '        INSERT INTO t VALUES (1, 1, now(), 1, now())'
+- statement: "        INSERT INTO t VALUES (1, 1, now(), 1, now())"
   result:
     - |-
       {
@@ -622,7 +589,7 @@
         }
       }
   run: false
-- statement: '        ALTER TABLE user PARTITION BY HASH(id) PARTITIONS 8;'
+- statement: "        ALTER TABLE user PARTITION BY HASH(id) PARTITIONS 8;"
   result:
     - |-
       {
@@ -690,7 +657,7 @@
         }
       }
   run: false
-- statement: '        DROP TABLE user;'
+- statement: "        DROP TABLE user;"
   result:
     - |-
       {
