package iam

import (
	"testing"

	"github.com/stretchr/testify/require"
)

// Test that every permission in the yaml is also defined in permission.go as a constant.
func TestPermissionExists(t *testing.T) {
	a := require.New(t)

	m, err := NewManager(nil)
	a.NoError(err)

	for _, permissions := range m.roles {
		for _, p := range permissions {
			exist := permissionExist(p)
			a.True(exist, "permission %s is not defined as a constant", p)
		}
	}
}

func permissionExist(p Permission) bool {
	//exhaustive:enforce
	switch p {
	case
		PermissionInstancesList,
		PermissionInstancesGet,
		PermissionInstancesCreate,
		PermissionInstancesUpdate,
		PermissionInstancesDelete,
		PermissionInstancesUndelete,
		PermissionInstancesSync,
		PermissionDatabasesList,
		PermissionDatabasesGet,
		PermissionDatabasesUpdate,
		PermissionDatabasesSync,
		PermissionDatabasesGetMetadata,
		PermissionDatabasesUpdateMetadata,
		PermissionDatabasesGetSchema,
		PermissionDatabasesGetBackupSetting,
		PermissionDatabasesUpdateBackupSetting,
		PermissionBackupsList,
		PermissionBackupsCreate,
		PermissionChangeHistoriesList,
		PermissionChangeHistoriesGet,
		PermissionDatabaseSecretsList,
		PermissionDatabaseSecretsUpdate,
		PermissionDatabaseSecretsDelete,
		PermissionSlowQueriesList,
		PermissionEnvironmentsList,
		PermissionEnvironmentsGet,
		PermissionEnvironmentsCreate,
		PermissionEnvironmentsUpdate,
		PermissionEnvironmentsDelete,
		PermissionEnvironmentsUndelete,
		PermissionIssuesList,
		PermissionIssuesGet,
		PermissionIssuesCreate,
		PermissionIssuesUpdate,
		PermissionIssueCommentsCreate,
		PermissionIssueCommentsUpdate,
		PermissionProjectsList,
		PermissionProjectsGet,
		PermissionProjectsCreate,
		PermissionProjectsUpdate,
		PermissionProjectsDelete,
		PermissionProjectsUndelete,
		PermissionProjectsGetIAMPolicy,
		PermissionProjectsSetIAMPolicy,
		PermissionRisksList,
		PermissionRisksCreate,
		PermissionRisksUpdate,
		PermissionRisksDelete,
		PermissionRolesList,
		PermissionRolesCreate,
		PermissionRolesUpdate,
		PermissionRolesDelete,
		PermissionChangelistsList,
		PermissionChangelistsGet,
		PermissionChangelistsUpdate,
		PermissionChangelistsCreate,
		PermissionChangelistsDelete,
		PermissionInstanceRolesList,
		PermissionInstanceRolesGet,
		PermissionInstanceRolesCreate,
		PermissionInstanceRolesUpdate,
		PermissionInstanceRolesDelete,
		PermissionInstanceRolesUndelete,
<<<<<<< HEAD
		PermissionExternalVersionControlsGet,
		PermissionExternalVersionControlsList,
		PermissionExternalVersionControlsCreate,
		PermissionExternalVersionControlsUpdate,
		PermissionExternalVersionControlsDelete,
		PermissionExternalVersionControlsSearchProjects,
		PermissionExternalVersionControlsListProjects:
=======
		PermissionPlansList,
		PermissionPlansGet,
		PermissionPlansCreate,
		PermissionPlansUpdate,
		PermissionRolloutsGet,
		PermissionRolloutsCreate,
		PermissionRolloutsPreview,
		PermissionTaskRunsList,
		PermissionPlanCheckRunsList,
		PermissionPlanCheckRunsRun,
		PermissionTasksRun,
		PermissionTasksSkip,
		PermissionTaskRunsCancel:
>>>>>>> 2a0d0e23
		return true
	default:
		return false
	}
}<|MERGE_RESOLUTION|>--- conflicted
+++ resolved
@@ -88,7 +88,6 @@
 		PermissionInstanceRolesUpdate,
 		PermissionInstanceRolesDelete,
 		PermissionInstanceRolesUndelete,
-<<<<<<< HEAD
 		PermissionExternalVersionControlsGet,
 		PermissionExternalVersionControlsList,
 		PermissionExternalVersionControlsCreate,
@@ -96,7 +95,6 @@
 		PermissionExternalVersionControlsDelete,
 		PermissionExternalVersionControlsSearchProjects,
 		PermissionExternalVersionControlsListProjects:
-=======
 		PermissionPlansList,
 		PermissionPlansGet,
 		PermissionPlansCreate,
@@ -110,7 +108,6 @@
 		PermissionTasksRun,
 		PermissionTasksSkip,
 		PermissionTaskRunsCancel:
->>>>>>> 2a0d0e23
 		return true
 	default:
 		return false
