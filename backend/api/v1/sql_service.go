package v1

import (
	"bytes"
	"cmp"
	"context"
	"database/sql"
	"encoding/base64"
	"encoding/json"
	"fmt"
	"io"
	"reflect"
	"strconv"
	"strings"
	"time"

	"github.com/google/cel-go/cel"
	"github.com/labstack/echo/v4"
	"github.com/lib/pq"
	tidbast "github.com/pingcap/tidb/parser/ast"
	"github.com/pkg/errors"
	"github.com/xuri/excelize/v2"
	"go.uber.org/zap"
	"google.golang.org/grpc/codes"
	"google.golang.org/grpc/status"
	"google.golang.org/protobuf/proto"
	"google.golang.org/protobuf/types/known/structpb"

	"github.com/bytebase/bytebase/backend/common"
	"github.com/bytebase/bytebase/backend/common/log"
	"github.com/bytebase/bytebase/backend/component/activity"
	"github.com/bytebase/bytebase/backend/component/dbfactory"
	enterpriseAPI "github.com/bytebase/bytebase/backend/enterprise/api"
	api "github.com/bytebase/bytebase/backend/legacyapi"
	"github.com/bytebase/bytebase/backend/plugin/advisor"
	"github.com/bytebase/bytebase/backend/plugin/advisor/catalog"
	advisorDB "github.com/bytebase/bytebase/backend/plugin/advisor/db"
	"github.com/bytebase/bytebase/backend/plugin/db"
	"github.com/bytebase/bytebase/backend/plugin/db/pg"
	parser "github.com/bytebase/bytebase/backend/plugin/parser/sql"
	"github.com/bytebase/bytebase/backend/plugin/parser/sql/ast"
	"github.com/bytebase/bytebase/backend/plugin/parser/sql/transform"
	"github.com/bytebase/bytebase/backend/runner/schemasync"
	"github.com/bytebase/bytebase/backend/store"
	"github.com/bytebase/bytebase/backend/utils"
	storepb "github.com/bytebase/bytebase/proto/generated-go/store"
	v1pb "github.com/bytebase/bytebase/proto/generated-go/v1"
)

const (
	// The maximum number of bytes for sql results in response body.
	// 10 MB.
	maximumSQLResultSize = 10 * 1024 * 1024
	// defaultTimeout is the default timeout for query and admin execution.
	defaultTimeout = 1 * time.Minute
)

// SQLService is the service for SQL.
type SQLService struct {
	v1pb.UnimplementedSQLServiceServer
	store           *store.Store
	schemaSyncer    *schemasync.Syncer
	dbFactory       *dbfactory.DBFactory
	activityManager *activity.Manager
	licenseService  enterpriseAPI.LicenseService
}

// NewSQLService creates a SQLService.
func NewSQLService(
	store *store.Store,
	schemaSyncer *schemasync.Syncer,
	dbFactory *dbfactory.DBFactory,
	activityManager *activity.Manager,
	licenseService enterpriseAPI.LicenseService,
) *SQLService {
	return &SQLService{
		store:           store,
		schemaSyncer:    schemaSyncer,
		dbFactory:       dbFactory,
		activityManager: activityManager,
		licenseService:  licenseService,
	}
}

type maskingPolicyKey struct {
	schema string
	table  string
	column string
}

// Pretty returns pretty format SDL.
func (*SQLService) Pretty(_ context.Context, request *v1pb.PrettyRequest) (*v1pb.PrettyResponse, error) {
	engine := parser.EngineType(convertEngine(request.Engine))
	if _, err := transform.CheckFormat(engine, request.ExpectedSchema); err != nil {
		return nil, status.Errorf(codes.InvalidArgument, "User SDL is not SDL format: %s", err.Error())
	}
	if _, err := transform.CheckFormat(engine, request.CurrentSchema); err != nil {
		return nil, status.Errorf(codes.InvalidArgument, "Dumped SDL is not SDL format: %s", err.Error())
	}

	prettyExpectedSchema, err := transform.SchemaTransform(engine, request.ExpectedSchema)
	if err != nil {
		return nil, status.Errorf(codes.Internal, "failed to transform user SDL: %s", err.Error())
	}
	prettyCurrentSchema, err := transform.Normalize(engine, request.CurrentSchema, prettyExpectedSchema)
	if err != nil {
		return nil, status.Errorf(codes.Internal, "failed to normalize dumped SDL: %s", err.Error())
	}
	return &v1pb.PrettyResponse{
		CurrentSchema:  prettyCurrentSchema,
		ExpectedSchema: prettyExpectedSchema,
	}, nil
}

// AdminExecute executes the SQL statement.
func (s *SQLService) AdminExecute(server v1pb.SQLService_AdminExecuteServer) error {
	ctx := server.Context()
	var driver db.Driver
	var conn *sql.Conn
	defer func() {
		if conn != nil {
			if err := conn.Close(); err != nil {
				log.Warn("failed to close connection", zap.Error(err))
			}
		}
		if driver != nil {
			driver.Close(ctx)
		}
	}()
	for {
		request, err := server.Recv()
		if err != nil {
			if err == io.EOF {
				return nil
			}
			return status.Errorf(codes.Internal, "failed to receive request: %v", err)
		}

		instance, database, activity, err := s.preAdminExecute(ctx, request)
		if err != nil {
			return err
		}

		// We only need to get the driver and connection once.
		if driver == nil {
			driver, err = s.dbFactory.GetAdminDatabaseDriver(ctx, instance, database)
			if err != nil {
				return status.Errorf(codes.Internal, "failed to get database driver: %v", err)
			}

			sqlDB := driver.GetDB()
			if sqlDB != nil {
				conn, err = sqlDB.Conn(ctx)
				if err != nil {
					return status.Errorf(codes.Internal, "failed to get database connection: %v", err)
				}
			}
		}

		result, durationNs, queryErr := s.doAdminExecute(ctx, driver, conn, request)
		sanitizeResults(result)

		if err := s.postAdminExecute(ctx, activity, durationNs, queryErr); err != nil {
			log.Error("failed to post admin execute activity", zap.Error(err))
		}

		response := &v1pb.AdminExecuteResponse{}
		if queryErr != nil {
			response.Results = []*v1pb.QueryResult{
				{
					Error: queryErr.Error(),
				},
			}
		} else {
			response.Results = result
		}

		if proto.Size(response) > maximumSQLResultSize {
			response.Results = []*v1pb.QueryResult{
				{
					Error: fmt.Sprintf("Output of query exceeds max allowed output size of %dMB", maximumSQLResultSize/1024/1024),
				},
			}
		}

		if err := server.Send(response); err != nil {
			return status.Errorf(codes.Internal, "failed to send response: %v", err)
		}
	}
}

func (s *SQLService) postAdminExecute(ctx context.Context, activity *store.ActivityMessage, durationNs int64, queryErr error) error {
	var payload api.ActivitySQLEditorQueryPayload
	if err := json.Unmarshal([]byte(activity.Payload), &payload); err != nil {
		return status.Errorf(codes.Internal, "failed to unmarshal activity payload: %v", err)
	}

	var newLevel *api.ActivityLevel
	payload.DurationNs = durationNs
	if queryErr != nil {
		payload.Error = queryErr.Error()
		errorLevel := api.ActivityError
		newLevel = &errorLevel
	}

	// TODO: update the advice list
	payloadBytes, err := json.Marshal(payload)
	if err != nil {
		log.Warn("Failed to marshal activity after executing sql statement",
			zap.String("database_name", payload.DatabaseName),
			zap.Int("instance_id", payload.InstanceID),
			zap.String("statement", payload.Statement),
			zap.Error(err))
		return status.Errorf(codes.Internal, "Failed to marshal activity after executing sql statement: %v", err)
	}

	payloadString := string(payloadBytes)
	if _, err := s.store.UpdateActivityV2(ctx, &store.UpdateActivityMessage{
		UID:        activity.UID,
		UpdaterUID: activity.CreatorUID,
		Level:      newLevel,
		Payload:    &payloadString,
	}); err != nil {
		return status.Errorf(codes.Internal, "Failed to update activity after executing sql statement: %v", err)
	}

	return nil
}

func (*SQLService) doAdminExecute(ctx context.Context, driver db.Driver, conn *sql.Conn, request *v1pb.AdminExecuteRequest) ([]*v1pb.QueryResult, int64, error) {
	start := time.Now().UnixNano()
	timeout := defaultTimeout
	if request.Timeout != nil {
		timeout = request.Timeout.AsDuration()
	}
	ctx, cancelCtx := context.WithTimeout(ctx, timeout)
	defer cancelCtx()
	result, err := driver.RunStatement(ctx, conn, request.Statement)
	select {
	case <-ctx.Done():
		// canceled or timed out
		return nil, time.Now().UnixNano() - start, errors.Errorf("timeout reached: %v", timeout)
	default:
		// So the select will not block
	}
	return result, time.Now().UnixNano() - start, err
}

func (s *SQLService) preAdminExecute(ctx context.Context, request *v1pb.AdminExecuteRequest) (*store.InstanceMessage, *store.DatabaseMessage, *store.ActivityMessage, error) {
	user, _, instance, database, err := s.prepareRelatedMessage(ctx, request.Name, request.ConnectionDatabase)
	if err != nil {
		return nil, nil, nil, err
	}
	databaseID := 0
	if database != nil {
		databaseID = database.UID
	}
	activity, err := s.createQueryActivity(ctx, user, api.ActivityInfo, instance.UID, api.ActivitySQLEditorQueryPayload{
		Statement:              request.Statement,
		InstanceID:             instance.UID,
		DeprecatedInstanceName: instance.Title,
		DatabaseID:             databaseID,
		DatabaseName:           request.ConnectionDatabase,
	})
	if err != nil {
		return nil, nil, nil, err
	}

	return instance, database, activity, nil
}

// Export exports the SQL query result.
func (s *SQLService) Export(ctx context.Context, request *v1pb.ExportRequest) (*v1pb.ExportResponse, error) {
	instance, database, sensitiveSchemaInfo, activity, err := s.preExport(ctx, request)
	if err != nil {
		return nil, err
	}

	bytes, durationNs, exportErr := s.doExport(ctx, request, instance, database, sensitiveSchemaInfo)

	if err := s.postExport(ctx, activity, durationNs, exportErr); err != nil {
		return nil, err
	}

	if exportErr != nil {
		return nil, exportErr
	}

	return &v1pb.ExportResponse{
		Content: bytes,
	}, nil
}

func (s *SQLService) postExport(ctx context.Context, activity *store.ActivityMessage, durationNs int64, queryErr error) error {
	// Update the activity
	var payload api.ActivitySQLExportPayload
	if err := json.Unmarshal([]byte(activity.Payload), &payload); err != nil {
		return status.Errorf(codes.Internal, "failed to unmarshal activity payload: %v", err)
	}

	var newLevel *api.ActivityLevel
	payload.DurationNs = durationNs
	if queryErr != nil {
		payload.Error = queryErr.Error()
		errorLevel := api.ActivityError
		newLevel = &errorLevel
	}

	// TODO: update the advice list

	payloadBytes, err := json.Marshal(payload)
	if err != nil {
		log.Warn("Failed to marshal activity after exporting sql statement",
			zap.String("database_name", payload.DatabaseName),
			zap.Int("instance_id", payload.InstanceID),
			zap.String("statement", payload.Statement),
			zap.Error(err))
		return status.Errorf(codes.Internal, "Failed to marshal activity after exporting sql statement: %v", err)
	}

	payloadString := string(payloadBytes)
	if _, err := s.store.UpdateActivityV2(ctx, &store.UpdateActivityMessage{
		UID:        activity.UID,
		UpdaterUID: activity.CreatorUID,
		Level:      newLevel,
		Payload:    &payloadString,
	}); err != nil {
		return status.Errorf(codes.Internal, "Failed to update activity after exporting sql statement: %v", err)
	}

	return nil
}

func (s *SQLService) doExport(ctx context.Context, request *v1pb.ExportRequest, instance *store.InstanceMessage, database *store.DatabaseMessage, sensitiveSchemaInfo *db.SensitiveSchemaInfo) ([]byte, int64, error) {
	// Don't anonymize data for exporting data using admin mode.
	if request.Admin {
		sensitiveSchemaInfo = nil
	}

	driver, err := s.dbFactory.GetReadOnlyDatabaseDriver(ctx, instance, database)
	if err != nil {
		return nil, 0, err
	}
	defer driver.Close(ctx)

	sqlDB := driver.GetDB()
	var conn *sql.Conn
	if sqlDB != nil {
		conn, err = sqlDB.Conn(ctx)
		if err != nil {
			return nil, 0, err
		}
		defer conn.Close()
	}

	start := time.Now().UnixNano()
	result, err := driver.QueryConn(ctx, conn, request.Statement, &db.QueryContext{
		Limit:               int(request.Limit),
		ReadOnly:            true,
		CurrentDatabase:     request.ConnectionDatabase,
		SensitiveSchemaInfo: sensitiveSchemaInfo,
		EnableSensitive:     s.licenseService.IsFeatureEnabledForInstance(api.FeatureSensitiveData, instance) == nil,
	})
	durationNs := time.Now().UnixNano() - start
	if err != nil {
		return nil, durationNs, err
	}
	if len(result) != 1 {
		return nil, durationNs, errors.Errorf("expecting 1 result, but got %d", len(result))
	}

	var content []byte
	switch request.Format {
	case v1pb.ExportRequest_CSV:
		if content, err = s.exportCSV(result[0]); err != nil {
			return nil, durationNs, err
		}
	case v1pb.ExportRequest_JSON:
		if content, err = s.exportJSON(result[0]); err != nil {
			return nil, durationNs, err
		}
	case v1pb.ExportRequest_SQL:
		resourceList, err := s.extractResourceList(ctx, convertToParserEngine(instance.Engine), request.ConnectionDatabase, request.Statement, instance)
		if err != nil {
			return nil, 0, status.Errorf(codes.InvalidArgument, "failed to extract resource list: %v", err)
		}
		statementPrefix, err := getSQLStatementPrefix(instance.Engine, resourceList, result[0].ColumnNames)
		if err != nil {
			return nil, 0, err
		}
		if content, err = exportSQL(instance.Engine, statementPrefix, result[0]); err != nil {
			return nil, durationNs, err
		}
	case v1pb.ExportRequest_XLSX:
		if content, err = s.exportXLSX(result[0]); err != nil {
			return nil, durationNs, err
		}
	default:
		return nil, durationNs, status.Errorf(codes.InvalidArgument, "unsupported export format: %s", request.Format.String())
	}
	return content, durationNs, nil
}

func (*SQLService) exportCSV(result *v1pb.QueryResult) ([]byte, error) {
	var buf bytes.Buffer
	if _, err := buf.WriteString(strings.Join(result.ColumnNames, ",")); err != nil {
		return nil, err
	}
	if err := buf.WriteByte('\n'); err != nil {
		return nil, err
	}
	for i, row := range result.Rows {
		for i, value := range row.Values {
			if i != 0 {
				if err := buf.WriteByte(','); err != nil {
					return nil, err
				}
			}
			if _, err := buf.Write(convertValueToBytesInCSV(value)); err != nil {
				return nil, err
			}
		}
		if i != len(result.Rows)-1 {
			if err := buf.WriteByte('\n'); err != nil {
				return nil, err
			}
		}
	}
	return buf.Bytes(), nil
}

func convertValueToBytesInCSV(value *v1pb.RowValue) []byte {
	switch value.Kind.(type) {
	case *v1pb.RowValue_StringValue:
		var result []byte
		result = append(result, '"')
		result = append(result, []byte(escapeCSVString(value.GetStringValue()))...)
		result = append(result, '"')
		return result
	case *v1pb.RowValue_Int32Value:
		return []byte(strconv.FormatInt(int64(value.GetInt32Value()), 10))
	case *v1pb.RowValue_Int64Value:
		return []byte(strconv.FormatInt(value.GetInt64Value(), 10))
	case *v1pb.RowValue_Uint32Value:
		return []byte(strconv.FormatUint(uint64(value.GetUint32Value()), 10))
	case *v1pb.RowValue_Uint64Value:
		return []byte(strconv.FormatUint(value.GetUint64Value(), 10))
	case *v1pb.RowValue_FloatValue:
		return []byte(strconv.FormatFloat(float64(value.GetFloatValue()), 'f', -1, 32))
	case *v1pb.RowValue_DoubleValue:
		return []byte(strconv.FormatFloat(value.GetDoubleValue(), 'f', -1, 64))
	case *v1pb.RowValue_BoolValue:
		return []byte(strconv.FormatBool(value.GetBoolValue()))
	case *v1pb.RowValue_BytesValue:
		var result []byte
		result = append(result, '"')
		result = append(result, []byte(escapeCSVString(string(value.GetBytesValue())))...)
		result = append(result, '"')
		return result
	case *v1pb.RowValue_NullValue:
		return []byte("")
	case *v1pb.RowValue_ValueValue:
		// This is used by ClickHouse and Spanner only.
		return convertValueValueToBytes(value.GetValueValue())
	default:
		return []byte("")
	}
}

func escapeCSVString(str string) string {
	escapedStr := strings.ReplaceAll(str, `"`, `""`)
	return escapedStr
}

func getSQLStatementPrefix(engine db.Type, resourceList []parser.SchemaResource, columnNames []string) (string, error) {
	var escapeQuote string
	switch engine {
	case db.MySQL, db.MariaDB, db.TiDB, db.OceanBase, db.Spanner:
		escapeQuote = "`"
	case db.ClickHouse, db.MSSQL, db.Oracle, db.DM, db.Postgres, db.Redshift, db.SQLite, db.Snowflake:
		// ClickHouse takes both double-quotes or backticks.
		escapeQuote = "\""
	default:
		// db.MongoDB, db.Redis
		return "", errors.Errorf("unsupported engine %v for exporting as SQL", engine)
	}

	s := "INSERT INTO "
	if len(resourceList) == 1 {
		resource := resourceList[0]
		if resource.Schema != "" {
			s = fmt.Sprintf("%s%s%s%s%s", s, escapeQuote, resource.Schema, escapeQuote, ".")
		}
		s = fmt.Sprintf("%s%s%s%s", s, escapeQuote, resource.Table, escapeQuote)
	} else {
		s = fmt.Sprintf("%s%s%s%s", s, escapeQuote, "<table_name>", escapeQuote)
	}
	var columnTokens []string
	for _, columnName := range columnNames {
		columnTokens = append(columnTokens, fmt.Sprintf("%s%s%s", escapeQuote, columnName, escapeQuote))
	}
	s = fmt.Sprintf("%s (%s) VALUES (", s, strings.Join(columnTokens, ","))
	return s, nil
}

func exportSQL(engine db.Type, statementPrefix string, result *v1pb.QueryResult) ([]byte, error) {
	var buf bytes.Buffer
	for i, row := range result.Rows {
		if _, err := buf.WriteString(statementPrefix); err != nil {
			return nil, err
		}
		for i, value := range row.Values {
			if i != 0 {
				if err := buf.WriteByte(','); err != nil {
					return nil, err
				}
			}
			if _, err := buf.Write(convertValueToBytesInSQL(engine, value)); err != nil {
				return nil, err
			}
		}
		if i != len(result.Rows)-1 {
			if _, err := buf.WriteString(");\n"); err != nil {
				return nil, err
			}
		} else {
			if _, err := buf.WriteString(");"); err != nil {
				return nil, err
			}
		}
	}
	return buf.Bytes(), nil
}

func convertValueToBytesInSQL(engine db.Type, value *v1pb.RowValue) []byte {
	switch value.Kind.(type) {
	case *v1pb.RowValue_StringValue:
		return escapeSQLString(engine, []byte(value.GetStringValue()))
	case *v1pb.RowValue_Int32Value:
		return []byte(strconv.FormatInt(int64(value.GetInt32Value()), 10))
	case *v1pb.RowValue_Int64Value:
		return []byte(strconv.FormatInt(value.GetInt64Value(), 10))
	case *v1pb.RowValue_Uint32Value:
		return []byte(strconv.FormatUint(uint64(value.GetUint32Value()), 10))
	case *v1pb.RowValue_Uint64Value:
		return []byte(strconv.FormatUint(value.GetUint64Value(), 10))
	case *v1pb.RowValue_FloatValue:
		return []byte(strconv.FormatFloat(float64(value.GetFloatValue()), 'f', -1, 32))
	case *v1pb.RowValue_DoubleValue:
		return []byte(strconv.FormatFloat(value.GetDoubleValue(), 'f', -1, 64))
	case *v1pb.RowValue_BoolValue:
		return []byte(strconv.FormatBool(value.GetBoolValue()))
	case *v1pb.RowValue_BytesValue:
		return escapeSQLBytes(engine, value.GetBytesValue())
	case *v1pb.RowValue_NullValue:
		return []byte("NULL")
	case *v1pb.RowValue_ValueValue:
		// This is used by ClickHouse and Spanner only.
		return convertValueValueToBytes(value.GetValueValue())
	default:
		return []byte("")
	}
}

func escapeSQLString(engine db.Type, v []byte) []byte {
	switch engine {
	case db.Postgres, db.Redshift:
		escapedStr := pq.QuoteLiteral(string(v))
		return []byte(escapedStr)
	default:
		result := []byte("'")
		s := strconv.Quote(string(v))
		s = s[1 : len(s)-1]
		s = strings.ReplaceAll(s, `'`, `''`)
		result = append(result, []byte(s)...)
		result = append(result, '\'')
		return result
	}
}

func escapeSQLBytes(engine db.Type, v []byte) []byte {
	switch engine {
	case db.MySQL, db.MariaDB:
		result := []byte("B'")
		s := fmt.Sprintf("%b", v)
		s = s[1 : len(s)-1]
		result = append(result, []byte(s)...)
		result = append(result, '\'')
		return result
	default:
		return escapeSQLString(engine, v)
	}
}

func convertValueValueToBytes(value *structpb.Value) []byte {
	switch value.Kind.(type) {
	case *structpb.Value_NullValue:
		return []byte("")
	case *structpb.Value_StringValue:
		var result []byte
		result = append(result, '"')
		result = append(result, []byte(value.GetStringValue())...)
		result = append(result, '"')
		return result
	case *structpb.Value_NumberValue:
		return []byte(strconv.FormatFloat(value.GetNumberValue(), 'f', -1, 64))
	case *structpb.Value_BoolValue:
		return []byte(strconv.FormatBool(value.GetBoolValue()))
	case *structpb.Value_ListValue:
		var buf [][]byte
		for _, v := range value.GetListValue().Values {
			buf = append(buf, convertValueValueToBytes(v))
		}
		var result []byte
		result = append(result, '"')
		result = append(result, '[')
		result = append(result, bytes.Join(buf, []byte(","))...)
		result = append(result, ']')
		result = append(result, '"')
		return result
	case *structpb.Value_StructValue:
		first := true
		var buf []byte
		buf = append(buf, '"')
		for k, v := range value.GetStructValue().Fields {
			if first {
				first = false
			} else {
				buf = append(buf, ',')
			}
			buf = append(buf, []byte(k)...)
			buf = append(buf, ':')
			buf = append(buf, convertValueValueToBytes(v)...)
		}
		buf = append(buf, '"')
		return buf
	default:
		return []byte("")
	}
}

func (*SQLService) exportJSON(result *v1pb.QueryResult) ([]byte, error) {
	var results []map[string]any
	for _, row := range result.Rows {
		m := make(map[string]any)
		for i, value := range row.Values {
			m[result.ColumnNames[i]] = convertValueToStringInJSON(value)
		}
		results = append(results, m)
	}
	return json.MarshalIndent(results, "", "  ")
}

func convertValueToStringInJSON(value *v1pb.RowValue) string {
	switch value.Kind.(type) {
	case *v1pb.RowValue_StringValue:
		return value.GetStringValue()
	case *v1pb.RowValue_Int32Value:
		return strconv.FormatInt(int64(value.GetInt32Value()), 10)
	case *v1pb.RowValue_Int64Value:
		return strconv.FormatInt(value.GetInt64Value(), 10)
	case *v1pb.RowValue_Uint32Value:
		return strconv.FormatUint(uint64(value.GetUint32Value()), 10)
	case *v1pb.RowValue_Uint64Value:
		return strconv.FormatUint(value.GetUint64Value(), 10)
	case *v1pb.RowValue_FloatValue:
		return strconv.FormatFloat(float64(value.GetFloatValue()), 'f', -1, 32)
	case *v1pb.RowValue_DoubleValue:
		return strconv.FormatFloat(value.GetDoubleValue(), 'f', -1, 64)
	case *v1pb.RowValue_BoolValue:
		return strconv.FormatBool(value.GetBoolValue())
	case *v1pb.RowValue_BytesValue:
		return base64.StdEncoding.EncodeToString(value.GetBytesValue())
	case *v1pb.RowValue_NullValue:
		return "null"
	case *v1pb.RowValue_ValueValue:
		// This is used by ClickHouse and Spanner only.
		return value.GetValueValue().String()
	default:
		return ""
	}
}

const (
	excelLetters   = "ABCDEFGHIJKLMNOPQRSTUVWXYZ"
	sheet1Name     = "Sheet1"
	excelMaxColumn = 18278
)

func (*SQLService) exportXLSX(result *v1pb.QueryResult) ([]byte, error) {
	f := excelize.NewFile()
	defer f.Close()
	index, err := f.NewSheet("Sheet1")
	if err != nil {
		return nil, err
	}
	var columnPrefixes []string
	for i, columnName := range result.ColumnNames {
		columnPrefix, err := getExcelColumnName(i)
		if err != nil {
			return nil, err
		}
		columnPrefixes = append(columnPrefixes, columnPrefix)
		if err := f.SetCellValue(sheet1Name, fmt.Sprintf("%s1", columnPrefix), columnName); err != nil {
			return nil, err
		}
	}
	for i, row := range result.Rows {
		for j, value := range row.Values {
			columnName := fmt.Sprintf("%s%d", columnPrefixes[j], i+2)
			if err := f.SetCellValue("Sheet1", columnName, convertValueToStringInXLSX(value)); err != nil {
				return nil, err
			}
		}
	}
	f.SetActiveSheet(index)
	excelBytes, err := f.WriteToBuffer()
	if err != nil {
		return nil, err
	}
	return excelBytes.Bytes(), nil
}

func getExcelColumnName(index int) (string, error) {
	if index >= excelMaxColumn {
		return "", errors.Errorf("index cannot be greater than %v (column ZZZ)", excelMaxColumn)
	}

	var s string
	for {
		remain := index % 26
		s = string(excelLetters[remain]) + s
		index = index/26 - 1
		if index < 0 {
			break
		}
	}
	return s, nil
}

func convertValueToStringInXLSX(value *v1pb.RowValue) string {
	switch value.Kind.(type) {
	case *v1pb.RowValue_StringValue:
		return value.GetStringValue()
	case *v1pb.RowValue_Int32Value:
		return strconv.FormatInt(int64(value.GetInt32Value()), 10)
	case *v1pb.RowValue_Int64Value:
		return strconv.FormatInt(value.GetInt64Value(), 10)
	case *v1pb.RowValue_Uint32Value:
		return strconv.FormatUint(uint64(value.GetUint32Value()), 10)
	case *v1pb.RowValue_Uint64Value:
		return strconv.FormatUint(value.GetUint64Value(), 10)
	case *v1pb.RowValue_FloatValue:
		return strconv.FormatFloat(float64(value.GetFloatValue()), 'f', -1, 32)
	case *v1pb.RowValue_DoubleValue:
		return strconv.FormatFloat(value.GetDoubleValue(), 'f', -1, 64)
	case *v1pb.RowValue_BoolValue:
		return strconv.FormatBool(value.GetBoolValue())
	case *v1pb.RowValue_BytesValue:
		return base64.StdEncoding.EncodeToString(value.GetBytesValue())
	case *v1pb.RowValue_NullValue:
		return ""
	case *v1pb.RowValue_ValueValue:
		// This is used by ClickHouse and Spanner only.
		return value.GetValueValue().String()
	default:
		return ""
	}
}

func (s *SQLService) preExport(ctx context.Context, request *v1pb.ExportRequest) (*store.InstanceMessage, *store.DatabaseMessage, *db.SensitiveSchemaInfo, *store.ActivityMessage, error) {
	// Prepare related message.
	user, environment, instance, database, err := s.prepareRelatedMessage(ctx, request.Name, request.ConnectionDatabase)
	if err != nil {
		return nil, nil, nil, nil, err
	}

	// Validate the request.
	if err := s.validateQueryRequest(instance, request.ConnectionDatabase, request.Statement); err != nil {
		return nil, nil, nil, nil, err
	}

	// dataShare must be false when connecting to instance (not database) in sql editor
	// dataShare must be false when engine is not redshift
	// engine must be MYSQL or TIDB when connecting to instance (not database) in sql editor
	dataShare := false
	if database != nil {
		dataShare = database.DataShare
	}

	if s.licenseService.IsFeatureEnabled(api.FeatureAccessControl) == nil {
		// Check if the caller is admin for exporting with admin mode.
		if request.Admin && (user.Role != api.Owner && user.Role != api.DBA) {
			return nil, nil, nil, nil, status.Errorf(codes.PermissionDenied, "only workspace owner and DBA can export data using admin mode")
		}

		// Check if the environment is open for export privileges.
		result, err := s.checkWorkspaceIAMPolicy(ctx, common.ProjectExporter, environment)
		if err != nil {
			return nil, nil, nil, nil, err
		}
		if !result {
			// Check if the user has permission to execute the export.
			if err := s.checkQueryRights(ctx, request.ConnectionDatabase, dataShare, request.Statement, request.Limit, user, instance, true); err != nil {
				return nil, nil, nil, nil, err
			}
		}
	}

	// Get sensitive schema info.
	var sensitiveSchemaInfo *db.SensitiveSchemaInfo
	switch instance.Engine {
	case db.MySQL, db.TiDB, db.MariaDB, db.OceanBase:
		databaseList, err := parser.ExtractDatabaseList(parser.MySQL, request.Statement, "")
		if err != nil {
			return nil, nil, nil, nil, status.Errorf(codes.Internal, "Failed to get database list: %s with error %v", request.Statement, err)
		}

		sensitiveSchemaInfo, err = s.getSensitiveSchemaInfo(ctx, instance, databaseList, request.ConnectionDatabase)
		if err != nil {
			return nil, nil, nil, nil, status.Errorf(codes.Internal, "Failed to get sensitive schema info: %s", request.Statement)
		}
	case db.Postgres, db.RisingWave:
		sensitiveSchemaInfo, err = s.getSensitiveSchemaInfo(ctx, instance, []string{request.ConnectionDatabase}, request.ConnectionDatabase)
		if err != nil {
			return nil, nil, nil, nil, status.Errorf(codes.Internal, "Failed to get sensitive schema info: %s", request.Statement)
		}
	case db.Oracle, db.DM:
		if instance.Options == nil || !instance.Options.SchemaTenantMode {
			sensitiveSchemaInfo, err = s.getSensitiveSchemaInfo(ctx, instance, []string{request.ConnectionDatabase}, request.ConnectionDatabase)
			if err != nil {
				return nil, nil, nil, nil, status.Errorf(codes.Internal, "Failed to get sensitive schema info for statement: %s, error: %v", request.Statement, err.Error())
			}
		} else {
			list, err := parser.ExtractResourceList(parser.Oracle, request.ConnectionDatabase, request.ConnectionDatabase, request.Statement)
			if err != nil {
				return nil, nil, nil, nil, status.Errorf(codes.Internal, "Failed to get resource list: %s", request.Statement)
			}
			databaseMap := make(map[string]bool)
			for _, resource := range list {
				databaseMap[resource.Database] = true
			}
			var databaseList []string
			databaseList = append(databaseList, request.ConnectionDatabase)
			for database := range databaseMap {
				databaseList = append(databaseList, database)
			}
			sensitiveSchemaInfo, err = s.getSensitiveSchemaInfo(ctx, instance, databaseList, request.ConnectionDatabase)
			if err != nil {
				return nil, nil, nil, nil, status.Errorf(codes.Internal, "Failed to get sensitive schema info for statement: %s, error: %v", request.Statement, err.Error())
			}
		}
	case db.Snowflake:
		databaseList, err := parser.ExtractDatabaseList(parser.Snowflake, request.Statement, request.ConnectionDatabase)
		if err != nil {
			return nil, nil, nil, nil, status.Errorf(codes.Internal, "Failed to get database list: %s with error %v", request.Statement, err)
		}

		sensitiveSchemaInfo, err = s.getSensitiveSchemaInfo(ctx, instance, databaseList, request.ConnectionDatabase)
		if err != nil {
			return nil, nil, nil, nil, status.Errorf(codes.Internal, "Failed to get sensitive schema info: %s", request.Statement)
		}
	case db.MSSQL:
		databaseList, err := parser.ExtractDatabaseList(parser.MSSQL, request.Statement, request.ConnectionDatabase)
		if err != nil {
			return nil, nil, nil, nil, status.Errorf(codes.Internal, "Failed to get database list: %s with error %v", request.Statement, err)
		}

		sensitiveSchemaInfo, err = s.getSensitiveSchemaInfo(ctx, instance, databaseList, request.ConnectionDatabase)
		if err != nil {
			return nil, nil, nil, nil, status.Errorf(codes.Internal, "Failed to get sensitive schema info: %s", request.Statement)
		}
	}

	databaseID := 0
	if database != nil {
		databaseID = database.UID
	}
	// Create export activity.
	level := api.ActivityInfo
	activity, err := s.createExportActivity(ctx, user, level, instance.UID, api.ActivitySQLExportPayload{
		Statement:    request.Statement,
		InstanceID:   instance.UID,
		DatabaseID:   databaseID,
		DatabaseName: request.ConnectionDatabase,
	})
	if err != nil {
		return nil, nil, nil, nil, err
	}

	return instance, database, sensitiveSchemaInfo, activity, nil
}

func (s *SQLService) createExportActivity(ctx context.Context, user *store.UserMessage, level api.ActivityLevel, containerID int, payload api.ActivitySQLExportPayload) (*store.ActivityMessage, error) {
	// TODO: use v1 activity API instead of
	activityBytes, err := json.Marshal(payload)
	if err != nil {
		log.Warn("Failed to marshal activity before exporting sql statement",
			zap.String("database_name", payload.DatabaseName),
			zap.Int("instance_id", payload.InstanceID),
			zap.String("statement", payload.Statement),
			zap.Error(err))
		return nil, status.Errorf(codes.Internal, "Failed to construct activity payload: %v", err)
	}

	activityCreate := &store.ActivityMessage{
		CreatorUID:   user.ID,
		Type:         api.ActivitySQLExport,
		ContainerUID: containerID,
		Level:        level,
		Comment: fmt.Sprintf("Export `%q` in database %q of instance %d.",
			payload.Statement, payload.DatabaseName, payload.InstanceID),
		Payload: string(activityBytes),
	}

	activity, err := s.store.CreateActivityV2(ctx, activityCreate)
	if err != nil {
		return nil, status.Errorf(codes.Internal, "Failed to create activity: %v", err)
	}
	return activity, nil
}

// Query executes a SQL query.
// We have the following stages:
//  1. pre-query
//  2. do query
//  3. post-query
func (s *SQLService) Query(ctx context.Context, request *v1pb.QueryRequest) (*v1pb.QueryResponse, error) {
	user, instance, database, adviceStatus, adviceList, sensitiveSchemaInfo, activity, err := s.preQuery(ctx, request)
	if err != nil {
		return nil, err
	}

	var results []*v1pb.QueryResult
	var queryErr error
	var durationNs int64
	if adviceStatus != advisor.Error {
		results, durationNs, queryErr = s.doQuery(ctx, request, instance, database, sensitiveSchemaInfo)
	}

	adviceList, err = s.postQuery(ctx, request, adviceStatus, adviceList, instance, activity, durationNs, queryErr)
	if err != nil {
		return nil, err
	}

	if queryErr != nil {
		return nil, queryErr
	}

	allowExport := false
	// Check if the environment is open for export privileges for enterprise version.
	if s.licenseService.IsFeatureEnabled(api.FeatureAccessControl) == nil {
		environment, err := s.store.GetEnvironmentV2(ctx, &store.FindEnvironmentMessage{
			ResourceID: &database.EffectiveEnvironmentID,
		})
		if err != nil {
			return nil, status.Errorf(codes.Internal, "Failed to get environment %s: %v", database.EffectiveEnvironmentID, err)
		}
		if environment == nil {
			return nil, status.Errorf(codes.NotFound, "environment %s not found", database.EffectiveEnvironmentID)
		}
		// Check if the environment is open for export privileges.
		result, err := s.checkWorkspaceIAMPolicy(ctx, common.ProjectExporter, environment)
		if err != nil {
			return nil, status.Errorf(codes.Internal, "Failed to check workspace IAM policy: %v", err)
		}
		if result {
			allowExport = true
		}
	}
	// If the environment is not open for export privileges, check if the user has permission to export the query.
	if !allowExport {
		dataShare := false
		if database != nil {
			dataShare = database.DataShare
		}
		if err := s.checkQueryRights(ctx, request.ConnectionDatabase, dataShare, request.Statement, countResultsRows(results), user, instance, true); err == nil {
			allowExport = true
		}
	}

	response := &v1pb.QueryResponse{
		Results:     results,
		AllowExport: allowExport,
	}

	if proto.Size(response) > maximumSQLResultSize {
		response.Results = []*v1pb.QueryResult{
			{
				Error: fmt.Sprintf("Output of query exceeds max allowed output size of %dMB", maximumSQLResultSize/1024/1024),
			},
		}
	}

	response.Advices = adviceList

	return response, nil
}

// postQuery does the following:
//  1. Check index hit Explain statements
//  2. Update SQL query activity
func (s *SQLService) postQuery(ctx context.Context, _ *v1pb.QueryRequest, adviceStatus advisor.Status, adviceList []*v1pb.Advice, _ *store.InstanceMessage, activity *store.ActivityMessage, durationNs int64, queryErr error) ([]*v1pb.Advice, error) {
	indexHitAdvices, err := s.checkIndexHit()
	if err != nil {
		return nil, err
	}

	var finalAdviceList []*v1pb.Advice
	newLevel := activity.Level
	if len(indexHitAdvices) == 0 {
		finalAdviceList = append(finalAdviceList, adviceList...)
	} else {
		if adviceStatus != advisor.Success {
			finalAdviceList = append(finalAdviceList, adviceList...)
		}
		finalAdviceList = append(finalAdviceList, indexHitAdvices...)
		newLevel = api.ActivityError
	}

	// Update the activity
	var payload api.ActivitySQLEditorQueryPayload
	if err := json.Unmarshal([]byte(activity.Payload), &payload); err != nil {
		return nil, status.Errorf(codes.Internal, "failed to unmarshal activity payload: %v", err)
	}

	payload.DurationNs = durationNs
	if queryErr != nil {
		payload.Error = queryErr.Error()
		newLevel = api.ActivityError
	}

	// TODO: update the advice list

	payloadBytes, err := json.Marshal(payload)
	if err != nil {
		log.Warn("Failed to marshal activity after executing sql statement",
			zap.String("database_name", payload.DatabaseName),
			zap.Int("instance_id", payload.InstanceID),
			zap.String("statement", payload.Statement),
			zap.Error(err))
		return nil, status.Errorf(codes.Internal, "Failed to marshal activity after executing sql statement: %v", err)
	}

	payloadString := string(payloadBytes)
	if _, err := s.store.UpdateActivityV2(ctx, &store.UpdateActivityMessage{
		UID:        activity.UID,
		UpdaterUID: activity.CreatorUID,
		Level:      &newLevel,
		Payload:    &payloadString,
	}); err != nil {
		return nil, status.Errorf(codes.Internal, "Failed to update activity after executing sql statement: %v", err)
	}

	return finalAdviceList, nil
}

func (*SQLService) checkIndexHit() ([]*v1pb.Advice, error) {
	// TODO(rebelice): implement checkIndexHit
	return nil, nil
}

func (s *SQLService) doQuery(ctx context.Context, request *v1pb.QueryRequest, instance *store.InstanceMessage, database *store.DatabaseMessage, sensitiveSchemaInfo *db.SensitiveSchemaInfo) ([]*v1pb.QueryResult, int64, error) {
	driver, err := s.dbFactory.GetReadOnlyDatabaseDriver(ctx, instance, database)
	if err != nil {
		return nil, 0, err
	}
	defer driver.Close(ctx)

	sqlDB := driver.GetDB()
	var conn *sql.Conn
	if sqlDB != nil {
		conn, err = sqlDB.Conn(ctx)
		if err != nil {
			return nil, 0, err
		}
		defer conn.Close()
	}

	timeout := defaultTimeout
	if request.Timeout != nil {
		timeout = request.Timeout.AsDuration()
	}
	ctx, cancelCtx := context.WithTimeout(ctx, timeout)
	defer cancelCtx()

	start := time.Now().UnixNano()
	results, err := driver.QueryConn(ctx, conn, request.Statement, &db.QueryContext{
		Limit:               int(request.Limit),
		ReadOnly:            true,
		CurrentDatabase:     request.ConnectionDatabase,
		SensitiveSchemaInfo: sensitiveSchemaInfo,
		EnableSensitive:     s.licenseService.IsFeatureEnabledForInstance(api.FeatureSensitiveData, instance) == nil,
	})
	select {
	case <-ctx.Done():
		// canceled or timed out
		return nil, time.Now().UnixNano() - start, errors.Errorf("timeout reached: %v", timeout)
	default:
		// So the select will not block
	}

	sanitizeResults(results)

	return results, time.Now().UnixNano() - start, err
}

// sanitizeResults sanitizes the strings in the results by replacing all the invalid UTF-8 characters with its hexadecimal representation.
func sanitizeResults(results []*v1pb.QueryResult) {
	for _, result := range results {
		for _, row := range result.Rows {
			for _, value := range row.Values {
				if value, ok := value.Kind.(*v1pb.RowValue_StringValue); ok {
					value.StringValue = common.SanitizeUTF8String(value.StringValue)
				}
			}
		}
	}
}

// preQuery does the following:
//  1. Validate the request.
//     i. Check if the instance exists.
//     ii. Check if the database exists.
//     iii. Check if the query is valid.
//  2. Check if the user has permission to execute the query.
//  3. Run SQL review.
//  4. Get sensitive schema info.
//  5. Create query activity.
//
// Due to the performance consideration, we DO NOT get the sensitive schema info if there are advice error in SQL review.
func (s *SQLService) preQuery(ctx context.Context, request *v1pb.QueryRequest) (*store.UserMessage, *store.InstanceMessage, *store.DatabaseMessage, advisor.Status, []*v1pb.Advice, *db.SensitiveSchemaInfo, *store.ActivityMessage, error) {
	// Prepare related message.
	user, environment, instance, database, err := s.prepareRelatedMessage(ctx, request.Name, request.ConnectionDatabase)
	if err != nil {
		return nil, nil, nil, advisor.Success, nil, nil, nil, err
	}

	// Validate the request.
	if err := s.validateQueryRequest(instance, request.ConnectionDatabase, request.Statement); err != nil {
		return nil, nil, nil, advisor.Success, nil, nil, nil, err
	}

	// dataShare must be false when connecting to instance (not database) in sql editor
	// dataShare must be false when engine is not redshift
	// engine must be MYSQL or TIDB when connecting to instance (not database) in sql editor
	dataShare := false
	if database != nil {
		dataShare = database.DataShare
	}

	if s.licenseService.IsFeatureEnabled(api.FeatureAccessControl) == nil {
		// Check if the environment is open for query privileges.
		result, err := s.checkWorkspaceIAMPolicy(ctx, common.ProjectQuerier, environment)
		if err != nil {
			return nil, nil, nil, advisor.Success, nil, nil, nil, err
		}
		if !result {
			// Check if the user has permission to execute the query.
			if err := s.checkQueryRights(ctx, request.ConnectionDatabase, dataShare, request.Statement, request.Limit, user, instance, false); err != nil {
				return nil, nil, nil, advisor.Success, nil, nil, nil, err
			}
		}
	}

	// Run SQL review.
	adviceStatus, adviceList, err := s.sqlReviewCheck(ctx, request, environment, instance, database)
	if err != nil {
		return nil, nil, nil, adviceStatus, adviceList, nil, nil, err
	}

	// Get sensitive schema info.
	var sensitiveSchemaInfo *db.SensitiveSchemaInfo
	if adviceStatus != advisor.Error {
		switch instance.Engine {
		case db.MySQL, db.TiDB, db.MariaDB, db.OceanBase:
			databaseList, err := parser.ExtractDatabaseList(parser.MySQL, request.Statement, "")
			if err != nil {
				return nil, nil, nil, advisor.Success, nil, nil, nil, status.Errorf(codes.Internal, "Failed to get database list: %s with error %v", request.Statement, err)
			}

			sensitiveSchemaInfo, err = s.getSensitiveSchemaInfo(ctx, instance, databaseList, request.ConnectionDatabase)
			if err != nil {
				return nil, nil, nil, advisor.Success, nil, nil, nil, status.Errorf(codes.Internal, "Failed to get sensitive schema info for statement: %s, error: %v", request.Statement, err.Error())
			}
		case db.Redshift, db.RisingWave:
			sensitiveSchemaInfo, err = s.getSensitiveSchemaInfo(ctx, instance, []string{request.ConnectionDatabase}, request.ConnectionDatabase)
			if err != nil {
				return nil, nil, nil, advisor.Success, nil, nil, nil, status.Errorf(codes.Internal, "Failed to get sensitive schema info for statement: %s, error: %v", request.Statement, err.Error())
			}
		case db.Postgres:
			if allPostgresSystemObjects(request.Statement) {
				sensitiveSchemaInfo = nil
			} else {
				sensitiveSchemaInfo, err = s.getSensitiveSchemaInfo(ctx, instance, []string{request.ConnectionDatabase}, request.ConnectionDatabase)
				if err != nil {
					return nil, nil, nil, advisor.Success, nil, nil, nil, status.Errorf(codes.Internal, "Failed to get sensitive schema info for statement: %s, error: %v", request.Statement, err.Error())
				}
			}
		case db.Oracle, db.DM:
			if instance.Options == nil || !instance.Options.SchemaTenantMode {
				sensitiveSchemaInfo, err = s.getSensitiveSchemaInfo(ctx, instance, []string{request.ConnectionDatabase}, request.ConnectionDatabase)
				if err != nil {
					return nil, nil, nil, advisor.Success, nil, nil, nil, status.Errorf(codes.Internal, "Failed to get sensitive schema info for statement: %s, error: %v", request.Statement, err.Error())
				}
			} else {
				list, err := parser.ExtractResourceList(parser.Oracle, request.ConnectionDatabase, request.ConnectionDatabase, request.Statement)
				if err != nil {
					return nil, nil, nil, advisor.Success, nil, nil, nil, status.Errorf(codes.Internal, "Failed to get resource list: %s", request.Statement)
				}
				databaseMap := make(map[string]bool)
				for _, resource := range list {
					databaseMap[resource.Database] = true
				}
				var databaseList []string
				databaseList = append(databaseList, request.ConnectionDatabase)
				for database := range databaseMap {
					databaseList = append(databaseList, database)
				}
				sensitiveSchemaInfo, err = s.getSensitiveSchemaInfo(ctx, instance, databaseList, request.ConnectionDatabase)
				if err != nil {
					return nil, nil, nil, advisor.Success, nil, nil, nil, status.Errorf(codes.Internal, "Failed to get sensitive schema info for statement: %s, error: %v", request.Statement, err.Error())
				}
			}
		case db.Snowflake:
			databaseList, err := parser.ExtractDatabaseList(parser.Snowflake, request.Statement, request.ConnectionDatabase)
			if err != nil {
				return nil, nil, nil, advisor.Success, nil, nil, nil, status.Errorf(codes.Internal, "Failed to get database list: %s with error %v", request.Statement, err)
			}

			sensitiveSchemaInfo, err = s.getSensitiveSchemaInfo(ctx, instance, databaseList, request.ConnectionDatabase)
			if err != nil {
				return nil, nil, nil, advisor.Success, nil, nil, nil, status.Errorf(codes.Internal, "Failed to get sensitive schema info for statement: %s, error: %v", request.Statement, err.Error())
			}
		case db.MSSQL:
			databaseList, err := parser.ExtractDatabaseList(parser.MSSQL, request.Statement, request.ConnectionDatabase)
			if err != nil {
				return nil, nil, nil, advisor.Success, nil, nil, nil, status.Errorf(codes.Internal, "Failed to get database list: %s with error %v", request.Statement, err)
			}

			sensitiveSchemaInfo, err = s.getSensitiveSchemaInfo(ctx, instance, databaseList, request.ConnectionDatabase)
			if err != nil {
				return nil, nil, nil, advisor.Success, nil, nil, nil, status.Errorf(codes.Internal, "Failed to get sensitive schema info: %s", request.Statement)
			}
		}
	}

	// Create query activity.
	level := api.ActivityInfo
	switch adviceStatus {
	case advisor.Error:
		level = api.ActivityError
	case advisor.Warn:
		level = api.ActivityWarn
	}
	databaseID := 0
	if database != nil {
		databaseID = database.UID
	}
	activity, err := s.createQueryActivity(ctx, user, level, instance.UID, api.ActivitySQLEditorQueryPayload{
		Statement:              request.Statement,
		InstanceID:             instance.UID,
		DeprecatedInstanceName: instance.Title,
		DatabaseID:             databaseID,
		DatabaseName:           request.ConnectionDatabase,
		// TODO: here we should use []*v1pb.Advice instead of []advisor.Advice
		// This should fix when we migrate to v1 activity API
		// AdviceList:             adviceList,
	})
	if err != nil {
		return nil, nil, nil, advisor.Success, nil, nil, nil, err
	}

	return user, instance, database, adviceStatus, adviceList, sensitiveSchemaInfo, activity, nil
}

func allPostgresSystemObjects(statement string) bool {
	// We need to distinguish between specified public schema and by default.
	resources, err := parser.ExtractResourceList(parser.Postgres, "", "", statement)
	if err != nil {
		log.Debug("Failed to extract resource list from statement", zap.String("statement", statement), zap.Error(err))
		return false
	}
	systemSchemas := make(map[string]bool)
	for _, schema := range pg.SystemSchemaList {
		systemSchemas[schema] = true
	}
	systemTables := make(map[string]bool)
	for _, table := range pg.SystemTableList {
		systemTables[table] = true
	}
	for _, resource := range resources {
		if systemSchemas[resource.Schema] {
			continue
		}
		// If schema is not specified, user can access the pg_catalog schema if the table is pg_catalog's system table.
		// So we need to check this case.
		if resource.Schema == "" && systemTables[resource.Table] {
			continue
		}
		return false
	}
	return true
}

func (s *SQLService) createQueryActivity(ctx context.Context, user *store.UserMessage, level api.ActivityLevel, containerID int, payload api.ActivitySQLEditorQueryPayload) (*store.ActivityMessage, error) {
	// TODO: use v1 activity API instead of
	activityBytes, err := json.Marshal(payload)
	if err != nil {
		log.Warn("Failed to marshal activity before executing sql statement",
			zap.String("database_name", payload.DatabaseName),
			zap.Int("instance_id", payload.InstanceID),
			zap.String("statement", payload.Statement),
			zap.Error(err))
		return nil, status.Errorf(codes.Internal, "Failed to construct activity payload: %v", err)
	}

	activityCreate := &store.ActivityMessage{
		CreatorUID:   user.ID,
		Type:         api.ActivitySQLEditorQuery,
		ContainerUID: containerID,
		Level:        level,
		Comment: fmt.Sprintf("Executed `%q` in database %q of instance %d.",
			payload.Statement, payload.DatabaseName, payload.InstanceID),
		Payload: string(activityBytes),
	}

	activity, err := s.store.CreateActivityV2(ctx, activityCreate)
	if err != nil {
		return nil, status.Errorf(codes.Internal, "Failed to create activity: %v", err)
	}
	return activity, nil
}

func (s *SQLService) getSensitiveSchemaInfo(ctx context.Context, instance *store.InstanceMessage, databaseList []string, currentDatabase string) (*db.SensitiveSchemaInfo, error) {
	currentPrincipalUID := ctx.Value(common.PrincipalIDContextKey).(int)
	currentPrincipal, err := s.store.GetUser(ctx, &store.FindUserMessage{
		ID: &currentPrincipalUID,
	})
	if err != nil {
		return nil, errors.Wrapf(err, "failed to find current principal")
	}

	type sensitiveDataMap map[api.SensitiveData]api.SensitiveDataMaskType
	isEmpty := true
	result := &db.SensitiveSchemaInfo{
		IgnoreCaseSensitive: store.IgnoreDatabaseAndTableCaseSensitive(instance),
		DatabaseList:        []db.DatabaseSchema{},
	}

	classificationSetting, err := s.store.GetDataClassificationSetting(ctx)
	if err != nil {
		return nil, errors.Wrapf(err, "failed to find classification setting")
	}

	maskingRulePolicy, err := s.store.GetMaskingRulePolicy(ctx)
	if err != nil {
		return nil, errors.Wrapf(err, "failed to find masking rule policy")
	}

	// Multiple databases may belong to the same project, to reduce the protojson unmarshal cost,
	// we store the projectResourceID - maskingExceptionPolicy in a map.
	maskingExceptionPolicyMap := make(map[string]*storepb.MaskingExceptionPolicy)

	for _, name := range databaseList {
		databaseName := name
		if name == "" {
			if currentDatabase == "" {
				continue
			}
			databaseName = currentDatabase
		}
		if isExcludeDatabase(instance.Engine, databaseName) {
			continue
		}

		database, err := s.store.GetDatabaseV2(ctx, &store.FindDatabaseMessage{
			InstanceID:          &instance.ResourceID,
			DatabaseName:        &databaseName,
			IgnoreCaseSensitive: store.IgnoreDatabaseAndTableCaseSensitive(instance),
		})
		if err != nil {
			return nil, err
		}
		if database == nil {
			return nil, errors.Errorf("database %q not found", databaseName)
		}

		var project *store.ProjectMessage
		if database.ProjectID != "" {
			project, err = s.store.GetProjectV2(ctx, &store.FindProjectMessage{
				ResourceID: &database.ProjectID,
			})
			if err != nil {
				return nil, errors.Wrapf(err, "failed to find project %q", database.ProjectID)
			}
		}

		var maskingExceptionPolicy *storepb.MaskingExceptionPolicy
		// If we cannot find the maskingExceptionPolicy before, we need to find it from the database and record it in cache.
		if _, ok := maskingExceptionPolicyMap[database.ProjectID]; !ok {
			if project != nil {
				policy, err := s.store.GetMaskingExceptionPolicyByProjectUID(ctx, project.UID)
				if err != nil {
					return nil, errors.Wrapf(err, "failed to find masking exception policy for project %q", project.ResourceID)
				}
				// It is safe if policy is nil.
				maskingExceptionPolicyMap[database.ProjectID] = policy
			}
		}
		maskingExceptionPolicy = maskingExceptionPolicyMap[database.ProjectID]

		// Build the filtered maskingExceptionPolicy for current principal.
		var maskingExceptionContainsCurrentPrincipal []*storepb.MaskingExceptionPolicy_MaskingException
		if maskingExceptionPolicy != nil {
			for _, maskingExceptionPolicy := range maskingExceptionPolicy.MaskingExceptions {
				for _, member := range maskingExceptionPolicy.Members {
					if member == currentPrincipal.Email {
						maskingExceptionContainsCurrentPrincipal = append(maskingExceptionContainsCurrentPrincipal, maskingExceptionPolicy)
						break
					}
				}
			}
		}

		// Filtered the current project's data classification config.
		var dataClassificationConfig *storepb.DataClassificationSetting_DataClassificationConfig
		if project.DataClassificationConfigID != "" {
			for _, dataClassificationSetting := range classificationSetting.Configs {
				if dataClassificationSetting.Id == project.DataClassificationConfigID {
					dataClassificationConfig = dataClassificationSetting
					break
				}
			}
		}

		// Convert the maskingPolicy to a map to reduce the time complexity of searching.
		maskingPolicy, err := s.store.GetMaskingPolicyByDatabaseUID(ctx, database.UID)
		if err != nil {
			return nil, errors.Wrapf(err, "failed to find masking policy for database %q", databaseName)
		}
		maskingPolicyMap := make(map[maskingPolicyKey]*storepb.MaskData)
		if maskingPolicy != nil {
			for _, maskData := range maskingPolicy.MaskData {
				maskingPolicyMap[maskingPolicyKey{
					schema: maskData.Schema,
					table:  maskData.Table,
					column: maskData.Column,
				}] = maskData
			}
		}

		columnMap := make(sensitiveDataMap)
		for _, data := range maskingPolicy.MaskData {
			columnMap[api.SensitiveData{
				Schema: data.Schema,
				Table:  data.Table,
				Column: data.Column,
			}] = api.SensitiveDataMaskTypeDefault
		}

		dbSchema, err := s.store.GetDBSchema(ctx, database.UID)
		if err != nil {
			return nil, status.Errorf(codes.Internal, "Failed to find schema for database %q in instance %q: %v", databaseName, instance.Title, err)
		}

		if instance.Engine == db.Oracle || instance.Engine == db.DM {
			for _, schema := range dbSchema.Metadata.Schemas {
				databaseSchema := db.DatabaseSchema{
					Name: schema.Name,
				}
				schemaSchema := db.SchemaSchema{
					Name:      schema.Name,
					TableList: []db.TableSchema{},
				}
				for _, table := range schema.Tables {
					tableSchema := db.TableSchema{
						Name:       table.Name,
						ColumnList: []db.ColumnInfo{},
					}
					for _, column := range table.Columns {
						maskingLevel, err := evaluateMaskingLevelOfColumn(database, schema.Name, table.Name, column, maskingPolicyMap, maskingRulePolicy, maskingExceptionContainsCurrentPrincipal, dataClassificationConfig)
						if err != nil {
							return nil, errors.Wrapf(err, "failed to evaluate masking level of database %q, schema %q, table %q, column %q", databaseName, schema.Name, table.Name, column.Name)
						}
						sensitive := maskingLevel == storepb.MaskingLevel_FULL || maskingLevel == storepb.MaskingLevel_PARTIAL
						if sensitive {
							isEmpty = false
						}
						tableSchema.ColumnList = append(tableSchema.ColumnList, db.ColumnInfo{
							Name:         column.Name,
							Sensitive:    sensitive,
							MaskingLevel: maskingLevel,
						})
					}
					schemaSchema.TableList = append(schemaSchema.TableList, tableSchema)
				}
				databaseSchema.SchemaList = append(databaseSchema.SchemaList, schemaSchema)
				result.DatabaseList = append(result.DatabaseList, databaseSchema)
			}
			continue
		}

		databaseSchema := db.DatabaseSchema{
			Name:       databaseName,
			SchemaList: []db.SchemaSchema{},
		}
		for _, schema := range dbSchema.Metadata.Schemas {
			schemaSchema := db.SchemaSchema{
				Name:      schema.Name,
				TableList: []db.TableSchema{},
			}
			for _, table := range schema.Tables {
				tableSchema := db.TableSchema{
					Name:       table.Name,
					ColumnList: []db.ColumnInfo{},
				}
				for _, column := range table.Columns {
					maskingLevel, err := evaluateMaskingLevelOfColumn(database, schema.Name, table.Name, column, maskingPolicyMap, maskingRulePolicy, maskingExceptionContainsCurrentPrincipal, dataClassificationConfig)
					if err != nil {
						return nil, errors.Wrapf(err, "failed to evaluate masking level of database %q, schema %q, table %q, column %q", databaseName, schema.Name, table.Name, column.Name)
					}
					sensitive := maskingLevel == storepb.MaskingLevel_FULL || maskingLevel == storepb.MaskingLevel_PARTIAL
					if sensitive {
						isEmpty = false
					}
					tableSchema.ColumnList = append(tableSchema.ColumnList, db.ColumnInfo{
						Name:         column.Name,
						Sensitive:    sensitive,
						MaskingLevel: maskingLevel,
					})
				}
				schemaSchema.TableList = append(schemaSchema.TableList, tableSchema)
			}
			for _, view := range schema.Views {
				viewSchema := db.ViewSchema{
					Name:       view.Name,
					Definition: view.Definition,
				}
				schemaSchema.ViewList = append(schemaSchema.ViewList, viewSchema)
			}
			databaseSchema.SchemaList = append(databaseSchema.SchemaList, schemaSchema)
<<<<<<< HEAD

=======
>>>>>>> fa1f7479
		}
		result.DatabaseList = append(result.DatabaseList, databaseSchema)
	}

	if isEmpty {
		// If there is no tables, this query may access system databases, such as INFORMATION_SCHEMA.
		// Skip to extract sensitive column for this query.
		result = nil
	}
	return result, nil
}

// evalMaskingLevelOfDatabaseColumn evaluates the masking level of each column in given database mesassge.
// TODO(zp): split this function into smaller functions.
// nolint
func evalMaskingLevelOfDatabaseColumn(project *store.ProjectMessage, databaseMessage *store.DatabaseMessage, databaseSchemaMetadata *storepb.DatabaseSchemaMetadata, maskingPolicy *storepb.MaskingPolicy, maskingRulePolicy *storepb.MaskingRulePolicy, maskingExceptionPolicy *storepb.MaskingExceptionPolicy, currentPrincipal *store.UserMessage, requestTime time.Time, dataClassificationSetting *storepb.DataClassificationSetting) (db.DatabaseSchema, error) {
	if databaseMessage.ProjectID != project.ResourceID {
		return db.DatabaseSchema{}, errors.Errorf("project %q is not the parent of database %q", project.ResourceID, databaseMessage.DatabaseName)
	}
	// Convert the maskingPolicy to a map to reduce the time complexity of searching.
	type maskingPolicyKey struct {
		schema string
		table  string
		column string
	}
	maskingPolicyMap := make(map[maskingPolicyKey]*storepb.MaskData)
	for _, maskData := range maskingPolicy.MaskData {
		maskingPolicyMap[maskingPolicyKey{
			schema: maskData.Schema,
			table:  maskData.Table,
			column: maskData.Column,
		}] = maskData
	}

	// Build the filtered maskingExceptionPolicy for current principal.
	var maskingExceptionContainsCurrentPrincipal []*storepb.MaskingExceptionPolicy_MaskingException
	for _, maskingExceptionPolicy := range maskingExceptionPolicy.MaskingExceptions {
		for _, member := range maskingExceptionPolicy.Members {
			if member == currentPrincipal.Email {
				maskingExceptionContainsCurrentPrincipal = append(maskingExceptionContainsCurrentPrincipal, maskingExceptionPolicy)
				break
			}
		}
	}

	// Pre-find the data classification setting config.
	var dataClassificationConfig *storepb.DataClassificationSetting_DataClassificationConfig
	if project.DataClassificationConfigID != "" {
		for _, dataClassificationSetting := range dataClassificationSetting.Configs {
			if dataClassificationSetting.Id == project.DataClassificationConfigID {
				dataClassificationConfig = dataClassificationSetting
				break
			}
		}
	}

	ret := db.DatabaseSchema{
		Name:       databaseMessage.DatabaseName,
		SchemaList: []db.SchemaSchema{},
	}
	for _, schema := range databaseSchemaMetadata.Schemas {
		schemaSchema := db.SchemaSchema{
			Name: schema.Name,
		}
		for _, table := range schema.Tables {
			tableSchema := db.TableSchema{
				Name:       table.Name,
				ColumnList: []db.ColumnInfo{},
			}
			for _, column := range table.Columns {
				columnInfo := db.ColumnInfo{
					Name: column.Name,
				}
				evalFinalLevel := func() (storepb.MaskingLevel, error) {
					finalLevel := storepb.MaskingLevel_MASKING_LEVEL_UNSPECIFIED

					key := maskingPolicyKey{
						schema: schema.Name,
						table:  table.Name,
						column: column.Name,
					}
					maskingData, ok := maskingPolicyMap[key]
					if (!ok) || (maskingData.MaskingLevel == storepb.MaskingLevel_MASKING_LEVEL_UNSPECIFIED) {
						// If the column has DEFAULT masking level in maskingPolicy or not set yet,
						// we will eval the maskingRulePolicy to get the maskingLevel.
						columnClassificationLevel := getClassificationLevelOfColumn(column.Classification, dataClassificationConfig)
						for _, maskingRule := range maskingRulePolicy.Rules {
							maskingRuleAttributes := map[string]any{
								"environment_id":              databaseMessage.EnvironmentID,
								"project_id":                  databaseMessage.ProjectID,
								"instance_id":                 databaseMessage.InstanceID,
								"database_name":               databaseMessage.DatabaseName,
								"schema_name":                 schema.Name,
								"table_name":                  table.Name,
								"column_classification_level": columnClassificationLevel,
							}
							pass, err := evaluateMaskingRulePolicyCondition(maskingRule.Condition.Expression, maskingRuleAttributes)
							if err != nil {
								return storepb.MaskingLevel_MASKING_LEVEL_UNSPECIFIED, errors.Wrapf(err, "failed to evaluate masking rule policy condition")
							}
							if pass {
								finalLevel = maskingRule.MaskingLevel
								break
							}
						}
					} else {
						finalLevel = maskingData.MaskingLevel
					}

					if finalLevel == storepb.MaskingLevel_MASKING_LEVEL_UNSPECIFIED || finalLevel == storepb.MaskingLevel_NONE {
						// After looking up the maskingPolicy and maskingRulePolicy, if the maskingLevel is still MASKING_LEVEL_UNSPECIFIED or NONE,
						// return the MASKING_LEVLE_NONE, which means no masking and do not need eval exceptions anymore.
						return storepb.MaskingLevel_NONE, nil
					}

					// If the column has PARTIAL/FULL masking level,
					// try to find the MaskingExceptionPolicy for current principal, return the minimum level of two.
					// If there is no MaskingExceptionPolicy for current principal, return the masking level in maskingPolicy.
					for _, filteredMaskingException := range maskingExceptionContainsCurrentPrincipal {
						maskingExceptionAttributes := map[string]any{
							"resource": map[string]any{
								"instance_id":   databaseMessage.InstanceID,
								"database_name": databaseMessage.DatabaseName,
								"schema_name":   schema.Name,
								"table_name":    table.Name,
								"column_name":   column.Name,
							},
							"request": map[string]any{
								"time": requestTime,
							},
						}
						hit, err := evaluateMaskingExceptionPolicyCondition(filteredMaskingException.Condition.Expression, maskingExceptionAttributes)
						if err != nil {
							return storepb.MaskingLevel_MASKING_LEVEL_UNSPECIFIED, errors.Wrapf(err, "failed to evaluate masking exception policy condition")
						}
						if !hit {
							continue
						}

						// TODO(zp): Expectedly, a column should hit only one exception,
						// but we can take the strictest level here to make the whole program more robust.
						if cmp.Less[storepb.MaskingLevel](filteredMaskingException.MaskingLevel, finalLevel) {
							finalLevel = filteredMaskingException.MaskingLevel
						}
					}
					return finalLevel, nil
				}

				level, err := evalFinalLevel()
				if err != nil {
					return db.DatabaseSchema{}, errors.Wrapf(err, "failed to eval final masking level for database %q, schema: %q, table: %q, column: %q", databaseMessage.DatabaseName, schema.Name, table.Name, column.Name)
				}

				columnInfo.MaskingLevel = level
				// TODO(zp): retire the sensitive boolean flag.
				columnInfo.Sensitive = columnInfo.MaskingLevel == storepb.MaskingLevel_FULL || columnInfo.MaskingLevel == storepb.MaskingLevel_PARTIAL
				tableSchema.ColumnList = append(tableSchema.ColumnList, columnInfo)
			}
			schemaSchema.TableList = append(schemaSchema.TableList, tableSchema)
		}
		ret.SchemaList = append(ret.SchemaList, schemaSchema)
	}

	return ret, nil
}

// evaluateMaskingLevelOfColumn evaluates the masking level of the given column.
//
// Args:
//
// - databaseMessage: the database message for the column belongs to.
//
// - databaseName / schemaName / tableName: the database / schema / table name for the column belongs to, schema can be empty likes in MySQL.
//
// - column: the column metadata.
//
// - maskingPolicyMap: the map of maskingPolicy for the database column belongs to.
//
// - maskingRulePolicy: the  worksapce level policy ofmasking rule.
//
// - filteredMaskingExceptions: the exceptions should apply for current principal.
//
// - dataClassificationConfig: the data classification config of the project that the database belongs to. It can be nil if the project do not set any data classification config.
func evaluateMaskingLevelOfColumn(databaseMessage *store.DatabaseMessage, schemaName, tableName string, column *storepb.ColumnMetadata, maskingPolicyMap map[maskingPolicyKey]*storepb.MaskData, maskingRulePolicy *storepb.MaskingRulePolicy, filteredMaskingExceptions []*storepb.MaskingExceptionPolicy_MaskingException, dataClassificationConfig *storepb.DataClassificationSetting_DataClassificationConfig) (storepb.MaskingLevel, error) {
	finalLevel := storepb.MaskingLevel_MASKING_LEVEL_UNSPECIFIED

	key := maskingPolicyKey{
		schema: schemaName,
		table:  tableName,
		column: column.Name,
	}
	maskingData, ok := maskingPolicyMap[key]
	if (!ok) || (maskingData.MaskingLevel == storepb.MaskingLevel_MASKING_LEVEL_UNSPECIFIED) {
		// If the column has DEFAULT masking level in maskingPolicy or not set yet,
		// we will eval the maskingRulePolicy to get the maskingLevel.
		columnClassificationLevel := getClassificationLevelOfColumn(column.Classification, dataClassificationConfig)
		for _, maskingRule := range maskingRulePolicy.Rules {
			maskingRuleAttributes := map[string]any{
				"environment_id":              databaseMessage.EnvironmentID,
				"project_id":                  databaseMessage.ProjectID,
				"instance_id":                 databaseMessage.InstanceID,
				"database_name":               databaseMessage.DatabaseName,
				"schema_name":                 schemaName,
				"table_name":                  tableName,
				"column_classification_level": columnClassificationLevel,
			}
			pass, err := evaluateMaskingRulePolicyCondition(maskingRule.Condition.Expression, maskingRuleAttributes)
			if err != nil {
				return storepb.MaskingLevel_MASKING_LEVEL_UNSPECIFIED, errors.Wrapf(err, "failed to evaluate masking rule policy condition")
			}
			if pass {
				finalLevel = maskingRule.MaskingLevel
				break
			}
		}
	} else {
		finalLevel = maskingData.MaskingLevel
	}

	if finalLevel == storepb.MaskingLevel_MASKING_LEVEL_UNSPECIFIED || finalLevel == storepb.MaskingLevel_NONE {
		// After looking up the maskingPolicy and maskingRulePolicy, if the maskingLevel is still MASKING_LEVEL_UNSPECIFIED or NONE,
		// return the MASKING_LEVLE_NONE, which means no masking and do not need eval exceptions anymore.
		return storepb.MaskingLevel_NONE, nil
	}

	// If the column has PARTIAL/FULL masking level,
	// try to find the MaskingExceptionPolicy for current principal, return the minimum level of two.
	// If there is no MaskingExceptionPolicy for current principal, return the masking level in maskingPolicy.
	for _, filteredMaskingException := range filteredMaskingExceptions {
		maskingExceptionAttributes := map[string]any{
			"resource": map[string]any{
				"instance_id":   databaseMessage.InstanceID,
				"database_name": databaseMessage.DatabaseName,
				"schema_name":   schemaName,
				"table_name":    tableName,
				"column_name":   column.Name,
			},
			"request": map[string]any{
				"time": time.Now(),
			},
		}
		hit, err := evaluateMaskingExceptionPolicyCondition(filteredMaskingException.Condition.Expression, maskingExceptionAttributes)
		if err != nil {
			return storepb.MaskingLevel_MASKING_LEVEL_UNSPECIFIED, errors.Wrapf(err, "failed to evaluate masking exception policy condition")
		}
		if !hit {
			continue
		}

		// TODO(zp): Expectedly, a column should hit only one exception,
		// but we can take the strictest level here to make the whole program more robust.
		if cmp.Less[storepb.MaskingLevel](filteredMaskingException.MaskingLevel, finalLevel) {
			finalLevel = filteredMaskingException.MaskingLevel
		}
	}
	return finalLevel, nil
}
func getClassificationLevelOfColumn(columnClassificationID string, classificationConfig *storepb.DataClassificationSetting_DataClassificationConfig) string {
	if columnClassificationID == "" || classificationConfig == nil {
		return ""
	}

	classification, ok := classificationConfig.Classification[columnClassificationID]
	if !ok {
		return ""
	}
	if classification.LevelId == nil {
		return ""
	}

	return *classification.LevelId
}

func isExcludeDatabase(dbType db.Type, database string) bool {
	switch dbType {
	case db.MySQL, db.MariaDB:
		return isMySQLExcludeDatabase(database)
	case db.TiDB:
		if isMySQLExcludeDatabase(database) {
			return true
		}
		return database == "metrics_schema"
	case db.Snowflake:
		return database == "SNOWFLAKE"
	default:
		return false
	}
}

func isMySQLExcludeDatabase(database string) bool {
	if strings.ToLower(database) == "information_schema" {
		return true
	}

	switch database {
	case "mysql":
	case "sys":
	case "performance_schema":
	default:
		return false
	}
	return true
}

// getReadOnlyDataSource returns the read-only data source for the instance.
// If the read-only data source is not defined, we will fallback to admin data source.
func getReadOnlyDataSource(instance *store.InstanceMessage) *store.DataSourceMessage {
	dataSource := utils.DataSourceFromInstanceWithType(instance, api.RO)
	adminDataSource := utils.DataSourceFromInstanceWithType(instance, api.Admin)
	if dataSource == nil {
		dataSource = adminDataSource
	}
	return dataSource
}

func (s *SQLService) sqlReviewCheck(ctx context.Context, request *v1pb.QueryRequest, environment *store.EnvironmentMessage, instance *store.InstanceMessage, database *store.DatabaseMessage) (advisor.Status, []*v1pb.Advice, error) {
	if !IsSQLReviewSupported(instance.Engine) || request.ConnectionDatabase == "" || database == nil {
		return advisor.Success, nil, nil
	}

	dbType, err := advisorDB.ConvertToAdvisorDBType(string(instance.Engine))
	if err != nil {
		return advisor.Error, nil, status.Errorf(codes.Internal, "failed to convert engine to advisor db type: %v", err)
	}
	dbSchema, err := s.store.GetDBSchema(ctx, database.UID)
	if err != nil {
		return advisor.Error, nil, status.Errorf(codes.Internal, "failed to fetch database schema: %v", err)
	}
	if dbSchema == nil {
		if err := s.schemaSyncer.SyncDatabaseSchema(ctx, database, true /* force */); err != nil {
			return advisor.Error, nil, status.Errorf(codes.Internal, "failed to sync database schema: %v", err)
		}
	}
	dbSchema, err = s.store.GetDBSchema(ctx, database.UID)
	if err != nil {
		return advisor.Error, nil, status.Errorf(codes.Internal, "failed to fetch database schema: %v", err)
	}
	if dbSchema == nil {
		return advisor.Error, nil, status.Errorf(codes.NotFound, "database schema not found: %v", database.UID)
	}

	catalog, err := s.store.NewCatalog(ctx, database.UID, instance.Engine, advisor.SyntaxModeNormal)
	if err != nil {
		return advisor.Error, nil, status.Errorf(codes.Internal, "Failed to create a catalog: %v", err)
	}

	currentSchema := ""
	if instance.Engine == db.Oracle || instance.Engine == db.DM {
		if instance.Options == nil || !instance.Options.SchemaTenantMode {
			currentSchema = getReadOnlyDataSource(instance).Username
		} else {
			currentSchema = database.DatabaseName
		}
	}

	driver, err := s.dbFactory.GetReadOnlyDatabaseDriver(ctx, instance, database)
	if err != nil {
		return advisor.Error, nil, status.Errorf(codes.Internal, "Failed to get database driver: %v", err)
	}
	defer driver.Close(ctx)
	connection := driver.GetDB()
	adviceLevel, adviceList, err := s.sqlCheck(
		ctx,
		dbType,
		dbSchema.Metadata.CharacterSet,
		dbSchema.Metadata.Collation,
		environment.UID,
		request.Statement,
		catalog,
		connection,
		currentSchema,
		database.DatabaseName,
	)
	if err != nil {
		return advisor.Error, nil, status.Errorf(codes.Internal, "Failed to check SQL review policy: %v", err)
	}

	return adviceLevel, convertAdviceList(adviceList), nil
}

func convertAdviceList(list []advisor.Advice) []*v1pb.Advice {
	var result []*v1pb.Advice
	for _, advice := range list {
		result = append(result, &v1pb.Advice{
			Status:  convertAdviceStatus(advice.Status),
			Code:    int32(advice.Code),
			Title:   advice.Title,
			Content: advice.Content,
			Line:    int32(advice.Line),
			Detail:  advice.Details,
		})
	}
	return result
}

func convertAdviceStatus(status advisor.Status) v1pb.Advice_Status {
	switch status {
	case advisor.Success:
		return v1pb.Advice_SUCCESS
	case advisor.Warn:
		return v1pb.Advice_WARNING
	case advisor.Error:
		return v1pb.Advice_ERROR
	default:
		return v1pb.Advice_STATUS_UNSPECIFIED
	}
}

func (s *SQLService) sqlCheck(
	ctx context.Context,
	dbType advisorDB.Type,
	dbCharacterSet string,
	dbCollation string,
	environmentID int,
	statement string,
	catalog catalog.Catalog,
	driver *sql.DB,
	currentSchema string,
	currentDatabase string,
) (advisor.Status, []advisor.Advice, error) {
	var adviceList []advisor.Advice
	policy, err := s.store.GetSQLReviewPolicy(ctx, environmentID)
	if err != nil {
		if e, ok := err.(*common.Error); ok && e.Code == common.NotFound {
			return advisor.Success, nil, nil
		}
		return advisor.Error, nil, err
	}

	res, err := advisor.SQLReviewCheck(statement, policy.RuleList, advisor.SQLReviewCheckContext{
		Charset:         dbCharacterSet,
		Collation:       dbCollation,
		DbType:          dbType,
		Catalog:         catalog,
		Driver:          driver,
		Context:         ctx,
		CurrentSchema:   currentSchema,
		CurrentDatabase: currentDatabase,
	})
	if err != nil {
		return advisor.Error, nil, err
	}

	adviceLevel := advisor.Success
	for _, advice := range res {
		switch advice.Status {
		case advisor.Warn:
			if adviceLevel != advisor.Error {
				adviceLevel = advisor.Warn
			}
		case advisor.Error:
			adviceLevel = advisor.Error
		case advisor.Success:
			continue
		}

		adviceList = append(adviceList, advice)
	}

	return adviceLevel, adviceList, nil
}

func (s *SQLService) prepareRelatedMessage(ctx context.Context, instanceToken string, databaseName string) (*store.UserMessage, *store.EnvironmentMessage, *store.InstanceMessage, *store.DatabaseMessage, error) {
	user, err := s.getUser(ctx)
	if err != nil {
		return nil, nil, nil, nil, err
	}

	instance, err := s.getInstanceMessage(ctx, instanceToken)
	if err != nil {
		return nil, nil, nil, nil, err
	}

	var database *store.DatabaseMessage
	if databaseName != "" {
		database, err = s.store.GetDatabaseV2(ctx, &store.FindDatabaseMessage{
			InstanceID:          &instance.ResourceID,
			DatabaseName:        &databaseName,
			IgnoreCaseSensitive: store.IgnoreDatabaseAndTableCaseSensitive(instance),
		})
		if err != nil {
			return nil, nil, nil, nil, status.Errorf(codes.Internal, "failed to fetch database: %v", err)
		}
		if database == nil {
			return nil, nil, nil, nil, errors.Errorf("database %q not found", databaseName)
		}
	}

	environmentID := instance.EnvironmentID
	if database != nil {
		environmentID = database.EffectiveEnvironmentID
	}

	environment, err := s.store.GetEnvironmentV2(ctx, &store.FindEnvironmentMessage{ResourceID: &environmentID})
	if err != nil {
		return nil, nil, nil, nil, status.Errorf(codes.Internal, "failed to fetch environment: %v", err)
	}
	if environment == nil {
		return nil, nil, nil, nil, status.Errorf(codes.NotFound, "environment ID not found: %s", environmentID)
	}

	return user, environment, instance, database, nil
}

// validateQueryRequest validates the query request.
// 1. Check if the instance exists.
// 2. Check connection_database if the instance is postgres.
// 3. Parse statement for Postgres, MySQL, TiDB, Oracle.
// 4. Check if all statements are (EXPLAIN) SELECT statements.
func (*SQLService) validateQueryRequest(instance *store.InstanceMessage, databaseName string, statement string) error {
	if instance.Engine == db.Postgres {
		if databaseName == "" {
			return status.Error(codes.InvalidArgument, "connection_database is required for postgres instance")
		}
	}

	switch instance.Engine {
	case db.Postgres:
		stmtList, err := parser.Parse(parser.Postgres, parser.ParseContext{}, statement)
		if err != nil {
			return status.Errorf(codes.InvalidArgument, "failed to parse query: %s", err.Error())
		}
		for _, stmt := range stmtList {
			switch stmt.(type) {
			case *ast.SelectStmt, *ast.ExplainStmt:
			default:
				return nonSelectSQLError.Err()
			}
		}
	case db.MySQL:
		trees, err := parser.ParseMySQL(statement)
		if err != nil {
			return status.Errorf(codes.InvalidArgument, "failed to parse query: %s", err.Error())
		}
		for _, item := range trees {
			tree := item.Tree
			if err := parser.MySQLValidateForEditor(tree); err != nil {
				return nonSelectSQLError.Err()
			}
		}
	case db.TiDB:
		stmtList, err := parser.ParseTiDB(statement, "", "")
		if err != nil {
			return status.Errorf(codes.InvalidArgument, "failed to parse query: %s", err.Error())
		}
		for _, stmt := range stmtList {
			switch stmt.(type) {
			case *tidbast.SelectStmt, *tidbast.ExplainStmt:
			default:
				return nonSelectSQLError.Err()
			}
		}
	case db.Oracle, db.DM:
		if instance.Options != nil && instance.Options.SchemaTenantMode && databaseName == "" {
			return status.Error(codes.InvalidArgument, "connection_database is required for oracle schema tenant mode instance")
		}
		tree, _, err := parser.ParsePLSQL(statement)
		if err != nil {
			return status.Errorf(codes.InvalidArgument, "failed to parse query: %s", err.Error())
		}
		if err := parser.PLSQLValidateForEditor(tree); err != nil {
			return nonSelectSQLError.Err()
		}
	case db.MongoDB, db.Redis:
		// Do nothing.
	default:
		// TODO(rebelice): support multiple statements here.
		if !parser.ValidateSQLForEditor(convertToParserEngine(instance.Engine), statement) {
			return nonSelectSQLError.Err()
		}
	}

	return nil
}

func (s *SQLService) extractResourceList(ctx context.Context, engine parser.EngineType, databaseName string, statement string, instance *store.InstanceMessage) ([]parser.SchemaResource, error) {
	switch engine {
	case parser.MySQL, parser.MariaDB, parser.OceanBase:
		list, err := parser.ExtractResourceList(engine, databaseName, "", statement)
		if err != nil {
			return nil, status.Errorf(codes.Internal, "failed to extract resource list: %s", err.Error())
		} else if databaseName == "" {
			return list, nil
		}

		databaseMessage, err := s.store.GetDatabaseV2(ctx, &store.FindDatabaseMessage{
			InstanceID:          &instance.ResourceID,
			DatabaseName:        &databaseName,
			IgnoreCaseSensitive: store.IgnoreDatabaseAndTableCaseSensitive(instance),
		})
		if err != nil {
			if httpErr, ok := err.(*echo.HTTPError); ok && httpErr.Code == echo.ErrNotFound.Code {
				// If database not found, skip.
				return nil, nil
			}
			return nil, status.Errorf(codes.Internal, "failed to fetch database: %v", err)
		}
		if databaseMessage == nil {
			return nil, nil
		}

		dbSchema, err := s.store.GetDBSchema(ctx, databaseMessage.UID)
		if err != nil {
			return nil, status.Errorf(codes.Internal, "failed to fetch database schema: %v", err)
		}

		var result []parser.SchemaResource
		for _, resource := range list {
			if resource.Database != dbSchema.Metadata.Name {
				// MySQL allows cross-database query, we should check the corresponding database.
				resourceDB, err := s.store.GetDatabaseV2(ctx, &store.FindDatabaseMessage{
					InstanceID:          &instance.ResourceID,
					DatabaseName:        &resource.Database,
					IgnoreCaseSensitive: store.IgnoreDatabaseAndTableCaseSensitive(instance),
				})
				if err != nil {
					return nil, status.Errorf(codes.Internal, "failed to get database %v in instance %v, err: %v", resource.Database, instance.ResourceID, err)
				}
				if resourceDB == nil {
					continue
				}
				resourceDBSchema, err := s.store.GetDBSchema(ctx, resourceDB.UID)
				if err != nil {
					return nil, status.Errorf(codes.Internal, "failed to get database schema %v in instance %v, err: %v", resource.Database, instance.ResourceID, err)
				}
				if !resourceDBSchema.TableExists(resource.Schema, resource.Table, store.IgnoreDatabaseAndTableCaseSensitive(instance)) &&
					!resourceDBSchema.ViewExists(resource.Schema, resource.Table, store.IgnoreDatabaseAndTableCaseSensitive(instance)) {
					// If table not found, we regard it as a CTE/alias/... and skip.
					continue
				}
				result = append(result, resource)
				continue
			}
			if !dbSchema.TableExists(resource.Schema, resource.Table, store.IgnoreDatabaseAndTableCaseSensitive(instance)) &&
				!dbSchema.ViewExists(resource.Schema, resource.Table, store.IgnoreDatabaseAndTableCaseSensitive(instance)) {
				// If table not found, skip.
				continue
			}
			result = append(result, resource)
		}
		return result, nil
	case parser.Postgres, parser.Redshift:
		list, err := parser.ExtractResourceList(engine, databaseName, "public", statement)
		if err != nil {
			return nil, status.Errorf(codes.Internal, "failed to extract resource list: %s", err.Error())
		}

		databaseMessage, err := s.store.GetDatabaseV2(ctx, &store.FindDatabaseMessage{
			InstanceID:          &instance.ResourceID,
			DatabaseName:        &databaseName,
			IgnoreCaseSensitive: store.IgnoreDatabaseAndTableCaseSensitive(instance),
		})
		if err != nil {
			return nil, status.Errorf(codes.Internal, "failed to fetch database: %v", err)
		}
		if databaseMessage == nil {
			return nil, nil
		}

		dbSchema, err := s.store.GetDBSchema(ctx, databaseMessage.UID)
		if err != nil {
			return nil, status.Errorf(codes.Internal, "failed to fetch database schema: %v", err)
		}

		var result []parser.SchemaResource
		for _, resource := range list {
			if resource.Database != dbSchema.Metadata.Name {
				// Should not happen.
				continue
			}

			if !dbSchema.TableExists(resource.Schema, resource.Table, store.IgnoreDatabaseAndTableCaseSensitive(instance)) &&
				!dbSchema.ViewExists(resource.Schema, resource.Table, store.IgnoreDatabaseAndTableCaseSensitive(instance)) {
				// If table not found, skip.
				continue
			}

			result = append(result, resource)
		}

		return result, nil
	case parser.Oracle:
		dataSource := utils.DataSourceFromInstanceWithType(instance, api.RO)
		adminDataSource := utils.DataSourceFromInstanceWithType(instance, api.Admin)
		// If there are no read-only data source, fall back to admin data source.
		if dataSource == nil {
			dataSource = adminDataSource
		}
		if dataSource == nil {
			return nil, status.Errorf(codes.Internal, "failed to find data source for instance: %s", instance.ResourceID)
		}
		currentSchema := dataSource.Username
		if instance.Options != nil && instance.Options.SchemaTenantMode {
			currentSchema = databaseName
		}
		list, err := parser.ExtractResourceList(engine, databaseName, currentSchema, statement)
		if err != nil {
			return nil, status.Errorf(codes.Internal, "failed to extract resource list: %s", err.Error())
		}

		databaseMessage, err := s.store.GetDatabaseV2(ctx, &store.FindDatabaseMessage{
			InstanceID:          &instance.ResourceID,
			DatabaseName:        &databaseName,
			IgnoreCaseSensitive: store.IgnoreDatabaseAndTableCaseSensitive(instance),
		})
		if err != nil {
			return nil, status.Errorf(codes.Internal, "failed to fetch database: %v", err)
		}
		if databaseMessage == nil {
			return nil, nil
		}

		dbSchema, err := s.store.GetDBSchema(ctx, databaseMessage.UID)
		if err != nil {
			return nil, status.Errorf(codes.Internal, "failed to fetch database schema: %v", err)
		}

		var result []parser.SchemaResource
		for _, resource := range list {
			if resource.Database != dbSchema.Metadata.Name {
				if instance.Options == nil || !instance.Options.SchemaTenantMode {
					continue
				}
				// Schema tenant mode allows cross-database query, we should check the corresponding database.
				resourceDB, err := s.store.GetDatabaseV2(ctx, &store.FindDatabaseMessage{
					InstanceID:          &instance.ResourceID,
					DatabaseName:        &resource.Database,
					IgnoreCaseSensitive: store.IgnoreDatabaseAndTableCaseSensitive(instance),
				})
				if err != nil {
					return nil, status.Errorf(codes.Internal, "failed to get database %v in instance %v, err: %v", resource.Database, instance.ResourceID, err)
				}
				if resourceDB == nil {
					continue
				}
				resourceDBSchema, err := s.store.GetDBSchema(ctx, resourceDB.UID)
				if err != nil {
					return nil, status.Errorf(codes.Internal, "failed to get database schema %v in instance %v, err: %v", resource.Database, instance.ResourceID, err)
				}
				if !resourceDBSchema.TableExists(resource.Schema, resource.Table, store.IgnoreDatabaseAndTableCaseSensitive(instance)) &&
					!resourceDBSchema.ViewExists(resource.Schema, resource.Table, store.IgnoreDatabaseAndTableCaseSensitive(instance)) {
					// If table not found, we regard it as a CTE/alias/... and skip.
					continue
				}
				result = append(result, resource)
				continue
			}

			if !dbSchema.TableExists(resource.Schema, resource.Table, store.IgnoreDatabaseAndTableCaseSensitive(instance)) &&
				!dbSchema.ViewExists(resource.Schema, resource.Table, store.IgnoreDatabaseAndTableCaseSensitive(instance)) {
				// If table not found, skip.
				continue
			}

			result = append(result, resource)
		}

		return result, nil
	case parser.Snowflake:
		dataSource := utils.DataSourceFromInstanceWithType(instance, api.RO)
		adminDataSource := utils.DataSourceFromInstanceWithType(instance, api.Admin)
		// If there are no read-only data source, fall back to admin data source.
		if dataSource == nil {
			dataSource = adminDataSource
		}
		if dataSource == nil {
			return nil, status.Errorf(codes.Internal, "failed to find data source for instance: %s", instance.ResourceID)
		}
		list, err := parser.ExtractResourceList(engine, databaseName, dataSource.Username, statement)
		if err != nil {
			return nil, status.Errorf(codes.Internal, "failed to extract resource list: %s", err.Error())
		}
		databaseMessage, err := s.store.GetDatabaseV2(ctx, &store.FindDatabaseMessage{
			InstanceID:          &instance.ResourceID,
			DatabaseName:        &databaseName,
			IgnoreCaseSensitive: store.IgnoreDatabaseAndTableCaseSensitive(instance),
		})
		if err != nil {
			if httpErr, ok := err.(*echo.HTTPError); ok && httpErr.Code == echo.ErrNotFound.Code {
				// If database not found, skip.
				return nil, nil
			}
			return nil, status.Errorf(codes.Internal, "failed to fetch database: %v", err)
		}
		if databaseMessage == nil {
			return nil, nil
		}

		dbSchema, err := s.store.GetDBSchema(ctx, databaseMessage.UID)
		if err != nil {
			return nil, status.Errorf(codes.Internal, "failed to fetch database schema: %v", err)
		}

		var result []parser.SchemaResource
		for _, resource := range list {
			if resource.Database != dbSchema.Metadata.Name {
				// Snowflake allows cross-database query, we should check the corresponding database.
				resourceDB, err := s.store.GetDatabaseV2(ctx, &store.FindDatabaseMessage{
					InstanceID:          &instance.ResourceID,
					DatabaseName:        &resource.Database,
					IgnoreCaseSensitive: store.IgnoreDatabaseAndTableCaseSensitive(instance),
				})
				if err != nil {
					return nil, status.Errorf(codes.Internal, "failed to get database %v in instance %v, err: %v", resource.Database, instance.ResourceID, err)
				}
				if resourceDB == nil {
					continue
				}
				resourceDBSchema, err := s.store.GetDBSchema(ctx, resourceDB.UID)
				if err != nil {
					return nil, status.Errorf(codes.Internal, "failed to get database schema %v in instance %v, err: %v", resource.Database, instance.ResourceID, err)
				}
				if !resourceDBSchema.TableExists(resource.Schema, resource.Table, store.IgnoreDatabaseAndTableCaseSensitive(instance)) &&
					!resourceDBSchema.ViewExists(resource.Schema, resource.Table, store.IgnoreDatabaseAndTableCaseSensitive(instance)) {
					// If table not found, we regard it as a CTE/alias/... and skip.
					continue
				}
				result = append(result, resource)
				continue
			}
			if !dbSchema.TableExists(resource.Schema, resource.Table, store.IgnoreDatabaseAndTableCaseSensitive(instance)) &&
				!dbSchema.ViewExists(resource.Schema, resource.Table, store.IgnoreDatabaseAndTableCaseSensitive(instance)) {
				// If table not found, skip.
				continue
			}
			result = append(result, resource)
		}
		return result, nil
	case parser.SQLServer:
		dataSource := utils.DataSourceFromInstanceWithType(instance, api.RO)
		adminDataSource := utils.DataSourceFromInstanceWithType(instance, api.Admin)
		// If there are no read-only data source, fall back to admin data source.
		if dataSource == nil {
			dataSource = adminDataSource
		}
		if dataSource == nil {
			return nil, status.Errorf(codes.Internal, "failed to find data source for instance: %s", instance.ResourceID)
		}
		list, err := parser.ExtractResourceList(engine, databaseName, dataSource.Username, statement)
		if err != nil {
			return nil, status.Errorf(codes.Internal, "failed to extract resource list: %s", err.Error())
		}
		databaseMessage, err := s.store.GetDatabaseV2(ctx, &store.FindDatabaseMessage{
			InstanceID:          &instance.ResourceID,
			DatabaseName:        &databaseName,
			IgnoreCaseSensitive: store.IgnoreDatabaseAndTableCaseSensitive(instance),
		})
		if err != nil {
			if httpErr, ok := err.(*echo.HTTPError); ok && httpErr.Code == echo.ErrNotFound.Code {
				// If database not found, skip.
				return nil, nil
			}
			return nil, status.Errorf(codes.Internal, "failed to fetch database: %v", err)
		}
		if databaseMessage == nil {
			return nil, nil
		}

		dbSchema, err := s.store.GetDBSchema(ctx, databaseMessage.UID)
		if err != nil {
			return nil, status.Errorf(codes.Internal, "failed to fetch database schema: %v", err)
		}

		var result []parser.SchemaResource
		for _, resource := range list {
			if resource.LinkedServer != "" {
				continue
			}
			if resource.Database != dbSchema.Metadata.Name {
				// MSSQL allows cross-database query, we should check the corresponding database.
				resourceDB, err := s.store.GetDatabaseV2(ctx, &store.FindDatabaseMessage{
					InstanceID:          &instance.ResourceID,
					DatabaseName:        &resource.Database,
					IgnoreCaseSensitive: store.IgnoreDatabaseAndTableCaseSensitive(instance),
				})
				if err != nil {
					return nil, status.Errorf(codes.Internal, "failed to get database %v in instance %v, err: %v", resource.Database, instance.ResourceID, err)
				}
				if resourceDB == nil {
					continue
				}
				resourceDBSchema, err := s.store.GetDBSchema(ctx, resourceDB.UID)
				if err != nil {
					return nil, status.Errorf(codes.Internal, "failed to get database schema %v in instance %v, err: %v", resource.Database, instance.ResourceID, err)
				}
				if !resourceDBSchema.TableExists(resource.Schema, resource.Table, store.IgnoreDatabaseAndTableCaseSensitive(instance)) &&
					!resourceDBSchema.ViewExists(resource.Schema, resource.Table, store.IgnoreDatabaseAndTableCaseSensitive(instance)) {
					// If table not found, we regard it as a CTE/alias/... and skip.
					continue
				}
				result = append(result, resource)
				continue
			}
			if !dbSchema.TableExists(resource.Schema, resource.Table, store.IgnoreDatabaseAndTableCaseSensitive(instance)) &&
				!dbSchema.ViewExists(resource.Schema, resource.Table, store.IgnoreDatabaseAndTableCaseSensitive(instance)) {
				// If table not found, skip.
				continue
			}
			result = append(result, resource)
		}
		return result, nil
	default:
		return parser.ExtractResourceList(engine, databaseName, "", statement)
	}
}

func (s *SQLService) checkWorkspaceIAMPolicy(
	ctx context.Context,
	role common.ProjectRole,
	environment *store.EnvironmentMessage,
) (bool, error) {
	workspacePolicyResourceType := api.PolicyResourceTypeWorkspace
	workspaceIAMPolicyType := api.PolicyTypeWorkspaceIAM
	policy, err := s.store.GetPolicyV2(ctx, &store.FindPolicyMessage{
		ResourceType: &workspacePolicyResourceType,
		Type:         &workspaceIAMPolicyType,
		ResourceUID:  &defaultWorkspaceResourceID,
	})
	if err != nil {
		return false, errors.Wrap(err, "failed to get workspace IAM policy")
	}
	if policy == nil {
		return false, nil
	}

	v1pbPolicy, err := convertToPolicy("", policy)
	if err != nil {
		return false, errors.Wrap(err, "failed to convert policy")
	}

	attributes := map[string]any{
		"resource.environment_name": fmt.Sprintf("%s%s", common.EnvironmentNamePrefix, environment.ResourceID),
	}
	formattedRole := fmt.Sprintf("roles/%s", role)
	bindings := v1pbPolicy.GetWorkspaceIamPolicy().Bindings
	for _, binding := range bindings {
		if binding.Role != formattedRole {
			continue
		}

		ok, err := evaluateQueryExportPolicyCondition(binding.Condition.Expression, attributes)
		if err != nil {
			return false, errors.Wrap(err, "failed to evaluate condition")
		}
		if ok {
			return true, nil
		}
	}
	return false, nil
}

func (s *SQLService) checkQueryRights(
	ctx context.Context,
	databaseName string,
	datashare bool,
	statement string,
	limit int32,
	user *store.UserMessage,
	instance *store.InstanceMessage,
	isExport bool,
) error {
	// Owner and DBA have all rights.
	if user.Role == api.Owner || user.Role == api.DBA {
		return nil
	}

	// TODO(d): use a Redshift extraction for shared database.
	extractingStatement := statement
	if datashare {
		extractingStatement = strings.ReplaceAll(statement, fmt.Sprintf("%s.", databaseName), "")
	}
	resourceList, err := s.extractResourceList(ctx, convertToParserEngine(instance.Engine), databaseName, extractingStatement, instance)
	if err != nil {
		return status.Errorf(codes.InvalidArgument, "failed to extract resource list: %v", err)
	}

	databaseMap := make(map[string]bool)
	for _, resource := range resourceList {
		if resource.LinkedServer != "" && instance.Engine == db.MSSQL {
			continue
		}
		databaseMap[resource.Database] = true
	}

	if databaseName != "" {
		databaseMap[databaseName] = true
	}

	var project *store.ProjectMessage

	databaseMessageMap := make(map[string]*store.DatabaseMessage)
	for database := range databaseMap {
		projectMessage, databaseMessage, err := s.getProjectAndDatabaseMessage(ctx, instance, database)
		if err != nil {
			return err
		}
		if projectMessage == nil && databaseMessage == nil {
			// If database not found, skip.
			continue
		}
		if projectMessage == nil {
			// Never happen
			return status.Errorf(codes.Internal, "project not found for database: %s", databaseMessage.DatabaseName)
		}
		if project == nil {
			project = projectMessage
		}
		if project.UID != projectMessage.UID {
			return status.Errorf(codes.InvalidArgument, "allow querying databases within the same project only")
		}
		databaseMessageMap[database] = databaseMessage
	}

	if len(databaseMessageMap) == 0 && project == nil {
		project, _, err = s.getProjectAndDatabaseMessage(ctx, instance, databaseName)
		if err != nil {
			return err
		}
	}

	if project == nil {
		// Never happen
		return status.Error(codes.Internal, "project not found")
	}

	projectPolicy, err := s.store.GetProjectPolicy(ctx, &store.GetProjectPolicyMessage{ProjectID: &project.ResourceID})
	if err != nil {
		return err
	}

	for _, resource := range resourceList {
		databaseResourceURL := fmt.Sprintf("instances/%s/databases/%s", instance.ResourceID, resource.Database)
		attributes := map[string]any{
			"request.time":      time.Now(),
			"resource.database": databaseResourceURL,
			"resource.schema":   resource.Schema,
			"resource.table":    resource.Table,
			"request.statement": encodeToBase64String(statement),
			"request.row_limit": limit,
		}

		ok, err := hasDatabaseAccessRights(user.ID, projectPolicy, attributes, isExport)
		if err != nil {
			return status.Errorf(codes.Internal, "failed to check access control for database: %q", resource.Database)
		}
		if !ok {
			return status.Errorf(codes.PermissionDenied, "permission denied to access resource: %q", resource.Pretty())
		}
	}

	return nil
}

func hasDatabaseAccessRights(principalID int, projectPolicy *store.IAMPolicyMessage, attributes map[string]any, isExport bool) (bool, error) {
	// TODO(rebelice): implement table-level query permission check and refactor this function.
	// Project IAM policy evaluation.
	pass := false
	for _, binding := range projectPolicy.Bindings {
		// Project owner has all permissions.
		if binding.Role == api.Role(common.ProjectOwner) {
			for _, member := range binding.Members {
				if member.ID == principalID {
					pass = true
					break
				}
			}
		}
		if !((isExport && binding.Role == api.Role(common.ProjectExporter)) || (!isExport && binding.Role == api.Role(common.ProjectQuerier))) {
			continue
		}
		for _, member := range binding.Members {
			if member.ID != principalID {
				continue
			}
			ok, err := evaluateQueryExportPolicyCondition(binding.Condition.Expression, attributes)
			if err != nil {
				log.Error("failed to evaluate condition", zap.Error(err), zap.String("condition", binding.Condition.Expression))
				break
			}
			if ok {
				pass = true
				break
			}
		}
		if pass {
			break
		}
	}
	return pass, nil
}

func evaluateMaskingExceptionPolicyCondition(expression string, attributes map[string]any) (bool, error) {
	if expression == "" {
		return true, nil
	}
	maskingExceptionPolicyEnv, err := cel.NewEnv(
		cel.Variable("resource", cel.MapType(cel.StringType, cel.AnyType)),
		cel.Variable("request", cel.MapType(cel.StringType, cel.AnyType)),
	)
	if err != nil {
		return false, errors.Wrapf(err, "failed to create CEL environment for masking exception policy")
	}
	ast, issues := maskingExceptionPolicyEnv.Compile(expression)
	if issues != nil && issues.Err() != nil {
		return false, errors.Wrapf(issues.Err(), "failed to get the ast of CEL program for masking exception policy")
	}
	prg, err := maskingExceptionPolicyEnv.Program(ast)
	if err != nil {
		return false, errors.Wrapf(err, "failed to create CEL program for masking exception policy")
	}
	out, _, err := prg.Eval(attributes)
	if err != nil {
		return false, errors.Wrapf(err, "failed to eval CEL program for masking exception policy")
	}
	val, err := out.ConvertToNative(reflect.TypeOf(false))
	if err != nil {
		return false, errors.Wrap(err, "expect bool result for masking exception policy")
	}
	boolVar, ok := val.(bool)
	if !ok {
		return false, errors.Wrap(err, "expect bool result for masking exception policy")
	}
	return boolVar, nil
}

func evaluateMaskingRulePolicyCondition(expression string, attributes map[string]any) (bool, error) {
	if expression == "" {
		return true, nil
	}
	maskingRulePolicyEnv, err := cel.NewEnv(common.MaskingRulePolicyCELAttributes...)
	if err != nil {
		return false, errors.Wrapf(err, "failed to create CEL environment for masking rule policy")
	}
	ast, issues := maskingRulePolicyEnv.Compile(expression)
	if issues != nil && issues.Err() != nil {
		return false, errors.Wrapf(issues.Err(), "failed to get the ast of CEL program for masking rule")
	}
	prg, err := maskingRulePolicyEnv.Program(ast)
	if err != nil {
		return false, errors.Wrapf(err, "failed to create CEL program for masking rule")
	}
	out, _, err := prg.Eval(attributes)
	if err != nil {
		return false, errors.Wrapf(err, "failed to eval CEL program for masking rule")
	}
	val, err := out.ConvertToNative(reflect.TypeOf(false))
	if err != nil {
		return false, errors.Wrap(err, "expect bool result for masking rule")
	}
	boolVar, ok := val.(bool)
	if !ok {
		return false, errors.Wrap(err, "expect bool result for masking rule")
	}
	return boolVar, nil
}

func evaluateQueryExportPolicyCondition(expression string, attributes map[string]any) (bool, error) {
	if expression == "" {
		return true, nil
	}
	env, err := cel.NewEnv(common.QueryExportPolicyCELAttributes...)
	if err != nil {
		return false, err
	}
	ast, issues := env.Compile(expression)
	if issues != nil && issues.Err() != nil {
		return false, issues.Err()
	}
	prg, err := env.Program(ast)
	if err != nil {
		return false, err
	}

	out, _, err := prg.Eval(attributes)
	if err != nil {
		return false, err
	}
	val, err := out.ConvertToNative(reflect.TypeOf(false))
	if err != nil {
		return false, errors.Wrap(err, "expect bool result")
	}
	boolVal, ok := val.(bool)
	if !ok {
		return false, errors.Wrap(err, "failed to convert to bool")
	}
	return boolVal, nil
}

func (s *SQLService) getProjectAndDatabaseMessage(ctx context.Context, instance *store.InstanceMessage, database string) (*store.ProjectMessage, *store.DatabaseMessage, error) {
	databaseMessage, err := s.store.GetDatabaseV2(ctx, &store.FindDatabaseMessage{
		InstanceID:          &instance.ResourceID,
		DatabaseName:        &database,
		IgnoreCaseSensitive: store.IgnoreDatabaseAndTableCaseSensitive(instance),
	})
	if err != nil {
		return nil, nil, err
	}
	if databaseMessage == nil {
		return nil, nil, nil
	}

	project, err := s.store.GetProjectV2(ctx, &store.FindProjectMessage{ResourceID: &databaseMessage.ProjectID})
	if err != nil {
		return nil, nil, err
	}
	return project, databaseMessage, nil
}

func (s *SQLService) getUser(ctx context.Context) (*store.UserMessage, error) {
	principalPtr := ctx.Value(common.PrincipalIDContextKey)
	if principalPtr == nil {
		return nil, nil
	}
	principalID := principalPtr.(int)
	user, err := s.store.GetUserByID(ctx, principalID)
	if err != nil {
		return nil, status.Errorf(codes.PermissionDenied, "failed to get member for user %v in processing authorize request.", principalID)
	}
	if user == nil {
		return nil, status.Errorf(codes.PermissionDenied, "member not found for user %v in processing authorize request.", principalID)
	}
	if user.MemberDeleted {
		return nil, status.Errorf(codes.PermissionDenied, "the user %v has been deactivated by the admin.", principalID)
	}

	return user, nil
}

func (s *SQLService) getInstanceMessage(ctx context.Context, name string) (*store.InstanceMessage, error) {
	instanceID, err := common.GetInstanceID(name)
	if err != nil {
		return nil, status.Error(codes.InvalidArgument, err.Error())
	}

	find := &store.FindInstanceMessage{}
	instanceUID, isNumber := isNumber(instanceID)
	if isNumber {
		find.UID = &instanceUID
	} else {
		find.ResourceID = &instanceID
	}

	instance, err := s.store.GetInstanceV2(ctx, find)
	if err != nil {
		return nil, status.Errorf(codes.Internal, err.Error())
	}
	if instance == nil {
		return nil, status.Errorf(codes.NotFound, "instance %q not found", name)
	}

	return instance, nil
}

func convertToParserEngine(engine db.Type) parser.EngineType {
	// convert to parser engine
	switch engine {
	case db.Postgres:
		return parser.Postgres
	case db.Redshift:
		return parser.Redshift
	case db.MySQL:
		return parser.MySQL
	case db.TiDB:
		return parser.TiDB
	case db.MariaDB:
		return parser.MariaDB
	case db.Oracle:
		return parser.Oracle
	case db.MSSQL:
		return parser.MSSQL
	case db.OceanBase:
		return parser.OceanBase
	case db.Snowflake:
		return parser.Snowflake
	case db.DM:
		return parser.Oracle
	}
	return parser.Standard
}

// IsSQLReviewSupported checks the engine type if SQL review supports it.
func IsSQLReviewSupported(dbType db.Type) bool {
	switch dbType {
	case db.Postgres, db.MySQL, db.TiDB, db.MariaDB, db.Oracle, db.OceanBase, db.Snowflake, db.DM, db.MSSQL:
		advisorDB, err := advisorDB.ConvertToAdvisorDBType(string(dbType))
		if err != nil {
			return false
		}

		return advisor.IsSQLReviewSupported(advisorDB)
	default:
		return false
	}
}

// encodeToBase64String encodes the statement to base64 string.
func encodeToBase64String(statement string) string {
	base64Encoded := base64.StdEncoding.EncodeToString([]byte(statement))
	return base64Encoded
}

// DifferPreview returns the diff preview of the given SQL statement and metadata.
func (*SQLService) DifferPreview(_ context.Context, request *v1pb.DifferPreviewRequest) (*v1pb.DifferPreviewResponse, error) {
	schema, err := getDesignSchema(request.Engine, request.OldSchema, request.NewMetadata)
	if err != nil {
		return nil, err
	}

	return &v1pb.DifferPreviewResponse{
		Schema: schema,
	}, nil
}

func countResultsRows(results []*v1pb.QueryResult) int32 {
	var count int32
	for _, result := range results {
		count += int32(len(result.Rows))
	}
	return count
}<|MERGE_RESOLUTION|>--- conflicted
+++ resolved
@@ -1540,10 +1540,6 @@
 				schemaSchema.ViewList = append(schemaSchema.ViewList, viewSchema)
 			}
 			databaseSchema.SchemaList = append(databaseSchema.SchemaList, schemaSchema)
-<<<<<<< HEAD
-
-=======
->>>>>>> fa1f7479
 		}
 		result.DatabaseList = append(result.DatabaseList, databaseSchema)
 	}
