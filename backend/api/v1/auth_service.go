package v1

import (
	"context"
	"fmt"
	"net/mail"
	"regexp"
	"slices"
	"strings"
	"time"

	"github.com/pkg/errors"

	"github.com/pquerna/otp/totp"
	"golang.org/x/crypto/bcrypt"
	"google.golang.org/grpc"
	"google.golang.org/grpc/codes"
	"google.golang.org/grpc/metadata"
	"google.golang.org/grpc/status"
	"google.golang.org/protobuf/types/known/emptypb"

	"github.com/bytebase/bytebase/backend/api/auth"
	"github.com/bytebase/bytebase/backend/common"
	"github.com/bytebase/bytebase/backend/component/config"
	"github.com/bytebase/bytebase/backend/component/state"
	enterprise "github.com/bytebase/bytebase/backend/enterprise/api"
	api "github.com/bytebase/bytebase/backend/legacyapi"
	metricapi "github.com/bytebase/bytebase/backend/metric"
	"github.com/bytebase/bytebase/backend/plugin/idp/ldap"
	"github.com/bytebase/bytebase/backend/plugin/idp/oauth2"
	"github.com/bytebase/bytebase/backend/plugin/idp/oidc"
	"github.com/bytebase/bytebase/backend/plugin/metric"
	"github.com/bytebase/bytebase/backend/runner/metricreport"
	"github.com/bytebase/bytebase/backend/store"
	storepb "github.com/bytebase/bytebase/proto/generated-go/store"
	v1pb "github.com/bytebase/bytebase/proto/generated-go/v1"
)

type CreateUserFunc func(ctx context.Context, user *store.UserMessage, firstEndUser bool) error

var (
	invalidUserOrPasswordError = status.Errorf(codes.Unauthenticated, "The email or password is not valid.")
)

// AuthService implements the auth service.
type AuthService struct {
	v1pb.UnimplementedAuthServiceServer
	store          *store.Store
	secret         string
	tokenDuration  time.Duration
	licenseService enterprise.LicenseService
	metricReporter *metricreport.Reporter
	profile        *config.Profile
	stateCfg       *state.State
	postCreateUser func(ctx context.Context, user *store.UserMessage, firstEndUser bool) error
}

// NewAuthService creates a new AuthService.
func NewAuthService(store *store.Store, secret string, tokenDuration time.Duration, licenseService enterprise.LicenseService, metricReporter *metricreport.Reporter, profile *config.Profile, stateCfg *state.State, postCreateUser func(ctx context.Context, user *store.UserMessage, firstEndUser bool) error) (*AuthService, error) {
	return &AuthService{
		store:          store,
		secret:         secret,
		tokenDuration:  tokenDuration,
		licenseService: licenseService,
		metricReporter: metricReporter,
		profile:        profile,
		stateCfg:       stateCfg,
		postCreateUser: postCreateUser,
	}, nil
}

// GetUser gets a user.
func (s *AuthService) GetUser(ctx context.Context, request *v1pb.GetUserRequest) (*v1pb.User, error) {
	userID, err := common.GetUserID(request.Name)
	var user *store.UserMessage
	if err != nil {
		email, err := common.GetUserEmail(request.Name)
		if err != nil {
			return nil, status.Errorf(codes.InvalidArgument, err.Error())
		}
		u, err := s.store.GetUserByEmail(ctx, email)
		if err != nil {
			return nil, status.Errorf(codes.Internal, "failed to get user, error: %v", err)
		}
		user = u
	} else {
		u, err := s.store.GetUserByID(ctx, userID)
		if err != nil {
			return nil, status.Errorf(codes.Internal, "failed to get user, error: %v", err)
		}
		user = u
	}
	if user == nil {
		return nil, status.Errorf(codes.NotFound, "user %d not found", userID)
	}
	return convertToUser(user), nil
}

// ListUsers lists all users.
func (s *AuthService) ListUsers(ctx context.Context, request *v1pb.ListUsersRequest) (*v1pb.ListUsersResponse, error) {
	users, err := s.store.ListUsers(ctx, &store.FindUserMessage{ShowDeleted: request.ShowDeleted})
	if err != nil {
		return nil, status.Errorf(codes.Internal, "failed to list user, error: %v", err)
	}
	response := &v1pb.ListUsersResponse{}
	for _, user := range users {
		response.Users = append(response.Users, convertToUser(user))
	}
	return response, nil
}

// CreateUser creates a user.
func (s *AuthService) CreateUser(ctx context.Context, request *v1pb.CreateUserRequest) (*v1pb.User, error) {
	if err := s.userCountGuard(ctx); err != nil {
		return nil, err
	}

	setting, err := s.store.GetWorkspaceGeneralSetting(ctx)
	if err != nil {
		return nil, status.Errorf(codes.Internal, "failed to find workspace setting, error: %v", err)
	}

	if setting.DisallowSignup {
		rolePtr := ctx.Value(common.RoleContextKey)
		if rolePtr == nil || rolePtr.(api.Role) != api.WorkspaceAdmin {
			return nil, status.Errorf(codes.PermissionDenied, "sign up is disallowed")
		}
	}
	if request.User == nil {
		return nil, status.Errorf(codes.InvalidArgument, "user must be set")
	}
	if request.User.Email == "" {
		return nil, status.Errorf(codes.InvalidArgument, "email must be set")
	}
	if request.User.Title == "" {
		return nil, status.Errorf(codes.InvalidArgument, "user title must be set")
	}

	principalType, err := convertToPrincipalType(request.User.UserType)
	if err != nil {
		return nil, err
	}
	if request.User.UserType != v1pb.UserType_SERVICE_ACCOUNT && request.User.UserType != v1pb.UserType_USER {
		return nil, status.Errorf(codes.InvalidArgument, "support user and service account only")
	}
	if request.User.UserType != v1pb.UserType_SERVICE_ACCOUNT && request.User.Password == "" {
		return nil, status.Errorf(codes.InvalidArgument, "password must be set")
	}

	count, err := s.store.CountUsers(ctx, api.EndUser)
	if err != nil {
		return nil, status.Errorf(codes.Internal, "failed to count users, error: %v", err)
	}
	firstEndUser := count == 0

	if request.User.Phone != "" {
		if err := common.ValidatePhone(request.User.Phone); err != nil {
			return nil, status.Errorf(codes.InvalidArgument, "invalid phone %q, error: %v", request.User.Phone, err)
		}
	}

	var allowedDomains []string
	if setting.EnforceIdentityDomain {
		allowedDomains = setting.Domains
	}
	if err := validateEmail(request.User.Email, allowedDomains, principalType == api.ServiceAccount); err != nil {
		return nil, status.Errorf(codes.InvalidArgument, "invalid email %q, error: %v", request.User.Email, err)
	}
	existingUser, err := s.store.GetUserByEmail(ctx, request.User.Email)
	if err != nil {
		return nil, status.Errorf(codes.Internal, "failed to find user by email, error: %v", err)
	}
	if existingUser != nil {
		return nil, status.Errorf(codes.AlreadyExists, "email %s is already existed", request.User.Email)
	}

	password := request.User.Password
	if request.User.UserType == v1pb.UserType_SERVICE_ACCOUNT {
		pwd, err := common.RandomString(20)
		if err != nil {
			return nil, status.Errorf(codes.Internal, "failed to generate access key for service account.")
		}
		password = fmt.Sprintf("%s%s", api.ServiceAccountAccessKeyPrefix, pwd)
	}
	passwordHash, err := bcrypt.GenerateFromPassword([]byte(password), bcrypt.DefaultCost)
	if err != nil {
		return nil, status.Errorf(codes.Internal, "failed to generate password hash, error: %v", err)
	}
	userMessage := &store.UserMessage{
		Email:        request.User.Email,
		Name:         request.User.Title,
		Phone:        request.User.Phone,
		Type:         principalType,
		PasswordHash: string(passwordHash),
	}

	users, err := s.store.ListUsers(ctx, &store.FindUserMessage{})
	if err != nil {
		return nil, err
	}
	firstUser := true
	for _, user := range users {
		if user.ID >= 100 {
			firstUser = false
			break
		}
	}
<<<<<<< HEAD
=======
	if !firstUser {
		rolePtr := ctx.Value(common.RoleContextKey)
		if rolePtr != nil && rolePtr.(api.Role) == api.WorkspaceAdmin {
			for _, role := range request.User.Roles {
				roleID, err := common.GetRoleID(role)
				if err != nil {
					return nil, status.Errorf(codes.InvalidArgument, err.Error())
				}
				userMessage.Roles = append(userMessage.Roles, api.Role(roleID))
			}
		}
	}
>>>>>>> 9d64eafc
	// If multiple roles are specified, checks if the current user is workspace admin.
	if len(userMessage.Roles) > 1 {
		user, ok := ctx.Value(common.UserContextKey).(*store.UserMessage)
		if !ok {
			return nil, status.Error(codes.PermissionDenied, "user not found in context")
		}
		if !slices.Contains(user.Roles, api.WorkspaceAdmin) {
			return nil, status.Errorf(codes.PermissionDenied, "only workspace owner can create user with multiple roles")
		}
	}

	user, err := s.store.CreateUser(ctx, userMessage, api.SystemBotID)
	if err != nil {
		return nil, status.Errorf(codes.Internal, "failed to create user, error: %v", err)
	}

	if err := s.postCreateUser(ctx, user, firstEndUser); err != nil {
		return nil, err
	}

	isFirstUser := user.ID == api.PrincipalIDForFirstUser
	s.metricReporter.Report(ctx, &metric.Metric{
		Name:  metricapi.PrincipalRegistrationMetricName,
		Value: 1,
		Labels: map[string]any{
			"email": user.Email,
			"name":  user.Name,
			"phone": user.Phone,
			// We only send lark notification for the first principal registration.
			// false means do not notify upfront. Later the notification will be triggered by the scheduler.
			"lark_notified": !isFirstUser,
		},
	})
	userResponse := convertToUser(user)
	if request.User.UserType == v1pb.UserType_SERVICE_ACCOUNT {
		userResponse.ServiceKey = password
	}
	return userResponse, nil
}

// UpdateUser updates a user.
func (s *AuthService) UpdateUser(ctx context.Context, request *v1pb.UpdateUserRequest) (*v1pb.User, error) {
	principalID, ok := ctx.Value(common.PrincipalIDContextKey).(int)
	if !ok {
		return nil, status.Errorf(codes.Internal, "principal ID not found")
	}
	if request.User == nil {
		return nil, status.Errorf(codes.InvalidArgument, "user must be set")
	}
	if request.UpdateMask == nil {
		return nil, status.Errorf(codes.InvalidArgument, "update_mask must be set")
	}

	userID, err := common.GetUserID(request.User.Name)
	if err != nil {
		return nil, status.Errorf(codes.InvalidArgument, err.Error())
	}
	user, err := s.store.GetUserByID(ctx, userID)
	if err != nil {
		return nil, status.Errorf(codes.Internal, "failed to get user, error: %v", err)
	}
	if user == nil {
		return nil, status.Errorf(codes.NotFound, "user %d not found", userID)
	}
	if user.MemberDeleted {
		return nil, status.Errorf(codes.NotFound, "user %q has been deleted", userID)
	}

	role, ok := ctx.Value(common.RoleContextKey).(api.Role)
	if !ok {
		return nil, status.Errorf(codes.Internal, "role not found")
	}
	if principalID != userID && role != api.WorkspaceAdmin {
		return nil, status.Errorf(codes.PermissionDenied, "only workspace owner or user itself can update the user %d", userID)
	}

	setting, err := s.store.GetWorkspaceGeneralSetting(ctx)
	if err != nil {
		return nil, status.Errorf(codes.Internal, "failed to find workspace setting, error: %v", err)
	}

	var passwordPatch *string
	patch := &store.UpdateUserMessage{}
	for _, path := range request.UpdateMask.Paths {
		switch path {
		case "email":
			var allowedDomains []string
			if setting.EnforceIdentityDomain {
				allowedDomains = setting.Domains
			}
			if err := validateEmail(request.User.Email, allowedDomains, user.Type == api.ServiceAccount); err != nil {
				return nil, status.Errorf(codes.InvalidArgument, "invalid email %q, error: %v", request.User.Email, err)
			}
			user, err := s.store.GetUserByEmail(ctx, request.User.Email)
			if err != nil {
				return nil, status.Errorf(codes.Internal, "failed to find user list, error: %v", err)
			}
			if user != nil {
				return nil, status.Errorf(codes.AlreadyExists, "email %s is already existed", request.User.Email)
			}
			patch.Email = &request.User.Email
		case "title":
			patch.Name = &request.User.Title
		case "password":
			if user.Type != api.EndUser {
				return nil, status.Errorf(codes.InvalidArgument, "password can be mutated for end users only")
			}
			passwordPatch = &request.User.Password
		case "service_key":
			if user.Type != api.ServiceAccount {
				return nil, status.Errorf(codes.InvalidArgument, "service key can be mutated for service accounts only")
			}
			val, err := common.RandomString(20)
			if err != nil {
				return nil, status.Errorf(codes.Internal, "failed to generate access key for service account.")
			}
			password := fmt.Sprintf("%s%s", api.ServiceAccountAccessKeyPrefix, val)
			passwordPatch = &password
		case "roles":
			if role != api.WorkspaceAdmin {
				return nil, status.Errorf(codes.PermissionDenied, "only workspace admin can update roles")
			}
			// Check if the user is the only workspace admin.
			if slices.Contains(user.Roles, api.WorkspaceAdmin) && !slices.Contains(request.User.Roles, common.FormatRole(api.WorkspaceAdmin.String())) {
				workspaceAdmin, userType := api.WorkspaceAdmin, api.EndUser
				adminUser, err := s.store.ListUsers(ctx, &store.FindUserMessage{
					Role: &workspaceAdmin,
					Type: &userType,
				})
				if err != nil {
					return nil, status.Errorf(codes.Internal, "failed to find workspace admin, error: %v", err)
				}
				if len(adminUser) == 1 && adminUser[0].ID == userID {
					return nil, status.Errorf(codes.InvalidArgument, "workspace must have at least one admin")
				}
			}
			var roles []api.Role
			for _, r := range request.User.Roles {
				roleID, err := common.GetRoleID(r)
				if err != nil {
					return nil, status.Errorf(codes.InvalidArgument, err.Error())
				}
				roles = append(roles, api.Role(roleID))
			}
			patch.Roles = &roles
		case "mfa_enabled":
			if request.User.MfaEnabled {
				if user.MFAConfig.TempOtpSecret == "" || len(user.MFAConfig.TempRecoveryCodes) == 0 {
					return nil, status.Errorf(codes.InvalidArgument, "MFA is not setup yet")
				}
				patch.MFAConfig = &storepb.MFAConfig{
					OtpSecret:     user.MFAConfig.TempOtpSecret,
					RecoveryCodes: user.MFAConfig.TempRecoveryCodes,
				}
			} else {
				setting, err := s.store.GetWorkspaceGeneralSetting(ctx)
				if err != nil {
					return nil, status.Errorf(codes.Internal, "failed to find workspace setting, error: %v", err)
				}
				if setting.Require_2Fa {
					return nil, status.Errorf(codes.InvalidArgument, "2FA is required and cannot be disabled")
				}
				patch.MFAConfig = &storepb.MFAConfig{}
			}
		case "phone":
			if request.User.Phone != "" {
				if err := common.ValidatePhone(request.User.Phone); err != nil {
					return nil, status.Errorf(codes.InvalidArgument, "invalid phone number %q, error: %v", request.User.Phone, err)
				}
			}
			patch.Phone = &request.User.Phone
		}
	}
	if passwordPatch != nil {
		passwordHash, err := bcrypt.GenerateFromPassword([]byte((*passwordPatch)), bcrypt.DefaultCost)
		if err != nil {
			return nil, status.Errorf(codes.Internal, "failed to generate password hash, error: %v", err)
		}
		passwordHashStr := string(passwordHash)
		patch.PasswordHash = &passwordHashStr
	}
	// This flag is mainly used for validating OTP code when user setup MFA.
	// We only validate OTP code but not update user.
	if request.OtpCode != nil {
		isValid := validateWithCodeAndSecret(*request.OtpCode, user.MFAConfig.TempOtpSecret)
		if !isValid {
			return nil, status.Errorf(codes.InvalidArgument, "invalid OTP code")
		}
	}
	// This flag will regenerate temp secret and temp recovery codes.
	// It will be used when user setup MFA and regenerating recovery codes.
	if request.RegenerateTempMfaSecret {
		tempSecret, err := generateRandSecret(user.Email)
		if err != nil {
			return nil, status.Errorf(codes.Internal, "failed to generate MFA secret, error: %v", err)
		}
		tempRecoveryCodes, err := generateRecoveryCodes(10)
		if err != nil {
			return nil, status.Errorf(codes.Internal, "failed to generate recovery codes, error: %v", err)
		}
		patch.MFAConfig = &storepb.MFAConfig{
			TempOtpSecret:     tempSecret,
			TempRecoveryCodes: tempRecoveryCodes,
		}
		if user.MFAConfig != nil {
			patch.MFAConfig.OtpSecret = user.MFAConfig.OtpSecret
			patch.MFAConfig.RecoveryCodes = user.MFAConfig.RecoveryCodes
		}
	}
	// This flag will update user's recovery codes with temp recovery codes.
	// It will be used when user regenerate recovery codes after two phase commit.
	if request.RegenerateRecoveryCodes {
		if user.MFAConfig.OtpSecret == "" {
			return nil, status.Errorf(codes.InvalidArgument, "MFA is not enabled")
		}
		if len(user.MFAConfig.TempRecoveryCodes) == 0 {
			return nil, status.Errorf(codes.InvalidArgument, "No recovery codes to update")
		}
		patch.MFAConfig = &storepb.MFAConfig{
			OtpSecret:     user.MFAConfig.OtpSecret,
			RecoveryCodes: user.MFAConfig.TempRecoveryCodes,
		}
	}

	user, err = s.store.UpdateUser(ctx, user, patch, principalID)
	if err != nil {
		return nil, status.Errorf(codes.Internal, "failed to update user, error: %v", err)
	}

	userResponse := convertToUser(user)
	if request.User.UserType == v1pb.UserType_SERVICE_ACCOUNT && passwordPatch != nil {
		userResponse.ServiceKey = *passwordPatch
	}
	return userResponse, nil
}

// DeleteUser deletes a user.
func (s *AuthService) DeleteUser(ctx context.Context, request *v1pb.DeleteUserRequest) (*emptypb.Empty, error) {
	principalID, ok := ctx.Value(common.PrincipalIDContextKey).(int)
	if !ok {
		return nil, status.Errorf(codes.Internal, "principal ID not found")
	}
	userID, err := common.GetUserID(request.Name)
	if err != nil {
		return nil, status.Errorf(codes.InvalidArgument, err.Error())
	}
	user, err := s.store.GetUserByID(ctx, userID)
	if err != nil {
		return nil, status.Errorf(codes.Internal, "failed to get user, error: %v", err)
	}
	if user == nil {
		return nil, status.Errorf(codes.NotFound, "user %d not found", userID)
	}
	if user.MemberDeleted {
		return nil, status.Errorf(codes.NotFound, "user %q has been deleted", userID)
	}

	role, ok := ctx.Value(common.RoleContextKey).(api.Role)
	if !ok {
		return nil, status.Errorf(codes.Internal, "role not found")
	}
	if role != api.WorkspaceAdmin {
		return nil, status.Errorf(codes.PermissionDenied, "only workspace owner can delete the user %d", userID)
	}
	// Check if the user is the only workspace admin.
	if slices.Contains(user.Roles, api.WorkspaceAdmin) {
		workspaceAdmin, userType := api.WorkspaceAdmin, api.EndUser
		adminUser, err := s.store.ListUsers(ctx, &store.FindUserMessage{
			Role: &workspaceAdmin,
			Type: &userType,
		})
		if err != nil {
			return nil, status.Errorf(codes.Internal, "failed to find workspace admin, error: %v", err)
		}
		if len(adminUser) == 1 && adminUser[0].ID == userID {
			return nil, status.Errorf(codes.InvalidArgument, "workspace must have at least one admin")
		}
	}

	if _, err := s.store.UpdateUser(ctx, user, &store.UpdateUserMessage{Delete: &deletePatch}, principalID); err != nil {
		return nil, status.Errorf(codes.Internal, err.Error())
	}
	return &emptypb.Empty{}, nil
}

// UndeleteUser undeletes a user.
func (s *AuthService) UndeleteUser(ctx context.Context, request *v1pb.UndeleteUserRequest) (*v1pb.User, error) {
	if err := s.userCountGuard(ctx); err != nil {
		return nil, err
	}

	principalID, ok := ctx.Value(common.PrincipalIDContextKey).(int)
	if !ok {
		return nil, status.Errorf(codes.Internal, "principal ID not found")
	}
	userID, err := common.GetUserID(request.Name)
	if err != nil {
		return nil, status.Errorf(codes.InvalidArgument, err.Error())
	}
	user, err := s.store.GetUserByID(ctx, userID)
	if err != nil {
		return nil, status.Errorf(codes.Internal, "failed to get user, error: %v", err)
	}
	if user == nil {
		return nil, status.Errorf(codes.NotFound, "user %d not found", userID)
	}
	if !user.MemberDeleted {
		return nil, status.Errorf(codes.InvalidArgument, "user %q is already active", userID)
	}

	role, ok := ctx.Value(common.RoleContextKey).(api.Role)
	if !ok {
		return nil, status.Errorf(codes.Internal, "role not found")
	}
	if role != api.WorkspaceAdmin {
		return nil, status.Errorf(codes.PermissionDenied, "only workspace owner can undelete the user %d", userID)
	}

	user, err = s.store.UpdateUser(ctx, user, &store.UpdateUserMessage{Delete: &undeletePatch}, principalID)
	if err != nil {
		return nil, status.Errorf(codes.Internal, err.Error())
	}
	return convertToUser(user), nil
}

func convertToUser(user *store.UserMessage) *v1pb.User {
	userType := v1pb.UserType_USER_TYPE_UNSPECIFIED
	switch user.Type {
	case api.EndUser:
		userType = v1pb.UserType_USER
	case api.SystemBot:
		userType = v1pb.UserType_SYSTEM_BOT
	case api.ServiceAccount:
		userType = v1pb.UserType_SERVICE_ACCOUNT
	}

	convertedUser := &v1pb.User{
		Name:     common.FormatUserUID(user.ID),
		State:    convertDeletedToState(user.MemberDeleted),
		Email:    user.Email,
		Phone:    user.Phone,
		Title:    user.Name,
		UserType: userType,
	}
	for _, r := range user.Roles {
		convertedUser.Roles = append(convertedUser.Roles, common.FormatRole(r.String()))
	}
	if user.MFAConfig != nil {
		convertedUser.MfaEnabled = user.MFAConfig.OtpSecret != ""
		convertedUser.MfaSecret = user.MFAConfig.TempOtpSecret
		convertedUser.RecoveryCodes = user.MFAConfig.TempRecoveryCodes
	}
	return convertedUser
}

func convertToPrincipalType(userType v1pb.UserType) (api.PrincipalType, error) {
	var t api.PrincipalType
	switch userType {
	case v1pb.UserType_USER:
		t = api.EndUser
	case v1pb.UserType_SYSTEM_BOT:
		t = api.SystemBot
	case v1pb.UserType_SERVICE_ACCOUNT:
		t = api.ServiceAccount
	default:
		return t, status.Errorf(codes.InvalidArgument, "invalid user type %s", userType)
	}
	return t, nil
}

// Login is the auth login method including SSO.
func (s *AuthService) Login(ctx context.Context, request *v1pb.LoginRequest) (*v1pb.LoginResponse, error) {
	var loginUser *store.UserMessage
	mfaSecondLogin := false
	if request.MfaTempToken != nil && *request.MfaTempToken != "" {
		mfaSecondLogin = true
	}

	if !mfaSecondLogin {
		var err error
		if request.IdpName == "" {
			loginUser, err = s.getAndVerifyUser(ctx, request)
		} else {
			loginUser, err = s.getOrCreateUserWithIDP(ctx, request)
		}
		if err != nil {
			return nil, err
		}
	} else {
		userID, err := auth.GetUserIDFromMFATempToken(*request.MfaTempToken, s.profile.Mode, s.secret)
		if err != nil {
			return nil, err
		}
		user, err := s.store.GetUserByID(ctx, userID)
		if err != nil {
			return nil, err
		}
		if user == nil {
			return nil, invalidUserOrPasswordError
		}

		if request.OtpCode != nil {
			if err := challengeMFACode(user, *request.OtpCode); err != nil {
				return nil, err
			}
		} else if request.RecoveryCode != nil {
			if err := s.challengeRecoveryCode(ctx, user, *request.RecoveryCode); err != nil {
				return nil, err
			}
		} else {
			return nil, status.Errorf(codes.Unauthenticated, "OTP or recovery code is required for MFA")
		}
		loginUser = user
	}

	if loginUser == nil {
		return nil, invalidUserOrPasswordError
	}
	if loginUser.MemberDeleted {
		return nil, status.Errorf(codes.Unauthenticated, "user has been deactivated by administrators")
	}

	userMFAEnabled := loginUser.MFAConfig != nil && loginUser.MFAConfig.OtpSecret != ""
	// We only allow MFA login (2-step) when the feature is enabled and user has enabled MFA.
	if s.licenseService.IsFeatureEnabled(api.Feature2FA) == nil && !mfaSecondLogin && userMFAEnabled {
		mfaTempToken, err := auth.GenerateMFATempToken(loginUser.Name, loginUser.ID, s.profile.Mode, s.secret, s.tokenDuration)
		if err != nil {
			return nil, status.Errorf(codes.Internal, "failed to generate MFA temp token")
		}
		return &v1pb.LoginResponse{
			MfaTempToken: &mfaTempToken,
		}, nil
	}

	var accessToken string
	if loginUser.Type == api.EndUser {
		token, err := auth.GenerateAccessToken(loginUser.Name, loginUser.ID, s.profile.Mode, s.secret, s.tokenDuration)
		if err != nil {
			return nil, status.Errorf(codes.Internal, "failed to generate API access token")
		}
		accessToken = token
	} else if loginUser.Type == api.ServiceAccount {
		token, err := auth.GenerateAPIToken(loginUser.Name, loginUser.ID, s.profile.Mode, s.secret)
		if err != nil {
			return nil, status.Errorf(codes.Internal, "failed to generate API access token")
		}
		accessToken = token
	} else {
		return nil, status.Errorf(codes.Unauthenticated, fmt.Sprintf("user type %s cannot login", loginUser.Type))
	}

	setting, err := s.store.GetWorkspaceGeneralSetting(ctx)
	if err != nil {
		return nil, status.Errorf(codes.Internal, "failed to get workspace setting: %v", err)
	}
	var allowedDomains []string
	if setting.EnforceIdentityDomain {
		allowedDomains = setting.Domains
	}
	if err := validateEmail(loginUser.Email, allowedDomains, loginUser.Type == api.ServiceAccount); err != nil {
		return nil, status.Errorf(codes.InvalidArgument, "invalid email %q, error: %v", loginUser.Email, err)
	}

	if request.Web {
		md, ok := metadata.FromIncomingContext(ctx)
		if !ok {
			return nil, status.Errorf(codes.Unauthenticated, "failed to parse metadata from incoming context")
		}
		// Pass the request origin header to response.
		var origin string
		for _, v := range md.Get("grpcgateway-origin") {
			origin = v
		}
		if err := grpc.SetHeader(ctx, metadata.New(map[string]string{
			auth.GatewayMetadataAccessTokenKey:   accessToken,
			auth.GatewayMetadataUserIDKey:        fmt.Sprintf("%d", loginUser.ID),
			auth.GatewayMetadataRequestOriginKey: origin,
		})); err != nil {
			return nil, status.Errorf(codes.Internal, "failed to set grpc header, error: %v", err)
		}
	}

	s.metricReporter.Report(ctx, &metric.Metric{
		Name:  metricapi.PrincipalLoginMetricName,
		Value: 1,
		Labels: map[string]any{
			"email": loginUser.Email,
		},
	})
	return &v1pb.LoginResponse{
		Token: accessToken,
	}, nil
}

// Logout is the auth logout method.
func (s *AuthService) Logout(ctx context.Context, _ *v1pb.LogoutRequest) (*emptypb.Empty, error) {
	md, ok := metadata.FromIncomingContext(ctx)
	if !ok {
		return nil, status.Errorf(codes.Unauthenticated, "failed to parse metadata from incoming context")
	}
	accessTokenStr, err := auth.GetTokenFromMetadata(md)
	if err != nil {
		return nil, status.Errorf(codes.Unauthenticated, err.Error())
	}
	s.stateCfg.ExpireCache.Add(accessTokenStr, true)

	if err := grpc.SetHeader(ctx, metadata.New(map[string]string{
		auth.GatewayMetadataAccessTokenKey: "",
		auth.GatewayMetadataUserIDKey:      "",
	})); err != nil {
		return nil, status.Errorf(codes.Internal, "failed to set grpc header, error: %v", err)
	}
	return &emptypb.Empty{}, nil
}

func (s *AuthService) getAndVerifyUser(ctx context.Context, request *v1pb.LoginRequest) (*store.UserMessage, error) {
	user, err := s.store.GetUserByEmail(ctx, request.Email)
	if err != nil {
		return nil, status.Errorf(codes.Internal, "failed to get user by email %q: %v", request.Email, err)
	}
	if user == nil {
		return nil, invalidUserOrPasswordError
	}
	// Compare the stored hashed password, with the hashed version of the password that was received.
	if err := bcrypt.CompareHashAndPassword([]byte(user.PasswordHash), []byte(request.Password)); err != nil {
		// If the two passwords don't match, return a 401 status.
		return nil, invalidUserOrPasswordError
	}
	return user, nil
}

func (s *AuthService) getOrCreateUserWithIDP(ctx context.Context, request *v1pb.LoginRequest) (*store.UserMessage, error) {
	idpID, err := common.GetIdentityProviderID(request.IdpName)
	if err != nil {
		return nil, status.Errorf(codes.InvalidArgument, "failed to get identity provider ID: %v", err)
	}
	idp, err := s.store.GetIdentityProvider(ctx, &store.FindIdentityProviderMessage{
		ResourceID: &idpID,
	})
	if err != nil {
		return nil, status.Errorf(codes.Internal, "failed to get identity provider: %v", err)
	}
	if idp == nil {
		return nil, status.Errorf(codes.NotFound, "identity provider not found")
	}

	setting, err := s.store.GetWorkspaceGeneralSetting(ctx)
	if err != nil {
		return nil, status.Errorf(codes.Internal, "failed to get workspace setting: %v", err)
	}

	var userInfo *storepb.IdentityProviderUserInfo
	if idp.Type == storepb.IdentityProviderType_OAUTH2 {
		oauth2Context := request.IdpContext.GetOauth2Context()
		if oauth2Context == nil {
			return nil, status.Errorf(codes.InvalidArgument, "missing OAuth2 context")
		}
		oauth2IdentityProvider, err := oauth2.NewIdentityProvider(idp.Config.GetOauth2Config())
		if err != nil {
			return nil, status.Errorf(codes.Internal, "failed to create new OAuth2 identity provider: %v", err)
		}
		redirectURL := fmt.Sprintf("%s/oauth/callback", setting.ExternalUrl)
		token, err := oauth2IdentityProvider.ExchangeToken(ctx, redirectURL, oauth2Context.Code)
		if err != nil {
			return nil, status.Errorf(codes.Internal, "failed to exchange token: %v", err)
		}
		userInfo, err = oauth2IdentityProvider.UserInfo(token)
		if err != nil {
			return nil, status.Errorf(codes.Internal, "failed to get user info: %v", err)
		}
	} else if idp.Type == storepb.IdentityProviderType_OIDC {
		oauth2Context := request.IdpContext.GetOauth2Context()
		if oauth2Context == nil {
			return nil, status.Errorf(codes.InvalidArgument, "missing OAuth2 context")
		}

		idpConfig := idp.Config.GetOidcConfig()
		oidcIDP, err := oidc.NewIdentityProvider(
			ctx,
			oidc.IdentityProviderConfig{
				Issuer:        idpConfig.Issuer,
				ClientID:      idpConfig.ClientId,
				ClientSecret:  idpConfig.ClientSecret,
				FieldMapping:  idpConfig.FieldMapping,
				SkipTLSVerify: idpConfig.SkipTlsVerify,
				AuthStyle:     idpConfig.GetAuthStyle(),
			},
		)
		if err != nil {
			return nil, status.Errorf(codes.Internal, "failed to create new OIDC identity provider: %v", err)
		}

		redirectURL := fmt.Sprintf("%s/oidc/callback", setting.ExternalUrl)
		token, err := oidcIDP.ExchangeToken(ctx, redirectURL, oauth2Context.Code)
		if err != nil {
			return nil, status.Errorf(codes.Internal, "failed to exchange token: %v", err)
		}

		userInfo, err = oidcIDP.UserInfo(ctx, token, "")
		if err != nil {
			return nil, status.Errorf(codes.Internal, "failed to get user info: %v", err)
		}
	} else if idp.Type == storepb.IdentityProviderType_LDAP {
		idpConfig := idp.Config.GetLdapConfig()
		ldapIDP, err := ldap.NewIdentityProvider(
			ldap.IdentityProviderConfig{
				Host:             idpConfig.Host,
				Port:             int(idpConfig.Port),
				SkipTLSVerify:    idpConfig.SkipTlsVerify,
				BindDN:           idpConfig.BindDn,
				BindPassword:     idpConfig.BindPassword,
				BaseDN:           idpConfig.BaseDn,
				UserFilter:       idpConfig.UserFilter,
				SecurityProtocol: ldap.SecurityProtocol(idpConfig.SecurityProtocol),
				FieldMapping:     idpConfig.FieldMapping,
			},
		)
		if err != nil {
			return nil, status.Errorf(codes.Internal, "failed to create new LDAP identity provider: %v", err)
		}

		userInfo, err = ldapIDP.Authenticate(request.Email, request.Password)
		if err != nil {
			return nil, status.Errorf(codes.Internal, "failed to get user info: %v", err)
		}
	} else {
		return nil, status.Errorf(codes.InvalidArgument, "identity provider type %s not supported", idp.Type.String())
	}
	if userInfo == nil {
		return nil, status.Errorf(codes.NotFound, "identity provider user info not found")
	}

	// The userinfo's email comes from identity provider, it has to be converted to lower-case.
	email := strings.ToLower(userInfo.Identifier)
	var allowedDomains []string
	if setting.EnforceIdentityDomain {
		allowedDomains = setting.Domains
	}
	if err := validateEmail(email, allowedDomains, false /* isServiceAccount */); err != nil {
		// If the email is invalid, we will try to use the domain and identifier to construct the email.
		if idp.Domain != "" {
			domain := extractDomain(idp.Domain)
			email = strings.ToLower(fmt.Sprintf("%s@%s", userInfo.Identifier, domain))
		}
	}

	// If the email is still invalid, we will return an error.
	if err := validateEmail(email, allowedDomains, false /* isServiceAccount */); err != nil {
		return nil, status.Errorf(codes.InvalidArgument, "invalid email %q, error: %v", email, err)
	}
	user, err := s.store.GetUserByEmail(ctx, email)
	if err != nil {
		return nil, status.Errorf(codes.Internal, "failed to list users by email %s: %v", email, err)
	}
	if user != nil {
		return user, nil
	}

	if err := s.licenseService.IsFeatureEnabled(api.FeatureSSO); err != nil {
		return nil, status.Errorf(codes.PermissionDenied, err.Error())
	}
	// Create new user from identity provider.
	password, err := common.RandomString(20)
	if err != nil {
		return nil, status.Errorf(codes.Internal, "failed to generate random password")
	}
	passwordHash, err := bcrypt.GenerateFromPassword([]byte(password), bcrypt.DefaultCost)
	if err != nil {
		return nil, status.Errorf(codes.Internal, "failed to generate password hash")
	}
	newUser, err := s.store.CreateUser(ctx, &store.UserMessage{
		Name:         userInfo.DisplayName,
		Email:        email,
		Phone:        userInfo.Phone,
		Type:         api.EndUser,
		PasswordHash: string(passwordHash),
	}, api.SystemBotID)
	if err != nil {
		return nil, status.Errorf(codes.Internal, "failed to create user, error: %v", err)
	}
	return newUser, nil
}

func challengeMFACode(user *store.UserMessage, mfaCode string) error {
	if !validateWithCodeAndSecret(mfaCode, user.MFAConfig.OtpSecret) {
		return status.Errorf(codes.Unauthenticated, "invalid MFA code")
	}
	return nil
}

func (s *AuthService) challengeRecoveryCode(ctx context.Context, user *store.UserMessage, recoveryCode string) error {
	for i, code := range user.MFAConfig.RecoveryCodes {
		if code == recoveryCode {
			// If the recovery code is valid, delete it from the user's recovery code list.
			user.MFAConfig.RecoveryCodes = slices.Delete(user.MFAConfig.RecoveryCodes, i, i+1)
			_, err := s.store.UpdateUser(ctx, user, &store.UpdateUserMessage{
				MFAConfig: &storepb.MFAConfig{
					OtpSecret:     user.MFAConfig.OtpSecret,
					RecoveryCodes: user.MFAConfig.RecoveryCodes,
				},
			}, user.ID)
			if err != nil {
				return status.Errorf(codes.Internal, "failed to update user: %v", err)
			}
			return nil
		}
	}
	return status.Errorf(codes.Unauthenticated, "invalid recovery code")
}

func validateEmail(email string, allowedDomains []string, isServiceAccount bool) error {
	formattedEmail := strings.ToLower(email)
	if email != formattedEmail {
		return errors.New("email should be lowercase")
	}
	if _, err := mail.ParseAddress(email); err != nil {
		return err
	}
	// Domain restrictions are not applied to service account.
	if isServiceAccount {
		return nil
	}
	// Enforce domain restrictions.
	if len(allowedDomains) > 0 {
		ok := false
		for _, v := range allowedDomains {
			if strings.HasSuffix(email, fmt.Sprintf("@%s", v)) {
				ok = true
				break
			}
		}
		if !ok {
			return errors.Errorf("email %q does not belong to domains %v", email, allowedDomains)
		}
	}
	return nil
}

func extractDomain(input string) string {
	pattern := `[a-zA-Z0-9-]+(\.[a-zA-Z0-9-]+)+`
	regExp, err := regexp.Compile(pattern)
	if err != nil {
		// WHen the pattern is invalid, we just return the input.
		return input
	}

	match := regExp.FindString(input)
	domainParts := strings.Split(match, ".")
	// If the domain has at least 3 parts, we will remove the first part.
	if len(domainParts) >= 3 {
		match = strings.Join(domainParts[1:], ".")
	}
	return match
}

const (
	// issuerName is the name of the issuer of the OTP token.
	issuerName = "Bytebase"
)

// generateRandSecret generates a random secret for the given account name.
func generateRandSecret(accountName string) (string, error) {
	key, err := totp.Generate(totp.GenerateOpts{
		Issuer:      issuerName,
		AccountName: accountName,
	})
	if err != nil {
		return "", err
	}
	return key.Secret(), nil
}

// validateWithCodeAndSecret validates the given code against the given secret.
func validateWithCodeAndSecret(code, secret string) bool {
	return totp.Validate(code, secret)
}

// generateRecoveryCodes generates n recovery codes.
func generateRecoveryCodes(n int) ([]string, error) {
	recoveryCodes := make([]string, n)
	for i := 0; i < n; i++ {
		code, err := common.RandomString(10)
		if err != nil {
			return nil, err
		}
		recoveryCodes[i] = code
	}
	return recoveryCodes, nil
}

func (s *AuthService) userCountGuard(ctx context.Context) error {
	userLimit := s.licenseService.GetPlanLimitValue(ctx, enterprise.PlanLimitMaximumUser)

	count, err := s.store.CountActiveUsers(ctx)
	if err != nil {
		return status.Errorf(codes.Internal, err.Error())
	}
	if int64(count) >= userLimit {
		return status.Errorf(codes.ResourceExhausted, "reached the maximum user count %d", userLimit)
	}
	return nil
}<|MERGE_RESOLUTION|>--- conflicted
+++ resolved
@@ -205,8 +205,6 @@
 			break
 		}
 	}
-<<<<<<< HEAD
-=======
 	if !firstUser {
 		rolePtr := ctx.Value(common.RoleContextKey)
 		if rolePtr != nil && rolePtr.(api.Role) == api.WorkspaceAdmin {
@@ -219,7 +217,6 @@
 			}
 		}
 	}
->>>>>>> 9d64eafc
 	// If multiple roles are specified, checks if the current user is workspace admin.
 	if len(userMessage.Roles) > 1 {
 		user, ok := ctx.Value(common.UserContextKey).(*store.UserMessage)
