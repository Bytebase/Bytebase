--- conflicted
+++ resolved
@@ -145,11 +145,7 @@
 	}
 
 	if in.mode == common.ReleaseModeDev && user.Email == "xz@bytebase.com" {
-<<<<<<< HEAD
-		return in.checkIAMPermission(ctx, getShortMethodName(fullMethod), user)
-=======
-		return in.checkIAMPermission(ctx, methodName, request, user)
->>>>>>> 02e71d29
+		return in.checkIAMPermission(ctx, getShortMethodName(fullMethod), request, user)
 	}
 
 	return nil
