--- conflicted
+++ resolved
@@ -69,13 +69,9 @@
 			Kind:          convertLSPCompletionItemKind(candidate.Type),
 			Documentation: candidate.Comment,
 			SortText:      generateSortText(params, candidate),
-<<<<<<< HEAD
 			InsertText:    generateInsertText(engine, candidate),
-		})
-=======
 		}
 		items = append(items, completionItem)
->>>>>>> aa5d8703
 	}
 
 	return &lsp.CompletionList{
