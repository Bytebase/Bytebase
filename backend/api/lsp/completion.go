package lsp

import (
	"context"
	"fmt"
	"log/slog"

	"github.com/pkg/errors"
	"github.com/sourcegraph/go-lsp"
	"github.com/sourcegraph/jsonrpc2"

	"github.com/bytebase/bytebase/backend/common"
	"github.com/bytebase/bytebase/backend/plugin/parser/base"
	"github.com/bytebase/bytebase/backend/store"
	"github.com/bytebase/bytebase/backend/store/model"
	storepb "github.com/bytebase/bytebase/proto/generated-go/store"
)

func newEmptyCompletionList() *lsp.CompletionList {
	return &lsp.CompletionList{
		IsIncomplete: false,
		Items:        []lsp.CompletionItem{},
	}
}

func (h *Handler) handleTextDocumentCompletion(ctx context.Context, _ *jsonrpc2.Conn, _ *jsonrpc2.Request, params lsp.CompletionParams) (*lsp.CompletionList, error) {
	if !IsURI(params.TextDocument.URI) {
		return nil, &jsonrpc2.Error{
			Code:    jsonrpc2.CodeInvalidParams,
			Message: fmt.Sprintf("textDocument/completion not yet supported for out-of-workspace URI (%q)", params.TextDocument.URI),
		}
	}
	content, err := h.readFile(ctx, params.TextDocument.URI)
	if err != nil {
		return nil, err
	}
	_, valid, why := offsetForPosition(content, params.Position)
	if !valid {
		return nil, errors.Errorf("invalid position %d:%d (%s)", params.Position.Line, params.Position.Character, why)
	}

	defaultDatabase := h.getDefaultDatabase()
	engine := h.getEngineType(ctx)
	switch engine {
	case storepb.Engine_MYSQL, storepb.Engine_TIDB, storepb.Engine_MARIADB, storepb.Engine_OCEANBASE, storepb.Engine_CLICKHOUSE, storepb.Engine_STARROCKS, storepb.Engine_DORIS:
		// Nothing.
	case storepb.Engine_POSTGRES, storepb.Engine_REDSHIFT, storepb.Engine_RISINGWAVE:
		// Nothing.
	case storepb.Engine_ORACLE, storepb.Engine_DM, storepb.Engine_OCEANBASE_ORACLE, storepb.Engine_SNOWFLAKE, storepb.Engine_MSSQL:
	default:
		slog.Debug("Engine is not supported", slog.String("engine", engine.String()))
		return newEmptyCompletionList(), nil
	}
	candidates, err := base.Completion(ctx, engine, string(content), params.Position.Line+1, params.Position.Character, defaultDatabase, h.GetDatabaseMetadataFunc, h.ListDatabaseNamesFunc)
	if err != nil {
		// return errors will close the websocket connection, so we just log the error and return empty completion list.
		slog.Error("Failed to get completion candidates", "err", err)
		return newEmptyCompletionList(), nil
	}

	var items []lsp.CompletionItem
	for _, candidate := range candidates {
		completionItem := lsp.CompletionItem{
			Label: candidate.Text,
			LabelDetails: &lsp.CompletionItemLabelDetails{
				Detail:      fmt.Sprintf("(%s)", string(candidate.Type)),
				Description: candidate.Definition,
			},
			Kind:          convertLSPCompletionItemKind(candidate.Type),
			Documentation: candidate.Comment,
			SortText:      generateSortText(params, candidate),
			InsertText:    generateInsertText(engine, candidate),
		}
		items = append(items, completionItem)
	}

	return &lsp.CompletionList{
		IsIncomplete: false,
		Items:        items,
	}, nil
}

func generateSortText(params lsp.CompletionParams, candidate base.Candidate) string {
	switch params.Context.TriggerCharacter {
	case ".":
		return generateSortTextAfterDot(candidate)
	default:
		return string(candidate.Type) + candidate.Text
	}
}

func generateSortTextAfterDot(candidate base.Candidate) string {
	switch candidate.Type {
	case base.CandidateTypeColumn:
		return "01" + candidate.Text
	case base.CandidateTypeSchema:
		return "02" + candidate.Text
	case base.CandidateTypeTable, base.CandidateTypeForeignTable:
		return "03" + candidate.Text
	case base.CandidateTypeView, base.CandidateTypeMaterializedView:
		return "04" + candidate.Text
	case base.CandidateTypeFunction:
		return "05" + candidate.Text
	default:
		return "10" + string(candidate.Type) + candidate.Text
	}
}

func generateInsertText(engine storepb.Engine, candidate base.Candidate) string {
	// For non-postgres engine, we return the candidate text as the insert text.
	if engine != storepb.Engine_POSTGRES {
		return candidate.Text
	}

	insertText := candidate.Text
	// If the candidate is a column and it's a camel case, we need to quote it.
	//
	// TODO(rebelice): there are lots of special cases that we don't need to add quotes.
	// For example, if the previous token is a quote, we don't need to quote the column name.
	if candidate.Type == base.CandidateTypeColumn && common.IsCamelCase(insertText) {
		insertText = fmt.Sprintf(`"%s"`, insertText)
	}
	return insertText
}

func convertLSPCompletionItemKind(tp base.CandidateType) lsp.CompletionItemKind {
	switch tp {
	case base.CandidateTypeDatabase:
		return lsp.CIKClass
	case base.CandidateTypeTable, base.CandidateTypeForeignTable:
		return lsp.CIKField
	case base.CandidateTypeColumn:
		return lsp.CIKInterface
	case base.CandidateTypeFunction:
		return lsp.CIKFunction
	case base.CandidateTypeView, base.CandidateTypeMaterializedView:
		return lsp.CIKVariable
	default:
		return lsp.CIKText
	}
}

func (h *Handler) GetDatabaseMetadataFunc(ctx context.Context, databaseName string) (string, *model.DatabaseMetadata, error) {
	// TODO: do ACL check here.
	instanceID := h.getInstanceID()
	if instanceID == "" {
		return "", nil, errors.Errorf("instance is not specified")
	}

	database, err := h.store.GetDatabaseV2(ctx, &store.FindDatabaseMessage{
		InstanceID:   &instanceID,
		DatabaseName: &databaseName,
	})
	if err != nil {
		return "", nil, errors.Wrap(err, "failed to get database")
	}
	if database == nil {
		return "", nil, errors.Errorf("database %s for instance %s not found", databaseName, instanceID)
	}
	metadata, err := h.store.GetDBSchema(ctx, database.UID)
	if err != nil {
		return "", nil, errors.Wrap(err, "failed to get database schema")
	}
	if metadata == nil {
		return "", nil, errors.Errorf("database %s schema for instance %s not found", databaseName, instanceID)
	}
<<<<<<< HEAD
	return metadata.GetDatabaseMetadata(), nil
}

func (h *Handler) ListDatabaseNamesFunc(ctx context.Context) ([]string, error) {
	instanceID := h.getInstanceID()
	if instanceID == "" {
		return nil, errors.Errorf("instance is not specified")
	}

	databases, err := h.store.ListDatabases(ctx, &store.FindDatabaseMessage{
		InstanceID: &instanceID,
	})
	if err != nil {
		return nil, errors.Wrap(err, "failed to list databases")
	}
	var names []string
	for _, database := range databases {
		names = append(names, database.DatabaseName)
	}
	return names, nil
=======
	return databaseName, metadata.GetDatabaseMetadata(), nil
>>>>>>> 8f11343b
}<|MERGE_RESOLUTION|>--- conflicted
+++ resolved
@@ -164,8 +164,7 @@
 	if metadata == nil {
 		return "", nil, errors.Errorf("database %s schema for instance %s not found", databaseName, instanceID)
 	}
-<<<<<<< HEAD
-	return metadata.GetDatabaseMetadata(), nil
+	return databaseName, metadata.GetDatabaseMetadata(), nil
 }
 
 func (h *Handler) ListDatabaseNamesFunc(ctx context.Context) ([]string, error) {
@@ -185,7 +184,4 @@
 		names = append(names, database.DatabaseName)
 	}
 	return names, nil
-=======
-	return databaseName, metadata.GetDatabaseMetadata(), nil
->>>>>>> 8f11343b
 }