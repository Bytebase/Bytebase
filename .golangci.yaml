linters:
  enable:
    - errcheck
    - goimports
    - revive
    - govet
    - staticcheck
    - misspell
    - gocritic
    - sqlclosecheck
    - rowserrcheck
    - nilerr
    - godot

# golangci-lint run --exclude="Rollback,logger.Sync,pgInstance.Stop"
issues:
  include:
    # https://golangci-lint.run/usage/configuration/#command-line-options
    - EXC0012
    - EXC0013
    - EXC0014
    - EXC0015
  exclude:
    - Rollback
    - logger.Sync
    - pgInstance.Stop
    - fmt.Printf
    - fmt.Print

run:
  timeout: 5m
  build-tags:
    - mysql

linters-settings:
  revive:
    # Default to run all linters so that new rules in the future could automatically be added to the static check.
    enable-all-rules: true
    rules:
      # The following rules are too strict and make coding harder. We do not enable them for now.
      - name: file-header
        disabled: true
      - name: line-length-limit
        disabled: true
      - name: function-length
        disabled: true
      - name: max-public-structs
        disabled: true
      - name: function-result-limit
        disabled: true
      - name: banned-characters
        disabled: true
      - name: argument-limit
        disabled: true
      - name: cognitive-complexity
        disabled: true
      - name: cyclomatic
        disabled: true
      - name: confusing-results
        disabled: true
      - name: add-constant
        disabled: true
      - name: flag-parameter
        disabled: true
      - name: nested-structs
        disabled: true
      - name: import-shadowing
        disabled: true
      - name: early-return
        disabled: true
      # TODO(dragonly): Remove the rules below in the following PRs.
<<<<<<< HEAD
      - name: confusing-naming
=======
      - name: empty-block
>>>>>>> 0d4e14f9
        disabled: true
      - name: defer
        disabled: true
  gocritic:
    disabled-checks:
      - ifElseChain
  govet:
    settings:
      printf: # The name of the analyzer, run `go tool vet help` to see the list of all analyzers
        funcs: # Run `go tool vet help printf` to see the full configuration of `printf`
          - common.Errorf<|MERGE_RESOLUTION|>--- conflicted
+++ resolved
@@ -69,12 +69,6 @@
       - name: early-return
         disabled: true
       # TODO(dragonly): Remove the rules below in the following PRs.
-<<<<<<< HEAD
-      - name: confusing-naming
-=======
-      - name: empty-block
->>>>>>> 0d4e14f9
-        disabled: true
       - name: defer
         disabled: true
   gocritic:
