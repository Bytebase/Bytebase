linters:
  enable:
    - errcheck
    - goimports
    - revive
    - govet
    - staticcheck
    - misspell
    - gocritic
    - sqlclosecheck
    - rowserrcheck
    - nilerr
    - godot

# golangci-lint run --exclude="Rollback,logger.Sync,pgInstance.Stop"
issues:
  include:
    # https://golangci-lint.run/usage/configuration/#command-line-options
    - EXC0012
    - EXC0013
    - EXC0014
    - EXC0015
  exclude:
    - Rollback
    - logger.Sync
    - pgInstance.Stop
    - fmt.Printf
    - fmt.Print

run:
  timeout: 5m
  build-tags:
    - mysql

linters-settings:
  revive:
    # Default to run all linters so that new rules in the future could automatically be added to the static check.
    enable-all-rules: true
    rules:
      # The following rules are too strict and make coding harder. We do not enable them for now.
      - name: file-header
        disabled: true
      - name: line-length-limit
        disabled: true
      - name: function-length
        disabled: true
      - name: max-public-structs
        disabled: true
      - name: function-result-limit
        disabled: true
      - name: banned-characters
        disabled: true
      - name: argument-limit
        disabled: true
      - name: cognitive-complexity
        disabled: true
      - name: cyclomatic
        disabled: true
      - name: confusing-results
        disabled: true
      - name: add-constant
        disabled: true
      - name: flag-parameter
        disabled: true
      - name: nested-structs
        disabled: true
      - name: import-shadowing
        disabled: true
      - name: early-return
        disabled: true
      # TODO(dragonly): Remove the rules below in the following PRs.
<<<<<<< HEAD
      - name: if-return
        disabled: true
      - name: empty-lines
=======
      - name: empty-block
>>>>>>> 98b283d8
        disabled: true
      - name: confusing-naming
        disabled: true
      - name: defer
        disabled: true
  gocritic:
    disabled-checks:
      - ifElseChain
  govet:
    settings:
      printf: # The name of the analyzer, run `go tool vet help` to see the list of all analyzers
        funcs: # Run `go tool vet help printf` to see the full configuration of `printf`
          - common.Errorf<|MERGE_RESOLUTION|>--- conflicted
+++ resolved
@@ -69,14 +69,6 @@
       - name: early-return
         disabled: true
       # TODO(dragonly): Remove the rules below in the following PRs.
-<<<<<<< HEAD
-      - name: if-return
-        disabled: true
-      - name: empty-lines
-=======
-      - name: empty-block
->>>>>>> 98b283d8
-        disabled: true
       - name: confusing-naming
         disabled: true
       - name: defer
